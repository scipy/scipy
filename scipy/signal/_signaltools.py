# Author: Travis Oliphant
# 1999 -- 2002

from __future__ import annotations # Provides typing union operator `|` in Python 3.9
import operator
import math
from math import prod as _prod
import timeit
import warnings
from typing import Literal

from numpy._typing import ArrayLike

from scipy.spatial import cKDTree
from . import _sigtools
from ._ltisys import dlti
from ._upfirdn import upfirdn, _output_len, _upfirdn_modes
from scipy import linalg, fft as sp_fft
from scipy import ndimage
from scipy.fft._helper import _init_nd_shape_and_axes
import numpy as np
from scipy.special import lambertw
from .windows import get_window
from ._arraytools import axis_slice, axis_reverse, odd_ext, even_ext, const_ext
from ._filter_design import cheby1, _validate_sos, zpk2sos
from ._fir_filter_design import firwin
from ._sosfilt import _sosfilt


__all__ = ['correlate', 'correlation_lags', 'correlate2d',
           'convolve', 'convolve2d', 'fftconvolve', 'oaconvolve',
           'order_filter', 'medfilt', 'medfilt2d', 'wiener', 'lfilter',
           'lfiltic', 'sosfilt', 'deconvolve', 'hilbert', 'hilbert2',
           'unique_roots', 'invres', 'invresz', 'residue',
           'residuez', 'resample', 'resample_poly', 'detrend',
           'lfilter_zi', 'sosfilt_zi', 'sosfiltfilt', 'choose_conv_method',
           'filtfilt', 'decimate', 'vectorstrength']


_modedict = {'valid': 0, 'same': 1, 'full': 2}

_boundarydict = {'fill': 0, 'pad': 0, 'wrap': 2, 'circular': 2, 'symm': 1,
                 'symmetric': 1, 'reflect': 4}


def _valfrommode(mode):
    try:
        return _modedict[mode]
    except KeyError as e:
        raise ValueError("Acceptable mode flags are 'valid',"
                         " 'same', or 'full'.") from e


def _bvalfromboundary(boundary):
    try:
        return _boundarydict[boundary] << 2
    except KeyError as e:
        raise ValueError("Acceptable boundary flags are 'fill', 'circular' "
                         "(or 'wrap'), and 'symmetric' (or 'symm').") from e


def _inputs_swap_needed(mode, shape1, shape2, axes=None):
    """Determine if inputs arrays need to be swapped in `"valid"` mode.

    If in `"valid"` mode, returns whether or not the input arrays need to be
    swapped depending on whether `shape1` is at least as large as `shape2` in
    every calculated dimension.

    This is important for some of the correlation and convolution
    implementations in this module, where the larger array input needs to come
    before the smaller array input when operating in this mode.

    Note that if the mode provided is not 'valid', False is immediately
    returned.

    """
    if mode != 'valid':
        return False

    if not shape1:
        return False

    if axes is None:
        axes = range(len(shape1))

    ok1 = all(shape1[i] >= shape2[i] for i in axes)
    ok2 = all(shape2[i] >= shape1[i] for i in axes)

    if not (ok1 or ok2):
        raise ValueError("For 'valid' mode, one must be at least "
                         "as large as the other in every dimension")

    return not ok1


def _reject_objects(arr, name):
    """Warn if arr.dtype is object or longdouble.
    """
    dt = np.asarray(arr).dtype
    if not (np.issubdtype(dt, np.integer)
            or dt in [np.bool_, np.float16, np.float32, np.float64,
                      np.complex64, np.complex128]
    ):
        msg = (
            f"dtype={dt} is not supported by {name} and will raise an error in "
            f"SciPy 1.17.0. Supported dtypes are: boolean, integer, `np.float16`,"
            f"`np.float32`, `np.float64`, `np.complex64`, `np.complex128`."
        )
        warnings.warn(msg, category=DeprecationWarning, stacklevel=3)


def correlate(in1, in2, mode='full', method='auto'):
    r"""
    Cross-correlate two N-dimensional arrays.

    Cross-correlate `in1` and `in2`, with the output size determined by the
    `mode` argument.

    Parameters
    ----------
    in1 : array_like
        First input.
    in2 : array_like
        Second input. Should have the same number of dimensions as `in1`.
    mode : str {'full', 'valid', 'same'}, optional
        A string indicating the size of the output:

        ``full``
           The output is the full discrete linear cross-correlation
           of the inputs. (Default)
        ``valid``
           The output consists only of those elements that do not
           rely on the zero-padding. In 'valid' mode, either `in1` or `in2`
           must be at least as large as the other in every dimension.
        ``same``
           The output is the same size as `in1`, centered
           with respect to the 'full' output.
    method : str {'auto', 'direct', 'fft'}, optional
        A string indicating which method to use to calculate the correlation.

        ``direct``
           The correlation is determined directly from sums, the definition of
           correlation.
        ``fft``
           The Fast Fourier Transform is used to perform the correlation more
           quickly (only available for numerical arrays.)
        ``auto``
           Automatically chooses direct or Fourier method based on an estimate
           of which is faster (default).  See `convolve` Notes for more detail.

           .. versionadded:: 0.19.0

    Returns
    -------
    correlate : array
        An N-dimensional array containing a subset of the discrete linear
        cross-correlation of `in1` with `in2`.

    See Also
    --------
    choose_conv_method : contains more documentation on `method`.
    correlation_lags : calculates the lag / displacement indices array for 1D
        cross-correlation.

    Notes
    -----
    The correlation z of two d-dimensional arrays x and y is defined as::

        z[...,k,...] = sum[..., i_l, ...] x[..., i_l,...] * conj(y[..., i_l - k,...])

    This way, if x and y are 1-D arrays and ``z = correlate(x, y, 'full')``
    then

    .. math::

          z[k] = (x * y)(k - N + 1)
               = \sum_{l=0}^{||x||-1}x_l y_{l-k+N-1}^{*}

    for :math:`k = 0, 1, ..., ||x|| + ||y|| - 2`

    where :math:`||x||` is the length of ``x``, :math:`N = \max(||x||,||y||)`,
    and :math:`y_m` is 0 when m is outside the range of y.

    ``method='fft'`` only works for numerical arrays as it relies on
    `fftconvolve`. In certain cases (i.e., arrays of objects or when
    rounding integers can lose precision), ``method='direct'`` is always used.

    When using "same" mode with even-length inputs, the outputs of `correlate`
    and `correlate2d` differ: There is a 1-index offset between them.

    Examples
    --------
    Implement a matched filter using cross-correlation, to recover a signal
    that has passed through a noisy channel.

    >>> import numpy as np
    >>> from scipy import signal
    >>> import matplotlib.pyplot as plt
    >>> rng = np.random.default_rng()

    >>> sig = np.repeat([0., 1., 1., 0., 1., 0., 0., 1.], 128)
    >>> sig_noise = sig + rng.standard_normal(len(sig))
    >>> corr = signal.correlate(sig_noise, np.ones(128), mode='same') / 128

    >>> clock = np.arange(64, len(sig), 128)
    >>> fig, (ax_orig, ax_noise, ax_corr) = plt.subplots(3, 1, sharex=True)
    >>> ax_orig.plot(sig)
    >>> ax_orig.plot(clock, sig[clock], 'ro')
    >>> ax_orig.set_title('Original signal')
    >>> ax_noise.plot(sig_noise)
    >>> ax_noise.set_title('Signal with noise')
    >>> ax_corr.plot(corr)
    >>> ax_corr.plot(clock, corr[clock], 'ro')
    >>> ax_corr.axhline(0.5, ls=':')
    >>> ax_corr.set_title('Cross-correlated with rectangular pulse')
    >>> ax_orig.margins(0, 0.1)
    >>> fig.tight_layout()
    >>> plt.show()

    Compute the cross-correlation of a noisy signal with the original signal.

    >>> x = np.arange(128) / 128
    >>> sig = np.sin(2 * np.pi * x)
    >>> sig_noise = sig + rng.standard_normal(len(sig))
    >>> corr = signal.correlate(sig_noise, sig)
    >>> lags = signal.correlation_lags(len(sig), len(sig_noise))
    >>> corr /= np.max(corr)

    >>> fig, (ax_orig, ax_noise, ax_corr) = plt.subplots(3, 1, figsize=(4.8, 4.8))
    >>> ax_orig.plot(sig)
    >>> ax_orig.set_title('Original signal')
    >>> ax_orig.set_xlabel('Sample Number')
    >>> ax_noise.plot(sig_noise)
    >>> ax_noise.set_title('Signal with noise')
    >>> ax_noise.set_xlabel('Sample Number')
    >>> ax_corr.plot(lags, corr)
    >>> ax_corr.set_title('Cross-correlated signal')
    >>> ax_corr.set_xlabel('Lag')
    >>> ax_orig.margins(0, 0.1)
    >>> ax_noise.margins(0, 0.1)
    >>> ax_corr.margins(0, 0.1)
    >>> fig.tight_layout()
    >>> plt.show()

    """
    in1 = np.asarray(in1)
    in2 = np.asarray(in2)
    _reject_objects(in1, 'correlate')
    _reject_objects(in1, 'correlate')

    if in1.ndim == in2.ndim == 0:
        return in1 * in2.conj()
    elif in1.ndim != in2.ndim:
        raise ValueError("in1 and in2 should have the same dimensionality")

    # Don't use _valfrommode, since correlate should not accept numeric modes
    try:
        val = _modedict[mode]
    except KeyError as e:
        raise ValueError("Acceptable mode flags are 'valid',"
                         " 'same', or 'full'.") from e

    # this either calls fftconvolve or this function with method=='direct'
    if method in ('fft', 'auto'):
        return convolve(in1, _reverse_and_conj(in2), mode, method)

    elif method == 'direct':
        # fastpath to faster numpy.correlate for 1d inputs when possible
        if _np_conv_ok(in1, in2, mode):
            return np.correlate(in1, in2, mode)

        # _correlateND is far slower when in2.size > in1.size, so swap them
        # and then undo the effect afterward if mode == 'full'.  Also, it fails
        # with 'valid' mode if in2 is larger than in1, so swap those, too.
        # Don't swap inputs for 'same' mode, since shape of in1 matters.
        swapped_inputs = ((mode == 'full') and (in2.size > in1.size) or
                          _inputs_swap_needed(mode, in1.shape, in2.shape))

        if swapped_inputs:
            in1, in2 = in2, in1

        if mode == 'valid':
            ps = [i - j + 1 for i, j in zip(in1.shape, in2.shape)]
            out = np.empty(ps, in1.dtype)

            z = _sigtools._correlateND(in1, in2, out, val)

        else:
            ps = [i + j - 1 for i, j in zip(in1.shape, in2.shape)]

            # zero pad input
            in1zpadded = np.zeros(ps, in1.dtype)
            sc = tuple(slice(0, i) for i in in1.shape)
            in1zpadded[sc] = in1.copy()

            if mode == 'full':
                out = np.empty(ps, in1.dtype)
            elif mode == 'same':
                out = np.empty(in1.shape, in1.dtype)

            z = _sigtools._correlateND(in1zpadded, in2, out, val)

        if swapped_inputs:
            # Reverse and conjugate to undo the effect of swapping inputs
            z = _reverse_and_conj(z)

        return z

    else:
        raise ValueError("Acceptable method flags are 'auto',"
                         " 'direct', or 'fft'.")


def correlation_lags(in1_len, in2_len, mode='full'):
    r"""
    Calculates the lag / displacement indices array for 1D cross-correlation.

    Parameters
    ----------
    in1_len : int
        First input size.
    in2_len : int
        Second input size.
    mode : str {'full', 'valid', 'same'}, optional
        A string indicating the size of the output.
        See the documentation `correlate` for more information.

    Returns
    -------
    lags : array
        Returns an array containing cross-correlation lag/displacement indices.
        Indices can be indexed with the np.argmax of the correlation to return
        the lag/displacement.

    See Also
    --------
    correlate : Compute the N-dimensional cross-correlation.

    Notes
    -----
    Cross-correlation for continuous functions :math:`f` and :math:`g` is
    defined as:

    .. math::

        \left ( f\star g \right )\left ( \tau \right )
        \triangleq \int_{t_0}^{t_0 +T}
        \overline{f\left ( t \right )}g\left ( t+\tau \right )dt

    Where :math:`\tau` is defined as the displacement, also known as the lag.

    Cross correlation for discrete functions :math:`f` and :math:`g` is
    defined as:

    .. math::
        \left ( f\star g \right )\left [ n \right ]
        \triangleq \sum_{-\infty}^{\infty}
        \overline{f\left [ m \right ]}g\left [ m+n \right ]

    Where :math:`n` is the lag.

    Examples
    --------
    Cross-correlation of a signal with its time-delayed self.

    >>> import numpy as np
    >>> from scipy import signal
    >>> rng = np.random.default_rng()
    >>> x = rng.standard_normal(1000)
    >>> y = np.concatenate([rng.standard_normal(100), x])
    >>> correlation = signal.correlate(x, y, mode="full")
    >>> lags = signal.correlation_lags(x.size, y.size, mode="full")
    >>> lag = lags[np.argmax(correlation)]
    """

    # calculate lag ranges in different modes of operation
    if mode == "full":
        # the output is the full discrete linear convolution
        # of the inputs. (Default)
        lags = np.arange(-in2_len + 1, in1_len)
    elif mode == "same":
        # the output is the same size as `in1`, centered
        # with respect to the 'full' output.
        # calculate the full output
        lags = np.arange(-in2_len + 1, in1_len)
        # determine the midpoint in the full output
        mid = lags.size // 2
        # determine lag_bound to be used with respect
        # to the midpoint
        lag_bound = in1_len // 2
        # calculate lag ranges for even and odd scenarios
        if in1_len % 2 == 0:
            lags = lags[(mid-lag_bound):(mid+lag_bound)]
        else:
            lags = lags[(mid-lag_bound):(mid+lag_bound)+1]
    elif mode == "valid":
        # the output consists only of those elements that do not
        # rely on the zero-padding. In 'valid' mode, either `in1` or `in2`
        # must be at least as large as the other in every dimension.

        # the lag_bound will be either negative or positive
        # this let's us infer how to present the lag range
        lag_bound = in1_len - in2_len
        if lag_bound >= 0:
            lags = np.arange(lag_bound + 1)
        else:
            lags = np.arange(lag_bound, 1)
    return lags


def _centered(arr, newshape):
    # Return the center newshape portion of the array.
    newshape = np.asarray(newshape)
    currshape = np.array(arr.shape)
    startind = (currshape - newshape) // 2
    endind = startind + newshape
    myslice = [slice(startind[k], endind[k]) for k in range(len(endind))]
    return arr[tuple(myslice)]


def _init_freq_conv_axes(in1, in2, mode, axes, sorted_axes=False):
    """Handle the axes argument for frequency-domain convolution.

    Returns the inputs and axes in a standard form, eliminating redundant axes,
    swapping the inputs if necessary, and checking for various potential
    errors.

    Parameters
    ----------
    in1 : array
        First input.
    in2 : array
        Second input.
    mode : str {'full', 'valid', 'same'}, optional
        A string indicating the size of the output.
        See the documentation `fftconvolve` for more information.
    axes : list of ints
        Axes over which to compute the FFTs.
    sorted_axes : bool, optional
        If `True`, sort the axes.
        Default is `False`, do not sort.

    Returns
    -------
    in1 : array
        The first input, possible swapped with the second input.
    in2 : array
        The second input, possible swapped with the first input.
    axes : list of ints
        Axes over which to compute the FFTs.

    """
    s1 = in1.shape
    s2 = in2.shape
    noaxes = axes is None

    _, axes = _init_nd_shape_and_axes(in1, shape=None, axes=axes)

    if not noaxes and not len(axes):
        raise ValueError("when provided, axes cannot be empty")

    # Axes of length 1 can rely on broadcasting rules for multiply,
    # no fft needed.
    axes = [a for a in axes if s1[a] != 1 and s2[a] != 1]

    if sorted_axes:
        axes.sort()

    if not all(s1[a] == s2[a] or s1[a] == 1 or s2[a] == 1
               for a in range(in1.ndim) if a not in axes):
        raise ValueError("incompatible shapes for in1 and in2:"
                         f" {s1} and {s2}")

    # Check that input sizes are compatible with 'valid' mode.
    if _inputs_swap_needed(mode, s1, s2, axes=axes):
        # Convolution is commutative; order doesn't have any effect on output.
        in1, in2 = in2, in1

    return in1, in2, axes


def _freq_domain_conv(in1, in2, axes, shape, calc_fast_len=False):
    """Convolve two arrays in the frequency domain.

    This function implements only base the FFT-related operations.
    Specifically, it converts the signals to the frequency domain, multiplies
    them, then converts them back to the time domain.  Calculations of axes,
    shapes, convolution mode, etc. are implemented in higher level-functions,
    such as `fftconvolve` and `oaconvolve`.  Those functions should be used
    instead of this one.

    Parameters
    ----------
    in1 : array_like
        First input.
    in2 : array_like
        Second input. Should have the same number of dimensions as `in1`.
    axes : array_like of ints
        Axes over which to compute the FFTs.
    shape : array_like of ints
        The sizes of the FFTs.
    calc_fast_len : bool, optional
        If `True`, set each value of `shape` to the next fast FFT length.
        Default is `False`, use `axes` as-is.

    Returns
    -------
    out : array
        An N-dimensional array containing the discrete linear convolution of
        `in1` with `in2`.

    """
    if not len(axes):
        return in1 * in2

    complex_result = (in1.dtype.kind == 'c' or in2.dtype.kind == 'c')

    if calc_fast_len:
        # Speed up FFT by padding to optimal size.
        fshape = [
            sp_fft.next_fast_len(shape[a], not complex_result) for a in axes]
    else:
        fshape = shape

    if not complex_result:
        fft, ifft = sp_fft.rfftn, sp_fft.irfftn
    else:
        fft, ifft = sp_fft.fftn, sp_fft.ifftn

    sp1 = fft(in1, fshape, axes=axes)
    sp2 = fft(in2, fshape, axes=axes)

    ret = ifft(sp1 * sp2, fshape, axes=axes)

    if calc_fast_len:
        fslice = tuple([slice(sz) for sz in shape])
        ret = ret[fslice]

    return ret


def _apply_conv_mode(ret, s1, s2, mode, axes):
    """Calculate the convolution result shape based on the `mode` argument.

    Returns the result sliced to the correct size for the given mode.

    Parameters
    ----------
    ret : array
        The result array, with the appropriate shape for the 'full' mode.
    s1 : list of int
        The shape of the first input.
    s2 : list of int
        The shape of the second input.
    mode : str {'full', 'valid', 'same'}
        A string indicating the size of the output.
        See the documentation `fftconvolve` for more information.
    axes : list of ints
        Axes over which to compute the convolution.

    Returns
    -------
    ret : array
        A copy of `res`, sliced to the correct size for the given `mode`.

    """
    if mode == "full":
        return ret.copy()
    elif mode == "same":
        return _centered(ret, s1).copy()
    elif mode == "valid":
        shape_valid = [ret.shape[a] if a not in axes else s1[a] - s2[a] + 1
                       for a in range(ret.ndim)]
        return _centered(ret, shape_valid).copy()
    else:
        raise ValueError("acceptable mode flags are 'valid',"
                         " 'same', or 'full'")


def fftconvolve(in1, in2, mode="full", axes=None):
    """Convolve two N-dimensional arrays using FFT.

    Convolve `in1` and `in2` using the fast Fourier transform method, with
    the output size determined by the `mode` argument.

    This is generally much faster than `convolve` for large arrays (n > ~500),
    but can be slower when only a few output values are needed, and can only
    output float arrays (int or object array inputs will be cast to float).

    As of v0.19, `convolve` automatically chooses this method or the direct
    method based on an estimation of which is faster.

    Parameters
    ----------
    in1 : array_like
        First input.
    in2 : array_like
        Second input. Should have the same number of dimensions as `in1`.
    mode : str {'full', 'valid', 'same'}, optional
        A string indicating the size of the output:

        ``full``
           The output is the full discrete linear convolution
           of the inputs. (Default)
        ``valid``
           The output consists only of those elements that do not
           rely on the zero-padding. In 'valid' mode, either `in1` or `in2`
           must be at least as large as the other in every dimension.
        ``same``
           The output is the same size as `in1`, centered
           with respect to the 'full' output.
    axes : int or array_like of ints or None, optional
        Axes over which to compute the convolution.
        The default is over all axes.

    Returns
    -------
    out : array
        An N-dimensional array containing a subset of the discrete linear
        convolution of `in1` with `in2`.

    See Also
    --------
    convolve : Uses the direct convolution or FFT convolution algorithm
               depending on which is faster.
    oaconvolve : Uses the overlap-add method to do convolution, which is
                 generally faster when the input arrays are large and
                 significantly different in size.

    Examples
    --------
    Autocorrelation of white noise is an impulse.

    >>> import numpy as np
    >>> from scipy import signal
    >>> rng = np.random.default_rng()
    >>> sig = rng.standard_normal(1000)
    >>> autocorr = signal.fftconvolve(sig, sig[::-1], mode='full')

    >>> import matplotlib.pyplot as plt
    >>> fig, (ax_orig, ax_mag) = plt.subplots(2, 1)
    >>> ax_orig.plot(sig)
    >>> ax_orig.set_title('White noise')
    >>> ax_mag.plot(np.arange(-len(sig)+1,len(sig)), autocorr)
    >>> ax_mag.set_title('Autocorrelation')
    >>> fig.tight_layout()
    >>> fig.show()

    Gaussian blur implemented using FFT convolution.  Notice the dark borders
    around the image, due to the zero-padding beyond its boundaries.
    The `convolve2d` function allows for other types of image boundaries,
    but is far slower.

    >>> from scipy import datasets
    >>> face = datasets.face(gray=True)
    >>> kernel = np.outer(signal.windows.gaussian(70, 8),
    ...                   signal.windows.gaussian(70, 8))
    >>> blurred = signal.fftconvolve(face, kernel, mode='same')

    >>> fig, (ax_orig, ax_kernel, ax_blurred) = plt.subplots(3, 1,
    ...                                                      figsize=(6, 15))
    >>> ax_orig.imshow(face, cmap='gray')
    >>> ax_orig.set_title('Original')
    >>> ax_orig.set_axis_off()
    >>> ax_kernel.imshow(kernel, cmap='gray')
    >>> ax_kernel.set_title('Gaussian kernel')
    >>> ax_kernel.set_axis_off()
    >>> ax_blurred.imshow(blurred, cmap='gray')
    >>> ax_blurred.set_title('Blurred')
    >>> ax_blurred.set_axis_off()
    >>> fig.show()

    """
    in1 = np.asarray(in1)
    in2 = np.asarray(in2)

    if in1.ndim == in2.ndim == 0:  # scalar inputs
        return in1 * in2
    elif in1.ndim != in2.ndim:
        raise ValueError("in1 and in2 should have the same dimensionality")
    elif in1.size == 0 or in2.size == 0:  # empty arrays
        return np.array([])

    in1, in2, axes = _init_freq_conv_axes(in1, in2, mode, axes,
                                          sorted_axes=False)

    s1 = in1.shape
    s2 = in2.shape

    shape = [max((s1[i], s2[i])) if i not in axes else s1[i] + s2[i] - 1
             for i in range(in1.ndim)]

    ret = _freq_domain_conv(in1, in2, axes, shape, calc_fast_len=True)

    return _apply_conv_mode(ret, s1, s2, mode, axes)


def _calc_oa_lens(s1, s2):
    """Calculate the optimal FFT lengths for overlapp-add convolution.

    The calculation is done for a single dimension.

    Parameters
    ----------
    s1 : int
        Size of the dimension for the first array.
    s2 : int
        Size of the dimension for the second array.

    Returns
    -------
    block_size : int
        The size of the FFT blocks.
    overlap : int
        The amount of overlap between two blocks.
    in1_step : int
        The size of each step for the first array.
    in2_step : int
        The size of each step for the first array.

    """
    # Set up the arguments for the conventional FFT approach.
    fallback = (s1+s2-1, None, s1, s2)

    # Use conventional FFT convolve if sizes are same.
    if s1 == s2 or s1 == 1 or s2 == 1:
        return fallback

    if s2 > s1:
        s1, s2 = s2, s1
        swapped = True
    else:
        swapped = False

    # There cannot be a useful block size if s2 is more than half of s1.
    if s2 >= s1/2:
        return fallback

    # Derivation of optimal block length
    # For original formula see:
    # https://en.wikipedia.org/wiki/Overlap-add_method
    #
    # Formula:
    # K = overlap = s2-1
    # N = block_size
    # C = complexity
    # e = exponential, exp(1)
    #
    # C = (N*(log2(N)+1))/(N-K)
    # C = (N*log2(2N))/(N-K)
    # C = N/(N-K) * log2(2N)
    # C1 = N/(N-K)
    # C2 = log2(2N) = ln(2N)/ln(2)
    #
    # dC1/dN = (1*(N-K)-N)/(N-K)^2 = -K/(N-K)^2
    # dC2/dN = 2/(2*N*ln(2)) = 1/(N*ln(2))
    #
    # dC/dN = dC1/dN*C2 + dC2/dN*C1
    # dC/dN = -K*ln(2N)/(ln(2)*(N-K)^2) + N/(N*ln(2)*(N-K))
    # dC/dN = -K*ln(2N)/(ln(2)*(N-K)^2) + 1/(ln(2)*(N-K))
    # dC/dN = -K*ln(2N)/(ln(2)*(N-K)^2) + (N-K)/(ln(2)*(N-K)^2)
    # dC/dN = (-K*ln(2N) + (N-K)/(ln(2)*(N-K)^2)
    # dC/dN = (N - K*ln(2N) - K)/(ln(2)*(N-K)^2)
    #
    # Solve for minimum, where dC/dN = 0
    # 0 = (N - K*ln(2N) - K)/(ln(2)*(N-K)^2)
    # 0 * ln(2)*(N-K)^2 = N - K*ln(2N) - K
    # 0 = N - K*ln(2N) - K
    # 0 = N - K*(ln(2N) + 1)
    # 0 = N - K*ln(2Ne)
    # N = K*ln(2Ne)
    # N/K = ln(2Ne)
    #
    # e^(N/K) = e^ln(2Ne)
    # e^(N/K) = 2Ne
    # 1/e^(N/K) = 1/(2*N*e)
    # e^(N/-K) = 1/(2*N*e)
    # e^(N/-K) = K/N*1/(2*K*e)
    # N/K*e^(N/-K) = 1/(2*e*K)
    # N/-K*e^(N/-K) = -1/(2*e*K)
    #
    # Using Lambert W function
    # https://en.wikipedia.org/wiki/Lambert_W_function
    # x = W(y) It is the solution to y = x*e^x
    # x = N/-K
    # y = -1/(2*e*K)
    #
    # N/-K = W(-1/(2*e*K))
    #
    # N = -K*W(-1/(2*e*K))
    overlap = s2-1
    opt_size = -overlap*lambertw(-1/(2*math.e*overlap), k=-1).real
    block_size = sp_fft.next_fast_len(math.ceil(opt_size))

    # Use conventional FFT convolve if there is only going to be one block.
    if block_size >= s1:
        return fallback

    if not swapped:
        in1_step = block_size-s2+1
        in2_step = s2
    else:
        in1_step = s2
        in2_step = block_size-s2+1

    return block_size, overlap, in1_step, in2_step


def oaconvolve(in1, in2, mode="full", axes=None):
    """Convolve two N-dimensional arrays using the overlap-add method.

    Convolve `in1` and `in2` using the overlap-add method, with
    the output size determined by the `mode` argument.

    This is generally much faster than `convolve` for large arrays (n > ~500),
    and generally much faster than `fftconvolve` when one array is much
    larger than the other, but can be slower when only a few output values are
    needed or when the arrays are very similar in shape, and can only
    output float arrays (int or object array inputs will be cast to float).

    Parameters
    ----------
    in1 : array_like
        First input.
    in2 : array_like
        Second input. Should have the same number of dimensions as `in1`.
    mode : str {'full', 'valid', 'same'}, optional
        A string indicating the size of the output:

        ``full``
           The output is the full discrete linear convolution
           of the inputs. (Default)
        ``valid``
           The output consists only of those elements that do not
           rely on the zero-padding. In 'valid' mode, either `in1` or `in2`
           must be at least as large as the other in every dimension.
        ``same``
           The output is the same size as `in1`, centered
           with respect to the 'full' output.
    axes : int or array_like of ints or None, optional
        Axes over which to compute the convolution.
        The default is over all axes.

    Returns
    -------
    out : array
        An N-dimensional array containing a subset of the discrete linear
        convolution of `in1` with `in2`.

    See Also
    --------
    convolve : Uses the direct convolution or FFT convolution algorithm
               depending on which is faster.
    fftconvolve : An implementation of convolution using FFT.

    Notes
    -----
    .. versionadded:: 1.4.0

    References
    ----------
    .. [1] Wikipedia, "Overlap-add_method".
           https://en.wikipedia.org/wiki/Overlap-add_method
    .. [2] Richard G. Lyons. Understanding Digital Signal Processing,
           Third Edition, 2011. Chapter 13.10.
           ISBN 13: 978-0137-02741-5

    Examples
    --------
    Convolve a 100,000 sample signal with a 512-sample filter.

    >>> import numpy as np
    >>> from scipy import signal
    >>> rng = np.random.default_rng()
    >>> sig = rng.standard_normal(100000)
    >>> filt = signal.firwin(512, 0.01)
    >>> fsig = signal.oaconvolve(sig, filt)

    >>> import matplotlib.pyplot as plt
    >>> fig, (ax_orig, ax_mag) = plt.subplots(2, 1)
    >>> ax_orig.plot(sig)
    >>> ax_orig.set_title('White noise')
    >>> ax_mag.plot(fsig)
    >>> ax_mag.set_title('Filtered noise')
    >>> fig.tight_layout()
    >>> fig.show()

    """
    in1 = np.asarray(in1)
    in2 = np.asarray(in2)

    if in1.ndim == in2.ndim == 0:  # scalar inputs
        return in1 * in2
    elif in1.ndim != in2.ndim:
        raise ValueError("in1 and in2 should have the same dimensionality")
    elif in1.size == 0 or in2.size == 0:  # empty arrays
        return np.array([])
    elif in1.shape == in2.shape:  # Equivalent to fftconvolve
        return fftconvolve(in1, in2, mode=mode, axes=axes)

    in1, in2, axes = _init_freq_conv_axes(in1, in2, mode, axes,
                                          sorted_axes=True)

    s1 = in1.shape
    s2 = in2.shape

    if not axes:
        ret = in1 * in2
        return _apply_conv_mode(ret, s1, s2, mode, axes)

    # Calculate this now since in1 is changed later
    shape_final = [None if i not in axes else
                   s1[i] + s2[i] - 1 for i in range(in1.ndim)]

    # Calculate the block sizes for the output, steps, first and second inputs.
    # It is simpler to calculate them all together than doing them in separate
    # loops due to all the special cases that need to be handled.
    optimal_sizes = ((-1, -1, s1[i], s2[i]) if i not in axes else
                     _calc_oa_lens(s1[i], s2[i]) for i in range(in1.ndim))
    block_size, overlaps, \
        in1_step, in2_step = zip(*optimal_sizes)

    # Fall back to fftconvolve if there is only one block in every dimension.
    if in1_step == s1 and in2_step == s2:
        return fftconvolve(in1, in2, mode=mode, axes=axes)

    # Figure out the number of steps and padding.
    # This would get too complicated in a list comprehension.
    nsteps1 = []
    nsteps2 = []
    pad_size1 = []
    pad_size2 = []
    for i in range(in1.ndim):
        if i not in axes:
            pad_size1 += [(0, 0)]
            pad_size2 += [(0, 0)]
            continue

        if s1[i] > in1_step[i]:
            curnstep1 = math.ceil((s1[i]+1)/in1_step[i])
            if (block_size[i] - overlaps[i])*curnstep1 < shape_final[i]:
                curnstep1 += 1

            curpad1 = curnstep1*in1_step[i] - s1[i]
        else:
            curnstep1 = 1
            curpad1 = 0

        if s2[i] > in2_step[i]:
            curnstep2 = math.ceil((s2[i]+1)/in2_step[i])
            if (block_size[i] - overlaps[i])*curnstep2 < shape_final[i]:
                curnstep2 += 1

            curpad2 = curnstep2*in2_step[i] - s2[i]
        else:
            curnstep2 = 1
            curpad2 = 0

        nsteps1 += [curnstep1]
        nsteps2 += [curnstep2]
        pad_size1 += [(0, curpad1)]
        pad_size2 += [(0, curpad2)]

    # Pad the array to a size that can be reshaped to the desired shape
    # if necessary.
    if not all(curpad == (0, 0) for curpad in pad_size1):
        in1 = np.pad(in1, pad_size1, mode='constant', constant_values=0)

    if not all(curpad == (0, 0) for curpad in pad_size2):
        in2 = np.pad(in2, pad_size2, mode='constant', constant_values=0)

    # Reshape the overlap-add parts to input block sizes.
    split_axes = [iax+i for i, iax in enumerate(axes)]
    fft_axes = [iax+1 for iax in split_axes]

    # We need to put each new dimension before the corresponding dimension
    # being reshaped in order to get the data in the right layout at the end.
    reshape_size1 = list(in1_step)
    reshape_size2 = list(in2_step)
    for i, iax in enumerate(split_axes):
        reshape_size1.insert(iax, nsteps1[i])
        reshape_size2.insert(iax, nsteps2[i])

    in1 = in1.reshape(*reshape_size1)
    in2 = in2.reshape(*reshape_size2)

    # Do the convolution.
    fft_shape = [block_size[i] for i in axes]
    ret = _freq_domain_conv(in1, in2, fft_axes, fft_shape, calc_fast_len=False)

    # Do the overlap-add.
    for ax, ax_fft, ax_split in zip(axes, fft_axes, split_axes):
        overlap = overlaps[ax]
        if overlap is None:
            continue

        ret, overpart = np.split(ret, [-overlap], ax_fft)
        overpart = np.split(overpart, [-1], ax_split)[0]

        ret_overpart = np.split(ret, [overlap], ax_fft)[0]
        ret_overpart = np.split(ret_overpart, [1], ax_split)[1]
        ret_overpart += overpart

    # Reshape back to the correct dimensionality.
    shape_ret = [ret.shape[i] if i not in fft_axes else
                 ret.shape[i]*ret.shape[i-1]
                 for i in range(ret.ndim) if i not in split_axes]
    ret = ret.reshape(*shape_ret)

    # Slice to the correct size.
    slice_final = tuple([slice(islice) for islice in shape_final])
    ret = ret[slice_final]

    return _apply_conv_mode(ret, s1, s2, mode, axes)


def _numeric_arrays(arrays, kinds='buifc'):
    """
    See if a list of arrays are all numeric.

    Parameters
    ----------
    arrays : array or list of arrays
        arrays to check if numeric.
    kinds : string-like
        The dtypes of the arrays to be checked. If the dtype.kind of
        the ndarrays are not in this string the function returns False and
        otherwise returns True.
    """
    if isinstance(arrays, np.ndarray):
        return arrays.dtype.kind in kinds
    for array_ in arrays:
        if array_.dtype.kind not in kinds:
            return False
    return True


def _conv_ops(x_shape, h_shape, mode):
    """
    Find the number of operations required for direct/fft methods of
    convolution. The direct operations were recorded by making a dummy class to
    record the number of operations by overriding ``__mul__`` and ``__add__``.
    The FFT operations rely on the (well-known) computational complexity of the
    FFT (and the implementation of ``_freq_domain_conv``).

    """
    if mode == "full":
        out_shape = [n + k - 1 for n, k in zip(x_shape, h_shape)]
    elif mode == "valid":
        out_shape = [abs(n - k) + 1 for n, k in zip(x_shape, h_shape)]
    elif mode == "same":
        out_shape = x_shape
    else:
        raise ValueError("Acceptable mode flags are 'valid',"
                         f" 'same', or 'full', not mode={mode}")

    s1, s2 = x_shape, h_shape
    if len(x_shape) == 1:
        s1, s2 = s1[0], s2[0]
        if mode == "full":
            direct_ops = s1 * s2
        elif mode == "valid":
            direct_ops = (s2 - s1 + 1) * s1 if s2 >= s1 else (s1 - s2 + 1) * s2
        elif mode == "same":
            direct_ops = (s1 * s2 if s1 < s2 else
                          s1 * s2 - (s2 // 2) * ((s2 + 1) // 2))
    else:
        if mode == "full":
            direct_ops = min(_prod(s1), _prod(s2)) * _prod(out_shape)
        elif mode == "valid":
            direct_ops = min(_prod(s1), _prod(s2)) * _prod(out_shape)
        elif mode == "same":
            direct_ops = _prod(s1) * _prod(s2)

    full_out_shape = [n + k - 1 for n, k in zip(x_shape, h_shape)]
    N = _prod(full_out_shape)
    fft_ops = 3 * N * np.log(N)  # 3 separate FFTs of size full_out_shape
    return fft_ops, direct_ops


def _fftconv_faster(x, h, mode):
    """
    See if using fftconvolve or convolve is faster.

    Parameters
    ----------
    x : np.ndarray
        Signal
    h : np.ndarray
        Kernel
    mode : str
        Mode passed to convolve

    Returns
    -------
    fft_faster : bool

    Notes
    -----
    See docstring of `choose_conv_method` for details on tuning hardware.

    See pull request 11031 for more detail:
    https://github.com/scipy/scipy/pull/11031.

    """
    fft_ops, direct_ops = _conv_ops(x.shape, h.shape, mode)
    offset = -1e-3 if x.ndim == 1 else -1e-4
    constants = {
            "valid": (1.89095737e-9, 2.1364985e-10, offset),
            "full": (1.7649070e-9, 2.1414831e-10, offset),
            "same": (3.2646654e-9, 2.8478277e-10, offset)
            if h.size <= x.size
            else (3.21635404e-9, 1.1773253e-8, -1e-5),
    } if x.ndim == 1 else {
            "valid": (1.85927e-9, 2.11242e-8, offset),
            "full": (1.99817e-9, 1.66174e-8, offset),
            "same": (2.04735e-9, 1.55367e-8, offset),
    }
    O_fft, O_direct, O_offset = constants[mode]
    return O_fft * fft_ops < O_direct * direct_ops + O_offset


def _reverse_and_conj(x):
    """
    Reverse array `x` in all dimensions and perform the complex conjugate
    """
    reverse = (slice(None, None, -1),) * x.ndim
    return x[reverse].conj()


def _np_conv_ok(volume, kernel, mode):
    """
    See if numpy supports convolution of `volume` and `kernel` (i.e. both are
    1D ndarrays and of the appropriate shape).  NumPy's 'same' mode uses the
    size of the larger input, while SciPy's uses the size of the first input.

    Invalid mode strings will return False and be caught by the calling func.
    """
    if volume.ndim == kernel.ndim == 1:
        if mode in ('full', 'valid'):
            return True
        elif mode == 'same':
            return volume.size >= kernel.size
    else:
        return False


def _timeit_fast(stmt="pass", setup="pass", repeat=3):
    """
    Returns the time the statement/function took, in seconds.

    Faster, less precise version of IPython's timeit. `stmt` can be a statement
    written as a string or a callable.

    Will do only 1 loop (like IPython's timeit) with no repetitions
    (unlike IPython) for very slow functions.  For fast functions, only does
    enough loops to take 5 ms, which seems to produce similar results (on
    Windows at least), and avoids doing an extraneous cycle that isn't
    measured.

    """
    timer = timeit.Timer(stmt, setup)

    # determine number of calls per rep so total time for 1 rep >= 5 ms
    x = 0
    for p in range(0, 10):
        number = 10**p
        x = timer.timeit(number)  # seconds
        if x >= 5e-3 / 10:  # 5 ms for final test, 1/10th that for this one
            break
    if x > 1:  # second
        # If it's macroscopic, don't bother with repetitions
        best = x
    else:
        number *= 10
        r = timer.repeat(repeat, number)
        best = min(r)

    sec = best / number
    return sec


def choose_conv_method(in1, in2, mode='full', measure=False):
    """
    Find the fastest convolution/correlation method.

    This primarily exists to be called during the ``method='auto'`` option in
    `convolve` and `correlate`. It can also be used to determine the value of
    ``method`` for many different convolutions of the same dtype/shape.
    In addition, it supports timing the convolution to adapt the value of
    ``method`` to a particular set of inputs and/or hardware.

    Parameters
    ----------
    in1 : array_like
        The first argument passed into the convolution function.
    in2 : array_like
        The second argument passed into the convolution function.
    mode : str {'full', 'valid', 'same'}, optional
        A string indicating the size of the output:

        ``full``
           The output is the full discrete linear convolution
           of the inputs. (Default)
        ``valid``
           The output consists only of those elements that do not
           rely on the zero-padding.
        ``same``
           The output is the same size as `in1`, centered
           with respect to the 'full' output.
    measure : bool, optional
        If True, run and time the convolution of `in1` and `in2` with both
        methods and return the fastest. If False (default), predict the fastest
        method using precomputed values.

    Returns
    -------
    method : str
        A string indicating which convolution method is fastest, either
        'direct' or 'fft'
    times : dict, optional
        A dictionary containing the times (in seconds) needed for each method.
        This value is only returned if ``measure=True``.

    See Also
    --------
    convolve
    correlate

    Notes
    -----
    Generally, this method is 99% accurate for 2D signals and 85% accurate
    for 1D signals for randomly chosen input sizes. For precision, use
    ``measure=True`` to find the fastest method by timing the convolution.
    This can be used to avoid the minimal overhead of finding the fastest
    ``method`` later, or to adapt the value of ``method`` to a particular set
    of inputs.

    Experiments were run on an Amazon EC2 r5a.2xlarge machine to test this
    function. These experiments measured the ratio between the time required
    when using ``method='auto'`` and the time required for the fastest method
    (i.e., ``ratio = time_auto / min(time_fft, time_direct)``). In these
    experiments, we found:

    * There is a 95% chance of this ratio being less than 1.5 for 1D signals
      and a 99% chance of being less than 2.5 for 2D signals.
    * The ratio was always less than 2.5/5 for 1D/2D signals respectively.
    * This function is most inaccurate for 1D convolutions that take between 1
      and 10 milliseconds with ``method='direct'``. A good proxy for this
      (at least in our experiments) is ``1e6 <= in1.size * in2.size <= 1e7``.

    The 2D results almost certainly generalize to 3D/4D/etc because the
    implementation is the same (the 1D implementation is different).

    All the numbers above are specific to the EC2 machine. However, we did find
    that this function generalizes fairly decently across hardware. The speed
    tests were of similar quality (and even slightly better) than the same
    tests performed on the machine to tune this function's numbers (a mid-2014
    15-inch MacBook Pro with 16GB RAM and a 2.5GHz Intel i7 processor).

    There are cases when `fftconvolve` supports the inputs but this function
    returns `direct` (e.g., to protect against floating point integer
    precision).

    .. versionadded:: 0.19

    Examples
    --------
    Estimate the fastest method for a given input:

    >>> import numpy as np
    >>> from scipy import signal
    >>> rng = np.random.default_rng()
    >>> img = rng.random((32, 32))
    >>> filter = rng.random((8, 8))
    >>> method = signal.choose_conv_method(img, filter, mode='same')
    >>> method
    'fft'

    This can then be applied to other arrays of the same dtype and shape:

    >>> img2 = rng.random((32, 32))
    >>> filter2 = rng.random((8, 8))
    >>> corr2 = signal.correlate(img2, filter2, mode='same', method=method)
    >>> conv2 = signal.convolve(img2, filter2, mode='same', method=method)

    The output of this function (``method``) works with `correlate` and
    `convolve`.

    """
    volume = np.asarray(in1)
    kernel = np.asarray(in2)

    _reject_objects(in1, 'choose_conv_method')
    _reject_objects(in1, 'choose_conv_method')

    if measure:
        times = {}
        for method in ['fft', 'direct']:
            times[method] = _timeit_fast(lambda: convolve(volume, kernel,
                                         mode=mode, method=method))

        chosen_method = 'fft' if times['fft'] < times['direct'] else 'direct'
        return chosen_method, times

    # for integer input,
    # catch when more precision required than float provides (representing an
    # integer as float can lose precision in fftconvolve if larger than 2**52)
    if any([_numeric_arrays([x], kinds='ui') for x in [volume, kernel]]):
        max_value = int(np.abs(volume).max()) * int(np.abs(kernel).max())
        max_value *= int(min(volume.size, kernel.size))
        if max_value > 2**np.finfo('float').nmant - 1:
            return 'direct'

    if _numeric_arrays([volume, kernel], kinds='b'):
        return 'direct'

    if _numeric_arrays([volume, kernel]):
        if _fftconv_faster(volume, kernel, mode):
            return 'fft'

    return 'direct'


def convolve(in1, in2, mode='full', method='auto'):
    """
    Convolve two N-dimensional arrays.

    Convolve `in1` and `in2`, with the output size determined by the
    `mode` argument.

    Parameters
    ----------
    in1 : array_like
        First input.
    in2 : array_like
        Second input. Should have the same number of dimensions as `in1`.
    mode : str {'full', 'valid', 'same'}, optional
        A string indicating the size of the output:

        ``full``
           The output is the full discrete linear convolution
           of the inputs. (Default)
        ``valid``
           The output consists only of those elements that do not
           rely on the zero-padding. In 'valid' mode, either `in1` or `in2`
           must be at least as large as the other in every dimension.
        ``same``
           The output is the same size as `in1`, centered
           with respect to the 'full' output.
    method : str {'auto', 'direct', 'fft'}, optional
        A string indicating which method to use to calculate the convolution.

        ``direct``
           The convolution is determined directly from sums, the definition of
           convolution.
        ``fft``
           The Fourier Transform is used to perform the convolution by calling
           `fftconvolve`.
        ``auto``
           Automatically chooses direct or Fourier method based on an estimate
           of which is faster (default).  See Notes for more detail.

           .. versionadded:: 0.19.0

    Returns
    -------
    convolve : array
        An N-dimensional array containing a subset of the discrete linear
        convolution of `in1` with `in2`.

    Warns
    -----
    RuntimeWarning
        Use of the FFT convolution on input containing NAN or INF will lead
        to the entire output being NAN or INF. Use method='direct' when your
        input contains NAN or INF values.

    See Also
    --------
    numpy.polymul : performs polynomial multiplication (same operation, but
                    also accepts poly1d objects)
    choose_conv_method : chooses the fastest appropriate convolution method
    fftconvolve : Always uses the FFT method.
    oaconvolve : Uses the overlap-add method to do convolution, which is
                 generally faster when the input arrays are large and
                 significantly different in size.

    Notes
    -----
    By default, `convolve` and `correlate` use ``method='auto'``, which calls
    `choose_conv_method` to choose the fastest method using pre-computed
    values (`choose_conv_method` can also measure real-world timing with a
    keyword argument). Because `fftconvolve` relies on floating point numbers,
    there are certain constraints that may force ``method='direct'`` (more detail
    in `choose_conv_method` docstring).

    Examples
    --------
    Smooth a square pulse using a Hann window:

    >>> import numpy as np
    >>> from scipy import signal
    >>> sig = np.repeat([0., 1., 0.], 100)
    >>> win = signal.windows.hann(50)
    >>> filtered = signal.convolve(sig, win, mode='same') / sum(win)

    >>> import matplotlib.pyplot as plt
    >>> fig, (ax_orig, ax_win, ax_filt) = plt.subplots(3, 1, sharex=True)
    >>> ax_orig.plot(sig)
    >>> ax_orig.set_title('Original pulse')
    >>> ax_orig.margins(0, 0.1)
    >>> ax_win.plot(win)
    >>> ax_win.set_title('Filter impulse response')
    >>> ax_win.margins(0, 0.1)
    >>> ax_filt.plot(filtered)
    >>> ax_filt.set_title('Filtered signal')
    >>> ax_filt.margins(0, 0.1)
    >>> fig.tight_layout()
    >>> fig.show()

    """
    volume = np.asarray(in1)
    kernel = np.asarray(in2)

    _reject_objects(volume, 'correlate')
    _reject_objects(kernel, 'correlate')

    if volume.ndim == kernel.ndim == 0:
        return volume * kernel
    elif volume.ndim != kernel.ndim:
        raise ValueError("volume and kernel should have the same "
                         "dimensionality")

    if _inputs_swap_needed(mode, volume.shape, kernel.shape):
        # Convolution is commutative; order doesn't have any effect on output
        volume, kernel = kernel, volume

    if method == 'auto':
        method = choose_conv_method(volume, kernel, mode=mode)

    if method == 'fft':
        out = fftconvolve(volume, kernel, mode=mode)
        result_type = np.result_type(volume, kernel)
        if result_type.kind in {'u', 'i'}:
            out = np.around(out)

        if np.isnan(out.flat[0]) or np.isinf(out.flat[0]):
            warnings.warn("Use of fft convolution on input with NAN or inf"
                          " results in NAN or inf output. Consider using"
                          " method='direct' instead.",
                          category=RuntimeWarning, stacklevel=2)

        return out.astype(result_type)
    elif method == 'direct':
        # fastpath to faster numpy.convolve for 1d inputs when possible
        if _np_conv_ok(volume, kernel, mode):
            return np.convolve(volume, kernel, mode)

        return correlate(volume, _reverse_and_conj(kernel), mode, 'direct')
    else:
        raise ValueError("Acceptable method flags are 'auto',"
                         " 'direct', or 'fft'.")


def order_filter(a, domain, rank):
    """
    Perform an order filter on an N-D array.

    Perform an order filter on the array in. The domain argument acts as a
    mask centered over each pixel. The non-zero elements of domain are
    used to select elements surrounding each input pixel which are placed
    in a list. The list is sorted, and the output for that pixel is the
    element corresponding to rank in the sorted list.

    Parameters
    ----------
    a : ndarray
        The N-dimensional input array.
    domain : array_like
        A mask array with the same number of dimensions as `a`.
        Each dimension should have an odd number of elements.
    rank : int
        A non-negative integer which selects the element from the
        sorted list (0 corresponds to the smallest element, 1 is the
        next smallest element, etc.).

    Returns
    -------
    out : ndarray
        The results of the order filter in an array with the same
        shape as `a`.

    Examples
    --------
    >>> import numpy as np
    >>> from scipy import signal
    >>> x = np.arange(25).reshape(5, 5)
    >>> domain = np.identity(3)
    >>> x
    array([[ 0,  1,  2,  3,  4],
           [ 5,  6,  7,  8,  9],
           [10, 11, 12, 13, 14],
           [15, 16, 17, 18, 19],
           [20, 21, 22, 23, 24]])
    >>> signal.order_filter(x, domain, 0)
    array([[  0,   0,   0,   0,   0],
           [  0,   0,   1,   2,   0],
           [  0,   5,   6,   7,   0],
           [  0,  10,  11,  12,   0],
           [  0,   0,   0,   0,   0]])
    >>> signal.order_filter(x, domain, 2)
    array([[  6,   7,   8,   9,   4],
           [ 11,  12,  13,  14,   9],
           [ 16,  17,  18,  19,  14],
           [ 21,  22,  23,  24,  19],
           [ 20,  21,  22,  23,  24]])

    """
    domain = np.asarray(domain)
    for dimsize in domain.shape:
        if (dimsize % 2) != 1:
            raise ValueError("Each dimension of domain argument "
                             "should have an odd number of elements.")

    a = np.asarray(a)
    if not (np.issubdtype(a.dtype, np.integer) 
            or a.dtype in [np.float32, np.float64]):
        raise ValueError(f"dtype={a.dtype} is not supported by order_filter")

    result = ndimage.rank_filter(a, rank, footprint=domain, mode='constant')
    return result


def medfilt(volume, kernel_size=None):
    """
    Perform a median filter on an N-dimensional array.

    Apply a median filter to the input array using a local window-size
    given by `kernel_size`. The array will automatically be zero-padded.

    Parameters
    ----------
    volume : array_like
        An N-dimensional input array.
    kernel_size : array_like, optional
        A scalar or an N-length list giving the size of the median filter
        window in each dimension.  Elements of `kernel_size` should be odd.
        If `kernel_size` is a scalar, then this scalar is used as the size in
        each dimension. Default size is 3 for each dimension.

    Returns
    -------
    out : ndarray
        An array the same size as input containing the median filtered
        result.

    Warns
    -----
    UserWarning
        If array size is smaller than kernel size along any dimension

    See Also
    --------
    scipy.ndimage.median_filter
    scipy.signal.medfilt2d

    Notes
    -----
    The more general function `scipy.ndimage.median_filter` has a more
    efficient implementation of a median filter and therefore runs much faster.

    For 2-dimensional images with ``uint8``, ``float32`` or ``float64`` dtypes,
    the specialised function `scipy.signal.medfilt2d` may be faster.

    """
    volume = np.atleast_1d(volume)
    if not (np.issubdtype(volume.dtype, np.integer) 
            or volume.dtype in [np.float32, np.float64]):
        raise ValueError(f"dtype={volume.dtype} is not supported by medfilt")

    if kernel_size is None:
        kernel_size = [3] * volume.ndim
    kernel_size = np.asarray(kernel_size)
    if kernel_size.shape == ():
        kernel_size = np.repeat(kernel_size.item(), volume.ndim)

    for k in range(volume.ndim):
        if (kernel_size[k] % 2) != 1:
            raise ValueError("Each element of kernel_size should be odd.")
    if any(k > s for k, s in zip(kernel_size, volume.shape)):
        warnings.warn('kernel_size exceeds volume extent: the volume will be '
                      'zero-padded.',
                      stacklevel=2)

    size = math.prod(kernel_size)
    result = ndimage.rank_filter(volume, size // 2, size=kernel_size,
                                 mode='constant')

    return result


def wiener(im, mysize=None, noise=None, *, boundary='fill', fillvalue=0):
    """
    Perform a Wiener filter on an N-dimensional array.

    Apply a Wiener filter to the N-dimensional array `im`, with
    boundary conditions determined by `boundary` and `fillvalue`.

    Parameters
    ----------
    im : ndarray
        An N-dimensional array.
    mysize : int or array_like, optional
        A scalar or an N-length list giving the size of the Wiener filter
        window in each dimension.  Elements of mysize should be odd.
        If mysize is a scalar, then this scalar is used as the size
        in each dimension.
    noise : float, optional
        The noise-power to use. If None, then noise is estimated as the
        average of the local variance of the input.
    boundary : str {'fill', 'wrap', 'symm'}, optional
        A flag indicating how to handle boundaries:

        ``fill``
           pad input arrays with fillvalue. (default)
        ``wrap``
           circular boundary conditions.
        ``symm``
           symmetrical boundary conditions.
    fillvalue : scalar, optional
        Value to fill pad input arrays with. Default is 0.

    Returns
    -------
    out : ndarray
        Wiener filtered result with the same shape as `im`.

    Notes
    -----
    This implementation is similar to wiener2 in Matlab/Octave.
    For more details see [1]_

    Because of backward compatibility, the filter uses zero-padding.
    However, this produces edge artifacts in the output.

    References
    ----------
    .. [1] Lim, Jae S., Two-Dimensional Signal and Image Processing,
           Englewood Cliffs, NJ, Prentice Hall, 1990, p. 548.

    Examples
    --------
    >>> from scipy.datasets import face
    >>> from scipy.signal import wiener
    >>> import matplotlib.pyplot as plt
    >>> import numpy as np
    >>> rng = np.random.default_rng()
    >>> img = rng.random((40, 40))    #Create a random image
    >>> filtered_img = wiener(img, (5, 5))  #Filter the image
    >>> f, (plot1, plot2) = plt.subplots(1, 2)
    >>> plot1.imshow(img)
    >>> plot2.imshow(filtered_img)
    >>> plt.show()

    """
    im = np.asarray(im)
    if mysize is None:
        mysize = [3] * im.ndim
    mysize = np.asarray(mysize)
    if mysize.shape == ():
        mysize = np.repeat(mysize.item(), im.ndim)

    # Pad image
    padsize = [dim//2 for dim in mysize]
    BOUNDARY_TO_KW = {
        'fill': {'mode': 'constant', 'constant_values': fillvalue},
        'wrap': {'mode': 'wrap'},
        'symm': {'mode': 'symmetric'},
    }
    im_padded = np.pad(im, padsize, **BOUNDARY_TO_KW[boundary])

    # Estimate the local mean
<<<<<<< HEAD
    lMean = correlate(im_padded, np.ones(mysize), 'valid') / np.prod(mysize, axis=0)

    # Estimate the local variance
    lVar = (correlate(im_padded ** 2, np.ones(mysize), 'valid') /
            np.prod(mysize, axis=0) - lMean ** 2)
=======
    size = math.prod(mysize)
    lMean = correlate(im, np.ones(mysize), 'same') / size

    # Estimate the local variance
    lVar = (correlate(im ** 2, np.ones(mysize), 'same') / size - lMean ** 2)
>>>>>>> 4dff27ee

    # Estimate the noise power if needed.
    if noise is None:
        noise = np.mean(np.ravel(lVar), axis=0)

    res = (im - lMean)
    res *= (1 - noise / lVar)
    res += lMean
    out = np.where(lVar < noise, lMean, res)

    return out


def convolve2d(in1, in2, mode='full', boundary='fill', fillvalue=0):
    """
    Convolve two 2-dimensional arrays.

    Convolve `in1` and `in2` with output size determined by `mode`, and
    boundary conditions determined by `boundary` and `fillvalue`.

    Parameters
    ----------
    in1 : array_like
        First input.
    in2 : array_like
        Second input. Should have the same number of dimensions as `in1`.
    mode : str {'full', 'valid', 'same'}, optional
        A string indicating the size of the output:

        ``full``
           The output is the full discrete linear convolution
           of the inputs. (Default)
        ``valid``
           The output consists only of those elements that do not
           rely on the zero-padding. In 'valid' mode, either `in1` or `in2`
           must be at least as large as the other in every dimension.
        ``same``
           The output is the same size as `in1`, centered
           with respect to the 'full' output.
    boundary : str {'fill', 'wrap', 'symm'}, optional
        A flag indicating how to handle boundaries:

        ``fill``
           pad input arrays with fillvalue. (default)
        ``wrap``
           circular boundary conditions.
        ``symm``
           symmetrical boundary conditions.

    fillvalue : scalar, optional
        Value to fill pad input arrays with. Default is 0.

    Returns
    -------
    out : ndarray
        A 2-dimensional array containing a subset of the discrete linear
        convolution of `in1` with `in2`.

    Examples
    --------
    Compute the gradient of an image by 2D convolution with a complex Scharr
    operator.  (Horizontal operator is real, vertical is imaginary.)  Use
    symmetric boundary condition to avoid creating edges at the image
    boundaries.

    >>> import numpy as np
    >>> from scipy import signal
    >>> from scipy import datasets
    >>> ascent = datasets.ascent()
    >>> scharr = np.array([[ -3-3j, 0-10j,  +3 -3j],
    ...                    [-10+0j, 0+ 0j, +10 +0j],
    ...                    [ -3+3j, 0+10j,  +3 +3j]]) # Gx + j*Gy
    >>> grad = signal.convolve2d(ascent, scharr, boundary='symm', mode='same')

    >>> import matplotlib.pyplot as plt
    >>> fig, (ax_orig, ax_mag, ax_ang) = plt.subplots(3, 1, figsize=(6, 15))
    >>> ax_orig.imshow(ascent, cmap='gray')
    >>> ax_orig.set_title('Original')
    >>> ax_orig.set_axis_off()
    >>> ax_mag.imshow(np.absolute(grad), cmap='gray')
    >>> ax_mag.set_title('Gradient magnitude')
    >>> ax_mag.set_axis_off()
    >>> ax_ang.imshow(np.angle(grad), cmap='hsv') # hsv is cyclic, like angles
    >>> ax_ang.set_title('Gradient orientation')
    >>> ax_ang.set_axis_off()
    >>> fig.show()

    """
    in1 = np.asarray(in1)
    in2 = np.asarray(in2)

    if not in1.ndim == in2.ndim == 2:
        raise ValueError('convolve2d inputs must both be 2-D arrays')

    if _inputs_swap_needed(mode, in1.shape, in2.shape):
        in1, in2 = in2, in1

    val = _valfrommode(mode)
    bval = _bvalfromboundary(boundary)
    out = _sigtools._convolve2d(in1, in2, 1, val, bval, fillvalue)
    return out


def correlate2d(in1, in2, mode='full', boundary='fill', fillvalue=0):
    """
    Cross-correlate two 2-dimensional arrays.

    Cross correlate `in1` and `in2` with output size determined by `mode`, and
    boundary conditions determined by `boundary` and `fillvalue`.

    Parameters
    ----------
    in1 : array_like
        First input.
    in2 : array_like
        Second input. Should have the same number of dimensions as `in1`.
    mode : str {'full', 'valid', 'same'}, optional
        A string indicating the size of the output:

        ``full``
           The output is the full discrete linear cross-correlation
           of the inputs. (Default)
        ``valid``
           The output consists only of those elements that do not
           rely on the zero-padding. In 'valid' mode, either `in1` or `in2`
           must be at least as large as the other in every dimension.
        ``same``
           The output is the same size as `in1`, centered
           with respect to the 'full' output.
    boundary : str {'fill', 'wrap', 'symm'}, optional
        A flag indicating how to handle boundaries:

        ``fill``
           pad input arrays with fillvalue. (default)
        ``wrap``
           circular boundary conditions.
        ``symm``
           symmetrical boundary conditions.

    fillvalue : scalar, optional
        Value to fill pad input arrays with. Default is 0.

    Returns
    -------
    correlate2d : ndarray
        A 2-dimensional array containing a subset of the discrete linear
        cross-correlation of `in1` with `in2`.

    Notes
    -----
    When using "same" mode with even-length inputs, the outputs of `correlate`
    and `correlate2d` differ: There is a 1-index offset between them.

    Examples
    --------
    Use 2D cross-correlation to find the location of a template in a noisy
    image:

    >>> import numpy as np
    >>> from scipy import signal, datasets, ndimage
    >>> rng = np.random.default_rng()
    >>> face = datasets.face(gray=True) - datasets.face(gray=True).mean()
    >>> face = ndimage.zoom(face[30:500, 400:950], 0.5)  # extract the face
    >>> template = np.copy(face[135:165, 140:175])  # right eye
    >>> template -= template.mean()
    >>> face = face + rng.standard_normal(face.shape) * 50  # add noise
    >>> corr = signal.correlate2d(face, template, boundary='symm', mode='same')
    >>> y, x = np.unravel_index(np.argmax(corr), corr.shape)  # find the match

    >>> import matplotlib.pyplot as plt
    >>> fig, (ax_orig, ax_template, ax_corr) = plt.subplots(3, 1,
    ...                                                     figsize=(6, 15))
    >>> ax_orig.imshow(face, cmap='gray')
    >>> ax_orig.set_title('Original')
    >>> ax_orig.set_axis_off()
    >>> ax_template.imshow(template, cmap='gray')
    >>> ax_template.set_title('Template')
    >>> ax_template.set_axis_off()
    >>> ax_corr.imshow(corr, cmap='gray')
    >>> ax_corr.set_title('Cross-correlation')
    >>> ax_corr.set_axis_off()
    >>> ax_orig.plot(x, y, 'ro')
    >>> fig.show()

    """
    in1 = np.asarray(in1)
    in2 = np.asarray(in2)

    if not in1.ndim == in2.ndim == 2:
        raise ValueError('correlate2d inputs must both be 2-D arrays')

    swapped_inputs = _inputs_swap_needed(mode, in1.shape, in2.shape)
    if swapped_inputs:
        in1, in2 = in2, in1

    val = _valfrommode(mode)
    bval = _bvalfromboundary(boundary)
    out = _sigtools._convolve2d(in1, in2.conj(), 0, val, bval, fillvalue)

    if swapped_inputs:
        out = out[::-1, ::-1]

    return out


def medfilt2d(input, kernel_size=3):
    """
    Median filter a 2-dimensional array.

    Apply a median filter to the `input` array using a local window-size
    given by `kernel_size` (must be odd). The array is zero-padded
    automatically.

    Parameters
    ----------
    input : array_like
        A 2-dimensional input array.
    kernel_size : array_like, optional
        A scalar or a list of length 2, giving the size of the
        median filter window in each dimension.  Elements of
        `kernel_size` should be odd.  If `kernel_size` is a scalar,
        then this scalar is used as the size in each dimension.
        Default is a kernel of size (3, 3).

    Returns
    -------
    out : ndarray
        An array the same size as input containing the median filtered
        result.

    See Also
    --------
    scipy.ndimage.median_filter

    Notes
    -----
    This is faster than `medfilt` when the input dtype is ``uint8``,
    ``float32``, or ``float64``; for other types, this falls back to
    `medfilt`. In some situations, `scipy.ndimage.median_filter` may be
    faster than this function.

    Examples
    --------
    >>> import numpy as np
    >>> from scipy import signal
    >>> x = np.arange(25).reshape(5, 5)
    >>> x
    array([[ 0,  1,  2,  3,  4],
           [ 5,  6,  7,  8,  9],
           [10, 11, 12, 13, 14],
           [15, 16, 17, 18, 19],
           [20, 21, 22, 23, 24]])

    # Replaces i,j with the median out of 5*5 window

    >>> signal.medfilt2d(x, kernel_size=5)
    array([[ 0,  0,  2,  0,  0],
           [ 0,  3,  7,  4,  0],
           [ 2,  8, 12,  9,  4],
           [ 0,  8, 12,  9,  0],
           [ 0,  0, 12,  0,  0]])

    # Replaces i,j with the median out of default 3*3 window

    >>> signal.medfilt2d(x)
    array([[ 0,  1,  2,  3,  0],
           [ 1,  6,  7,  8,  4],
           [ 6, 11, 12, 13,  9],
           [11, 16, 17, 18, 14],
           [ 0, 16, 17, 18,  0]])

    # Replaces i,j with the median out of default 5*3 window

    >>> signal.medfilt2d(x, kernel_size=[5,3])
    array([[ 0,  1,  2,  3,  0],
           [ 0,  6,  7,  8,  3],
           [ 5, 11, 12, 13,  8],
           [ 5, 11, 12, 13,  8],
           [ 0, 11, 12, 13,  0]])

    # Replaces i,j with the median out of default 3*5 window

    >>> signal.medfilt2d(x, kernel_size=[3,5])
    array([[ 0,  0,  2,  1,  0],
           [ 1,  5,  7,  6,  3],
           [ 6, 10, 12, 11,  8],
           [11, 15, 17, 16, 13],
           [ 0, 15, 17, 16,  0]])

    # As seen in the examples,
    # kernel numbers must be odd and not exceed original array dim

    """
    image = np.asarray(input)

    # checking dtype.type, rather than just dtype, is necessary for
    # excluding np.longdouble with MS Visual C.
    if image.dtype.type not in (np.ubyte, np.float32, np.float64):
        return medfilt(image, kernel_size)

    if kernel_size is None:
        kernel_size = [3] * 2
    kernel_size = np.asarray(kernel_size)
    if kernel_size.shape == ():
        kernel_size = np.repeat(kernel_size.item(), 2)

    for size in kernel_size:
        if (size % 2) != 1:
            raise ValueError("Each element of kernel_size should be odd.")

    return _sigtools._medfilt2d(image, kernel_size)


def lfilter(b, a, x, axis=-1, zi=None):
    """
    Filter data along one-dimension with an IIR or FIR filter.

    Filter a data sequence, `x`, using a digital filter.  This works for many
    fundamental data types (including Object type).  The filter is a direct
    form II transposed implementation of the standard difference equation
    (see Notes).

    The function `sosfilt` (and filter design using ``output='sos'``) should be
    preferred over `lfilter` for most filtering tasks, as second-order sections
    have fewer numerical problems.

    Parameters
    ----------
    b : array_like
        The numerator coefficient vector in a 1-D sequence.
    a : array_like
        The denominator coefficient vector in a 1-D sequence.  If ``a[0]``
        is not 1, then both `a` and `b` are normalized by ``a[0]``.
    x : array_like
        An N-dimensional input array.
    axis : int, optional
        The axis of the input data array along which to apply the
        linear filter. The filter is applied to each subarray along
        this axis.  Default is -1.
    zi : array_like, optional
        Initial conditions for the filter delays.  It is a vector
        (or array of vectors for an N-dimensional input) of length
        ``max(len(a), len(b)) - 1``.  If `zi` is None or is not given then
        initial rest is assumed.  See `lfiltic` for more information.

    Returns
    -------
    y : array
        The output of the digital filter.
    zf : array, optional
        If `zi` is None, this is not returned, otherwise, `zf` holds the
        final filter delay values.

    See Also
    --------
    lfiltic : Construct initial conditions for `lfilter`.
    lfilter_zi : Compute initial state (steady state of step response) for
                 `lfilter`.
    filtfilt : A forward-backward filter, to obtain a filter with zero phase.
    savgol_filter : A Savitzky-Golay filter.
    sosfilt: Filter data using cascaded second-order sections.
    sosfiltfilt: A forward-backward filter using second-order sections.

    Notes
    -----
    The filter function is implemented as a direct II transposed structure.
    This means that the filter implements::

       a[0]*y[n] = b[0]*x[n] + b[1]*x[n-1] + ... + b[M]*x[n-M]
                             - a[1]*y[n-1] - ... - a[N]*y[n-N]

    where `M` is the degree of the numerator, `N` is the degree of the
    denominator, and `n` is the sample number.  It is implemented using
    the following difference equations (assuming M = N)::

         a[0]*y[n] = b[0] * x[n]               + d[0][n-1]
           d[0][n] = b[1] * x[n] - a[1] * y[n] + d[1][n-1]
           d[1][n] = b[2] * x[n] - a[2] * y[n] + d[2][n-1]
         ...
         d[N-2][n] = b[N-1]*x[n] - a[N-1]*y[n] + d[N-1][n-1]
         d[N-1][n] = b[N] * x[n] - a[N] * y[n]

    where `d` are the state variables.

    The rational transfer function describing this filter in the
    z-transform domain is::

                             -1              -M
                 b[0] + b[1]z  + ... + b[M] z
         Y(z) = -------------------------------- X(z)
                             -1              -N
                 a[0] + a[1]z  + ... + a[N] z

    Examples
    --------
    Generate a noisy signal to be filtered:

    >>> import numpy as np
    >>> from scipy import signal
    >>> import matplotlib.pyplot as plt
    >>> rng = np.random.default_rng()
    >>> t = np.linspace(-1, 1, 201)
    >>> x = (np.sin(2*np.pi*0.75*t*(1-t) + 2.1) +
    ...      0.1*np.sin(2*np.pi*1.25*t + 1) +
    ...      0.18*np.cos(2*np.pi*3.85*t))
    >>> xn = x + rng.standard_normal(len(t)) * 0.08

    Create an order 3 lowpass butterworth filter:

    >>> b, a = signal.butter(3, 0.05)

    Apply the filter to xn.  Use lfilter_zi to choose the initial condition of
    the filter:

    >>> zi = signal.lfilter_zi(b, a)
    >>> z, _ = signal.lfilter(b, a, xn, zi=zi*xn[0])

    Apply the filter again, to have a result filtered at an order the same as
    filtfilt:

    >>> z2, _ = signal.lfilter(b, a, z, zi=zi*z[0])

    Use filtfilt to apply the filter:

    >>> y = signal.filtfilt(b, a, xn)

    Plot the original signal and the various filtered versions:

    >>> plt.figure
    >>> plt.plot(t, xn, 'b', alpha=0.75)
    >>> plt.plot(t, z, 'r--', t, z2, 'r', t, y, 'k')
    >>> plt.legend(('noisy signal', 'lfilter, once', 'lfilter, twice',
    ...             'filtfilt'), loc='best')
    >>> plt.grid(True)
    >>> plt.show()

    """
    b = np.atleast_1d(b)
    a = np.atleast_1d(a)

    _reject_objects(x, 'lfilter')
    _reject_objects(a, 'lfilter')
    _reject_objects(b, 'lfilter')

    if len(a) == 1:
        # This path only supports types fdgFDGO to mirror _linear_filter below.
        # Any of b, a, x, or zi can set the dtype, but there is no default
        # casting of other types; instead a NotImplementedError is raised.
        b = np.asarray(b)
        a = np.asarray(a)
        if b.ndim != 1 and a.ndim != 1:
            raise ValueError('object of too small depth for desired array')
        x = _validate_x(x)
        inputs = [b, a, x]
        if zi is not None:
            # _linear_filter does not broadcast zi, but does do expansion of
            # singleton dims.
            zi = np.asarray(zi)
            if zi.ndim != x.ndim:
                raise ValueError('object of too small depth for desired array')
            expected_shape = list(x.shape)
            expected_shape[axis] = b.shape[0] - 1
            expected_shape = tuple(expected_shape)
            # check the trivial case where zi is the right shape first
            if zi.shape != expected_shape:
                strides = zi.ndim * [None]
                if axis < 0:
                    axis += zi.ndim
                for k in range(zi.ndim):
                    if k == axis and zi.shape[k] == expected_shape[k]:
                        strides[k] = zi.strides[k]
                    elif k != axis and zi.shape[k] == expected_shape[k]:
                        strides[k] = zi.strides[k]
                    elif k != axis and zi.shape[k] == 1:
                        strides[k] = 0
                    else:
                        raise ValueError('Unexpected shape for zi: expected '
                                         f'{expected_shape}, found {zi.shape}.')
                zi = np.lib.stride_tricks.as_strided(zi, expected_shape,
                                                     strides)
            inputs.append(zi)
        dtype = np.result_type(*inputs)

        if dtype.char not in 'fdgFDGO':
            raise NotImplementedError(f"input type '{dtype}' not supported")

        b = np.array(b, dtype=dtype)
        a = np.asarray(a, dtype=dtype)
        b /= a[0]
        x = np.asarray(x, dtype=dtype)

        out_full = np.apply_along_axis(lambda y: np.convolve(b, y), axis, x)
        ind = out_full.ndim * [slice(None)]
        if zi is not None:
            ind[axis] = slice(zi.shape[axis])
            out_full[tuple(ind)] += zi

        ind[axis] = slice(out_full.shape[axis] - len(b) + 1)
        out = out_full[tuple(ind)]

        if zi is None:
            return out
        else:
            ind[axis] = slice(out_full.shape[axis] - len(b) + 1, None)
            zf = out_full[tuple(ind)]
            return out, zf
    else:
        if zi is None:
            return _sigtools._linear_filter(b, a, x, axis)
        else:
            return _sigtools._linear_filter(b, a, x, axis, zi)


def lfiltic(b, a, y, x=None):
    """
    Construct initial conditions for lfilter given input and output vectors.

    Given a linear filter (b, a) and initial conditions on the output `y`
    and the input `x`, return the initial conditions on the state vector zi
    which is used by `lfilter` to generate the output given the input.

    Parameters
    ----------
    b : array_like
        Linear filter term.
    a : array_like
        Linear filter term.
    y : array_like
        Initial conditions.

        If ``N = len(a) - 1``, then ``y = {y[-1], y[-2], ..., y[-N]}``.

        If `y` is too short, it is padded with zeros.
    x : array_like, optional
        Initial conditions.

        If ``M = len(b) - 1``, then ``x = {x[-1], x[-2], ..., x[-M]}``.

        If `x` is not given, its initial conditions are assumed zero.

        If `x` is too short, it is padded with zeros.

    Returns
    -------
    zi : ndarray
        The state vector ``zi = {z_0[-1], z_1[-1], ..., z_K-1[-1]}``,
        where ``K = max(M, N)``.

    See Also
    --------
    lfilter, lfilter_zi

    """
    N = np.size(a) - 1
    M = np.size(b) - 1
    K = max(M, N)
    y = np.asarray(y)

    if x is None:
        result_type = np.result_type(np.asarray(b), np.asarray(a), y)
        if result_type.kind in 'bui':
            result_type = np.float64
        x = np.zeros(M, dtype=result_type)
    else:
        x = np.asarray(x)

        result_type = np.result_type(np.asarray(b), np.asarray(a), y, x)
        if result_type.kind in 'bui':
            result_type = np.float64
        x = x.astype(result_type)

        L = np.size(x)
        if L < M:
            x = np.r_[x, np.zeros(M - L)]

    y = y.astype(result_type)
    zi = np.zeros(K, result_type)

    L = np.size(y)
    if L < N:
        y = np.r_[y, np.zeros(N - L)]

    for m in range(M):
        zi[m] = np.sum(b[m + 1:] * x[:M - m], axis=0)

    for m in range(N):
        zi[m] -= np.sum(a[m + 1:] * y[:N - m], axis=0)

    return zi


def deconvolve(signal, divisor):
    """Deconvolves ``divisor`` out of ``signal`` using inverse filtering.

    Returns the quotient and remainder such that
    ``signal = convolve(divisor, quotient) + remainder``

    Parameters
    ----------
    signal : (N,) array_like
        Signal data, typically a recorded signal
    divisor : (N,) array_like
        Divisor data, typically an impulse response or filter that was
        applied to the original signal

    Returns
    -------
    quotient : ndarray
        Quotient, typically the recovered original signal
    remainder : ndarray
        Remainder

    See Also
    --------
    numpy.polydiv : performs polynomial division (same operation, but
                    also accepts poly1d objects)

    Examples
    --------
    Deconvolve a signal that's been filtered:

    >>> from scipy import signal
    >>> original = [0, 1, 0, 0, 1, 1, 0, 0]
    >>> impulse_response = [2, 1]
    >>> recorded = signal.convolve(impulse_response, original)
    >>> recorded
    array([0, 2, 1, 0, 2, 3, 1, 0, 0])
    >>> recovered, remainder = signal.deconvolve(recorded, impulse_response)
    >>> recovered
    array([ 0.,  1.,  0.,  0.,  1.,  1.,  0.,  0.])

    """
    num = np.atleast_1d(signal)
    den = np.atleast_1d(divisor)
    if num.ndim > 1:
        raise ValueError("signal must be 1-D.")
    if den.ndim > 1:
        raise ValueError("divisor must be 1-D.")
    N = len(num)
    D = len(den)
    if D > N:
        quot = []
        rem = num
    else:
        input = np.zeros(N - D + 1, float)
        input[0] = 1
        quot = lfilter(num, den, input)
        rem = num - convolve(den, quot, mode='full')
    return quot, rem


def hilbert(x, N=None, axis=-1):
    """
    Compute the analytic signal, using the Hilbert transform.

    The transformation is done along the last axis by default.

    Parameters
    ----------
    x : array_like
        Signal data.  Must be real.
    N : int, optional
        Number of Fourier components.  Default: ``x.shape[axis]``
    axis : int, optional
        Axis along which to do the transformation.  Default: -1.

    Returns
    -------
    xa : ndarray
        Analytic signal of `x`, of each 1-D array along `axis`

    Notes
    -----
    The analytic signal ``x_a(t)`` of signal ``x(t)`` is:

    .. math:: x_a = F^{-1}(F(x) 2U) = x + i y

    where `F` is the Fourier transform, `U` the unit step function,
    and `y` the Hilbert transform of `x`. [1]_

    In other words, the negative half of the frequency spectrum is zeroed
    out, turning the real-valued signal into a complex signal.  The Hilbert
    transformed signal can be obtained from ``np.imag(hilbert(x))``, and the
    original signal from ``np.real(hilbert(x))``.

    References
    ----------
    .. [1] Wikipedia, "Analytic signal".
           https://en.wikipedia.org/wiki/Analytic_signal
    .. [2] Leon Cohen, "Time-Frequency Analysis", 1995. Chapter 2.
    .. [3] Alan V. Oppenheim, Ronald W. Schafer. Discrete-Time Signal
           Processing, Third Edition, 2009. Chapter 12.
           ISBN 13: 978-1292-02572-8

    Examples
    --------
    In this example we use the Hilbert transform to determine the amplitude
    envelope and instantaneous frequency of an amplitude-modulated signal.

    >>> import numpy as np
    >>> import matplotlib.pyplot as plt
    >>> from scipy.signal import hilbert, chirp

    >>> duration = 1.0
    >>> fs = 400.0
    >>> samples = int(fs*duration)
    >>> t = np.arange(samples) / fs

    We create a chirp of which the frequency increases from 20 Hz to 100 Hz and
    apply an amplitude modulation.

    >>> signal = chirp(t, 20.0, t[-1], 100.0)
    >>> signal *= (1.0 + 0.5 * np.sin(2.0*np.pi*3.0*t) )

    The amplitude envelope is given by magnitude of the analytic signal. The
    instantaneous frequency can be obtained by differentiating the
    instantaneous phase in respect to time. The instantaneous phase corresponds
    to the phase angle of the analytic signal.

    >>> analytic_signal = hilbert(signal)
    >>> amplitude_envelope = np.abs(analytic_signal)
    >>> instantaneous_phase = np.unwrap(np.angle(analytic_signal))
    >>> instantaneous_frequency = (np.diff(instantaneous_phase) /
    ...                            (2.0*np.pi) * fs)

    >>> fig, (ax0, ax1) = plt.subplots(nrows=2)
    >>> ax0.plot(t, signal, label='signal')
    >>> ax0.plot(t, amplitude_envelope, label='envelope')
    >>> ax0.set_xlabel("time in seconds")
    >>> ax0.legend()
    >>> ax1.plot(t[1:], instantaneous_frequency)
    >>> ax1.set_xlabel("time in seconds")
    >>> ax1.set_ylim(0.0, 120.0)
    >>> fig.tight_layout()

    """
    x = np.asarray(x)
    if np.iscomplexobj(x):
        raise ValueError("x must be real.")
    if N is None:
        N = x.shape[axis]
    if N <= 0:
        raise ValueError("N must be positive.")

    Xf = sp_fft.fft(x, N, axis=axis)
    h = np.zeros(N, dtype=Xf.dtype)
    if N % 2 == 0:
        h[0] = h[N // 2] = 1
        h[1:N // 2] = 2
    else:
        h[0] = 1
        h[1:(N + 1) // 2] = 2

    if x.ndim > 1:
        ind = [np.newaxis] * x.ndim
        ind[axis] = slice(None)
        h = h[tuple(ind)]
    x = sp_fft.ifft(Xf * h, axis=axis)
    return x


def hilbert2(x, N=None):
    """
    Compute the '2-D' analytic signal of `x`

    Parameters
    ----------
    x : array_like
        2-D signal data.
    N : int or tuple of two ints, optional
        Number of Fourier components. Default is ``x.shape``

    Returns
    -------
    xa : ndarray
        Analytic signal of `x` taken along axes (0,1).

    References
    ----------
    .. [1] Wikipedia, "Analytic signal",
        https://en.wikipedia.org/wiki/Analytic_signal

    """
    x = np.atleast_2d(x)
    if x.ndim > 2:
        raise ValueError("x must be 2-D.")
    if np.iscomplexobj(x):
        raise ValueError("x must be real.")
    if N is None:
        N = x.shape
    elif isinstance(N, int):
        if N <= 0:
            raise ValueError("N must be positive.")
        N = (N, N)
    elif len(N) != 2 or np.any(np.asarray(N) <= 0):
        raise ValueError("When given as a tuple, N must hold exactly "
                         "two positive integers")

    Xf = sp_fft.fft2(x, N, axes=(0, 1))
    h1 = np.zeros(N[0], dtype=Xf.dtype)
    h2 = np.zeros(N[1], dtype=Xf.dtype)
    for h in (h1, h2):
        N1 = h.shape[0]
        if N1 % 2 == 0:
            h[0] = h[N1 // 2] = 1
            h[1:N1 // 2] = 2
        else:
            h[0] = 1
            h[1:(N1 + 1) // 2] = 2

    h = h1[:, np.newaxis] * h2[np.newaxis, :]
    k = x.ndim
    while k > 2:
        h = h[:, np.newaxis]
        k -= 1
    x = sp_fft.ifft2(Xf * h, axes=(0, 1))
    return x


def _cmplx_sort(p):
    """Sort roots based on magnitude.

    Parameters
    ----------
    p : array_like
        The roots to sort, as a 1-D array.

    Returns
    -------
    p_sorted : ndarray
        Sorted roots.
    indx : ndarray
        Array of indices needed to sort the input `p`.

    Examples
    --------
    >>> from scipy import signal
    >>> vals = [1, 4, 1+1.j, 3]
    >>> p_sorted, indx = signal.cmplx_sort(vals)
    >>> p_sorted
    array([1.+0.j, 1.+1.j, 3.+0.j, 4.+0.j])
    >>> indx
    array([0, 2, 3, 1])
    """
    p = np.asarray(p)
    indx = np.argsort(abs(p))
    return np.take(p, indx, 0), indx


def unique_roots(p, tol=1e-3, rtype='min'):
    """Determine unique roots and their multiplicities from a list of roots.

    Parameters
    ----------
    p : array_like
        The list of roots.
    tol : float, optional
        The tolerance for two roots to be considered equal in terms of
        the distance between them. Default is 1e-3. Refer to Notes about
        the details on roots grouping.
    rtype : {'max', 'maximum', 'min', 'minimum', 'avg', 'mean'}, optional
        How to determine the returned root if multiple roots are within
        `tol` of each other.

          - 'max', 'maximum': pick the maximum of those roots
          - 'min', 'minimum': pick the minimum of those roots
          - 'avg', 'mean': take the average of those roots

        When finding minimum or maximum among complex roots they are compared
        first by the real part and then by the imaginary part.

    Returns
    -------
    unique : ndarray
        The list of unique roots.
    multiplicity : ndarray
        The multiplicity of each root.

    Notes
    -----
    If we have 3 roots ``a``, ``b`` and ``c``, such that ``a`` is close to
    ``b`` and ``b`` is close to ``c`` (distance is less than `tol`), then it
    doesn't necessarily mean that ``a`` is close to ``c``. It means that roots
    grouping is not unique. In this function we use "greedy" grouping going
    through the roots in the order they are given in the input `p`.

    This utility function is not specific to roots but can be used for any
    sequence of values for which uniqueness and multiplicity has to be
    determined. For a more general routine, see `numpy.unique`.

    Examples
    --------
    >>> from scipy import signal
    >>> vals = [0, 1.3, 1.31, 2.8, 1.25, 2.2, 10.3]
    >>> uniq, mult = signal.unique_roots(vals, tol=2e-2, rtype='avg')

    Check which roots have multiplicity larger than 1:

    >>> uniq[mult > 1]
    array([ 1.305])
    """
    if rtype in ['max', 'maximum']:
        reduce = np.max
    elif rtype in ['min', 'minimum']:
        reduce = np.min
    elif rtype in ['avg', 'mean']:
        reduce = np.mean
    else:
        raise ValueError("`rtype` must be one of "
                         "{'max', 'maximum', 'min', 'minimum', 'avg', 'mean'}")

    p = np.asarray(p)

    points = np.empty((len(p), 2))
    points[:, 0] = np.real(p)
    points[:, 1] = np.imag(p)
    tree = cKDTree(points)

    p_unique = []
    p_multiplicity = []
    used = np.zeros(len(p), dtype=bool)
    for i in range(len(p)):
        if used[i]:
            continue

        group = tree.query_ball_point(points[i], tol)
        group = [x for x in group if not used[x]]

        p_unique.append(reduce(p[group]))
        p_multiplicity.append(len(group))

        used[group] = True

    return np.asarray(p_unique), np.asarray(p_multiplicity)


def invres(r, p, k, tol=1e-3, rtype='avg'):
    """Compute b(s) and a(s) from partial fraction expansion.

    If `M` is the degree of numerator `b` and `N` the degree of denominator
    `a`::

              b(s)     b[0] s**(M) + b[1] s**(M-1) + ... + b[M]
      H(s) = ------ = ------------------------------------------
              a(s)     a[0] s**(N) + a[1] s**(N-1) + ... + a[N]

    then the partial-fraction expansion H(s) is defined as::

               r[0]       r[1]             r[-1]
           = -------- + -------- + ... + --------- + k(s)
             (s-p[0])   (s-p[1])         (s-p[-1])

    If there are any repeated roots (closer together than `tol`), then H(s)
    has terms like::

          r[i]      r[i+1]              r[i+n-1]
        -------- + ----------- + ... + -----------
        (s-p[i])  (s-p[i])**2          (s-p[i])**n

    This function is used for polynomials in positive powers of s or z,
    such as analog filters or digital filters in controls engineering.  For
    negative powers of z (typical for digital filters in DSP), use `invresz`.

    Parameters
    ----------
    r : array_like
        Residues corresponding to the poles. For repeated poles, the residues
        must be ordered to correspond to ascending by power fractions.
    p : array_like
        Poles. Equal poles must be adjacent.
    k : array_like
        Coefficients of the direct polynomial term.
    tol : float, optional
        The tolerance for two roots to be considered equal in terms of
        the distance between them. Default is 1e-3. See `unique_roots`
        for further details.
    rtype : {'avg', 'min', 'max'}, optional
        Method for computing a root to represent a group of identical roots.
        Default is 'avg'. See `unique_roots` for further details.

    Returns
    -------
    b : ndarray
        Numerator polynomial coefficients.
    a : ndarray
        Denominator polynomial coefficients.

    See Also
    --------
    residue, invresz, unique_roots

    """
    r = np.atleast_1d(r)
    p = np.atleast_1d(p)
    k = np.trim_zeros(np.atleast_1d(k), 'f')

    unique_poles, multiplicity = _group_poles(p, tol, rtype)
    factors, denominator = _compute_factors(unique_poles, multiplicity,
                                            include_powers=True)

    if len(k) == 0:
        numerator = 0
    else:
        numerator = np.polymul(k, denominator)

    for residue, factor in zip(r, factors):
        numerator = np.polyadd(numerator, residue * factor)

    return numerator, denominator


def _compute_factors(roots, multiplicity, include_powers=False):
    """Compute the total polynomial divided by factors for each root."""
    current = np.array([1])
    suffixes = [current]
    for pole, mult in zip(roots[-1:0:-1], multiplicity[-1:0:-1]):
        monomial = np.array([1, -pole])
        for _ in range(mult):
            current = np.polymul(current, monomial)
        suffixes.append(current)
    suffixes = suffixes[::-1]

    factors = []
    current = np.array([1])
    for pole, mult, suffix in zip(roots, multiplicity, suffixes):
        monomial = np.array([1, -pole])
        block = []
        for i in range(mult):
            if i == 0 or include_powers:
                block.append(np.polymul(current, suffix))
            current = np.polymul(current, monomial)
        factors.extend(reversed(block))

    return factors, current


def _compute_residues(poles, multiplicity, numerator):
    denominator_factors, _ = _compute_factors(poles, multiplicity)
    numerator = numerator.astype(poles.dtype)

    residues = []
    for pole, mult, factor in zip(poles, multiplicity,
                                  denominator_factors):
        if mult == 1:
            residues.append(np.polyval(numerator, pole) /
                            np.polyval(factor, pole))
        else:
            numer = numerator.copy()
            monomial = np.array([1, -pole])
            factor, d = np.polydiv(factor, monomial)

            block = []
            for _ in range(mult):
                numer, n = np.polydiv(numer, monomial)
                r = n[0] / d[0]
                numer = np.polysub(numer, r * factor)
                block.append(r)

            residues.extend(reversed(block))

    return np.asarray(residues)


def residue(b, a, tol=1e-3, rtype='avg'):
    """Compute partial-fraction expansion of b(s) / a(s).

    If `M` is the degree of numerator `b` and `N` the degree of denominator
    `a`::

              b(s)     b[0] s**(M) + b[1] s**(M-1) + ... + b[M]
      H(s) = ------ = ------------------------------------------
              a(s)     a[0] s**(N) + a[1] s**(N-1) + ... + a[N]

    then the partial-fraction expansion H(s) is defined as::

               r[0]       r[1]             r[-1]
           = -------- + -------- + ... + --------- + k(s)
             (s-p[0])   (s-p[1])         (s-p[-1])

    If there are any repeated roots (closer together than `tol`), then H(s)
    has terms like::

          r[i]      r[i+1]              r[i+n-1]
        -------- + ----------- + ... + -----------
        (s-p[i])  (s-p[i])**2          (s-p[i])**n

    This function is used for polynomials in positive powers of s or z,
    such as analog filters or digital filters in controls engineering.  For
    negative powers of z (typical for digital filters in DSP), use `residuez`.

    See Notes for details about the algorithm.

    Parameters
    ----------
    b : array_like
        Numerator polynomial coefficients.
    a : array_like
        Denominator polynomial coefficients.
    tol : float, optional
        The tolerance for two roots to be considered equal in terms of
        the distance between them. Default is 1e-3. See `unique_roots`
        for further details.
    rtype : {'avg', 'min', 'max'}, optional
        Method for computing a root to represent a group of identical roots.
        Default is 'avg'. See `unique_roots` for further details.

    Returns
    -------
    r : ndarray
        Residues corresponding to the poles. For repeated poles, the residues
        are ordered to correspond to ascending by power fractions.
    p : ndarray
        Poles ordered by magnitude in ascending order.
    k : ndarray
        Coefficients of the direct polynomial term.

    See Also
    --------
    invres, residuez, numpy.poly, unique_roots

    Notes
    -----
    The "deflation through subtraction" algorithm is used for
    computations --- method 6 in [1]_.

    The form of partial fraction expansion depends on poles multiplicity in
    the exact mathematical sense. However there is no way to exactly
    determine multiplicity of roots of a polynomial in numerical computing.
    Thus you should think of the result of `residue` with given `tol` as
    partial fraction expansion computed for the denominator composed of the
    computed poles with empirically determined multiplicity. The choice of
    `tol` can drastically change the result if there are close poles.

    References
    ----------
    .. [1] J. F. Mahoney, B. D. Sivazlian, "Partial fractions expansion: a
           review of computational methodology and efficiency", Journal of
           Computational and Applied Mathematics, Vol. 9, 1983.
    """
    b = np.asarray(b)
    a = np.asarray(a)
    if (np.issubdtype(b.dtype, np.complexfloating)
            or np.issubdtype(a.dtype, np.complexfloating)):
        b = b.astype(complex)
        a = a.astype(complex)
    else:
        b = b.astype(float)
        a = a.astype(float)

    b = np.trim_zeros(np.atleast_1d(b), 'f')
    a = np.trim_zeros(np.atleast_1d(a), 'f')

    if a.size == 0:
        raise ValueError("Denominator `a` is zero.")

    poles = np.roots(a)
    if b.size == 0:
        return np.zeros(poles.shape), _cmplx_sort(poles)[0], np.array([])

    if len(b) < len(a):
        k = np.empty(0)
    else:
        k, b = np.polydiv(b, a)

    unique_poles, multiplicity = unique_roots(poles, tol=tol, rtype=rtype)
    unique_poles, order = _cmplx_sort(unique_poles)
    multiplicity = multiplicity[order]

    residues = _compute_residues(unique_poles, multiplicity, b)

    index = 0
    for pole, mult in zip(unique_poles, multiplicity):
        poles[index:index + mult] = pole
        index += mult

    return residues / a[0], poles, k


def residuez(b, a, tol=1e-3, rtype='avg'):
    """Compute partial-fraction expansion of b(z) / a(z).

    If `M` is the degree of numerator `b` and `N` the degree of denominator
    `a`::

                b(z)     b[0] + b[1] z**(-1) + ... + b[M] z**(-M)
        H(z) = ------ = ------------------------------------------
                a(z)     a[0] + a[1] z**(-1) + ... + a[N] z**(-N)

    then the partial-fraction expansion H(z) is defined as::

                 r[0]                   r[-1]
         = --------------- + ... + ---------------- + k[0] + k[1]z**(-1) ...
           (1-p[0]z**(-1))         (1-p[-1]z**(-1))

    If there are any repeated roots (closer than `tol`), then the partial
    fraction expansion has terms like::

             r[i]              r[i+1]                    r[i+n-1]
        -------------- + ------------------ + ... + ------------------
        (1-p[i]z**(-1))  (1-p[i]z**(-1))**2         (1-p[i]z**(-1))**n

    This function is used for polynomials in negative powers of z,
    such as digital filters in DSP.  For positive powers, use `residue`.

    See Notes of `residue` for details about the algorithm.

    Parameters
    ----------
    b : array_like
        Numerator polynomial coefficients.
    a : array_like
        Denominator polynomial coefficients.
    tol : float, optional
        The tolerance for two roots to be considered equal in terms of
        the distance between them. Default is 1e-3. See `unique_roots`
        for further details.
    rtype : {'avg', 'min', 'max'}, optional
        Method for computing a root to represent a group of identical roots.
        Default is 'avg'. See `unique_roots` for further details.

    Returns
    -------
    r : ndarray
        Residues corresponding to the poles. For repeated poles, the residues
        are ordered to correspond to ascending by power fractions.
    p : ndarray
        Poles ordered by magnitude in ascending order.
    k : ndarray
        Coefficients of the direct polynomial term.

    See Also
    --------
    invresz, residue, unique_roots
    """
    b = np.asarray(b)
    a = np.asarray(a)
    if (np.issubdtype(b.dtype, np.complexfloating)
            or np.issubdtype(a.dtype, np.complexfloating)):
        b = b.astype(complex)
        a = a.astype(complex)
    else:
        b = b.astype(float)
        a = a.astype(float)

    b = np.trim_zeros(np.atleast_1d(b), 'b')
    a = np.trim_zeros(np.atleast_1d(a), 'b')

    if a.size == 0:
        raise ValueError("Denominator `a` is zero.")
    elif a[0] == 0:
        raise ValueError("First coefficient of determinant `a` must be "
                         "non-zero.")

    poles = np.roots(a)
    if b.size == 0:
        return np.zeros(poles.shape), _cmplx_sort(poles)[0], np.array([])

    b_rev = b[::-1]
    a_rev = a[::-1]

    if len(b_rev) < len(a_rev):
        k_rev = np.empty(0)
    else:
        k_rev, b_rev = np.polydiv(b_rev, a_rev)

    unique_poles, multiplicity = unique_roots(poles, tol=tol, rtype=rtype)
    unique_poles, order = _cmplx_sort(unique_poles)
    multiplicity = multiplicity[order]

    residues = _compute_residues(1 / unique_poles, multiplicity, b_rev)

    index = 0
    powers = np.empty(len(residues), dtype=int)
    for pole, mult in zip(unique_poles, multiplicity):
        poles[index:index + mult] = pole
        powers[index:index + mult] = 1 + np.arange(mult)
        index += mult

    residues *= (-poles) ** powers / a_rev[0]

    return residues, poles, k_rev[::-1]


def _group_poles(poles, tol, rtype):
    if rtype in ['max', 'maximum']:
        reduce = np.max
    elif rtype in ['min', 'minimum']:
        reduce = np.min
    elif rtype in ['avg', 'mean']:
        reduce = np.mean
    else:
        raise ValueError("`rtype` must be one of "
                         "{'max', 'maximum', 'min', 'minimum', 'avg', 'mean'}")

    unique = []
    multiplicity = []

    pole = poles[0]
    block = [pole]
    for i in range(1, len(poles)):
        if abs(poles[i] - pole) <= tol:
            block.append(pole)
        else:
            unique.append(reduce(block))
            multiplicity.append(len(block))
            pole = poles[i]
            block = [pole]

    unique.append(reduce(block))
    multiplicity.append(len(block))

    return np.asarray(unique), np.asarray(multiplicity)


def invresz(r, p, k, tol=1e-3, rtype='avg'):
    """Compute b(z) and a(z) from partial fraction expansion.

    If `M` is the degree of numerator `b` and `N` the degree of denominator
    `a`::

                b(z)     b[0] + b[1] z**(-1) + ... + b[M] z**(-M)
        H(z) = ------ = ------------------------------------------
                a(z)     a[0] + a[1] z**(-1) + ... + a[N] z**(-N)

    then the partial-fraction expansion H(z) is defined as::

                 r[0]                   r[-1]
         = --------------- + ... + ---------------- + k[0] + k[1]z**(-1) ...
           (1-p[0]z**(-1))         (1-p[-1]z**(-1))

    If there are any repeated roots (closer than `tol`), then the partial
    fraction expansion has terms like::

             r[i]              r[i+1]                    r[i+n-1]
        -------------- + ------------------ + ... + ------------------
        (1-p[i]z**(-1))  (1-p[i]z**(-1))**2         (1-p[i]z**(-1))**n

    This function is used for polynomials in negative powers of z,
    such as digital filters in DSP.  For positive powers, use `invres`.

    Parameters
    ----------
    r : array_like
        Residues corresponding to the poles. For repeated poles, the residues
        must be ordered to correspond to ascending by power fractions.
    p : array_like
        Poles. Equal poles must be adjacent.
    k : array_like
        Coefficients of the direct polynomial term.
    tol : float, optional
        The tolerance for two roots to be considered equal in terms of
        the distance between them. Default is 1e-3. See `unique_roots`
        for further details.
    rtype : {'avg', 'min', 'max'}, optional
        Method for computing a root to represent a group of identical roots.
        Default is 'avg'. See `unique_roots` for further details.

    Returns
    -------
    b : ndarray
        Numerator polynomial coefficients.
    a : ndarray
        Denominator polynomial coefficients.

    See Also
    --------
    residuez, unique_roots, invres

    """
    r = np.atleast_1d(r)
    p = np.atleast_1d(p)
    k = np.trim_zeros(np.atleast_1d(k), 'b')

    unique_poles, multiplicity = _group_poles(p, tol, rtype)
    factors, denominator = _compute_factors(unique_poles, multiplicity,
                                            include_powers=True)

    if len(k) == 0:
        numerator = 0
    else:
        numerator = np.polymul(k[::-1], denominator[::-1])

    for residue, factor in zip(r, factors):
        numerator = np.polyadd(numerator, residue * factor[::-1])

    return numerator[::-1], denominator


def resample(x, num, t=None, axis=0, window=None, domain='time'):
    """
    Resample `x` to `num` samples using Fourier method along the given axis.

    The resampled signal starts at the same value as `x` but is sampled
    with a spacing of ``len(x) / num * (spacing of x)``.  Because a
    Fourier method is used, the signal is assumed to be periodic.

    Parameters
    ----------
    x : array_like
        The data to be resampled.
    num : int
        The number of samples in the resampled signal.
    t : array_like, optional
        If `t` is given, it is assumed to be the equally spaced sample
        positions associated with the signal data in `x`.
    axis : int, optional
        The axis of `x` that is resampled.  Default is 0.
    window : array_like, callable, string, float, or tuple, optional
        Specifies the window applied to the signal in the Fourier
        domain.  See below for details.
    domain : string, optional
        A string indicating the domain of the input `x`:
        ``time`` Consider the input `x` as time-domain (Default),
        ``freq`` Consider the input `x` as frequency-domain.

    Returns
    -------
    resampled_x or (resampled_x, resampled_t)
        Either the resampled array, or, if `t` was given, a tuple
        containing the resampled array and the corresponding resampled
        positions.

    See Also
    --------
    decimate : Downsample the signal after applying an FIR or IIR filter.
    resample_poly : Resample using polyphase filtering and an FIR filter.

    Notes
    -----
    The argument `window` controls a Fourier-domain window that tapers
    the Fourier spectrum before zero-padding to alleviate ringing in
    the resampled values for sampled signals you didn't intend to be
    interpreted as band-limited.

    If `window` is a function, then it is called with a vector of inputs
    indicating the frequency bins (i.e. fftfreq(x.shape[axis]) ).

    If `window` is an array of the same length as `x.shape[axis]` it is
    assumed to be the window to be applied directly in the Fourier
    domain (with dc and low-frequency first).

    For any other type of `window`, the function `scipy.signal.get_window`
    is called to generate the window.

    The first sample of the returned vector is the same as the first
    sample of the input vector.  The spacing between samples is changed
    from ``dx`` to ``dx * len(x) / num``.

    If `t` is not None, then it is used solely to calculate the resampled
    positions `resampled_t`

    As noted, `resample` uses FFT transformations, which can be very 
    slow if the number of input or output samples is large and prime; 
    see :func:`~scipy.fft.fft`. In such cases, it can be faster to first downsample 
    a signal of length ``n`` with :func:`~scipy.signal.resample_poly` by a factor of 
    ``n//num`` before using `resample`. Note that this approach changes the 
    characteristics of the antialiasing filter.

    Examples
    --------
    Note that the end of the resampled data rises to meet the first
    sample of the next cycle:

    >>> import numpy as np
    >>> from scipy import signal

    >>> x = np.linspace(0, 10, 20, endpoint=False)
    >>> y = np.cos(-x**2/6.0)
    >>> f = signal.resample(y, 100)
    >>> xnew = np.linspace(0, 10, 100, endpoint=False)

    >>> import matplotlib.pyplot as plt
    >>> plt.plot(x, y, 'go-', xnew, f, '.-', 10, y[0], 'ro')
    >>> plt.legend(['data', 'resampled'], loc='best')
    >>> plt.show()

    Consider the following signal  ``y`` where ``len(y)`` is a large  prime number:

    >>> N = 55949
    >>> freq = 100
    >>> x = np.linspace(0, 1, N)
    >>> y = np.cos(2 * np.pi * freq * x)

    Due to ``N`` being prime, 

    >>> num = 5000  
    >>> f = signal.resample(signal.resample_poly(y, 1, N // num), num)

    runs significantly faster than

    >>> f = signal.resample(y, num)
    """

    if domain not in ('time', 'freq'):
        raise ValueError("Acceptable domain flags are 'time' or"
                         f" 'freq', not domain={domain}")

    x = np.asarray(x)
    Nx = x.shape[axis]

    # Check if we can use faster real FFT
    real_input = np.isrealobj(x)

    if domain == 'time':
        # Forward transform
        if real_input:
            X = sp_fft.rfft(x, axis=axis)
        else:  # Full complex FFT
            X = sp_fft.fft(x, axis=axis)
    else:  # domain == 'freq'
        X = x

    # Apply window to spectrum
    if window is not None:
        if callable(window):
            W = window(sp_fft.fftfreq(Nx))
        elif isinstance(window, np.ndarray):
            if window.shape != (Nx,):
                raise ValueError('window must have the same length as data')
            W = window
        else:
            W = sp_fft.ifftshift(get_window(window, Nx))

        newshape_W = [1] * x.ndim
        newshape_W[axis] = X.shape[axis]
        if real_input:
            # Fold the window back on itself to mimic complex behavior
            W_real = W.copy()
            W_real[1:] += W_real[-1:0:-1]
            W_real[1:] *= 0.5
            X *= W_real[:newshape_W[axis]].reshape(newshape_W)
        else:
            X *= W.reshape(newshape_W)

    # Copy each half of the original spectrum to the output spectrum, either
    # truncating high frequencies (downsampling) or zero-padding them
    # (upsampling)

    # Placeholder array for output spectrum
    newshape = list(x.shape)
    if real_input:
        newshape[axis] = num // 2 + 1
    else:
        newshape[axis] = num
    Y = np.zeros(newshape, X.dtype)

    # Copy positive frequency components (and Nyquist, if present)
    N = min(num, Nx)
    nyq = N // 2 + 1  # Slice index that includes Nyquist if present
    sl = [slice(None)] * x.ndim
    sl[axis] = slice(0, nyq)
    Y[tuple(sl)] = X[tuple(sl)]
    if not real_input:
        # Copy negative frequency components
        if N > 2:  # (slice expression doesn't collapse to empty array)
            sl[axis] = slice(nyq - N, None)
            Y[tuple(sl)] = X[tuple(sl)]

    # Split/join Nyquist component(s) if present
    # So far we have set Y[+N/2]=X[+N/2]
    if N % 2 == 0:
        if num < Nx:  # downsampling
            if real_input:
                sl[axis] = slice(N//2, N//2 + 1)
                Y[tuple(sl)] *= 2.
            else:
                # select the component of Y at frequency +N/2,
                # add the component of X at -N/2
                sl[axis] = slice(-N//2, -N//2 + 1)
                Y[tuple(sl)] += X[tuple(sl)]
        elif Nx < num:  # upsampling
            # select the component at frequency +N/2 and halve it
            sl[axis] = slice(N//2, N//2 + 1)
            Y[tuple(sl)] *= 0.5
            if not real_input:
                temp = Y[tuple(sl)]
                # set the component at -N/2 equal to the component at +N/2
                sl[axis] = slice(num-N//2, num-N//2 + 1)
                Y[tuple(sl)] = temp

    # Inverse transform
    if real_input:
        y = sp_fft.irfft(Y, num, axis=axis)
    else:
        y = sp_fft.ifft(Y, axis=axis, overwrite_x=True)

    y *= (float(num) / float(Nx))

    if t is None:
        return y
    else:
        new_t = np.arange(0, num) * (t[1] - t[0]) * Nx / float(num) + t[0]
        return y, new_t


def resample_poly(x, up, down, axis=0, window=('kaiser', 5.0),
                  padtype='constant', cval=None):
    """
    Resample `x` along the given axis using polyphase filtering.

    The signal `x` is upsampled by the factor `up`, a zero-phase low-pass
    FIR filter is applied, and then it is downsampled by the factor `down`.
    The resulting sample rate is ``up / down`` times the original sample
    rate. By default, values beyond the boundary of the signal are assumed
    to be zero during the filtering step.

    Parameters
    ----------
    x : array_like
        The data to be resampled.
    up : int
        The upsampling factor.
    down : int
        The downsampling factor.
    axis : int, optional
        The axis of `x` that is resampled. Default is 0.
    window : string, tuple, or array_like, optional
        Desired window to use to design the low-pass filter, or the FIR filter
        coefficients to employ. See below for details.
    padtype : string, optional
        `constant`, `line`, `mean`, `median`, `maximum`, `minimum` or any of
        the other signal extension modes supported by `scipy.signal.upfirdn`.
        Changes assumptions on values beyond the boundary. If `constant`,
        assumed to be `cval` (default zero). If `line` assumed to continue a
        linear trend defined by the first and last points. `mean`, `median`,
        `maximum` and `minimum` work as in `np.pad` and assume that the values
        beyond the boundary are the mean, median, maximum or minimum
        respectively of the array along the axis.

        .. versionadded:: 1.4.0
    cval : float, optional
        Value to use if `padtype='constant'`. Default is zero.

        .. versionadded:: 1.4.0

    Returns
    -------
    resampled_x : array
        The resampled array.

    See Also
    --------
    decimate : Downsample the signal after applying an FIR or IIR filter.
    resample : Resample up or down using the FFT method.

    Notes
    -----
    This polyphase method will likely be faster than the Fourier method
    in `scipy.signal.resample` when the number of samples is large and
    prime, or when the number of samples is large and `up` and `down`
    share a large greatest common denominator. The length of the FIR
    filter used will depend on ``max(up, down) // gcd(up, down)``, and
    the number of operations during polyphase filtering will depend on
    the filter length and `down` (see `scipy.signal.upfirdn` for details).

    The argument `window` specifies the FIR low-pass filter design.

    If `window` is an array_like it is assumed to be the FIR filter
    coefficients. Note that the FIR filter is applied after the upsampling
    step, so it should be designed to operate on a signal at a sampling
    frequency higher than the original by a factor of `up//gcd(up, down)`.
    This function's output will be centered with respect to this array, so it
    is best to pass a symmetric filter with an odd number of samples if, as
    is usually the case, a zero-phase filter is desired.

    For any other type of `window`, the functions `scipy.signal.get_window`
    and `scipy.signal.firwin` are called to generate the appropriate filter
    coefficients.

    The first sample of the returned vector is the same as the first
    sample of the input vector. The spacing between samples is changed
    from ``dx`` to ``dx * down / float(up)``.

    Examples
    --------
    By default, the end of the resampled data rises to meet the first
    sample of the next cycle for the FFT method, and gets closer to zero
    for the polyphase method:

    >>> import numpy as np
    >>> from scipy import signal
    >>> import matplotlib.pyplot as plt

    >>> x = np.linspace(0, 10, 20, endpoint=False)
    >>> y = np.cos(-x**2/6.0)
    >>> f_fft = signal.resample(y, 100)
    >>> f_poly = signal.resample_poly(y, 100, 20)
    >>> xnew = np.linspace(0, 10, 100, endpoint=False)

    >>> plt.plot(xnew, f_fft, 'b.-', xnew, f_poly, 'r.-')
    >>> plt.plot(x, y, 'ko-')
    >>> plt.plot(10, y[0], 'bo', 10, 0., 'ro')  # boundaries
    >>> plt.legend(['resample', 'resamp_poly', 'data'], loc='best')
    >>> plt.show()

    This default behaviour can be changed by using the padtype option:

    >>> N = 5
    >>> x = np.linspace(0, 1, N, endpoint=False)
    >>> y = 2 + x**2 - 1.7*np.sin(x) + .2*np.cos(11*x)
    >>> y2 = 1 + x**3 + 0.1*np.sin(x) + .1*np.cos(11*x)
    >>> Y = np.stack([y, y2], axis=-1)
    >>> up = 4
    >>> xr = np.linspace(0, 1, N*up, endpoint=False)

    >>> y2 = signal.resample_poly(Y, up, 1, padtype='constant')
    >>> y3 = signal.resample_poly(Y, up, 1, padtype='mean')
    >>> y4 = signal.resample_poly(Y, up, 1, padtype='line')

    >>> for i in [0,1]:
    ...     plt.figure()
    ...     plt.plot(xr, y4[:,i], 'g.', label='line')
    ...     plt.plot(xr, y3[:,i], 'y.', label='mean')
    ...     plt.plot(xr, y2[:,i], 'r.', label='constant')
    ...     plt.plot(x, Y[:,i], 'k-')
    ...     plt.legend()
    >>> plt.show()

    """
    x = np.asarray(x)
    if up != int(up):
        raise ValueError("up must be an integer")
    if down != int(down):
        raise ValueError("down must be an integer")
    up = int(up)
    down = int(down)
    if up < 1 or down < 1:
        raise ValueError('up and down must be >= 1')
    if cval is not None and padtype != 'constant':
        raise ValueError('cval has no effect when padtype is ', padtype)

    # Determine our up and down factors
    # Use a rational approximation to save computation time on really long
    # signals
    g_ = math.gcd(up, down)
    up //= g_
    down //= g_
    if up == down == 1:
        return x.copy()
    n_in = x.shape[axis]
    n_out = n_in * up
    n_out = n_out // down + bool(n_out % down)

    if isinstance(window, (list | np.ndarray)):
        window = np.array(window)  # use array to force a copy (we modify it)
        if window.ndim > 1:
            raise ValueError('window must be 1-D')
        half_len = (window.size - 1) // 2
        h = window
    else:
        # Design a linear-phase low-pass FIR filter
        max_rate = max(up, down)
        f_c = 1. / max_rate  # cutoff of FIR filter (rel. to Nyquist)
        half_len = 10 * max_rate  # reasonable cutoff for sinc-like function
        h = firwin(2 * half_len + 1, f_c,
                   window=window).astype(x.dtype)  # match dtype of x
    h *= up

    # Zero-pad our filter to put the output samples at the center
    n_pre_pad = (down - half_len % down)
    n_post_pad = 0
    n_pre_remove = (half_len + n_pre_pad) // down
    # We should rarely need to do this given our filter lengths...
    while _output_len(len(h) + n_pre_pad + n_post_pad, n_in,
                      up, down) < n_out + n_pre_remove:
        n_post_pad += 1
    h = np.concatenate((np.zeros(n_pre_pad, dtype=h.dtype), h,
                        np.zeros(n_post_pad, dtype=h.dtype)))
    n_pre_remove_end = n_pre_remove + n_out

    # Remove background depending on the padtype option
    funcs = {'mean': np.mean, 'median': np.median,
             'minimum': np.amin, 'maximum': np.amax}
    upfirdn_kwargs = {'mode': 'constant', 'cval': 0}
    if padtype in funcs:
        background_values = funcs[padtype](x, axis=axis, keepdims=True)
    elif padtype in _upfirdn_modes:
        upfirdn_kwargs = {'mode': padtype}
        if padtype == 'constant':
            if cval is None:
                cval = 0
            upfirdn_kwargs['cval'] = cval
    else:
        raise ValueError(
            'padtype must be one of: maximum, mean, median, minimum, ' +
            ', '.join(_upfirdn_modes))

    if padtype in funcs:
        x = x - background_values

    # filter then remove excess
    y = upfirdn(h, x, up, down, axis=axis, **upfirdn_kwargs)
    keep = [slice(None), ]*x.ndim
    keep[axis] = slice(n_pre_remove, n_pre_remove_end)
    y_keep = y[tuple(keep)]

    # Add background back
    if padtype in funcs:
        y_keep += background_values

    return y_keep


def vectorstrength(events, period):
    '''
    Determine the vector strength of the events corresponding to the given
    period.

    The vector strength is a measure of phase synchrony, how well the
    timing of the events is synchronized to a single period of a periodic
    signal.

    If multiple periods are used, calculate the vector strength of each.
    This is called the "resonating vector strength".

    Parameters
    ----------
    events : 1D array_like
        An array of time points containing the timing of the events.
    period : float or array_like
        The period of the signal that the events should synchronize to.
        The period is in the same units as `events`.  It can also be an array
        of periods, in which case the outputs are arrays of the same length.

    Returns
    -------
    strength : float or 1D array
        The strength of the synchronization.  1.0 is perfect synchronization
        and 0.0 is no synchronization.  If `period` is an array, this is also
        an array with each element containing the vector strength at the
        corresponding period.
    phase : float or array
        The phase that the events are most strongly synchronized to in radians.
        If `period` is an array, this is also an array with each element
        containing the phase for the corresponding period.

    References
    ----------
    van Hemmen, JL, Longtin, A, and Vollmayr, AN. Testing resonating vector
        strength: Auditory system, electric fish, and noise.
        Chaos 21, 047508 (2011);
        :doi:`10.1063/1.3670512`.
    van Hemmen, JL.  Vector strength after Goldberg, Brown, and von Mises:
        biological and mathematical perspectives.  Biol Cybern.
        2013 Aug;107(4):385-96. :doi:`10.1007/s00422-013-0561-7`.
    van Hemmen, JL and Vollmayr, AN.  Resonating vector strength: what happens
        when we vary the "probing" frequency while keeping the spike times
        fixed.  Biol Cybern. 2013 Aug;107(4):491-94.
        :doi:`10.1007/s00422-013-0560-8`.
    '''
    events = np.asarray(events)
    period = np.asarray(period)
    if events.ndim > 1:
        raise ValueError('events cannot have dimensions more than 1')
    if period.ndim > 1:
        raise ValueError('period cannot have dimensions more than 1')

    # we need to know later if period was originally a scalar
    scalarperiod = not period.ndim

    events = np.atleast_2d(events)
    period = np.atleast_2d(period)
    if (period <= 0).any():
        raise ValueError('periods must be positive')

    # this converts the times to vectors
    vectors = np.exp(np.dot(2j*np.pi/period.T, events))

    # the vector strength is just the magnitude of the mean of the vectors
    # the vector phase is the angle of the mean of the vectors
    vectormean = np.mean(vectors, axis=1)
    strength = abs(vectormean)
    phase = np.angle(vectormean)

    # if the original period was a scalar, return scalars
    if scalarperiod:
        strength = strength[0]
        phase = phase[0]
    return strength, phase


def detrend(data: np.ndarray, axis: int = -1,
            type: Literal['linear', 'constant'] = 'linear',
            bp: ArrayLike | int = 0, overwrite_data: bool = False) -> np.ndarray:
    r"""Remove linear or constant trend along axis from data.

    Parameters
    ----------
    data : array_like
        The input data.
    axis : int, optional
        The axis along which to detrend the data. By default this is the
        last axis (-1).
    type : {'linear', 'constant'}, optional
        The type of detrending. If ``type == 'linear'`` (default),
        the result of a linear least-squares fit to `data` is subtracted
        from `data`.
        If ``type == 'constant'``, only the mean of `data` is subtracted.
    bp : array_like of ints, optional
        A sequence of break points. If given, an individual linear fit is
        performed for each part of `data` between two break points.
        Break points are specified as indices into `data`. This parameter
        only has an effect when ``type == 'linear'``.
    overwrite_data : bool, optional
        If True, perform in place detrending and avoid a copy. Default is False

    Returns
    -------
    ret : ndarray
        The detrended input data.

    Notes
    -----
    Detrending can be interpreted as subtracting a least squares fit polyonimial:
    Setting the parameter `type` to 'constant' corresponds to fitting a zeroth degree
    polynomial, 'linear' to a first degree polynomial. Consult the example below.

    See Also
    --------
    numpy.polynomial.polynomial.Polynomial.fit: Create least squares fit polynomial.


    Examples
    --------
    The following example detrends the function :math:`x(t) = \sin(\pi t) + 1/4`:

    >>> import matplotlib.pyplot as plt
    >>> import numpy as np
    >>> from scipy.signal import detrend
    ...
    >>> t = np.linspace(-0.5, 0.5, 21)
    >>> x = np.sin(np.pi*t) + 1/4
    ...
    >>> x_d_const = detrend(x, type='constant')
    >>> x_d_linear = detrend(x, type='linear')
    ...
    >>> fig1, ax1 = plt.subplots()
    >>> ax1.set_title(r"Detrending $x(t)=\sin(\pi t) + 1/4$")
    >>> ax1.set(xlabel="t", ylabel="$x(t)$", xlim=(t[0], t[-1]))
    >>> ax1.axhline(y=0, color='black', linewidth=.5)
    >>> ax1.axvline(x=0, color='black', linewidth=.5)
    >>> ax1.plot(t, x, 'C0.-',  label="No detrending")
    >>> ax1.plot(t, x_d_const, 'C1x-', label="type='constant'")
    >>> ax1.plot(t, x_d_linear, 'C2+-', label="type='linear'")
    >>> ax1.legend()
    >>> plt.show()

    Alternatively, NumPy's `~numpy.polynomial.polynomial.Polynomial` can be used for
    detrending as well:

    >>> pp0 = np.polynomial.Polynomial.fit(t, x, deg=0)  # fit degree 0 polynomial
    >>> np.allclose(x_d_const, x - pp0(t))  # compare with constant detrend
    True
    >>> pp1 = np.polynomial.Polynomial.fit(t, x, deg=1)  # fit degree 1 polynomial
    >>> np.allclose(x_d_linear, x - pp1(t))  # compare with linear detrend
    True

    Note that `~numpy.polynomial.polynomial.Polynomial` also allows fitting higher
    degree polynomials. Consult its documentation on how to extract the polynomial
    coefficients.
    """
    if type not in ['linear', 'l', 'constant', 'c']:
        raise ValueError("Trend type must be 'linear' or 'constant'.")
    data = np.asarray(data)
    dtype = data.dtype.char
    if dtype not in 'dfDF':
        dtype = 'd'
    if type in ['constant', 'c']:
        ret = data - np.mean(data, axis, keepdims=True)
        return ret
    else:
        dshape = data.shape
        N = dshape[axis]
        bp = np.sort(np.unique(np.concatenate(np.atleast_1d(0, bp, N))))
        if np.any(bp > N):
            raise ValueError("Breakpoints must be less than length "
                             "of data along given axis.")

        # Restructure data so that axis is along first dimension and
        #  all other dimensions are collapsed into second dimension
        rnk = len(dshape)
        if axis < 0:
            axis = axis + rnk
        newdata = np.moveaxis(data, axis, 0)
        newdata_shape = newdata.shape
        newdata = newdata.reshape(N, -1)

        if not overwrite_data:
            newdata = newdata.copy()  # make sure we have a copy
        if newdata.dtype.char not in 'dfDF':
            newdata = newdata.astype(dtype)

#        Nreg = len(bp) - 1
        # Find leastsq fit and remove it for each piece
        for m in range(len(bp) - 1):
            Npts = bp[m + 1] - bp[m]
            A = np.ones((Npts, 2), dtype)
            A[:, 0] = np.arange(1, Npts + 1, dtype=dtype) / Npts
            sl = slice(bp[m], bp[m + 1])
            coef, resids, rank, s = linalg.lstsq(A, newdata[sl])
            newdata[sl] = newdata[sl] - A @ coef

        # Put data back in original shape.
        newdata = newdata.reshape(newdata_shape)
        ret = np.moveaxis(newdata, 0, axis)
        return ret


def lfilter_zi(b, a):
    """
    Construct initial conditions for lfilter for step response steady-state.

    Compute an initial state `zi` for the `lfilter` function that corresponds
    to the steady state of the step response.

    A typical use of this function is to set the initial state so that the
    output of the filter starts at the same value as the first element of
    the signal to be filtered.

    Parameters
    ----------
    b, a : array_like (1-D)
        The IIR filter coefficients. See `lfilter` for more
        information.

    Returns
    -------
    zi : 1-D ndarray
        The initial state for the filter.

    See Also
    --------
    lfilter, lfiltic, filtfilt

    Notes
    -----
    A linear filter with order m has a state space representation (A, B, C, D),
    for which the output y of the filter can be expressed as::

        z(n+1) = A*z(n) + B*x(n)
        y(n)   = C*z(n) + D*x(n)

    where z(n) is a vector of length m, A has shape (m, m), B has shape
    (m, 1), C has shape (1, m) and D has shape (1, 1) (assuming x(n) is
    a scalar).  lfilter_zi solves::

        zi = A*zi + B

    In other words, it finds the initial condition for which the response
    to an input of all ones is a constant.

    Given the filter coefficients `a` and `b`, the state space matrices
    for the transposed direct form II implementation of the linear filter,
    which is the implementation used by scipy.signal.lfilter, are::

        A = scipy.linalg.companion(a).T
        B = b[1:] - a[1:]*b[0]

    assuming ``a[0]`` is 1.0; if ``a[0]`` is not 1, `a` and `b` are first
    divided by a[0].

    Examples
    --------
    The following code creates a lowpass Butterworth filter. Then it
    applies that filter to an array whose values are all 1.0; the
    output is also all 1.0, as expected for a lowpass filter.  If the
    `zi` argument of `lfilter` had not been given, the output would have
    shown the transient signal.

    >>> from numpy import array, ones
    >>> from scipy.signal import lfilter, lfilter_zi, butter
    >>> b, a = butter(5, 0.25)
    >>> zi = lfilter_zi(b, a)
    >>> y, zo = lfilter(b, a, ones(10), zi=zi)
    >>> y
    array([1.,  1.,  1.,  1.,  1.,  1.,  1.,  1.,  1.,  1.])

    Another example:

    >>> x = array([0.5, 0.5, 0.5, 0.0, 0.0, 0.0, 0.0])
    >>> y, zf = lfilter(b, a, x, zi=zi*x[0])
    >>> y
    array([ 0.5       ,  0.5       ,  0.5       ,  0.49836039,  0.48610528,
        0.44399389,  0.35505241])

    Note that the `zi` argument to `lfilter` was computed using
    `lfilter_zi` and scaled by ``x[0]``.  Then the output `y` has no
    transient until the input drops from 0.5 to 0.0.

    """

    # FIXME: Can this function be replaced with an appropriate
    # use of lfiltic?  For example, when b,a = butter(N,Wn),
    #    lfiltic(b, a, y=numpy.ones_like(a), x=numpy.ones_like(b)).
    #

    # We could use scipy.signal.normalize, but it uses warnings in
    # cases where a ValueError is more appropriate, and it allows
    # b to be 2D.
    b = np.atleast_1d(b)
    if b.ndim != 1:
        raise ValueError("Numerator b must be 1-D.")
    a = np.atleast_1d(a)
    if a.ndim != 1:
        raise ValueError("Denominator a must be 1-D.")

    while len(a) > 1 and a[0] == 0.0:
        a = a[1:]
    if a.size < 1:
        raise ValueError("There must be at least one nonzero `a` coefficient.")

    if a[0] != 1.0:
        # Normalize the coefficients so a[0] == 1.
        b = b / a[0]
        a = a / a[0]

    n = max(len(a), len(b))

    # Pad a or b with zeros so they are the same length.
    if len(a) < n:
        a = np.r_[a, np.zeros(n - len(a), dtype=a.dtype)]
    elif len(b) < n:
        b = np.r_[b, np.zeros(n - len(b), dtype=b.dtype)]

    IminusA = np.eye(n - 1, dtype=np.result_type(a, b)) - linalg.companion(a).T
    B = b[1:] - a[1:] * b[0]
    # Solve zi = A*zi + B
    zi = np.linalg.solve(IminusA, B)

    # For future reference: we could also use the following
    # explicit formulas to solve the linear system:
    #
    # zi = np.zeros(n - 1)
    # zi[0] = B.sum() / IminusA[:,0].sum()
    # asum = 1.0
    # csum = 0.0
    # for k in range(1,n-1):
    #     asum += a[k]
    #     csum += b[k] - a[k]*b[0]
    #     zi[k] = asum*zi[0] - csum

    return zi


def sosfilt_zi(sos):
    """
    Construct initial conditions for sosfilt for step response steady-state.

    Compute an initial state `zi` for the `sosfilt` function that corresponds
    to the steady state of the step response.

    A typical use of this function is to set the initial state so that the
    output of the filter starts at the same value as the first element of
    the signal to be filtered.

    Parameters
    ----------
    sos : array_like
        Array of second-order filter coefficients, must have shape
        ``(n_sections, 6)``. See `sosfilt` for the SOS filter format
        specification.

    Returns
    -------
    zi : ndarray
        Initial conditions suitable for use with ``sosfilt``, shape
        ``(n_sections, 2)``.

    See Also
    --------
    sosfilt, zpk2sos

    Notes
    -----
    .. versionadded:: 0.16.0

    Examples
    --------
    Filter a rectangular pulse that begins at time 0, with and without
    the use of the `zi` argument of `scipy.signal.sosfilt`.

    >>> import numpy as np
    >>> from scipy import signal
    >>> import matplotlib.pyplot as plt

    >>> sos = signal.butter(9, 0.125, output='sos')
    >>> zi = signal.sosfilt_zi(sos)
    >>> x = (np.arange(250) < 100).astype(int)
    >>> f1 = signal.sosfilt(sos, x)
    >>> f2, zo = signal.sosfilt(sos, x, zi=zi)

    >>> plt.plot(x, 'k--', label='x')
    >>> plt.plot(f1, 'b', alpha=0.5, linewidth=2, label='filtered')
    >>> plt.plot(f2, 'g', alpha=0.25, linewidth=4, label='filtered with zi')
    >>> plt.legend(loc='best')
    >>> plt.show()

    """
    sos = np.asarray(sos)
    if sos.ndim != 2 or sos.shape[1] != 6:
        raise ValueError('sos must be shape (n_sections, 6)')

    if sos.dtype.kind in 'bui':
        sos = sos.astype(np.float64)

    n_sections = sos.shape[0]
    zi = np.empty((n_sections, 2), dtype=sos.dtype)
    scale = 1.0
    for section in range(n_sections):
        b = sos[section, :3]
        a = sos[section, 3:]
        zi[section] = scale * lfilter_zi(b, a)
        # If H(z) = B(z)/A(z) is this section's transfer function, then
        # b.sum()/a.sum() is H(1), the gain at omega=0.  That's the steady
        # state value of this section's step response.
        scale *= b.sum() / a.sum()

    return zi


def _filtfilt_gust(b, a, x, axis=-1, irlen=None):
    """Forward-backward IIR filter that uses Gustafsson's method.

    Apply the IIR filter defined by ``(b,a)`` to `x` twice, first forward
    then backward, using Gustafsson's initial conditions [1]_.

    Let ``y_fb`` be the result of filtering first forward and then backward,
    and let ``y_bf`` be the result of filtering first backward then forward.
    Gustafsson's method is to compute initial conditions for the forward
    pass and the backward pass such that ``y_fb == y_bf``.

    Parameters
    ----------
    b : scalar or 1-D ndarray
        Numerator coefficients of the filter.
    a : scalar or 1-D ndarray
        Denominator coefficients of the filter.
    x : ndarray
        Data to be filtered.
    axis : int, optional
        Axis of `x` to be filtered.  Default is -1.
    irlen : int or None, optional
        The length of the nonnegligible part of the impulse response.
        If `irlen` is None, or if the length of the signal is less than
        ``2 * irlen``, then no part of the impulse response is ignored.

    Returns
    -------
    y : ndarray
        The filtered data.
    x0 : ndarray
        Initial condition for the forward filter.
    x1 : ndarray
        Initial condition for the backward filter.

    Notes
    -----
    Typically the return values `x0` and `x1` are not needed by the
    caller.  The intended use of these return values is in unit tests.

    References
    ----------
    .. [1] F. Gustaffson. Determining the initial states in forward-backward
           filtering. Transactions on Signal Processing, 46(4):988-992, 1996.

    """
    # In the comments, "Gustafsson's paper" and [1] refer to the
    # paper referenced in the docstring.

    b = np.atleast_1d(b)
    a = np.atleast_1d(a)

    order = max(len(b), len(a)) - 1
    if order == 0:
        # The filter is just scalar multiplication, with no state.
        scale = (b[0] / a[0])**2
        y = scale * x
        return y, np.array([]), np.array([])

    if axis != -1 or axis != x.ndim - 1:
        # Move the axis containing the data to the end.
        x = np.swapaxes(x, axis, x.ndim - 1)

    # n is the number of samples in the data to be filtered.
    n = x.shape[-1]

    if irlen is None or n <= 2*irlen:
        m = n
    else:
        m = irlen

    # Create Obs, the observability matrix (called O in the paper).
    # This matrix can be interpreted as the operator that propagates
    # an arbitrary initial state to the output, assuming the input is
    # zero.
    # In Gustafsson's paper, the forward and backward filters are not
    # necessarily the same, so he has both O_f and O_b.  We use the same
    # filter in both directions, so we only need O. The same comment
    # applies to S below.
    Obs = np.zeros((m, order))
    zi = np.zeros(order)
    zi[0] = 1
    Obs[:, 0] = lfilter(b, a, np.zeros(m), zi=zi)[0]
    for k in range(1, order):
        Obs[k:, k] = Obs[:-k, 0]

    # Obsr is O^R (Gustafsson's notation for row-reversed O)
    Obsr = Obs[::-1]

    # Create S.  S is the matrix that applies the filter to the reversed
    # propagated initial conditions.  That is,
    #     out = S.dot(zi)
    # is the same as
    #     tmp, _ = lfilter(b, a, zeros(), zi=zi)  # Propagate ICs.
    #     out = lfilter(b, a, tmp[::-1])          # Reverse and filter.

    # Equations (5) & (6) of [1]
    S = lfilter(b, a, Obs[::-1], axis=0)

    # Sr is S^R (row-reversed S)
    Sr = S[::-1]

    # M is [(S^R - O), (O^R - S)]
    if m == n:
        M = np.hstack((Sr - Obs, Obsr - S))
    else:
        # Matrix described in section IV of [1].
        M = np.zeros((2*m, 2*order))
        M[:m, :order] = Sr - Obs
        M[m:, order:] = Obsr - S

    # Naive forward-backward and backward-forward filters.
    # These have large transients because the filters use zero initial
    # conditions.
    y_f = lfilter(b, a, x)
    y_fb = lfilter(b, a, y_f[..., ::-1])[..., ::-1]

    y_b = lfilter(b, a, x[..., ::-1])[..., ::-1]
    y_bf = lfilter(b, a, y_b)

    delta_y_bf_fb = y_bf - y_fb
    if m == n:
        delta = delta_y_bf_fb
    else:
        start_m = delta_y_bf_fb[..., :m]
        end_m = delta_y_bf_fb[..., -m:]
        delta = np.concatenate((start_m, end_m), axis=-1)

    # ic_opt holds the "optimal" initial conditions.
    # The following code computes the result shown in the formula
    # of the paper between equations (6) and (7).
    if delta.ndim == 1:
        ic_opt = linalg.lstsq(M, delta)[0]
    else:
        # Reshape delta so it can be used as an array of multiple
        # right-hand-sides in linalg.lstsq.
        delta2d = delta.reshape(-1, delta.shape[-1]).T
        ic_opt0 = linalg.lstsq(M, delta2d)[0].T
        ic_opt = ic_opt0.reshape(delta.shape[:-1] + (M.shape[-1],))

    # Now compute the filtered signal using equation (7) of [1].
    # First, form [S^R, O^R] and call it W.
    if m == n:
        W = np.hstack((Sr, Obsr))
    else:
        W = np.zeros((2*m, 2*order))
        W[:m, :order] = Sr
        W[m:, order:] = Obsr

    # Equation (7) of [1] says
    #     Y_fb^opt = Y_fb^0 + W * [x_0^opt; x_{N-1}^opt]
    # `wic` is (almost) the product on the right.
    # W has shape (m, 2*order), and ic_opt has shape (..., 2*order),
    # so we can't use W.dot(ic_opt).  Instead, we dot ic_opt with W.T,
    # so wic has shape (..., m).
    wic = ic_opt.dot(W.T)

    # `wic` is "almost" the product of W and the optimal ICs in equation
    # (7)--if we're using a truncated impulse response (m < n), `wic`
    # contains only the adjustments required for the ends of the signal.
    # Here we form y_opt, taking this into account if necessary.
    y_opt = y_fb
    if m == n:
        y_opt += wic
    else:
        y_opt[..., :m] += wic[..., :m]
        y_opt[..., -m:] += wic[..., -m:]

    x0 = ic_opt[..., :order]
    x1 = ic_opt[..., -order:]
    if axis != -1 or axis != x.ndim - 1:
        # Restore the data axis to its original position.
        x0 = np.swapaxes(x0, axis, x.ndim - 1)
        x1 = np.swapaxes(x1, axis, x.ndim - 1)
        y_opt = np.swapaxes(y_opt, axis, x.ndim - 1)

    return y_opt, x0, x1


def filtfilt(b, a, x, axis=-1, padtype='odd', padlen=None, method='pad',
             irlen=None):
    """
    Apply a digital filter forward and backward to a signal.

    This function applies a linear digital filter twice, once forward and
    once backwards.  The combined filter has zero phase and a filter order
    twice that of the original.

    The function provides options for handling the edges of the signal.

    The function `sosfiltfilt` (and filter design using ``output='sos'``)
    should be preferred over `filtfilt` for most filtering tasks, as
    second-order sections have fewer numerical problems.

    Parameters
    ----------
    b : (N,) array_like
        The numerator coefficient vector of the filter.
    a : (N,) array_like
        The denominator coefficient vector of the filter.  If ``a[0]``
        is not 1, then both `a` and `b` are normalized by ``a[0]``.
    x : array_like
        The array of data to be filtered.
    axis : int, optional
        The axis of `x` to which the filter is applied.
        Default is -1.
    padtype : str or None, optional
        Must be 'odd', 'even', 'constant', or None.  This determines the
        type of extension to use for the padded signal to which the filter
        is applied.  If `padtype` is None, no padding is used.  The default
        is 'odd'.
    padlen : int or None, optional
        The number of elements by which to extend `x` at both ends of
        `axis` before applying the filter.  This value must be less than
        ``x.shape[axis] - 1``.  ``padlen=0`` implies no padding.
        The default value is ``3 * max(len(a), len(b))``.
    method : str, optional
        Determines the method for handling the edges of the signal, either
        "pad" or "gust".  When `method` is "pad", the signal is padded; the
        type of padding is determined by `padtype` and `padlen`, and `irlen`
        is ignored.  When `method` is "gust", Gustafsson's method is used,
        and `padtype` and `padlen` are ignored.
    irlen : int or None, optional
        When `method` is "gust", `irlen` specifies the length of the
        impulse response of the filter.  If `irlen` is None, no part
        of the impulse response is ignored.  For a long signal, specifying
        `irlen` can significantly improve the performance of the filter.

    Returns
    -------
    y : ndarray
        The filtered output with the same shape as `x`.

    See Also
    --------
    sosfiltfilt, lfilter_zi, lfilter, lfiltic, savgol_filter, sosfilt

    Notes
    -----
    When `method` is "pad", the function pads the data along the given axis
    in one of three ways: odd, even or constant.  The odd and even extensions
    have the corresponding symmetry about the end point of the data.  The
    constant extension extends the data with the values at the end points. On
    both the forward and backward passes, the initial condition of the
    filter is found by using `lfilter_zi` and scaling it by the end point of
    the extended data.

    When `method` is "gust", Gustafsson's method [1]_ is used.  Initial
    conditions are chosen for the forward and backward passes so that the
    forward-backward filter gives the same result as the backward-forward
    filter.

    The option to use Gustaffson's method was added in scipy version 0.16.0.

    References
    ----------
    .. [1] F. Gustaffson, "Determining the initial states in forward-backward
           filtering", Transactions on Signal Processing, Vol. 46, pp. 988-992,
           1996.

    Examples
    --------
    The examples will use several functions from `scipy.signal`.

    >>> import numpy as np
    >>> from scipy import signal
    >>> import matplotlib.pyplot as plt

    First we create a one second signal that is the sum of two pure sine
    waves, with frequencies 5 Hz and 250 Hz, sampled at 2000 Hz.

    >>> t = np.linspace(0, 1.0, 2001)
    >>> xlow = np.sin(2 * np.pi * 5 * t)
    >>> xhigh = np.sin(2 * np.pi * 250 * t)
    >>> x = xlow + xhigh

    Now create a lowpass Butterworth filter with a cutoff of 0.125 times
    the Nyquist frequency, or 125 Hz, and apply it to ``x`` with `filtfilt`.
    The result should be approximately ``xlow``, with no phase shift.

    >>> b, a = signal.butter(8, 0.125)
    >>> y = signal.filtfilt(b, a, x, padlen=150)
    >>> np.abs(y - xlow).max()
    9.1086182074789912e-06

    We get a fairly clean result for this artificial example because
    the odd extension is exact, and with the moderately long padding,
    the filter's transients have dissipated by the time the actual data
    is reached.  In general, transient effects at the edges are
    unavoidable.

    The following example demonstrates the option ``method="gust"``.

    First, create a filter.

    >>> b, a = signal.ellip(4, 0.01, 120, 0.125)  # Filter to be applied.

    `sig` is a random input signal to be filtered.

    >>> rng = np.random.default_rng()
    >>> n = 60
    >>> sig = rng.standard_normal(n)**3 + 3*rng.standard_normal(n).cumsum()

    Apply `filtfilt` to `sig`, once using the Gustafsson method, and
    once using padding, and plot the results for comparison.

    >>> fgust = signal.filtfilt(b, a, sig, method="gust")
    >>> fpad = signal.filtfilt(b, a, sig, padlen=50)
    >>> plt.plot(sig, 'k-', label='input')
    >>> plt.plot(fgust, 'b-', linewidth=4, label='gust')
    >>> plt.plot(fpad, 'c-', linewidth=1.5, label='pad')
    >>> plt.legend(loc='best')
    >>> plt.show()

    The `irlen` argument can be used to improve the performance
    of Gustafsson's method.

    Estimate the impulse response length of the filter.

    >>> z, p, k = signal.tf2zpk(b, a)
    >>> eps = 1e-9
    >>> r = np.max(np.abs(p))
    >>> approx_impulse_len = int(np.ceil(np.log(eps) / np.log(r)))
    >>> approx_impulse_len
    137

    Apply the filter to a longer signal, with and without the `irlen`
    argument.  The difference between `y1` and `y2` is small.  For long
    signals, using `irlen` gives a significant performance improvement.

    >>> x = rng.standard_normal(4000)
    >>> y1 = signal.filtfilt(b, a, x, method='gust')
    >>> y2 = signal.filtfilt(b, a, x, method='gust', irlen=approx_impulse_len)
    >>> print(np.max(np.abs(y1 - y2)))
    2.875334415008979e-10

    """
    b = np.atleast_1d(b)
    a = np.atleast_1d(a)
    x = np.asarray(x)

    if method not in ["pad", "gust"]:
        raise ValueError("method must be 'pad' or 'gust'.")

    if method == "gust":
        y, z1, z2 = _filtfilt_gust(b, a, x, axis=axis, irlen=irlen)
        return y

    # method == "pad"
    edge, ext = _validate_pad(padtype, padlen, x, axis,
                              ntaps=max(len(a), len(b)))

    # Get the steady state of the filter's step response.
    zi = lfilter_zi(b, a)

    # Reshape zi and create x0 so that zi*x0 broadcasts
    # to the correct value for the 'zi' keyword argument
    # to lfilter.
    zi_shape = [1] * x.ndim
    zi_shape[axis] = zi.size
    zi = np.reshape(zi, zi_shape)
    x0 = axis_slice(ext, stop=1, axis=axis)

    # Forward filter.
    (y, zf) = lfilter(b, a, ext, axis=axis, zi=zi * x0)

    # Backward filter.
    # Create y0 so zi*y0 broadcasts appropriately.
    y0 = axis_slice(y, start=-1, axis=axis)
    (y, zf) = lfilter(b, a, axis_reverse(y, axis=axis), axis=axis, zi=zi * y0)

    # Reverse y.
    y = axis_reverse(y, axis=axis)

    if edge > 0:
        # Slice the actual signal from the extended signal.
        y = axis_slice(y, start=edge, stop=-edge, axis=axis)

    return y


def _validate_pad(padtype, padlen, x, axis, ntaps):
    """Helper to validate padding for filtfilt"""
    if padtype not in ['even', 'odd', 'constant', None]:
        raise ValueError(f"Unknown value '{padtype}' given to padtype. "
                         "padtype must be 'even', 'odd', 'constant', or None.")

    if padtype is None:
        padlen = 0

    if padlen is None:
        # Original padding; preserved for backwards compatibility.
        edge = ntaps * 3
    else:
        edge = padlen

    # x's 'axis' dimension must be bigger than edge.
    if x.shape[axis] <= edge:
        raise ValueError("The length of the input vector x must be greater "
                         "than padlen, which is %d." % edge)

    if padtype is not None and edge > 0:
        # Make an extension of length `edge` at each
        # end of the input array.
        if padtype == 'even':
            ext = even_ext(x, edge, axis=axis)
        elif padtype == 'odd':
            ext = odd_ext(x, edge, axis=axis)
        else:
            ext = const_ext(x, edge, axis=axis)
    else:
        ext = x
    return edge, ext


def _validate_x(x):
    x = np.asarray(x)
    if x.ndim == 0:
        raise ValueError('x must be at least 1-D')
    return x


def sosfilt(sos, x, axis=-1, zi=None):
    """
    Filter data along one dimension using cascaded second-order sections.

    Filter a data sequence, `x`, using a digital IIR filter defined by
    `sos`.

    Parameters
    ----------
    sos : array_like
        Array of second-order filter coefficients, must have shape
        ``(n_sections, 6)``. Each row corresponds to a second-order
        section, with the first three columns providing the numerator
        coefficients and the last three providing the denominator
        coefficients.
    x : array_like
        An N-dimensional input array.
    axis : int, optional
        The axis of the input data array along which to apply the
        linear filter. The filter is applied to each subarray along
        this axis.  Default is -1.
    zi : array_like, optional
        Initial conditions for the cascaded filter delays.  It is a (at
        least 2D) vector of shape ``(n_sections, ..., 2, ...)``, where
        ``..., 2, ...`` denotes the shape of `x`, but with ``x.shape[axis]``
        replaced by 2.  If `zi` is None or is not given then initial rest
        (i.e. all zeros) is assumed.
        Note that these initial conditions are *not* the same as the initial
        conditions given by `lfiltic` or `lfilter_zi`.

    Returns
    -------
    y : ndarray
        The output of the digital filter.
    zf : ndarray, optional
        If `zi` is None, this is not returned, otherwise, `zf` holds the
        final filter delay values.

    See Also
    --------
    zpk2sos, sos2zpk, sosfilt_zi, sosfiltfilt, freqz_sos

    Notes
    -----
    The filter function is implemented as a series of second-order filters
    with direct-form II transposed structure. It is designed to minimize
    numerical precision errors for high-order filters.

    .. versionadded:: 0.16.0

    Examples
    --------
    Plot a 13th-order filter's impulse response using both `lfilter` and
    `sosfilt`, showing the instability that results from trying to do a
    13th-order filter in a single stage (the numerical error pushes some poles
    outside of the unit circle):

    >>> import matplotlib.pyplot as plt
    >>> from scipy import signal
    >>> b, a = signal.ellip(13, 0.009, 80, 0.05, output='ba')
    >>> sos = signal.ellip(13, 0.009, 80, 0.05, output='sos')
    >>> x = signal.unit_impulse(700)
    >>> y_tf = signal.lfilter(b, a, x)
    >>> y_sos = signal.sosfilt(sos, x)
    >>> plt.plot(y_tf, 'r', label='TF')
    >>> plt.plot(y_sos, 'k', label='SOS')
    >>> plt.legend(loc='best')
    >>> plt.show()

    """
    x = _validate_x(x)
    sos, n_sections = _validate_sos(sos)
    x_zi_shape = list(x.shape)
    x_zi_shape[axis] = 2
    x_zi_shape = tuple([n_sections] + x_zi_shape)
    inputs = [sos, x]
    if zi is not None:
        inputs.append(np.asarray(zi))
    dtype = np.result_type(*inputs)
    if dtype.char not in 'fdgFDGO':
        raise NotImplementedError(f"input type '{dtype}' not supported")
    if zi is not None:
        zi = np.array(zi, dtype)  # make a copy so that we can operate in place
        if zi.shape != x_zi_shape:
            raise ValueError('Invalid zi shape. With axis=%r, an input with '
                             'shape %r, and an sos array with %d sections, zi '
                             'must have shape %r, got %r.' %
                             (axis, x.shape, n_sections, x_zi_shape, zi.shape))
        return_zi = True
    else:
        zi = np.zeros(x_zi_shape, dtype=dtype)
        return_zi = False
    axis = axis % x.ndim  # make positive
    x = np.moveaxis(x, axis, -1)
    zi = np.moveaxis(zi, [0, axis + 1], [-2, -1])
    x_shape, zi_shape = x.shape, zi.shape
    x = np.reshape(x, (-1, x.shape[-1]))
    x = np.array(x, dtype, order='C')  # make a copy, can modify in place
    zi = np.ascontiguousarray(np.reshape(zi, (-1, n_sections, 2)))
    sos = sos.astype(dtype, copy=False)
    _sosfilt(sos, x, zi)
    x.shape = x_shape
    x = np.moveaxis(x, -1, axis)
    if return_zi:
        zi.shape = zi_shape
        zi = np.moveaxis(zi, [-2, -1], [0, axis + 1])
        out = (x, zi)
    else:
        out = x
    return out


def sosfiltfilt(sos, x, axis=-1, padtype='odd', padlen=None):
    """
    A forward-backward digital filter using cascaded second-order sections.

    See `filtfilt` for more complete information about this method.

    Parameters
    ----------
    sos : array_like
        Array of second-order filter coefficients, must have shape
        ``(n_sections, 6)``. Each row corresponds to a second-order
        section, with the first three columns providing the numerator
        coefficients and the last three providing the denominator
        coefficients.
    x : array_like
        The array of data to be filtered.
    axis : int, optional
        The axis of `x` to which the filter is applied.
        Default is -1.
    padtype : str or None, optional
        Must be 'odd', 'even', 'constant', or None.  This determines the
        type of extension to use for the padded signal to which the filter
        is applied.  If `padtype` is None, no padding is used.  The default
        is 'odd'.
    padlen : int or None, optional
        The number of elements by which to extend `x` at both ends of
        `axis` before applying the filter.  This value must be less than
        ``x.shape[axis] - 1``.  ``padlen=0`` implies no padding.
        The default value is::

            3 * (2 * len(sos) + 1 - min((sos[:, 2] == 0).sum(),
                                        (sos[:, 5] == 0).sum()))

        The extra subtraction at the end attempts to compensate for poles
        and zeros at the origin (e.g. for odd-order filters) to yield
        equivalent estimates of `padlen` to those of `filtfilt` for
        second-order section filters built with `scipy.signal` functions.

    Returns
    -------
    y : ndarray
        The filtered output with the same shape as `x`.

    See Also
    --------
    filtfilt, sosfilt, sosfilt_zi, freqz_sos

    Notes
    -----
    .. versionadded:: 0.18.0

    Examples
    --------
    >>> import numpy as np
    >>> from scipy.signal import sosfiltfilt, butter
    >>> import matplotlib.pyplot as plt
    >>> rng = np.random.default_rng()

    Create an interesting signal to filter.

    >>> n = 201
    >>> t = np.linspace(0, 1, n)
    >>> x = 1 + (t < 0.5) - 0.25*t**2 + 0.05*rng.standard_normal(n)

    Create a lowpass Butterworth filter, and use it to filter `x`.

    >>> sos = butter(4, 0.125, output='sos')
    >>> y = sosfiltfilt(sos, x)

    For comparison, apply an 8th order filter using `sosfilt`.  The filter
    is initialized using the mean of the first four values of `x`.

    >>> from scipy.signal import sosfilt, sosfilt_zi
    >>> sos8 = butter(8, 0.125, output='sos')
    >>> zi = x[:4].mean() * sosfilt_zi(sos8)
    >>> y2, zo = sosfilt(sos8, x, zi=zi)

    Plot the results.  Note that the phase of `y` matches the input, while
    `y2` has a significant phase delay.

    >>> plt.plot(t, x, alpha=0.5, label='x(t)')
    >>> plt.plot(t, y, label='y(t)')
    >>> plt.plot(t, y2, label='y2(t)')
    >>> plt.legend(framealpha=1, shadow=True)
    >>> plt.grid(alpha=0.25)
    >>> plt.xlabel('t')
    >>> plt.show()

    """
    sos, n_sections = _validate_sos(sos)
    x = _validate_x(x)

    # `method` is "pad"...
    ntaps = 2 * n_sections + 1
    ntaps -= min((sos[:, 2] == 0).sum(), (sos[:, 5] == 0).sum())
    edge, ext = _validate_pad(padtype, padlen, x, axis,
                              ntaps=ntaps)

    # These steps follow the same form as filtfilt with modifications
    zi = sosfilt_zi(sos)  # shape (n_sections, 2) --> (n_sections, ..., 2, ...)
    zi_shape = [1] * x.ndim
    zi_shape[axis] = 2
    zi.shape = [n_sections] + zi_shape
    x_0 = axis_slice(ext, stop=1, axis=axis)
    (y, zf) = sosfilt(sos, ext, axis=axis, zi=zi * x_0)
    y_0 = axis_slice(y, start=-1, axis=axis)
    (y, zf) = sosfilt(sos, axis_reverse(y, axis=axis), axis=axis, zi=zi * y_0)
    y = axis_reverse(y, axis=axis)
    if edge > 0:
        y = axis_slice(y, start=edge, stop=-edge, axis=axis)
    return y


def decimate(x, q, n=None, ftype='iir', axis=-1, zero_phase=True):
    """
    Downsample the signal after applying an anti-aliasing filter.

    By default, an order 8 Chebyshev type I filter is used. A 30 point FIR
    filter with Hamming window is used if `ftype` is 'fir'.

    Parameters
    ----------
    x : array_like
        The signal to be downsampled, as an N-dimensional array.
    q : int
        The downsampling factor. When using IIR downsampling, it is recommended
        to call `decimate` multiple times for downsampling factors higher than
        13.
    n : int, optional
        The order of the filter (1 less than the length for 'fir'). Defaults to
        8 for 'iir' and 20 times the downsampling factor for 'fir'.
    ftype : str {'iir', 'fir'} or ``dlti`` instance, optional
        If 'iir' or 'fir', specifies the type of lowpass filter. If an instance
        of an `dlti` object, uses that object to filter before downsampling.
    axis : int, optional
        The axis along which to decimate.
    zero_phase : bool, optional
        Prevent phase shift by filtering with `filtfilt` instead of `lfilter`
        when using an IIR filter, and shifting the outputs back by the filter's
        group delay when using an FIR filter. The default value of ``True`` is
        recommended, since a phase shift is generally not desired.

        .. versionadded:: 0.18.0

    Returns
    -------
    y : ndarray
        The down-sampled signal.

    See Also
    --------
    resample : Resample up or down using the FFT method.
    resample_poly : Resample using polyphase filtering and an FIR filter.

    Notes
    -----
    The ``zero_phase`` keyword was added in 0.18.0.
    The possibility to use instances of ``dlti`` as ``ftype`` was added in
    0.18.0.

    Examples
    --------

    >>> import numpy as np
    >>> from scipy import signal
    >>> import matplotlib.pyplot as plt

    Define wave parameters.

    >>> wave_duration = 3
    >>> sample_rate = 100
    >>> freq = 2
    >>> q = 5

    Calculate number of samples.

    >>> samples = wave_duration*sample_rate
    >>> samples_decimated = int(samples/q)

    Create cosine wave.

    >>> x = np.linspace(0, wave_duration, samples, endpoint=False)
    >>> y = np.cos(x*np.pi*freq*2)

    Decimate cosine wave.

    >>> ydem = signal.decimate(y, q)
    >>> xnew = np.linspace(0, wave_duration, samples_decimated, endpoint=False)

    Plot original and decimated waves.

    >>> plt.plot(x, y, '.-', xnew, ydem, 'o-')
    >>> plt.xlabel('Time, Seconds')
    >>> plt.legend(['data', 'decimated'], loc='best')
    >>> plt.show()

    """

    x = np.asarray(x)
    q = operator.index(q)

    if n is not None:
        n = operator.index(n)

    result_type = x.dtype
    if not np.issubdtype(result_type, np.inexact) \
       or result_type.type == np.float16:
        # upcast integers and float16 to float64
        result_type = np.float64

    if ftype == 'fir':
        if n is None:
            half_len = 10 * q  # reasonable cutoff for our sinc-like function
            n = 2 * half_len
        b, a = firwin(n+1, 1. / q, window='hamming'), 1.
        b = np.asarray(b, dtype=result_type)
        a = np.asarray(a, dtype=result_type)
    elif ftype == 'iir':
        iir_use_sos = True
        if n is None:
            n = 8
        sos = cheby1(n, 0.05, 0.8 / q, output='sos')
        sos = np.asarray(sos, dtype=result_type)
    elif isinstance(ftype, dlti):
        system = ftype._as_zpk()
        if system.poles.shape[0] == 0:
            # FIR
            system = ftype._as_tf()
            b, a = system.num, system.den
            ftype = 'fir'
        elif (any(np.iscomplex(system.poles))
              or any(np.iscomplex(system.poles))
              or np.iscomplex(system.gain)):
            # sosfilt & sosfiltfilt don't handle complex coeffs
            iir_use_sos = False
            system = ftype._as_tf()
            b, a = system.num, system.den
        else:
            iir_use_sos = True
            sos = zpk2sos(system.zeros, system.poles, system.gain)
            sos = np.asarray(sos, dtype=result_type)
    else:
        raise ValueError('invalid ftype')

    sl = [slice(None)] * x.ndim

    if ftype == 'fir':
        b = b / a
        if zero_phase:
            y = resample_poly(x, 1, q, axis=axis, window=b)
        else:
            # upfirdn is generally faster than lfilter by a factor equal to the
            # downsampling factor, since it only calculates the needed outputs
            n_out = x.shape[axis] // q + bool(x.shape[axis] % q)
            y = upfirdn(b, x, up=1, down=q, axis=axis)
            sl[axis] = slice(None, n_out, None)

    else:  # IIR case
        if zero_phase:
            if iir_use_sos:
                y = sosfiltfilt(sos, x, axis=axis)
            else:
                y = filtfilt(b, a, x, axis=axis)
        else:
            if iir_use_sos:
                y = sosfilt(sos, x, axis=axis)
            else:
                y = lfilter(b, a, x, axis=axis)

        sl[axis] = slice(None, None, q)

    return y[tuple(sl)]<|MERGE_RESOLUTION|>--- conflicted
+++ resolved
@@ -1681,19 +1681,11 @@
     im_padded = np.pad(im, padsize, **BOUNDARY_TO_KW[boundary])
 
     # Estimate the local mean
-<<<<<<< HEAD
-    lMean = correlate(im_padded, np.ones(mysize), 'valid') / np.prod(mysize, axis=0)
+    size = math.prod(mysize, axis=0)
+    lMean = correlate(im_padded, np.ones(mysize), 'valid') / size
 
     # Estimate the local variance
-    lVar = (correlate(im_padded ** 2, np.ones(mysize), 'valid') /
-            np.prod(mysize, axis=0) - lMean ** 2)
-=======
-    size = math.prod(mysize)
-    lMean = correlate(im, np.ones(mysize), 'same') / size
-
-    # Estimate the local variance
-    lVar = (correlate(im ** 2, np.ones(mysize), 'same') / size - lMean ** 2)
->>>>>>> 4dff27ee
+    lVar = (correlate(im_padded ** 2, np.ones(mysize), 'valid') / size - lMean ** 2)
 
     # Estimate the noise power if needed.
     if noise is None:
