--- conflicted
+++ resolved
@@ -100,11 +100,7 @@
     "periodogram",
     "place_poles",
     "sawtooth",
-<<<<<<< HEAD
-    "square",
-=======
     "sepfir2d",
->>>>>>> eefc1c39
     "ss2tf",
     "ss2zpk",
     "step",
