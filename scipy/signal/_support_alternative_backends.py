--- conflicted
+++ resolved
@@ -94,12 +94,8 @@
     "peak_prominences",
     "peak_widths",
     "periodogram",
-<<<<<<< HEAD
-    "place_pols",
-=======
     "place_poles",
     "sawtooth",
->>>>>>> eefc1c39
     "sepfir2d",
     "ss2tf",
     "ss2zpk",
