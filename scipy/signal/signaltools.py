--- conflicted
+++ resolved
@@ -897,11 +897,7 @@
     if mode == "full":
         out_shape = [n + k - 1 for n, k in zip(x_shape, h_shape)]
     elif mode == "valid":
-<<<<<<< HEAD
-        out_shape = [max(n, k) - min(n, k) + 1 for n, k in zip(x_shape, h_shape)]
-=======
-        out_shape = [abs(n - k) + 1 for n, k in zip(x_shape, h_shape)],
->>>>>>> 58dfd9d7
+        out_shape = [abs(n - k) + 1 for n, k in zip(x_shape, h_shape)]
     elif mode == "same":
         out_shape = x_shape
     else:
