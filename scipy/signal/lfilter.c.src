--- conflicted
+++ resolved
@@ -5,34 +5,38 @@
 #include <Python.h>
 #define PY_ARRAY_UNIQUE_SYMBOL _scipy_signal_ARRAY_API
 #define NO_IMPORT_ARRAY
-#include <numpy/ndarrayobject.h>
+#include <numpy/noprefix.h>
+#include <numpy/npy_3kcompat.h>
+
+#if PY_VERSION_HEX >= 0x03000000
+#define PyNumber_Divide PyNumber_TrueDivide
+#endif
 
 #include "sigtools.h"
 
 static void FLOAT_filt(char *b, char *a, char *x, char *y, char *Z,
-                       npy_intp len_b, npy_uintp len_x, npy_intp stride_X,
-                       npy_intp stride_Y);
+                       intp len_b, uintp len_x, intp stride_X,
+                       intp stride_Y);
 static void DOUBLE_filt(char *b, char *a, char *x, char *y, char *Z,
-                        npy_intp len_b, npy_uintp len_x, npy_intp stride_X,
-                        npy_intp stride_Y);
+                        intp len_b, uintp len_x, intp stride_X,
+                        intp stride_Y);
 static void EXTENDED_filt(char *b, char *a, char *x, char *y, char *Z,
-                        npy_intp len_b, npy_uintp len_x, npy_intp stride_X,
-                        npy_intp stride_Y);
+                        intp len_b, uintp len_x, intp stride_X,
+                        intp stride_Y);
 static void CFLOAT_filt(char *b, char *a, char *x, char *y, char *Z,
-                        npy_intp len_b, npy_uintp len_x, npy_intp stride_X,
-                        npy_intp stride_Y);
+                        intp len_b, uintp len_x, intp stride_X,
+                        intp stride_Y);
 static void CDOUBLE_filt(char *b, char *a, char *x, char *y, char *Z,
-                         npy_intp len_b, npy_uintp len_x, npy_intp stride_X,
-                         npy_intp stride_Y);
+                         intp len_b, uintp len_x, intp stride_X,
+                         intp stride_Y);
 static void CEXTENDED_filt(char *b, char *a, char *x, char *y, char *Z,
-                         npy_intp len_b, npy_uintp len_x, npy_intp stride_X,
-                         npy_intp stride_Y);
+                         intp len_b, uintp len_x, intp stride_X,
+                         intp stride_Y);
 static void OBJECT_filt(char *b, char *a, char *x, char *y, char *Z,
-                        npy_intp len_b, npy_uintp len_x, npy_intp stride_X,
-                        npy_intp stride_Y);
-
-typedef void (BasicFilterFunction) (char *, char *,  char *, char *, char *,
-                                    npy_intp, npy_uintp, npy_intp, npy_intp);
+                        intp len_b, uintp len_x, intp stride_X,
+                        intp stride_Y);
+
+typedef void (BasicFilterFunction) (char *, char *,  char *, char *, char *, intp, uintp, intp, intp);
 
 static BasicFilterFunction *BasicFilterFunctions[256];
 
@@ -61,25 +65,24 @@
           BasicFilterFunction * filter_func);
 
 PyObject*
-convert_shape_to_errmsg(npy_intp ndim, npy_intp *Xshape, npy_intp *Vishape,
-                        npy_intp theaxis, npy_intp val)
+convert_shape_to_errmsg(intp ndim, intp *Xshape, intp *Vishape, intp theaxis, intp val)
 {
-    npy_intp j, expect_size;
+    intp j, expect_size;
     PyObject *msg, *tmp, *msg1, *tmp1;
 
     if (ndim == 1) {
-        msg = PyUnicode_FromFormat("Unexpected shape for zi: expected (%"   \
+        msg = PyUString_FromFormat("Unexpected shape for zi: expected (%"   \
                                     NPY_INTP_FMT ",), found (%" NPY_INTP_FMT \
                                     ",).", val, Vishape[0]);
         return msg;
     }
 
-    msg = PyUnicode_FromString("Unexpected shape for zi:  expected (");
+    msg = PyUString_FromString("Unexpected shape for zi:  expected (");
     if (!msg) {
         return 0;
     }
 
-    msg1 = PyUnicode_FromString("), found (");
+    msg1 = PyUString_FromString("), found (");
     if (!msg1) {
         Py_DECREF(msg);
         return 0;
@@ -89,11 +92,11 @@
         expect_size = j != theaxis ? Xshape[j] : val;
 
         if (j == ndim - 1) {
-            tmp = PyUnicode_FromFormat("%" NPY_INTP_FMT, expect_size);
-            tmp1 = PyUnicode_FromFormat("%" NPY_INTP_FMT, Vishape[j]);
+            tmp = PyUString_FromFormat("%" NPY_INTP_FMT, expect_size);
+            tmp1 = PyUString_FromFormat("%" NPY_INTP_FMT, Vishape[j]);
         } else {
-            tmp = PyUnicode_FromFormat("%" NPY_INTP_FMT ",", expect_size);
-            tmp1 = PyUnicode_FromFormat("%" NPY_INTP_FMT ",", Vishape[j]);
+            tmp = PyUString_FromFormat("%" NPY_INTP_FMT ",", expect_size);
+            tmp1 = PyUString_FromFormat("%" NPY_INTP_FMT ",", Vishape[j]);
         }
         if (!tmp) {
             Py_DECREF(msg);
@@ -107,21 +110,16 @@
             Py_DECREF(tmp);
             return 0;
         }
-        Py_SETREF(msg, PyUnicode_Concat(msg, tmp));
-        Py_SETREF(msg1, PyUnicode_Concat(msg1, tmp1));
-        Py_DECREF(tmp);
-        Py_DECREF(tmp1);
-    }
-    tmp = PyUnicode_FromString(").");
+        PyUString_ConcatAndDel(&msg, tmp);
+        PyUString_ConcatAndDel(&msg1, tmp1);
+    }
+    tmp = PyUString_FromString(").");
     if (!tmp) {
         Py_DECREF(msg);
         Py_DECREF(msg1);
-        return 0;
-    }
-    Py_SETREF(msg1, PyUnicode_Concat(msg1, tmp));
-    Py_SETREF(msg, PyUnicode_Concat(msg, msg1));
-    Py_DECREF(tmp);
-    Py_DECREF(msg1);
+    }
+    PyUString_ConcatAndDel(&msg1, tmp);
+    PyUString_ConcatAndDel(&msg, msg1);
     return msg;
 }
 
@@ -135,8 +133,8 @@
     PyArrayObject *arY, *arb, *ara, *arX, *arVi, *arVf;
     int axis, typenum, theaxis, st, Vi_needs_broadcasted = 0;
     char *ara_ptr, input_flag = 0, *azero;
-    npy_intp na, nb, nal, zi_size;
-    npy_intp zf_shape[NPY_MAXDIMS];
+    intp na, nb, nal, zi_size;
+    intp zf_shape[NPY_MAXDIMS];
     BasicFilterFunction *basic_filter;
 
     axis = -1;
@@ -158,8 +156,6 @@
     arX = (PyArrayObject *) PyArray_FromObject(X, typenum, 0, 0);
     /* XXX: fix failure handling here */
     if (ara == NULL || arb == NULL || arX == NULL) {
-        PyErr_SetString(PyExc_ValueError,
-                        "could not convert b, a, and x to a common type");
         goto fail;
     }
 
@@ -191,15 +187,12 @@
     }
     if (basic_filter == NULL) {
         PyObject *msg, *str;
+        char *s;
 
         str = PyObject_Str((PyObject*)PyArray_DESCR(arX));
         if (str == NULL) {
             goto fail;
         }
-<<<<<<< HEAD
-        msg = PyUnicode_FromFormat(
-                        "input type '%U' not supported\n", str);
-=======
 #if PY_VERSION_HEX >= 0x03000000
         msg = PyUnicode_FromFormat(
                         "input type '%U' not supported\n", str);
@@ -208,7 +201,6 @@
         msg = PyString_FromFormat(
                         "input type '%s' not supported\n", s);
 #endif
->>>>>>> 7511430b
         Py_DECREF(str);
         if (msg == NULL) {
             goto fail;
@@ -237,7 +229,7 @@
     nb = PyArray_SIZE(arb);
     zi_size = (na > nb ? na : nb) - 1;
     if (input_flag) {
-        npy_intp k, Vik, Xk;
+        intp k, Vik, Xk;
         for (k = 0; k < PyArray_NDIM(arX); ++k) {
             Vik = PyArray_DIM(arVi, k);
             Xk = PyArray_DIM(arX, k);
@@ -245,7 +237,7 @@
                 zf_shape[k] = zi_size;
             } else if (k != theaxis && Vik == Xk) {
                 zf_shape[k] = Xk;
-            } else if (k != theaxis && Vik == 1) {
+            } else if (k != theaxis && Vik == 1) { 
                 zf_shape[k] = Xk;
                 Vi_needs_broadcasted = 1;
             } else {
@@ -260,7 +252,7 @@
                 goto fail;
             }
         }
-
+        
         if (Vi_needs_broadcasted) {
             /* Expand the singleton dimensions of arVi without copying by
              * creating a new view of arVi with the expanded dimensions
@@ -281,13 +273,13 @@
                     strides[k] = arVi_strides[k];
                 }
             }
-
+            
             /* PyArray_DESCR borrows a reference, but it will be stolen
              * by PyArray_NewFromDescr below, so increment it.
              */
             view_dtype = PyArray_DESCR(arVi);
             Py_INCREF(view_dtype);
-
+            
             arVi_view = (PyArrayObject *)PyArray_NewFromDescr(&PyArray_Type,
                             view_dtype, ndim, zf_shape, strides,
                             PyArray_BYTES(arVi), 0, NULL);
@@ -296,7 +288,7 @@
             }
             /* Give our reference to arVi to arVi_view */
 #if NPY_API_VERSION >= 0x00000007
-            if (PyArray_SetBaseObject(arVi_view, (PyObject *)arVi) == -1) {
+            if (PyArray_SetBaseObject(arVi_view, arVi) == -1) {
                 Py_DECREF(arVi_view);
                 goto fail;
             }
@@ -313,7 +305,7 @@
             goto fail;
         }
     }
-
+    
     arY = (PyArrayObject *) PyArray_SimpleNew(PyArray_NDIM(arX),
                                               PyArray_DIMS(arX), typenum);
     if (arY == NULL) {
@@ -349,13 +341,14 @@
 }
 
 /*
- * Copy the first nx items of x into xzfilled , and fill the rest with 0s
+ * Copy the first nxzfilled items of x into xzfilled , and fill the rest with
+ * 0s
  */
 static int
-zfill(const PyArrayObject * x, npy_intp nx, char *xzfilled, npy_intp nxzfilled)
+zfill(const PyArrayObject * x, intp nx, char *xzfilled, intp nxzfilled)
 {
     char *xzero;
-    npy_intp i, nxl;
+    intp i, nxl;
     PyArray_CopySwapFunc *copyswap = PyArray_DESCR((PyArrayObject *)x)->f->copyswap;
 
     nxl = PyArray_ITEMSIZE(x);
@@ -396,9 +389,9 @@
           BasicFilterFunction * filter_func)
 {
     PyArrayIterObject *itx, *ity, *itzi = NULL, *itzf = NULL;
-    npy_intp nitx, i, nxl, nzfl, j;
-    npy_intp na, nb, nal, nbl;
-    npy_intp nfilt;
+    intp nitx, i, nxl, nzfl, j;
+    intp na, nb, nal, nbl;
+    intp nfilt;
     char *azfilled, *bzfilled, *zfzfilled, *yoyo;
     PyArray_CopySwapFunc *copyswap = PyArray_DESCR((PyArrayObject *)x)->f->copyswap;
 
@@ -495,9 +488,9 @@
                     itx->dataptr, ity->dataptr, zfzfilled,
                     nfilt, PyArray_DIM(x, axis), itx->strides[axis],
                     ity->strides[axis]);
-
+    
         if (PyErr_Occurred()) {
-            goto clean_zfzfilled;
+            goto clean_zfzfilled; 
         }
         PyArray_ITER_NEXT(itx);
         PyArray_ITER_NEXT(ity);
@@ -559,18 +552,17 @@
  * #NAME = FLOAT, DOUBLE, EXTENDED#
  */
 static void @NAME@_filt(char *b, char *a, char *x, char *y, char *Z,
-                       npy_intp len_b, npy_uintp len_x, npy_intp stride_X,
-                       npy_intp stride_Y)
+                       intp len_b, uintp len_x, intp stride_X,
+                       intp stride_Y)
 {
-    Py_BEGIN_ALLOW_THREADS
     char *ptr_x = x, *ptr_y = y;
     @type@ *ptr_Z;
     @type@ *ptr_b = (@type@*)b;
     @type@ *ptr_a = (@type@*)a;
     @type@ *xn, *yn;
     const @type@ a0 = *((@type@ *) a);
-    npy_intp n;
-    npy_uintp k;
+    intp n;
+    uintp k;
 
     /* normalize the filter coefs only once. */
     for (n = 0; n < len_b; ++n) {
@@ -605,14 +597,12 @@
         ptr_y += stride_Y;      /* Move to next input/output point */
         ptr_x += stride_X;
     }
-    Py_END_ALLOW_THREADS
 }
 
 static void C@NAME@_filt(char *b, char *a, char *x, char *y, char *Z,
-                        npy_intp len_b, npy_uintp len_x, npy_intp stride_X,
-                        npy_intp stride_Y)
+                        intp len_b, uintp len_x, intp stride_X,
+                        intp stride_Y)
 {
-    Py_BEGIN_ALLOW_THREADS
     char *ptr_x = x, *ptr_y = y;
     @type@ *ptr_Z, *ptr_b;
     @type@ *ptr_a;
@@ -620,8 +610,8 @@
     @type@ a0r = ((@type@ *) a)[0];
     @type@ a0i = ((@type@ *) a)[1];
     @type@ a0_mag, tmpr, tmpi;
-    npy_intp n;
-    npy_uintp k;
+    intp n;
+    uintp k;
 
     a0_mag = a0r * a0r + a0i * a0i;
     for (k = 0; k < len_x; k++) {
@@ -675,13 +665,12 @@
         ptr_x += stride_X;
 
     }
-    Py_END_ALLOW_THREADS
 }
 /**end repeat**/
 
 static void OBJECT_filt(char *b, char *a, char *x, char *y, char *Z,
-                        npy_intp len_b, npy_uintp len_x, npy_intp stride_X,
-                        npy_intp stride_Y)
+                        intp len_b, uintp len_x, intp stride_X,
+                        intp stride_Y)
 {
     char *ptr_x = x, *ptr_y = y;
     PyObject **ptr_Z, **ptr_b;
@@ -689,8 +678,8 @@
     PyObject **xn, **yn;
     PyObject **a0 = (PyObject **) a;
     PyObject *tmp1, *tmp2, *tmp3;
-    npy_intp n;
-    npy_uintp k;
+    intp n;
+    uintp k;
 
     /* My reference counting might not be right */
     for (k = 0; k < len_x; k++) {
@@ -703,7 +692,7 @@
             /* Calculate first delay (output) */
             tmp1 = PyNumber_Multiply(*ptr_b, *xn);
             if (tmp1 == NULL) return;
-            tmp2 = PyNumber_TrueDivide(tmp1, *a0);
+            tmp2 = PyNumber_Divide(tmp1, *a0);
             if (tmp2 == NULL) {
                 Py_DECREF(tmp1);
                 return;
@@ -716,12 +705,12 @@
             if (tmp3 == NULL) return;
             ptr_b++;
             ptr_a++;
-
+            
             /* Fill in middle delays */
             for (n = 0; n < len_b - 2; n++) {
                 tmp1 = PyNumber_Multiply(*xn, *ptr_b);
                 if (tmp1 == NULL) return;
-                tmp2 = PyNumber_TrueDivide(tmp1, *a0);
+                tmp2 = PyNumber_Divide(tmp1, *a0);
                 if (tmp2 == NULL) {
                     Py_DECREF(tmp1);
                     return;
@@ -735,7 +724,7 @@
                     Py_DECREF(tmp3);
                     return;
                 }
-                tmp2 = PyNumber_TrueDivide(tmp1, *a0);
+                tmp2 = PyNumber_Divide(tmp1, *a0);
                 Py_DECREF(tmp1);
                 if (tmp2 == NULL) {
                     Py_DECREF(tmp3);
@@ -753,7 +742,7 @@
             /* Calculate last delay */
             tmp1 = PyNumber_Multiply(*xn, *ptr_b);
             if (tmp1 == NULL) return;
-            tmp3 = PyNumber_TrueDivide(tmp1, *a0);
+            tmp3 = PyNumber_Divide(tmp1, *a0);
             Py_DECREF(tmp1);
             if (tmp3 == NULL) return;
             tmp1 = PyNumber_Multiply(*yn, *ptr_a);
@@ -761,7 +750,7 @@
                 Py_DECREF(tmp3);
                 return;
             }
-            tmp2 = PyNumber_TrueDivide(tmp1, *a0);
+            tmp2 = PyNumber_Divide(tmp1, *a0);
             Py_DECREF(tmp1);
             if (tmp2 == NULL) {
                 Py_DECREF(tmp3);
@@ -775,7 +764,7 @@
             tmp1 = PyNumber_Multiply(*xn, *ptr_b);
             if (tmp1 == NULL) return;
             Py_XDECREF(*yn);
-            *yn = PyNumber_TrueDivide(tmp1, *a0);
+            *yn = PyNumber_Divide(tmp1, *a0);
             Py_DECREF(tmp1);
             if (*yn == NULL) return;
         }
