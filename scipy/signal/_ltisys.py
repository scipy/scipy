"""
ltisys -- a collection of classes and functions for modeling linear
time invariant systems.
"""
#
# Author: Travis Oliphant 2001
#
# Feb 2010: Warren Weckesser
#   Rewrote lsim2 and added impulse2.
# Apr 2011: Jeffrey Armstrong <jeff@approximatrix.com>
#   Added dlsim, dstep, dimpulse, cont2discrete
# Aug 2013: Juan Luis Cano
#   Rewrote abcd_normalize.
# Jan 2015: Irvin Probst irvin DOT probst AT ensta-bretagne DOT fr
#   Added pole placement
# Mar 2015: Clancy Rowley
#   Rewrote lsim
# May 2015: Felix Berkenkamp
#   Split lti class into subclasses
#   Merged discrete systems and added dlti

import warnings

# np.linalg.qr fails on some tests with LinAlgError: zgeqrf returns -7
# use scipy's qr until this is solved

from scipy.linalg import qr as s_qr
from scipy import integrate, interpolate, linalg
from scipy.interpolate import interp1d
from ._filter_design import (tf2zpk, zpk2tf, normalize, freqs, freqz, freqs_zpk,
                            freqz_zpk)
from ._lti_conversion import (tf2ss, abcd_normalize, ss2tf, zpk2ss, ss2zpk,
                             cont2discrete)

import numpy
import numpy as np
from numpy.testing import suppress_warnings
from numpy import (real, atleast_1d, atleast_2d, squeeze, asarray, zeros,
                   dot, transpose, ones, zeros_like, linspace, nan_to_num)
import copy

__all__ = ['lti', 'dlti', 'TransferFunction', 'ZerosPolesGain', 'StateSpace',
           'lsim', 'lsim2', 'impulse', 'impulse2', 'step', 'step2', 'bode',
           'freqresp', 'place_poles', 'dlsim', 'dstep', 'dimpulse',
           'dfreqresp', 'dbode']


class LinearTimeInvariant:
    def __new__(cls, *system, **kwargs):
        """Create a new object, don't allow direct instances."""
        if cls is LinearTimeInvariant:
            raise NotImplementedError('The LinearTimeInvariant class is not '
                                      'meant to be used directly, use `lti` '
                                      'or `dlti` instead.')
        return super(LinearTimeInvariant, cls).__new__(cls)

    def __init__(self):
        """
        Initialize the `lti` baseclass.

        The heavy lifting is done by the subclasses.
        """
        super().__init__()

        self.inputs = None
        self.outputs = None
        self._dt = None

    @property
    def dt(self):
        """Return the sampling time of the system, `None` for `lti` systems."""
        return self._dt

    @property
    def _dt_dict(self):
        if self.dt is None:
            return {}
        else:
            return {'dt': self.dt}

    @property
    def zeros(self):
        """Zeros of the system."""
        return self.to_zpk().zeros

    @property
    def poles(self):
        """Poles of the system."""
        return self.to_zpk().poles

    def _as_ss(self):
        """Convert to `StateSpace` system, without copying.

        Returns
        -------
        sys: StateSpace
            The `StateSpace` system. If the class is already an instance of
            `StateSpace` then this instance is returned.
        """
        if isinstance(self, StateSpace):
            return self
        else:
            return self.to_ss()

    def _as_zpk(self):
        """Convert to `ZerosPolesGain` system, without copying.

        Returns
        -------
        sys: ZerosPolesGain
            The `ZerosPolesGain` system. If the class is already an instance of
            `ZerosPolesGain` then this instance is returned.
        """
        if isinstance(self, ZerosPolesGain):
            return self
        else:
            return self.to_zpk()

    def _as_tf(self):
        """Convert to `TransferFunction` system, without copying.

        Returns
        -------
        sys: ZerosPolesGain
            The `TransferFunction` system. If the class is already an instance of
            `TransferFunction` then this instance is returned.
        """
        if isinstance(self, TransferFunction):
            return self
        else:
            return self.to_tf()


class lti(LinearTimeInvariant):
    r"""
    Continuous-time linear time invariant system base class.

    Parameters
    ----------
    *system : arguments
        The `lti` class can be instantiated with either 2, 3 or 4 arguments.
        The following gives the number of arguments and the corresponding
        continuous-time subclass that is created:

            * 2: `TransferFunction`:  (numerator, denominator)
            * 3: `ZerosPolesGain`: (zeros, poles, gain)
            * 4: `StateSpace`:  (A, B, C, D)

        Each argument can be an array or a sequence.

    See Also
    --------
    ZerosPolesGain, StateSpace, TransferFunction, dlti

    Notes
    -----
    `lti` instances do not exist directly. Instead, `lti` creates an instance
    of one of its subclasses: `StateSpace`, `TransferFunction` or
    `ZerosPolesGain`.

    If (numerator, denominator) is passed in for ``*system``, coefficients for
    both the numerator and denominator should be specified in descending
    exponent order (e.g., ``s^2 + 3s + 5`` would be represented as ``[1, 3,
    5]``).

    Changing the value of properties that are not directly part of the current
    system representation (such as the `zeros` of a `StateSpace` system) is
    very inefficient and may lead to numerical inaccuracies. It is better to
    convert to the specific system representation first. For example, call
    ``sys = sys.to_zpk()`` before accessing/changing the zeros, poles or gain.

    Examples
    --------
    >>> from scipy import signal

    >>> signal.lti(1, 2, 3, 4)
    StateSpaceContinuous(
    array([[1]]),
    array([[2]]),
    array([[3]]),
    array([[4]]),
    dt: None
    )

    Construct the transfer function
    :math:`H(s) = \frac{5(s - 1)(s - 2)}{(s - 3)(s - 4)}`:

    >>> signal.lti([1, 2], [3, 4], 5)
    ZerosPolesGainContinuous(
    array([1, 2]),
    array([3, 4]),
    5,
    dt: None
    )

    Construct the transfer function :math:`H(s) = \frac{3s + 4}{1s + 2}`:

    >>> signal.lti([3, 4], [1, 2])
    TransferFunctionContinuous(
    array([3., 4.]),
    array([1., 2.]),
    dt: None
    )

    """
    def __new__(cls, *system):
        """Create an instance of the appropriate subclass."""
        if cls is lti:
            N = len(system)
            if N == 2:
                return TransferFunctionContinuous.__new__(
                    TransferFunctionContinuous, *system)
            elif N == 3:
                return ZerosPolesGainContinuous.__new__(
                    ZerosPolesGainContinuous, *system)
            elif N == 4:
                return StateSpaceContinuous.__new__(StateSpaceContinuous,
                                                    *system)
            else:
                raise ValueError("`system` needs to be an instance of `lti` "
                                 "or have 2, 3 or 4 arguments.")
        # __new__ was called from a subclass, let it call its own functions
        return super(lti, cls).__new__(cls)

    def __init__(self, *system):
        """
        Initialize the `lti` baseclass.

        The heavy lifting is done by the subclasses.
        """
        super().__init__(*system)

    def impulse(self, X0=None, T=None, N=None):
        """
        Return the impulse response of a continuous-time system.
        See `impulse` for details.
        """
        return impulse(self, X0=X0, T=T, N=N)

    def step(self, X0=None, T=None, N=None):
        """
        Return the step response of a continuous-time system.
        See `step` for details.
        """
        return step(self, X0=X0, T=T, N=N)

    def output(self, U, T, X0=None):
        """
        Return the response of a continuous-time system to input `U`.
        See `lsim` for details.
        """
        return lsim(self, U, T, X0=X0)

    def bode(self, w=None, n=100):
        """
        Calculate Bode magnitude and phase data of a continuous-time system.

        Returns a 3-tuple containing arrays of frequencies [rad/s], magnitude
        [dB] and phase [deg]. See `bode` for details.

        Examples
        --------
        >>> from scipy import signal
        >>> import matplotlib.pyplot as plt

        >>> sys = signal.TransferFunction([1], [1, 1])
        >>> w, mag, phase = sys.bode()

        >>> plt.figure()
        >>> plt.semilogx(w, mag)    # Bode magnitude plot
        >>> plt.figure()
        >>> plt.semilogx(w, phase)  # Bode phase plot
        >>> plt.show()

        """
        return bode(self, w=w, n=n)

    def freqresp(self, w=None, n=10000):
        """
        Calculate the frequency response of a continuous-time system.

        Returns a 2-tuple containing arrays of frequencies [rad/s] and
        complex magnitude.
        See `freqresp` for details.
        """
        return freqresp(self, w=w, n=n)

    def to_discrete(self, dt, method='zoh', alpha=None):
        """Return a discretized version of the current system.

        Parameters: See `cont2discrete` for details.

        Returns
        -------
        sys: instance of `dlti`
        """
        raise NotImplementedError('to_discrete is not implemented for this '
                                  'system class.')


class dlti(LinearTimeInvariant):
    r"""
    Discrete-time linear time invariant system base class.

    Parameters
    ----------
    *system: arguments
        The `dlti` class can be instantiated with either 2, 3 or 4 arguments.
        The following gives the number of arguments and the corresponding
        discrete-time subclass that is created:

            * 2: `TransferFunction`:  (numerator, denominator)
            * 3: `ZerosPolesGain`: (zeros, poles, gain)
            * 4: `StateSpace`:  (A, B, C, D)

        Each argument can be an array or a sequence.
    dt: float, optional
        Sampling time [s] of the discrete-time systems. Defaults to ``True``
        (unspecified sampling time). Must be specified as a keyword argument,
        for example, ``dt=0.1``.

    See Also
    --------
    ZerosPolesGain, StateSpace, TransferFunction, lti

    Notes
    -----
    `dlti` instances do not exist directly. Instead, `dlti` creates an instance
    of one of its subclasses: `StateSpace`, `TransferFunction` or
    `ZerosPolesGain`.

    Changing the value of properties that are not directly part of the current
    system representation (such as the `zeros` of a `StateSpace` system) is
    very inefficient and may lead to numerical inaccuracies.  It is better to
    convert to the specific system representation first. For example, call
    ``sys = sys.to_zpk()`` before accessing/changing the zeros, poles or gain.

    If (numerator, denominator) is passed in for ``*system``, coefficients for
    both the numerator and denominator should be specified in descending
    exponent order (e.g., ``z^2 + 3z + 5`` would be represented as ``[1, 3,
    5]``).

    .. versionadded:: 0.18.0

    Examples
    --------
    >>> from scipy import signal

    >>> signal.dlti(1, 2, 3, 4)
    StateSpaceDiscrete(
    array([[1]]),
    array([[2]]),
    array([[3]]),
    array([[4]]),
    dt: True
    )

    >>> signal.dlti(1, 2, 3, 4, dt=0.1)
    StateSpaceDiscrete(
    array([[1]]),
    array([[2]]),
    array([[3]]),
    array([[4]]),
    dt: 0.1
    )

    Construct the transfer function
    :math:`H(z) = \frac{5(z - 1)(z - 2)}{(z - 3)(z - 4)}` with a sampling time
    of 0.1 seconds:

    >>> signal.dlti([1, 2], [3, 4], 5, dt=0.1)
    ZerosPolesGainDiscrete(
    array([1, 2]),
    array([3, 4]),
    5,
    dt: 0.1
    )

    Construct the transfer function :math:`H(z) = \frac{3z + 4}{1z + 2}` with
    a sampling time of 0.1 seconds:

    >>> signal.dlti([3, 4], [1, 2], dt=0.1)
    TransferFunctionDiscrete(
    array([3., 4.]),
    array([1., 2.]),
    dt: 0.1
    )

    """
    def __new__(cls, *system, **kwargs):
        """Create an instance of the appropriate subclass."""
        if cls is dlti:
            N = len(system)
            if N == 2:
                return TransferFunctionDiscrete.__new__(
                    TransferFunctionDiscrete, *system, **kwargs)
            elif N == 3:
                return ZerosPolesGainDiscrete.__new__(ZerosPolesGainDiscrete,
                                                      *system, **kwargs)
            elif N == 4:
                return StateSpaceDiscrete.__new__(StateSpaceDiscrete, *system,
                                                  **kwargs)
            else:
                raise ValueError("`system` needs to be an instance of `dlti` "
                                 "or have 2, 3 or 4 arguments.")
        # __new__ was called from a subclass, let it call its own functions
        return super(dlti, cls).__new__(cls)

    def __init__(self, *system, **kwargs):
        """
        Initialize the `lti` baseclass.

        The heavy lifting is done by the subclasses.
        """
        dt = kwargs.pop('dt', True)
        super().__init__(*system, **kwargs)

        self.dt = dt

    @property
    def dt(self):
        """Return the sampling time of the system."""
        return self._dt

    @dt.setter
    def dt(self, dt):
        self._dt = dt

    def impulse(self, x0=None, t=None, n=None):
        """
        Return the impulse response of the discrete-time `dlti` system.
        See `dimpulse` for details.
        """
        return dimpulse(self, x0=x0, t=t, n=n)

    def step(self, x0=None, t=None, n=None):
        """
        Return the step response of the discrete-time `dlti` system.
        See `dstep` for details.
        """
        return dstep(self, x0=x0, t=t, n=n)

    def output(self, u, t, x0=None):
        """
        Return the response of the discrete-time system to input `u`.
        See `dlsim` for details.
        """
        return dlsim(self, u, t, x0=x0)

    def bode(self, w=None, n=100):
        r"""
        Calculate Bode magnitude and phase data of a discrete-time system.

        Returns a 3-tuple containing arrays of frequencies [rad/s], magnitude
        [dB] and phase [deg]. See `dbode` for details.

        Examples
        --------
        >>> from scipy import signal
        >>> import matplotlib.pyplot as plt

        Construct the transfer function :math:`H(z) = \frac{1}{z^2 + 2z + 3}`
        with sampling time 0.5s:

        >>> sys = signal.TransferFunction([1], [1, 2, 3], dt=0.5)

        Equivalent: signal.dbode(sys)

        >>> w, mag, phase = sys.bode()

        >>> plt.figure()
        >>> plt.semilogx(w, mag)    # Bode magnitude plot
        >>> plt.figure()
        >>> plt.semilogx(w, phase)  # Bode phase plot
        >>> plt.show()

        """
        return dbode(self, w=w, n=n)

    def freqresp(self, w=None, n=10000, whole=False):
        """
        Calculate the frequency response of a discrete-time system.

        Returns a 2-tuple containing arrays of frequencies [rad/s] and
        complex magnitude.
        See `dfreqresp` for details.

        """
        return dfreqresp(self, w=w, n=n, whole=whole)


class TransferFunction(LinearTimeInvariant):
    r"""Linear Time Invariant system class in transfer function form.

    Represents the system as the continuous-time transfer function
    :math:`H(s)=\sum_{i=0}^N b[N-i] s^i / \sum_{j=0}^M a[M-j] s^j` or the
    discrete-time transfer function
    :math:`H(z)=\sum_{i=0}^N b[N-i] z^i / \sum_{j=0}^M a[M-j] z^j`, where
    :math:`b` are elements of the numerator `num`, :math:`a` are elements of
    the denominator `den`, and ``N == len(b) - 1``, ``M == len(a) - 1``.
    `TransferFunction` systems inherit additional
    functionality from the `lti`, respectively the `dlti` classes, depending on
    which system representation is used.

    Parameters
    ----------
    *system: arguments
        The `TransferFunction` class can be instantiated with 1 or 2
        arguments. The following gives the number of input arguments and their
        interpretation:

            * 1: `lti` or `dlti` system: (`StateSpace`, `TransferFunction` or
              `ZerosPolesGain`)
            * 2: array_like: (numerator, denominator)
    dt: float, optional
        Sampling time [s] of the discrete-time systems. Defaults to `None`
        (continuous-time). Must be specified as a keyword argument, for
        example, ``dt=0.1``.

    See Also
    --------
    ZerosPolesGain, StateSpace, lti, dlti
    tf2ss, tf2zpk, tf2sos

    Notes
    -----
    Changing the value of properties that are not part of the
    `TransferFunction` system representation (such as the `A`, `B`, `C`, `D`
    state-space matrices) is very inefficient and may lead to numerical
    inaccuracies.  It is better to convert to the specific system
    representation first. For example, call ``sys = sys.to_ss()`` before
    accessing/changing the A, B, C, D system matrices.

    If (numerator, denominator) is passed in for ``*system``, coefficients
    for both the numerator and denominator should be specified in descending
    exponent order (e.g. ``s^2 + 3s + 5`` or ``z^2 + 3z + 5`` would be
    represented as ``[1, 3, 5]``)

    Examples
    --------
    Construct the transfer function
    :math:`H(s) = \frac{s^2 + 3s + 3}{s^2 + 2s + 1}`:

    >>> from scipy import signal

    >>> num = [1, 3, 3]
    >>> den = [1, 2, 1]

    >>> signal.TransferFunction(num, den)
    TransferFunctionContinuous(
    array([1., 3., 3.]),
    array([1., 2., 1.]),
    dt: None
    )

    Construct the transfer function
    :math:`H(z) = \frac{z^2 + 3z + 3}{z^2 + 2z + 1}` with a sampling time of
    0.1 seconds:

    >>> signal.TransferFunction(num, den, dt=0.1)
    TransferFunctionDiscrete(
    array([1., 3., 3.]),
    array([1., 2., 1.]),
    dt: 0.1
    )

    """
    def __new__(cls, *system, **kwargs):
        """Handle object conversion if input is an instance of lti."""
        if len(system) == 1 and isinstance(system[0], LinearTimeInvariant):
            return system[0].to_tf()

        # Choose whether to inherit from `lti` or from `dlti`
        if cls is TransferFunction:
            if kwargs.get('dt') is None:
                return TransferFunctionContinuous.__new__(
                    TransferFunctionContinuous,
                    *system,
                    **kwargs)
            else:
                return TransferFunctionDiscrete.__new__(
                    TransferFunctionDiscrete,
                    *system,
                    **kwargs)

        # No special conversion needed
        return super(TransferFunction, cls).__new__(cls)

    def __init__(self, *system, **kwargs):
        """Initialize the state space LTI system."""
        # Conversion of lti instances is handled in __new__
        if isinstance(system[0], LinearTimeInvariant):
            return

        # Remove system arguments, not needed by parents anymore
        super().__init__(**kwargs)

        self._num = None
        self._den = None

        self.num, self.den = normalize(*system)

    def __repr__(self):
        """Return representation of the system's transfer function"""
        return '{0}(\n{1},\n{2},\ndt: {3}\n)'.format(
            self.__class__.__name__,
            repr(self.num),
            repr(self.den),
            repr(self.dt),
            )

    @property
    def num(self):
        """Numerator of the `TransferFunction` system."""
        return self._num

    @num.setter
    def num(self, num):
        self._num = atleast_1d(num)

        # Update dimensions
        if len(self.num.shape) > 1:
            self.outputs, self.inputs = self.num.shape
        else:
            self.outputs = 1
            self.inputs = 1

    @property
    def den(self):
        """Denominator of the `TransferFunction` system."""
        return self._den

    @den.setter
    def den(self, den):
        self._den = atleast_1d(den)

    def _copy(self, system):
        """
        Copy the parameters of another `TransferFunction` object

        Parameters
        ----------
        system : `TransferFunction`
            The `StateSpace` system that is to be copied

        """
        self.num = system.num
        self.den = system.den

    def to_tf(self):
        """
        Return a copy of the current `TransferFunction` system.

        Returns
        -------
        sys : instance of `TransferFunction`
            The current system (copy)

        """
        return copy.deepcopy(self)

    def to_zpk(self):
        """
        Convert system representation to `ZerosPolesGain`.

        Returns
        -------
        sys : instance of `ZerosPolesGain`
            Zeros, poles, gain representation of the current system

        """
        return ZerosPolesGain(*tf2zpk(self.num, self.den),
                              **self._dt_dict)

    def to_ss(self):
        """
        Convert system representation to `StateSpace`.

        Returns
        -------
        sys : instance of `StateSpace`
            State space model of the current system

        """
        return StateSpace(*tf2ss(self.num, self.den),
                          **self._dt_dict)

    @staticmethod
    def _z_to_zinv(num, den):
        """Change a transfer function from the variable `z` to `z**-1`.

        Parameters
        ----------
        num, den: 1d array_like
            Sequences representing the coefficients of the numerator and
            denominator polynomials, in order of descending degree of 'z'.
            That is, ``5z**2 + 3z + 2`` is presented as ``[5, 3, 2]``.

        Returns
        -------
        num, den: 1d array_like
            Sequences representing the coefficients of the numerator and
            denominator polynomials, in order of ascending degree of 'z**-1'.
            That is, ``5 + 3 z**-1 + 2 z**-2`` is presented as ``[5, 3, 2]``.
        """
        diff = len(num) - len(den)
        if diff > 0:
            den = np.hstack((np.zeros(diff), den))
        elif diff < 0:
            num = np.hstack((np.zeros(-diff), num))
        return num, den

    @staticmethod
    def _zinv_to_z(num, den):
        """Change a transfer function from the variable `z` to `z**-1`.

        Parameters
        ----------
        num, den: 1d array_like
            Sequences representing the coefficients of the numerator and
            denominator polynomials, in order of ascending degree of 'z**-1'.
            That is, ``5 + 3 z**-1 + 2 z**-2`` is presented as ``[5, 3, 2]``.

        Returns
        -------
        num, den: 1d array_like
            Sequences representing the coefficients of the numerator and
            denominator polynomials, in order of descending degree of 'z'.
            That is, ``5z**2 + 3z + 2`` is presented as ``[5, 3, 2]``.
        """
        diff = len(num) - len(den)
        if diff > 0:
            den = np.hstack((den, np.zeros(diff)))
        elif diff < 0:
            num = np.hstack((num, np.zeros(-diff)))
        return num, den


class TransferFunctionContinuous(TransferFunction, lti):
    r"""
    Continuous-time Linear Time Invariant system in transfer function form.

    Represents the system as the transfer function
    :math:`H(s)=\sum_{i=0}^N b[N-i] s^i / \sum_{j=0}^M a[M-j] s^j`, where
    :math:`b` are elements of the numerator `num`, :math:`a` are elements of
    the denominator `den`, and ``N == len(b) - 1``, ``M == len(a) - 1``.
    Continuous-time `TransferFunction` systems inherit additional
    functionality from the `lti` class.

    Parameters
    ----------
    *system: arguments
        The `TransferFunction` class can be instantiated with 1 or 2
        arguments. The following gives the number of input arguments and their
        interpretation:

            * 1: `lti` system: (`StateSpace`, `TransferFunction` or
              `ZerosPolesGain`)
            * 2: array_like: (numerator, denominator)

    See Also
    --------
    ZerosPolesGain, StateSpace, lti
    tf2ss, tf2zpk, tf2sos

    Notes
    -----
    Changing the value of properties that are not part of the
    `TransferFunction` system representation (such as the `A`, `B`, `C`, `D`
    state-space matrices) is very inefficient and may lead to numerical
    inaccuracies.  It is better to convert to the specific system
    representation first. For example, call ``sys = sys.to_ss()`` before
    accessing/changing the A, B, C, D system matrices.

    If (numerator, denominator) is passed in for ``*system``, coefficients
    for both the numerator and denominator should be specified in descending
    exponent order (e.g. ``s^2 + 3s + 5`` would be represented as
    ``[1, 3, 5]``)

    Examples
    --------
    Construct the transfer function
    :math:`H(s) = \frac{s^2 + 3s + 3}{s^2 + 2s + 1}`:

    >>> from scipy import signal

    >>> num = [1, 3, 3]
    >>> den = [1, 2, 1]

    >>> signal.TransferFunction(num, den)
    TransferFunctionContinuous(
    array([ 1.,  3.,  3.]),
    array([ 1.,  2.,  1.]),
    dt: None
    )

    """

    def to_discrete(self, dt, method='zoh', alpha=None):
        """
        Returns the discretized `TransferFunction` system.

        Parameters: See `cont2discrete` for details.

        Returns
        -------
        sys: instance of `dlti` and `StateSpace`
        """
        return TransferFunction(*cont2discrete((self.num, self.den),
                                               dt,
                                               method=method,
                                               alpha=alpha)[:-1],
                                dt=dt)


class TransferFunctionDiscrete(TransferFunction, dlti):
    r"""
    Discrete-time Linear Time Invariant system in transfer function form.

    Represents the system as the transfer function
    :math:`H(z)=\sum_{i=0}^N b[N-i] z^i / \sum_{j=0}^M a[M-j] z^j`, where
    :math:`b` are elements of the numerator `num`, :math:`a` are elements of
    the denominator `den`, and ``N == len(b) - 1``, ``M == len(a) - 1``.
    Discrete-time `TransferFunction` systems inherit additional functionality
    from the `dlti` class.

    Parameters
    ----------
    *system: arguments
        The `TransferFunction` class can be instantiated with 1 or 2
        arguments. The following gives the number of input arguments and their
        interpretation:

            * 1: `dlti` system: (`StateSpace`, `TransferFunction` or
              `ZerosPolesGain`)
            * 2: array_like: (numerator, denominator)
    dt: float, optional
        Sampling time [s] of the discrete-time systems. Defaults to `True`
        (unspecified sampling time). Must be specified as a keyword argument,
        for example, ``dt=0.1``.

    See Also
    --------
    ZerosPolesGain, StateSpace, dlti
    tf2ss, tf2zpk, tf2sos

    Notes
    -----
    Changing the value of properties that are not part of the
    `TransferFunction` system representation (such as the `A`, `B`, `C`, `D`
    state-space matrices) is very inefficient and may lead to numerical
    inaccuracies.

    If (numerator, denominator) is passed in for ``*system``, coefficients
    for both the numerator and denominator should be specified in descending
    exponent order (e.g., ``z^2 + 3z + 5`` would be represented as
    ``[1, 3, 5]``).

    Examples
    --------
    Construct the transfer function
    :math:`H(z) = \frac{z^2 + 3z + 3}{z^2 + 2z + 1}` with a sampling time of
    0.5 seconds:

    >>> from scipy import signal

    >>> num = [1, 3, 3]
    >>> den = [1, 2, 1]

    >>> signal.TransferFunction(num, den, dt=0.5)
    TransferFunctionDiscrete(
    array([ 1.,  3.,  3.]),
    array([ 1.,  2.,  1.]),
    dt: 0.5
    )

    """
    pass


class ZerosPolesGain(LinearTimeInvariant):
    r"""
    Linear Time Invariant system class in zeros, poles, gain form.

    Represents the system as the continuous- or discrete-time transfer function
    :math:`H(s)=k \prod_i (s - z[i]) / \prod_j (s - p[j])`, where :math:`k` is
    the `gain`, :math:`z` are the `zeros` and :math:`p` are the `poles`.
    `ZerosPolesGain` systems inherit additional functionality from the `lti`,
    respectively the `dlti` classes, depending on which system representation
    is used.

    Parameters
    ----------
    *system : arguments
        The `ZerosPolesGain` class can be instantiated with 1 or 3
        arguments. The following gives the number of input arguments and their
        interpretation:

            * 1: `lti` or `dlti` system: (`StateSpace`, `TransferFunction` or
              `ZerosPolesGain`)
            * 3: array_like: (zeros, poles, gain)
    dt: float, optional
        Sampling time [s] of the discrete-time systems. Defaults to `None`
        (continuous-time). Must be specified as a keyword argument, for
        example, ``dt=0.1``.


    See Also
    --------
    TransferFunction, StateSpace, lti, dlti
    zpk2ss, zpk2tf, zpk2sos

    Notes
    -----
    Changing the value of properties that are not part of the
    `ZerosPolesGain` system representation (such as the `A`, `B`, `C`, `D`
    state-space matrices) is very inefficient and may lead to numerical
    inaccuracies.  It is better to convert to the specific system
    representation first. For example, call ``sys = sys.to_ss()`` before
    accessing/changing the A, B, C, D system matrices.

    Examples
    --------
    Construct the transfer function
    :math:`H(s) = \frac{5(s - 1)(s - 2)}{(s - 3)(s - 4)}`:

    >>> from scipy import signal

    >>> signal.ZerosPolesGain([1, 2], [3, 4], 5)
    ZerosPolesGainContinuous(
    array([1, 2]),
    array([3, 4]),
    5,
    dt: None
    )

    Construct the transfer function
    :math:`H(z) = \frac{5(z - 1)(z - 2)}{(z - 3)(z - 4)}` with a sampling time
    of 0.1 seconds:

    >>> signal.ZerosPolesGain([1, 2], [3, 4], 5, dt=0.1)
    ZerosPolesGainDiscrete(
    array([1, 2]),
    array([3, 4]),
    5,
    dt: 0.1
    )

    """
    def __new__(cls, *system, **kwargs):
        """Handle object conversion if input is an instance of `lti`"""
        if len(system) == 1 and isinstance(system[0], LinearTimeInvariant):
            return system[0].to_zpk()

        # Choose whether to inherit from `lti` or from `dlti`
        if cls is ZerosPolesGain:
            if kwargs.get('dt') is None:
                return ZerosPolesGainContinuous.__new__(
                    ZerosPolesGainContinuous,
                    *system,
                    **kwargs)
            else:
                return ZerosPolesGainDiscrete.__new__(
                    ZerosPolesGainDiscrete,
                    *system,
                    **kwargs
                    )

        # No special conversion needed
        return super(ZerosPolesGain, cls).__new__(cls)

    def __init__(self, *system, **kwargs):
        """Initialize the zeros, poles, gain system."""
        # Conversion of lti instances is handled in __new__
        if isinstance(system[0], LinearTimeInvariant):
            return

        super().__init__(**kwargs)

        self._zeros = None
        self._poles = None
        self._gain = None

        self.zeros, self.poles, self.gain = system

    def __repr__(self):
        """Return representation of the `ZerosPolesGain` system."""
        return '{0}(\n{1},\n{2},\n{3},\ndt: {4}\n)'.format(
            self.__class__.__name__,
            repr(self.zeros),
            repr(self.poles),
            repr(self.gain),
            repr(self.dt),
            )

    @property
    def zeros(self):
        """Zeros of the `ZerosPolesGain` system."""
        return self._zeros

    @zeros.setter
    def zeros(self, zeros):
        self._zeros = atleast_1d(zeros)

        # Update dimensions
        if len(self.zeros.shape) > 1:
            self.outputs, self.inputs = self.zeros.shape
        else:
            self.outputs = 1
            self.inputs = 1

    @property
    def poles(self):
        """Poles of the `ZerosPolesGain` system."""
        return self._poles

    @poles.setter
    def poles(self, poles):
        self._poles = atleast_1d(poles)

    @property
    def gain(self):
        """Gain of the `ZerosPolesGain` system."""
        return self._gain

    @gain.setter
    def gain(self, gain):
        self._gain = gain

    def _copy(self, system):
        """
        Copy the parameters of another `ZerosPolesGain` system.

        Parameters
        ----------
        system : instance of `ZerosPolesGain`
            The zeros, poles gain system that is to be copied

        """
        self.poles = system.poles
        self.zeros = system.zeros
        self.gain = system.gain

    def to_tf(self):
        """
        Convert system representation to `TransferFunction`.

        Returns
        -------
        sys : instance of `TransferFunction`
            Transfer function of the current system

        """
        return TransferFunction(*zpk2tf(self.zeros, self.poles, self.gain),
                                **self._dt_dict)

    def to_zpk(self):
        """
        Return a copy of the current 'ZerosPolesGain' system.

        Returns
        -------
        sys : instance of `ZerosPolesGain`
            The current system (copy)

        """
        return copy.deepcopy(self)

    def to_ss(self):
        """
        Convert system representation to `StateSpace`.

        Returns
        -------
        sys : instance of `StateSpace`
            State space model of the current system

        """
        return StateSpace(*zpk2ss(self.zeros, self.poles, self.gain),
                          **self._dt_dict)


class ZerosPolesGainContinuous(ZerosPolesGain, lti):
    r"""
    Continuous-time Linear Time Invariant system in zeros, poles, gain form.

    Represents the system as the continuous time transfer function
    :math:`H(s)=k \prod_i (s - z[i]) / \prod_j (s - p[j])`, where :math:`k` is
    the `gain`, :math:`z` are the `zeros` and :math:`p` are the `poles`.
    Continuous-time `ZerosPolesGain` systems inherit additional functionality
    from the `lti` class.

    Parameters
    ----------
    *system : arguments
        The `ZerosPolesGain` class can be instantiated with 1 or 3
        arguments. The following gives the number of input arguments and their
        interpretation:

            * 1: `lti` system: (`StateSpace`, `TransferFunction` or
              `ZerosPolesGain`)
            * 3: array_like: (zeros, poles, gain)

    See Also
    --------
    TransferFunction, StateSpace, lti
    zpk2ss, zpk2tf, zpk2sos

    Notes
    -----
    Changing the value of properties that are not part of the
    `ZerosPolesGain` system representation (such as the `A`, `B`, `C`, `D`
    state-space matrices) is very inefficient and may lead to numerical
    inaccuracies.  It is better to convert to the specific system
    representation first. For example, call ``sys = sys.to_ss()`` before
    accessing/changing the A, B, C, D system matrices.

    Examples
    --------
    Construct the transfer function
    :math:`H(s)=\frac{5(s - 1)(s - 2)}{(s - 3)(s - 4)}`:

    >>> from scipy import signal

    >>> signal.ZerosPolesGain([1, 2], [3, 4], 5)
    ZerosPolesGainContinuous(
    array([1, 2]),
    array([3, 4]),
    5,
    dt: None
    )

    """

    def to_discrete(self, dt, method='zoh', alpha=None):
        """
        Returns the discretized `ZerosPolesGain` system.

        Parameters: See `cont2discrete` for details.

        Returns
        -------
        sys: instance of `dlti` and `ZerosPolesGain`
        """
        return ZerosPolesGain(
            *cont2discrete((self.zeros, self.poles, self.gain),
                           dt,
                           method=method,
                           alpha=alpha)[:-1],
            dt=dt)


class ZerosPolesGainDiscrete(ZerosPolesGain, dlti):
    r"""
    Discrete-time Linear Time Invariant system in zeros, poles, gain form.

    Represents the system as the discrete-time transfer function
    :math:`H(z)=k \prod_i (z - q[i]) / \prod_j (z - p[j])`, where :math:`k` is
    the `gain`, :math:`q` are the `zeros` and :math:`p` are the `poles`.
    Discrete-time `ZerosPolesGain` systems inherit additional functionality
    from the `dlti` class.

    Parameters
    ----------
    *system : arguments
        The `ZerosPolesGain` class can be instantiated with 1 or 3
        arguments. The following gives the number of input arguments and their
        interpretation:

            * 1: `dlti` system: (`StateSpace`, `TransferFunction` or
              `ZerosPolesGain`)
            * 3: array_like: (zeros, poles, gain)
    dt: float, optional
        Sampling time [s] of the discrete-time systems. Defaults to `True`
        (unspecified sampling time). Must be specified as a keyword argument,
        for example, ``dt=0.1``.

    See Also
    --------
    TransferFunction, StateSpace, dlti
    zpk2ss, zpk2tf, zpk2sos

    Notes
    -----
    Changing the value of properties that are not part of the
    `ZerosPolesGain` system representation (such as the `A`, `B`, `C`, `D`
    state-space matrices) is very inefficient and may lead to numerical
    inaccuracies.  It is better to convert to the specific system
    representation first. For example, call ``sys = sys.to_ss()`` before
    accessing/changing the A, B, C, D system matrices.

    Examples
    --------
    Construct the transfer function
    :math:`H(s) = \frac{5(s - 1)(s - 2)}{(s - 3)(s - 4)}`:

    >>> from scipy import signal

    >>> signal.ZerosPolesGain([1, 2], [3, 4], 5)
    ZerosPolesGainContinuous(
    array([1, 2]),
    array([3, 4]),
    5,
    dt: None
    )

    Construct the transfer function
    :math:`H(z) = \frac{5(z - 1)(z - 2)}{(z - 3)(z - 4)}` with a sampling time
    of 0.1 seconds:

    >>> signal.ZerosPolesGain([1, 2], [3, 4], 5, dt=0.1)
    ZerosPolesGainDiscrete(
    array([1, 2]),
    array([3, 4]),
    5,
    dt: 0.1
    )

    """
    pass


def _atleast_2d_or_none(arg):
    if arg is not None:
        return atleast_2d(arg)


class StateSpace(LinearTimeInvariant):
    r"""
    Linear Time Invariant system in state-space form.

    Represents the system as the continuous-time, first order differential
    equation :math:`\dot{x} = A x + B u` or the discrete-time difference
    equation :math:`x[k+1] = A x[k] + B u[k]`. `StateSpace` systems
    inherit additional functionality from the `lti`, respectively the `dlti`
    classes, depending on which system representation is used.

    Parameters
    ----------
    *system: arguments
        The `StateSpace` class can be instantiated with 1 or 4 arguments.
        The following gives the number of input arguments and their
        interpretation:

            * 1: `lti` or `dlti` system: (`StateSpace`, `TransferFunction` or
              `ZerosPolesGain`)
            * 4: array_like: (A, B, C, D)
    dt: float, optional
        Sampling time [s] of the discrete-time systems. Defaults to `None`
        (continuous-time). Must be specified as a keyword argument, for
        example, ``dt=0.1``.

    See Also
    --------
    TransferFunction, ZerosPolesGain, lti, dlti
    ss2zpk, ss2tf, zpk2sos

    Notes
    -----
    Changing the value of properties that are not part of the
    `StateSpace` system representation (such as `zeros` or `poles`) is very
    inefficient and may lead to numerical inaccuracies.  It is better to
    convert to the specific system representation first. For example, call
    ``sys = sys.to_zpk()`` before accessing/changing the zeros, poles or gain.

    Examples
    --------
    >>> from scipy import signal
    >>> import numpy as np
    >>> a = np.array([[0, 1], [0, 0]])
    >>> b = np.array([[0], [1]])
    >>> c = np.array([[1, 0]])
    >>> d = np.array([[0]])

    >>> sys = signal.StateSpace(a, b, c, d)
    >>> print(sys)
    StateSpaceContinuous(
    array([[0, 1],
           [0, 0]]),
    array([[0],
           [1]]),
    array([[1, 0]]),
    array([[0]]),
    dt: None
    )

    >>> sys.to_discrete(0.1)
    StateSpaceDiscrete(
    array([[1. , 0.1],
           [0. , 1. ]]),
    array([[0.005],
           [0.1  ]]),
    array([[1, 0]]),
    array([[0]]),
    dt: 0.1
    )

    >>> a = np.array([[1, 0.1], [0, 1]])
    >>> b = np.array([[0.005], [0.1]])

    >>> signal.StateSpace(a, b, c, d, dt=0.1)
    StateSpaceDiscrete(
    array([[1. , 0.1],
           [0. , 1. ]]),
    array([[0.005],
           [0.1  ]]),
    array([[1, 0]]),
    array([[0]]),
    dt: 0.1
    )

    """

    # Override NumPy binary operations and ufuncs
    __array_priority__ = 100.0
    __array_ufunc__ = None

    def __new__(cls, *system, **kwargs):
        """Create new StateSpace object and settle inheritance."""
        # Handle object conversion if input is an instance of `lti`
        if len(system) == 1 and isinstance(system[0], LinearTimeInvariant):
            return system[0].to_ss()

        # Choose whether to inherit from `lti` or from `dlti`
        if cls is StateSpace:
            if kwargs.get('dt') is None:
                return StateSpaceContinuous.__new__(StateSpaceContinuous,
                                                    *system, **kwargs)
            else:
                return StateSpaceDiscrete.__new__(StateSpaceDiscrete,
                                                  *system, **kwargs)

        # No special conversion needed
        return super(StateSpace, cls).__new__(cls)

    def __init__(self, *system, **kwargs):
        """Initialize the state space lti/dlti system."""
        # Conversion of lti instances is handled in __new__
        if isinstance(system[0], LinearTimeInvariant):
            return

        # Remove system arguments, not needed by parents anymore
        super().__init__(**kwargs)

        self._A = None
        self._B = None
        self._C = None
        self._D = None

        self.A, self.B, self.C, self.D = abcd_normalize(*system)

    def __repr__(self):
        """Return representation of the `StateSpace` system."""
        return '{0}(\n{1},\n{2},\n{3},\n{4},\ndt: {5}\n)'.format(
            self.__class__.__name__,
            repr(self.A),
            repr(self.B),
            repr(self.C),
            repr(self.D),
            repr(self.dt),
            )

    def _check_binop_other(self, other):
        return isinstance(other, (StateSpace, np.ndarray, float, complex,
                                  np.number, int))

    def __mul__(self, other):
        """
        Post-multiply another system or a scalar

        Handles multiplication of systems in the sense of a frequency domain
        multiplication. That means, given two systems E1(s) and E2(s), their
        multiplication, H(s) = E1(s) * E2(s), means that applying H(s) to U(s)
        is equivalent to first applying E2(s), and then E1(s).

        Notes
        -----
        For SISO systems the order of system application does not matter.
        However, for MIMO systems, where the two systems are matrices, the
        order above ensures standard Matrix multiplication rules apply.
        """
        if not self._check_binop_other(other):
            return NotImplemented

        if isinstance(other, StateSpace):
            # Disallow mix of discrete and continuous systems.
            if type(other) is not type(self):
                return NotImplemented

            if self.dt != other.dt:
                raise TypeError('Cannot multiply systems with different `dt`.')

            n1 = self.A.shape[0]
            n2 = other.A.shape[0]

            # Interconnection of systems
            # x1' = A1 x1 + B1 u1
            # y1  = C1 x1 + D1 u1
            # x2' = A2 x2 + B2 y1
            # y2  = C2 x2 + D2 y1
            #
            # Plugging in with u1 = y2 yields
            # [x1']   [A1 B1*C2 ] [x1]   [B1*D2]
            # [x2'] = [0  A2    ] [x2] + [B2   ] u2
            #                    [x1]
            #  y2   = [C1 D1*C2] [x2] + D1*D2 u2
            a = np.vstack((np.hstack((self.A, np.dot(self.B, other.C))),
                           np.hstack((zeros((n2, n1)), other.A))))
            b = np.vstack((np.dot(self.B, other.D), other.B))
            c = np.hstack((self.C, np.dot(self.D, other.C)))
            d = np.dot(self.D, other.D)
        else:
            # Assume that other is a scalar / matrix
            # For post multiplication the input gets scaled
            a = self.A
            b = np.dot(self.B, other)
            c = self.C
            d = np.dot(self.D, other)

        common_dtype = np.result_type(a.dtype, b.dtype, c.dtype, d.dtype)
        return StateSpace(np.asarray(a, dtype=common_dtype),
                          np.asarray(b, dtype=common_dtype),
                          np.asarray(c, dtype=common_dtype),
                          np.asarray(d, dtype=common_dtype),
                          **self._dt_dict)

    def __rmul__(self, other):
        """Pre-multiply a scalar or matrix (but not StateSpace)"""
        if not self._check_binop_other(other) or isinstance(other, StateSpace):
            return NotImplemented

        # For pre-multiplication only the output gets scaled
        a = self.A
        b = self.B
        c = np.dot(other, self.C)
        d = np.dot(other, self.D)

        common_dtype = np.result_type(a.dtype, b.dtype, c.dtype, d.dtype)
        return StateSpace(np.asarray(a, dtype=common_dtype),
                          np.asarray(b, dtype=common_dtype),
                          np.asarray(c, dtype=common_dtype),
                          np.asarray(d, dtype=common_dtype),
                          **self._dt_dict)

    def __neg__(self):
        """Negate the system (equivalent to pre-multiplying by -1)."""
        return StateSpace(self.A, self.B, -self.C, -self.D, **self._dt_dict)

    def __add__(self, other):
        """
        Adds two systems in the sense of frequency domain addition.
        """
        if not self._check_binop_other(other):
            return NotImplemented

        if isinstance(other, StateSpace):
            # Disallow mix of discrete and continuous systems.
            if type(other) is not type(self):
                raise TypeError('Cannot add {} and {}'.format(type(self),
                                                              type(other)))

            if self.dt != other.dt:
                raise TypeError('Cannot add systems with different `dt`.')
            # Interconnection of systems
            # x1' = A1 x1 + B1 u
            # y1  = C1 x1 + D1 u
            # x2' = A2 x2 + B2 u
            # y2  = C2 x2 + D2 u
            # y   = y1 + y2
            #
            # Plugging in yields
            # [x1']   [A1 0 ] [x1]   [B1]
            # [x2'] = [0  A2] [x2] + [B2] u
            #                 [x1]
            #  y    = [C1 C2] [x2] + [D1 + D2] u
            a = linalg.block_diag(self.A, other.A)
            b = np.vstack((self.B, other.B))
            c = np.hstack((self.C, other.C))
            d = self.D + other.D
        else:
            other = np.atleast_2d(other)
            if self.D.shape == other.shape:
                # A scalar/matrix is really just a static system (A=0, B=0, C=0)
                a = self.A
                b = self.B
                c = self.C
                d = self.D + other
            else:
                raise ValueError("Cannot add systems with incompatible "
                                 "dimensions ({} and {})"
                                 .format(self.D.shape, other.shape))

        common_dtype = np.result_type(a.dtype, b.dtype, c.dtype, d.dtype)
        return StateSpace(np.asarray(a, dtype=common_dtype),
                          np.asarray(b, dtype=common_dtype),
                          np.asarray(c, dtype=common_dtype),
                          np.asarray(d, dtype=common_dtype),
                          **self._dt_dict)

    def __sub__(self, other):
        if not self._check_binop_other(other):
            return NotImplemented

        return self.__add__(-other)

    def __radd__(self, other):
        if not self._check_binop_other(other):
            return NotImplemented

        return self.__add__(other)

    def __rsub__(self, other):
        if not self._check_binop_other(other):
            return NotImplemented

        return (-self).__add__(other)

    def __truediv__(self, other):
        """
        Divide by a scalar
        """
        # Division by non-StateSpace scalars
        if not self._check_binop_other(other) or isinstance(other, StateSpace):
            return NotImplemented

        if isinstance(other, np.ndarray) and other.ndim > 0:
            # It's ambiguous what this means, so disallow it
            raise ValueError("Cannot divide StateSpace by non-scalar numpy arrays")

        return self.__mul__(1/other)

    @property
    def A(self):
        """State matrix of the `StateSpace` system."""
        return self._A

    @A.setter
    def A(self, A):
        self._A = _atleast_2d_or_none(A)

    @property
    def B(self):
        """Input matrix of the `StateSpace` system."""
        return self._B

    @B.setter
    def B(self, B):
        self._B = _atleast_2d_or_none(B)
        self.inputs = self.B.shape[-1]

    @property
    def C(self):
        """Output matrix of the `StateSpace` system."""
        return self._C

    @C.setter
    def C(self, C):
        self._C = _atleast_2d_or_none(C)
        self.outputs = self.C.shape[0]

    @property
    def D(self):
        """Feedthrough matrix of the `StateSpace` system."""
        return self._D

    @D.setter
    def D(self, D):
        self._D = _atleast_2d_or_none(D)

    def _copy(self, system):
        """
        Copy the parameters of another `StateSpace` system.

        Parameters
        ----------
        system : instance of `StateSpace`
            The state-space system that is to be copied

        """
        self.A = system.A
        self.B = system.B
        self.C = system.C
        self.D = system.D

    def to_tf(self, **kwargs):
        """
        Convert system representation to `TransferFunction`.

        Parameters
        ----------
        kwargs : dict, optional
            Additional keywords passed to `ss2zpk`

        Returns
        -------
        sys : instance of `TransferFunction`
            Transfer function of the current system

        """
        return TransferFunction(*ss2tf(self._A, self._B, self._C, self._D,
                                       **kwargs), **self._dt_dict)

    def to_zpk(self, **kwargs):
        """
        Convert system representation to `ZerosPolesGain`.

        Parameters
        ----------
        kwargs : dict, optional
            Additional keywords passed to `ss2zpk`

        Returns
        -------
        sys : instance of `ZerosPolesGain`
            Zeros, poles, gain representation of the current system

        """
        return ZerosPolesGain(*ss2zpk(self._A, self._B, self._C, self._D,
                                      **kwargs), **self._dt_dict)

    def to_ss(self):
        """
        Return a copy of the current `StateSpace` system.

        Returns
        -------
        sys : instance of `StateSpace`
            The current system (copy)

        """
        return copy.deepcopy(self)


class StateSpaceContinuous(StateSpace, lti):
    r"""
    Continuous-time Linear Time Invariant system in state-space form.

    Represents the system as the continuous-time, first order differential
    equation :math:`\dot{x} = A x + B u`.
    Continuous-time `StateSpace` systems inherit additional functionality
    from the `lti` class.

    Parameters
    ----------
    *system: arguments
        The `StateSpace` class can be instantiated with 1 or 3 arguments.
        The following gives the number of input arguments and their
        interpretation:

            * 1: `lti` system: (`StateSpace`, `TransferFunction` or
              `ZerosPolesGain`)
            * 4: array_like: (A, B, C, D)

    See Also
    --------
    TransferFunction, ZerosPolesGain, lti
    ss2zpk, ss2tf, zpk2sos

    Notes
    -----
    Changing the value of properties that are not part of the
    `StateSpace` system representation (such as `zeros` or `poles`) is very
    inefficient and may lead to numerical inaccuracies.  It is better to
    convert to the specific system representation first. For example, call
    ``sys = sys.to_zpk()`` before accessing/changing the zeros, poles or gain.

    Examples
    --------
    >>> from scipy import signal

    >>> a = np.array([[0, 1], [0, 0]])
    >>> b = np.array([[0], [1]])
    >>> c = np.array([[1, 0]])
    >>> d = np.array([[0]])

    >>> sys = signal.StateSpace(a, b, c, d)
    >>> print(sys)
    StateSpaceContinuous(
    array([[0, 1],
           [0, 0]]),
    array([[0],
           [1]]),
    array([[1, 0]]),
    array([[0]]),
    dt: None
    )

    """

    def to_discrete(self, dt, method='zoh', alpha=None):
        """
        Returns the discretized `StateSpace` system.

        Parameters: See `cont2discrete` for details.

        Returns
        -------
        sys: instance of `dlti` and `StateSpace`
        """
        return StateSpace(*cont2discrete((self.A, self.B, self.C, self.D),
                                         dt,
                                         method=method,
                                         alpha=alpha)[:-1],
                          dt=dt)


class StateSpaceDiscrete(StateSpace, dlti):
    r"""
    Discrete-time Linear Time Invariant system in state-space form.

    Represents the system as the discrete-time difference equation
    :math:`x[k+1] = A x[k] + B u[k]`.
    `StateSpace` systems inherit additional functionality from the `dlti`
    class.

    Parameters
    ----------
    *system: arguments
        The `StateSpace` class can be instantiated with 1 or 3 arguments.
        The following gives the number of input arguments and their
        interpretation:

            * 1: `dlti` system: (`StateSpace`, `TransferFunction` or
              `ZerosPolesGain`)
            * 4: array_like: (A, B, C, D)
    dt: float, optional
        Sampling time [s] of the discrete-time systems. Defaults to `True`
        (unspecified sampling time). Must be specified as a keyword argument,
        for example, ``dt=0.1``.

    See Also
    --------
    TransferFunction, ZerosPolesGain, dlti
    ss2zpk, ss2tf, zpk2sos

    Notes
    -----
    Changing the value of properties that are not part of the
    `StateSpace` system representation (such as `zeros` or `poles`) is very
    inefficient and may lead to numerical inaccuracies.  It is better to
    convert to the specific system representation first. For example, call
    ``sys = sys.to_zpk()`` before accessing/changing the zeros, poles or gain.

    Examples
    --------
    >>> from scipy import signal

    >>> a = np.array([[1, 0.1], [0, 1]])
    >>> b = np.array([[0.005], [0.1]])
    >>> c = np.array([[1, 0]])
    >>> d = np.array([[0]])

    >>> signal.StateSpace(a, b, c, d, dt=0.1)
    StateSpaceDiscrete(
    array([[ 1. ,  0.1],
           [ 0. ,  1. ]]),
    array([[ 0.005],
           [ 0.1  ]]),
    array([[1, 0]]),
    array([[0]]),
    dt: 0.1
    )

    """
    pass


def lsim2(system, U=None, T=None, X0=None, **kwargs):
    """
    Simulate output of a continuous-time linear system, by using
    the ODE solver `scipy.integrate.odeint`.

    .. deprecated:: 1.10.0
        Function `lsim2` is deprecated in favor of the faster `lsim` function.
        `lsim2` will be removed in SciPy 1.12.

    Parameters
    ----------
    system : an instance of the `lti` class or a tuple describing the system.
        The following gives the number of elements in the tuple and
        the interpretation:

        * 1: (instance of `lti`)
        * 2: (num, den)
        * 3: (zeros, poles, gain)
        * 4: (A, B, C, D)

    U : array_like (1D or 2D), optional
        An input array describing the input at each time T.  Linear
        interpolation is used between given times.  If there are
        multiple inputs, then each column of the rank-2 array
        represents an input.  If U is not given, the input is assumed
        to be zero.
    T : array_like (1D or 2D), optional
        The time steps at which the input is defined and at which the
        output is desired.  The default is 101 evenly spaced points on
        the interval [0,10.0].
    X0 : array_like (1D), optional
        The initial condition of the state vector.  If `X0` is not
        given, the initial conditions are assumed to be 0.
    kwargs : dict
        Additional keyword arguments are passed on to the function
        `odeint`.  See the notes below for more details.

    Returns
    -------
    T : 1D ndarray
        The time values for the output.
    yout : ndarray
        The response of the system.
    xout : ndarray
        The time-evolution of the state-vector.

    See Also
    --------
    lsim

    Notes
    -----
    This function uses `scipy.integrate.odeint` to solve the system's
    differential equations.  Additional keyword arguments given to `lsim2`
    are passed on to `scipy.integrate.odeint`.  See the documentation
    for `scipy.integrate.odeint` for the full list of arguments.

    As `lsim2` is now deprecated, users are advised to switch to the faster
    and more accurate `lsim` function. Keyword arguments for
    `scipy.integrate.odeint` are not supported in `lsim`, but not needed in
    general.

    If (num, den) is passed in for ``system``, coefficients for both the
    numerator and denominator should be specified in descending exponent
    order (e.g. ``s^2 + 3s + 5`` would be represented as ``[1, 3, 5]``).

    Examples
    --------
    We'll use `lsim2` to simulate an analog Bessel filter applied to
    a signal.

    >>> import numpy as np
    >>> from scipy.signal import bessel, lsim2
    >>> import matplotlib.pyplot as plt
    >>> import warnings

    Create a low-pass Bessel filter with a cutoff of 12 Hz.

    >>> b, a = bessel(N=5, Wn=2*np.pi*12, btype='lowpass', analog=True)

    Generate data to which the filter is applied.

    >>> t = np.linspace(0, 1.25, 500, endpoint=False)

    The input signal is the sum of three sinusoidal curves, with
    frequencies 4 Hz, 40 Hz, and 80 Hz.  The filter should mostly
    eliminate the 40 Hz and 80 Hz components, leaving just the 4 Hz signal.

    >>> u = (np.cos(2*np.pi*4*t) + 0.6*np.sin(2*np.pi*40*t) +
    ...      0.5*np.cos(2*np.pi*80*t))

    Simulate the filter with `lsim2`.

    >>> tout, yout, xout = lsim2((b, a), U=u, T=t)

    Plot the result.

    >>> plt.plot(t, u, 'r', alpha=0.5, linewidth=1, label='input')
    >>> plt.plot(tout, yout, 'k', linewidth=1.5, label='output')
    >>> plt.legend(loc='best', shadow=True, framealpha=1)
    >>> plt.grid(alpha=0.3)
    >>> plt.xlabel('t')
    >>> plt.show()

    In a second example, we simulate a double integrator ``y'' = u``, with
    a constant input ``u = 1``.  We'll use the state space representation
    of the integrator.

    >>> from scipy.signal import lti
    >>> A = np.array([[0, 1], [0, 0]])
    >>> B = np.array([[0], [1]])
    >>> C = np.array([[1, 0]])
    >>> D = 0
    >>> system = lti(A, B, C, D)

    `t` and `u` define the time and input signal for the system to
    be simulated.

    >>> t = np.linspace(0, 5, num=50)
    >>> u = np.ones_like(t)

    Compute the simulation, and then plot `y`.  As expected, the plot shows
    the curve ``y = 0.5*t**2``.


    >>> tout, y, x = lsim2(system, u, t)
    >>> plt.plot(t, y)
    >>> plt.grid(alpha=0.3)
    >>> plt.xlabel('t')
    >>> plt.show()

    """
    warnings.warn("lsim2 is deprecated and will be removed from scipy 1.12. "
                  "Use the feature-equivalent lsim function.",
                  DeprecationWarning, stacklevel=2)

    if isinstance(system, lti):
        sys = system._as_ss()
    elif isinstance(system, dlti):
        raise AttributeError('lsim2 can only be used with continuous-time '
                             'systems.')
    else:
        sys = lti(*system)._as_ss()

    if X0 is None:
        X0 = zeros(sys.B.shape[0], sys.A.dtype)

    if T is None:
        # XXX T should really be a required argument, but U was
        # changed from a required positional argument to a keyword,
        # and T is after U in the argument list.  So we either: change
        # the API and move T in front of U; check here for T being
        # None and raise an exception; or assign a default value to T
        # here.  This code implements the latter.
        T = linspace(0, 10.0, 101)

    T = atleast_1d(T)
    if len(T.shape) != 1:
        raise ValueError("T must be a rank-1 array.")

    if U is not None:
        U = atleast_1d(U)
        if len(U.shape) == 1:
            U = U.reshape(-1, 1)
        sU = U.shape
        if sU[0] != len(T):
            raise ValueError("U must have the same number of rows "
                             "as elements in T.")

        if sU[1] != sys.inputs:
            raise ValueError("The number of inputs in U (%d) is not "
                             "compatible with the number of system "
                             "inputs (%d)" % (sU[1], sys.inputs))
        # Create a callable that uses linear interpolation to
        # calculate the input at any time.
        ufunc = interpolate.interp1d(T, U, kind='linear',
                                     axis=0, bounds_error=False)

        def fprime(x, t, sys, ufunc):
            """The vector field of the linear system."""
            return dot(sys.A, x) + squeeze(dot(sys.B, nan_to_num(ufunc(t))))
        xout = integrate.odeint(fprime, X0, T, args=(sys, ufunc), **kwargs)
        yout = dot(sys.C, transpose(xout)) + dot(sys.D, transpose(U))
    else:
        def fprime(x, t, sys):
            """The vector field of the linear system."""
            return dot(sys.A, x)
        xout = integrate.odeint(fprime, X0, T, args=(sys,), **kwargs)
        yout = dot(sys.C, transpose(xout))

    return T, squeeze(transpose(yout)), xout


def _cast_to_array_dtype(in1, in2):
    """Cast array to dtype of other array, while avoiding ComplexWarning.

    Those can be raised when casting complex to real.
    """
    if numpy.issubdtype(in2.dtype, numpy.float64):
        # dtype to cast to is not complex, so use .real
        in1 = in1.real.astype(in2.dtype)
    else:
        in1 = in1.astype(in2.dtype)

    return in1


def lsim(system, U, T, X0=None, interp=True):
    """
    Simulate output of a continuous-time linear system.

    Parameters
    ----------
    system : an instance of the LTI class or a tuple describing the system.
        The following gives the number of elements in the tuple and
        the interpretation:

        * 1: (instance of `lti`)
        * 2: (num, den)
        * 3: (zeros, poles, gain)
        * 4: (A, B, C, D)

    U : array_like
        An input array describing the input at each time `T`
        (interpolation is assumed between given times).  If there are
        multiple inputs, then each column of the rank-2 array
        represents an input.  If U = 0 or None, a zero input is used.
    T : array_like
        The time steps at which the input is defined and at which the
        output is desired.  Must be nonnegative, increasing, and equally spaced.
    X0 : array_like, optional
        The initial conditions on the state vector (zero by default).
    interp : bool, optional
        Whether to use linear (True, the default) or zero-order-hold (False)
        interpolation for the input array.

    Returns
    -------
    T : 1D ndarray
        Time values for the output.
    yout : 1D ndarray
        System response.
    xout : ndarray
        Time evolution of the state vector.

    Notes
    -----
    If (num, den) is passed in for ``system``, coefficients for both the
    numerator and denominator should be specified in descending exponent
    order (e.g. ``s^2 + 3s + 5`` would be represented as ``[1, 3, 5]``).

    Examples
    --------
    We'll use `lsim` to simulate an analog Bessel filter applied to
    a signal.

    >>> import numpy as np
    >>> from scipy.signal import bessel, lsim
    >>> import matplotlib.pyplot as plt

    Create a low-pass Bessel filter with a cutoff of 12 Hz.

    >>> b, a = bessel(N=5, Wn=2*np.pi*12, btype='lowpass', analog=True)

    Generate data to which the filter is applied.

    >>> t = np.linspace(0, 1.25, 500, endpoint=False)

    The input signal is the sum of three sinusoidal curves, with
    frequencies 4 Hz, 40 Hz, and 80 Hz.  The filter should mostly
    eliminate the 40 Hz and 80 Hz components, leaving just the 4 Hz signal.

    >>> u = (np.cos(2*np.pi*4*t) + 0.6*np.sin(2*np.pi*40*t) +
    ...      0.5*np.cos(2*np.pi*80*t))

    Simulate the filter with `lsim`.

    >>> tout, yout, xout = lsim((b, a), U=u, T=t)

    Plot the result.

    >>> plt.plot(t, u, 'r', alpha=0.5, linewidth=1, label='input')
    >>> plt.plot(tout, yout, 'k', linewidth=1.5, label='output')
    >>> plt.legend(loc='best', shadow=True, framealpha=1)
    >>> plt.grid(alpha=0.3)
    >>> plt.xlabel('t')
    >>> plt.show()

    In a second example, we simulate a double integrator ``y'' = u``, with
    a constant input ``u = 1``.  We'll use the state space representation
    of the integrator.

    >>> from scipy.signal import lti
    >>> A = np.array([[0.0, 1.0], [0.0, 0.0]])
    >>> B = np.array([[0.0], [1.0]])
    >>> C = np.array([[1.0, 0.0]])
    >>> D = 0.0
    >>> system = lti(A, B, C, D)

    `t` and `u` define the time and input signal for the system to
    be simulated.

    >>> t = np.linspace(0, 5, num=50)
    >>> u = np.ones_like(t)

    Compute the simulation, and then plot `y`.  As expected, the plot shows
    the curve ``y = 0.5*t**2``.

    >>> tout, y, x = lsim(system, u, t)
    >>> plt.plot(t, y)
    >>> plt.grid(alpha=0.3)
    >>> plt.xlabel('t')
    >>> plt.show()

    """
    if isinstance(system, lti):
        sys = system._as_ss()
    elif isinstance(system, dlti):
        raise AttributeError('lsim can only be used with continuous-time '
                             'systems.')
    else:
        sys = lti(*system)._as_ss()
    T = atleast_1d(T)
    if len(T.shape) != 1:
        raise ValueError("T must be a rank-1 array.")

    A, B, C, D = map(np.asarray, (sys.A, sys.B, sys.C, sys.D))
    n_states = A.shape[0]
    n_inputs = B.shape[1]

    n_steps = T.size
    if X0 is None:
        X0 = zeros(n_states, sys.A.dtype)
    xout = np.empty((n_steps, n_states), sys.A.dtype)

    if T[0] == 0:
        xout[0] = X0
    elif T[0] > 0:
        # step forward to initial time, with zero input
        xout[0] = dot(X0, linalg.expm(transpose(A) * T[0]))
    else:
        raise ValueError("Initial time must be nonnegative")

    no_input = (U is None or
                (isinstance(U, (int, float)) and U == 0.) or
                not np.any(U))

    if n_steps == 1:
        yout = squeeze(dot(xout, transpose(C)))
        if not no_input:
            yout += squeeze(dot(U, transpose(D)))
        return T, squeeze(yout), squeeze(xout)

    dt = T[1] - T[0]
    if not np.allclose(np.diff(T), dt):
        raise ValueError("Time steps are not equally spaced.")

    if no_input:
        # Zero input: just use matrix exponential
        # take transpose because state is a row vector
        expAT_dt = linalg.expm(transpose(A) * dt)
        for i in range(1, n_steps):
            xout[i] = dot(xout[i-1], expAT_dt)
        yout = squeeze(dot(xout, transpose(C)))
        return T, squeeze(yout), squeeze(xout)

    # Nonzero input
    U = atleast_1d(U)
    if U.ndim == 1:
        U = U[:, np.newaxis]

    if U.shape[0] != n_steps:
        raise ValueError("U must have the same number of rows "
                         "as elements in T.")

    if U.shape[1] != n_inputs:
        raise ValueError("System does not define that many inputs.")

    if not interp:
        # Zero-order hold
        # Algorithm: to integrate from time 0 to time dt, we solve
        #   xdot = A x + B u,  x(0) = x0
        #   udot = 0,          u(0) = u0.
        #
        # Solution is
        #   [ x(dt) ]       [ A*dt   B*dt ] [ x0 ]
        #   [ u(dt) ] = exp [  0     0    ] [ u0 ]
        M = np.vstack([np.hstack([A * dt, B * dt]),
                       np.zeros((n_inputs, n_states + n_inputs))])
        # transpose everything because the state and input are row vectors
        expMT = linalg.expm(transpose(M))
        Ad = expMT[:n_states, :n_states]
        Bd = expMT[n_states:, :n_states]
        for i in range(1, n_steps):
            xout[i] = dot(xout[i-1], Ad) + dot(U[i-1], Bd)
    else:
        # Linear interpolation between steps
        # Algorithm: to integrate from time 0 to time dt, with linear
        # interpolation between inputs u(0) = u0 and u(dt) = u1, we solve
        #   xdot = A x + B u,        x(0) = x0
        #   udot = (u1 - u0) / dt,   u(0) = u0.
        #
        # Solution is
        #   [ x(dt) ]       [ A*dt  B*dt  0 ] [  x0   ]
        #   [ u(dt) ] = exp [  0     0    I ] [  u0   ]
        #   [u1 - u0]       [  0     0    0 ] [u1 - u0]
        M = np.vstack([np.hstack([A * dt, B * dt,
                                  np.zeros((n_states, n_inputs))]),
                       np.hstack([np.zeros((n_inputs, n_states + n_inputs)),
                                  np.identity(n_inputs)]),
                       np.zeros((n_inputs, n_states + 2 * n_inputs))])
        expMT = linalg.expm(transpose(M))
        Ad = expMT[:n_states, :n_states]
        Bd1 = expMT[n_states+n_inputs:, :n_states]
        Bd0 = expMT[n_states:n_states + n_inputs, :n_states] - Bd1
        for i in range(1, n_steps):
            xout[i] = (dot(xout[i-1], Ad) + dot(U[i-1], Bd0) + dot(U[i], Bd1))

    yout = (squeeze(dot(xout, transpose(C))) + squeeze(dot(U, transpose(D))))
    return T, squeeze(yout), squeeze(xout)


def _default_response_times(A, n):
    """Compute a reasonable set of time samples for the response time.

    This function is used by `impulse`, `impulse2`, `step` and `step2`
    to compute the response time when the `T` argument to the function
    is None.

    Parameters
    ----------
    A : array_like
        The system matrix, which is square.
    n : int
        The number of time samples to generate.

    Returns
    -------
    t : ndarray
        The 1-D array of length `n` of time samples at which the response
        is to be computed.
    """
    # Create a reasonable time interval.
    # TODO: This could use some more work.
    # For example, what is expected when the system is unstable?
    vals = linalg.eigvals(A)
    r = min(abs(real(vals)))
    if r == 0.0:
        r = 1.0
    tc = 1.0 / r
    t = linspace(0.0, 7 * tc, n)
    return t


def impulse(system, X0=None, T=None, N=None):
    """Impulse response of continuous-time system.

    Parameters
    ----------
    system : an instance of the LTI class or a tuple of array_like
        describing the system.
        The following gives the number of elements in the tuple and
        the interpretation:

            * 1 (instance of `lti`)
            * 2 (num, den)
            * 3 (zeros, poles, gain)
            * 4 (A, B, C, D)

    X0 : array_like, optional
        Initial state-vector.  Defaults to zero.
    T : array_like, optional
        Time points.  Computed if not given.
    N : int, optional
        The number of time points to compute (if `T` is not given).

    Returns
    -------
    T : ndarray
        A 1-D array of time points.
    yout : ndarray
        A 1-D array containing the impulse response of the system (except for
        singularities at zero).

    Notes
    -----
    If (num, den) is passed in for ``system``, coefficients for both the
    numerator and denominator should be specified in descending exponent
    order (e.g. ``s^2 + 3s + 5`` would be represented as ``[1, 3, 5]``).

    Examples
    --------
    Compute the impulse response of a second order system with a repeated
    root: ``x''(t) + 2*x'(t) + x(t) = u(t)``

    >>> from scipy import signal
    >>> system = ([1.0], [1.0, 2.0, 1.0])
    >>> t, y = signal.impulse(system)
    >>> import matplotlib.pyplot as plt
    >>> plt.plot(t, y)

    """
    if isinstance(system, lti):
        sys = system._as_ss()
    elif isinstance(system, dlti):
        raise AttributeError('impulse can only be used with continuous-time '
                             'systems.')
    else:
        sys = lti(*system)._as_ss()
    if X0 is None:
        X = squeeze(sys.B)
    else:
        X = squeeze(sys.B + X0)
    if N is None:
        N = 100
    if T is None:
        T = _default_response_times(sys.A, N)
    else:
        T = asarray(T)

    _, h, _ = lsim(sys, 0., T, X, interp=False)
    return T, h


def impulse2(system, X0=None, T=None, N=None, **kwargs):
    """
    Impulse response of a single-input, continuous-time linear system.

    .. deprecated:: 1.10.0
        Function `impulse2` is deprecated in favor of the faster `impulse`
        function. `impulse2` will be removed in SciPy 1.12.

    Parameters
    ----------
    system : an instance of the LTI class or a tuple of array_like
        describing the system.
        The following gives the number of elements in the tuple and
        the interpretation:

            * 1 (instance of `lti`)
            * 2 (num, den)
            * 3 (zeros, poles, gain)
            * 4 (A, B, C, D)

    X0 : 1-D array_like, optional
        The initial condition of the state vector.  Default: 0 (the
        zero vector).
    T : 1-D array_like, optional
        The time steps at which the input is defined and at which the
        output is desired.  If `T` is not given, the function will
        generate a set of time samples automatically.
    N : int, optional
        Number of time points to compute.  Default: 100.
    kwargs : various types
        Additional keyword arguments are passed on to the function
        `scipy.signal.lsim2`, which in turn passes them on to
        `scipy.integrate.odeint`; see the latter's documentation for
        information about these arguments.

    Returns
    -------
    T : ndarray
        The time values for the output.
    yout : ndarray
        The output response of the system.

    See Also
    --------
    impulse, lsim2, scipy.integrate.odeint

    Notes
    -----
    The solution is generated by calling `scipy.signal.lsim2`, which uses
    the differential equation solver `scipy.integrate.odeint`.

    As `impulse2` is now deprecated, users are advised to switch to the faster
    and more accurate `impulse` function. Keyword arguments for
    `scipy.integrate.odeint` are not supported in `impulse`, but not needed in
    general.

    If (num, den) is passed in for ``system``, coefficients for both the
    numerator and denominator should be specified in descending exponent
    order (e.g. ``s^2 + 3s + 5`` would be represented as ``[1, 3, 5]``).

    .. versionadded:: 0.8.0

    Examples
    --------
    Compute the impulse response of a second order system with a repeated
    root: ``x''(t) + 2*x'(t) + x(t) = u(t)``

    >>> from scipy import signal
    >>> import warnings

    >>> system = ([1.0], [1.0, 2.0, 1.0])

    >>> t, y = signal.impulse2(system)
    >>> import matplotlib.pyplot as plt
    >>> plt.plot(t, y)

    """
    warnings.warn("impulse2 is deprecated and will be removed from "
                  "scipy 1.12. Use the feature-equivalent impulse function.",
                  DeprecationWarning, stacklevel=2)

    if isinstance(system, lti):
        sys = system._as_ss()
    elif isinstance(system, dlti):
        raise AttributeError('impulse2 can only be used with continuous-time '
                             'systems.')
    else:
        sys = lti(*system)._as_ss()
    B = sys.B
    if B.shape[-1] != 1:
        raise ValueError("impulse2() requires a single-input system.")
    B = B.squeeze()
    if X0 is None:
        X0 = zeros_like(B)
    if N is None:
        N = 100
    if T is None:
        T = _default_response_times(sys.A, N)

    # Move the impulse in the input to the initial conditions, and then
    # solve using lsim2().
    ic = B + X0
    with suppress_warnings() as sup:
        sup.filter(DeprecationWarning,
                   "lsim2 is deprecated and will be removed from scipy 1.12. "
                   "Use the feature-equivalent lsim function.")

        Tr, Yr, Xr = lsim2(sys, T=T, X0=ic, **kwargs)
    return Tr, Yr


def step(system, X0=None, T=None, N=None):
    """Step response of continuous-time system.

    Parameters
    ----------
    system : an instance of the LTI class or a tuple of array_like
        describing the system.
        The following gives the number of elements in the tuple and
        the interpretation:

            * 1 (instance of `lti`)
            * 2 (num, den)
            * 3 (zeros, poles, gain)
            * 4 (A, B, C, D)

    X0 : array_like, optional
        Initial state-vector (default is zero).
    T : array_like, optional
        Time points (computed if not given).
    N : int, optional
        Number of time points to compute if `T` is not given.

    Returns
    -------
    T : 1D ndarray
        Output time points.
    yout : 1D ndarray
        Step response of system.

<<<<<<< HEAD
=======
    See Also
    --------
    scipy.signal.step2
>>>>>>> acd1a4ad

    Notes
    -----
    If (num, den) is passed in for ``system``, coefficients for both the
    numerator and denominator should be specified in descending exponent
    order (e.g. ``s^2 + 3s + 5`` would be represented as ``[1, 3, 5]``).

    Examples
    --------
    >>> from scipy import signal
    >>> import matplotlib.pyplot as plt
    >>> lti = signal.lti([1.0], [1.0, 1.0])
    >>> t, y = signal.step(lti)
    >>> plt.plot(t, y)
    >>> plt.xlabel('Time [s]')
    >>> plt.ylabel('Amplitude')
    >>> plt.title('Step response for 1. Order Lowpass')
    >>> plt.grid()

    """
    if isinstance(system, lti):
        sys = system._as_ss()
    elif isinstance(system, dlti):
        raise AttributeError('step can only be used with continuous-time '
                             'systems.')
    else:
        sys = lti(*system)._as_ss()
    if N is None:
        N = 100
    if T is None:
        T = _default_response_times(sys.A, N)
    else:
        T = asarray(T)
    U = ones(T.shape, sys.A.dtype)
    vals = lsim(sys, U, T, X0=X0, interp=False)
    return vals[0], vals[1]


def step2(system, X0=None, T=None, N=None, **kwargs):
    """Step response of continuous-time system.

    This function is functionally the same as `scipy.signal.step`, but
    it uses the function `scipy.signal.lsim2` to compute the step
    response.

    .. deprecated:: 1.10.0
        Function `step2` is deprecated in favor of the faster `step` function.
        `step2` will be removed in SciPy 1.12.

    Parameters
    ----------
    system : an instance of the LTI class or a tuple of array_like
        describing the system.
        The following gives the number of elements in the tuple and
        the interpretation:

            * 1 (instance of `lti`)
            * 2 (num, den)
            * 3 (zeros, poles, gain)
            * 4 (A, B, C, D)

    X0 : array_like, optional
        Initial state-vector (default is zero).
    T : array_like, optional
        Time points (computed if not given).
    N : int, optional
        Number of time points to compute if `T` is not given.
    kwargs : various types
        Additional keyword arguments are passed on the function
        `scipy.signal.lsim2`, which in turn passes them on to
        `scipy.integrate.odeint`.  See the documentation for
        `scipy.integrate.odeint` for information about these arguments.

    Returns
    -------
    T : 1D ndarray
        Output time points.
    yout : 1D ndarray
        Step response of system.

    See Also
    --------
    scipy.signal.step

    Notes
    -----
    As `step2` is now deprecated, users are advised to switch to the faster
    and more accurate `step` function. Keyword arguments for
    `scipy.integrate.odeint` are not supported in `step`, but not needed in
    general.

    If (num, den) is passed in for ``system``, coefficients for both the
    numerator and denominator should be specified in descending exponent
    order (e.g. ``s^2 + 3s + 5`` would be represented as ``[1, 3, 5]``).

    .. versionadded:: 0.8.0

    Examples
    --------
    >>> from scipy import signal
    >>> import matplotlib.pyplot as plt
    >>> import warnings

    >>> lti = signal.lti([1.0], [1.0, 1.0])
    >>> t, y = signal.step2(lti)

    >>> plt.plot(t, y)
    >>> plt.xlabel('Time [s]')
    >>> plt.ylabel('Amplitude')
    >>> plt.title('Step response for 1. Order Lowpass')
    >>> plt.grid()

    """
    warnings.warn("step2 is deprecated and will be removed from scipy 1.12. "
                  "Use the feature-equivalent step function.",
                  DeprecationWarning, stacklevel=2)

    if isinstance(system, lti):
        sys = system._as_ss()
    elif isinstance(system, dlti):
        raise AttributeError('step2 can only be used with continuous-time '
                             'systems.')
    else:
        sys = lti(*system)._as_ss()
    if N is None:
        N = 100
    if T is None:
        T = _default_response_times(sys.A, N)
    else:
        T = asarray(T)
    U = ones(T.shape, sys.A.dtype)

    with suppress_warnings() as sup:
        sup.filter(DeprecationWarning,
                   "lsim2 is deprecated and will be removed from scipy 1.12. "
                   "Use the feature-equivalent lsim function.")
        vals = lsim2(sys, U, T, X0=X0, **kwargs)
    return vals[0], vals[1]


def bode(system, w=None, n=100):
    """
    Calculate Bode magnitude and phase data of a continuous-time system.

    Parameters
    ----------
    system : an instance of the LTI class or a tuple describing the system.
        The following gives the number of elements in the tuple and
        the interpretation:

            * 1 (instance of `lti`)
            * 2 (num, den)
            * 3 (zeros, poles, gain)
            * 4 (A, B, C, D)

    w : array_like, optional
        Array of frequencies (in rad/s). Magnitude and phase data is calculated
        for every value in this array. If not given a reasonable set will be
        calculated.
    n : int, optional
        Number of frequency points to compute if `w` is not given. The `n`
        frequencies are logarithmically spaced in an interval chosen to
        include the influence of the poles and zeros of the system.

    Returns
    -------
    w : 1D ndarray
        Frequency array [rad/s]
    mag : 1D ndarray
        Magnitude array [dB]
    phase : 1D ndarray
        Phase array [deg]

    Notes
    -----
    If (num, den) is passed in for ``system``, coefficients for both the
    numerator and denominator should be specified in descending exponent
    order (e.g. ``s^2 + 3s + 5`` would be represented as ``[1, 3, 5]``).

    .. versionadded:: 0.11.0

    Examples
    --------
    >>> from scipy import signal
    >>> import matplotlib.pyplot as plt

    >>> sys = signal.TransferFunction([1], [1, 1])
    >>> w, mag, phase = signal.bode(sys)

    >>> plt.figure()
    >>> plt.semilogx(w, mag)    # Bode magnitude plot
    >>> plt.figure()
    >>> plt.semilogx(w, phase)  # Bode phase plot
    >>> plt.show()

    """
    w, y = freqresp(system, w=w, n=n)

    mag = 20.0 * numpy.log10(abs(y))
    phase = numpy.unwrap(numpy.arctan2(y.imag, y.real)) * 180.0 / numpy.pi

    return w, mag, phase


def freqresp(system, w=None, n=10000):
    r"""Calculate the frequency response of a continuous-time system.

    Parameters
    ----------
    system : an instance of the `lti` class or a tuple describing the system.
        The following gives the number of elements in the tuple and
        the interpretation:

            * 1 (instance of `lti`)
            * 2 (num, den)
            * 3 (zeros, poles, gain)
            * 4 (A, B, C, D)

    w : array_like, optional
        Array of frequencies (in rad/s). Magnitude and phase data is
        calculated for every value in this array. If not given, a reasonable
        set will be calculated.
    n : int, optional
        Number of frequency points to compute if `w` is not given. The `n`
        frequencies are logarithmically spaced in an interval chosen to
        include the influence of the poles and zeros of the system.

    Returns
    -------
    w : 1D ndarray
        Frequency array [rad/s]
    H : 1D ndarray
        Array of complex magnitude values

    Notes
    -----
    If (num, den) is passed in for ``system``, coefficients for both the
    numerator and denominator should be specified in descending exponent
    order (e.g. ``s^2 + 3s + 5`` would be represented as ``[1, 3, 5]``).

    Examples
    --------
    Generating the Nyquist plot of a transfer function

    >>> from scipy import signal
    >>> import matplotlib.pyplot as plt

    Construct the transfer function :math:`H(s) = \frac{5}{(s-1)^3}`:

    >>> s1 = signal.ZerosPolesGain([], [1, 1, 1], [5])

    >>> w, H = signal.freqresp(s1)

    >>> plt.figure()
    >>> plt.plot(H.real, H.imag, "b")
    >>> plt.plot(H.real, -H.imag, "r")
    >>> plt.show()
    """
    if isinstance(system, lti):
        if isinstance(system, (TransferFunction, ZerosPolesGain)):
            sys = system
        else:
            sys = system._as_zpk()
    elif isinstance(system, dlti):
        raise AttributeError('freqresp can only be used with continuous-time '
                             'systems.')
    else:
        sys = lti(*system)._as_zpk()

    if sys.inputs != 1 or sys.outputs != 1:
        raise ValueError("freqresp() requires a SISO (single input, single "
                         "output) system.")

    if w is not None:
        worN = w
    else:
        worN = n

    if isinstance(sys, TransferFunction):
        # In the call to freqs(), sys.num.ravel() is used because there are
        # cases where sys.num is a 2-D array with a single row.
        w, h = freqs(sys.num.ravel(), sys.den, worN=worN)

    elif isinstance(sys, ZerosPolesGain):
        w, h = freqs_zpk(sys.zeros, sys.poles, sys.gain, worN=worN)

    return w, h


# This class will be used by place_poles to return its results
# see https://code.activestate.com/recipes/52308/
class Bunch:
    def __init__(self, **kwds):
        self.__dict__.update(kwds)


def _valid_inputs(A, B, poles, method, rtol, maxiter):
    """
    Check the poles come in complex conjugage pairs
    Check shapes of A, B and poles are compatible.
    Check the method chosen is compatible with provided poles
    Return update method to use and ordered poles

    """
    poles = np.asarray(poles)
    if poles.ndim > 1:
        raise ValueError("Poles must be a 1D array like.")
    # Will raise ValueError if poles do not come in complex conjugates pairs
    poles = _order_complex_poles(poles)
    if A.ndim > 2:
        raise ValueError("A must be a 2D array/matrix.")
    if B.ndim > 2:
        raise ValueError("B must be a 2D array/matrix")
    if A.shape[0] != A.shape[1]:
        raise ValueError("A must be square")
    if len(poles) > A.shape[0]:
        raise ValueError("maximum number of poles is %d but you asked for %d" %
                         (A.shape[0], len(poles)))
    if len(poles) < A.shape[0]:
        raise ValueError("number of poles is %d but you should provide %d" %
                         (len(poles), A.shape[0]))
    r = np.linalg.matrix_rank(B)
    for p in poles:
        if sum(p == poles) > r:
            raise ValueError("at least one of the requested pole is repeated "
                             "more than rank(B) times")
    # Choose update method
    update_loop = _YT_loop
    if method not in ('KNV0','YT'):
        raise ValueError("The method keyword must be one of 'YT' or 'KNV0'")

    if method == "KNV0":
        update_loop = _KNV0_loop
        if not all(np.isreal(poles)):
            raise ValueError("Complex poles are not supported by KNV0")

    if maxiter < 1:
        raise ValueError("maxiter must be at least equal to 1")

    # We do not check rtol <= 0 as the user can use a negative rtol to
    # force maxiter iterations
    if rtol > 1:
        raise ValueError("rtol can not be greater than 1")

    return update_loop, poles


def _order_complex_poles(poles):
    """
    Check we have complex conjugates pairs and reorder P according to YT, ie
    real_poles, complex_i, conjugate complex_i, ....
    The lexicographic sort on the complex poles is added to help the user to
    compare sets of poles.
    """
    ordered_poles = np.sort(poles[np.isreal(poles)])
    im_poles = []
    for p in np.sort(poles[np.imag(poles) < 0]):
        if np.conj(p) in poles:
            im_poles.extend((p, np.conj(p)))

    ordered_poles = np.hstack((ordered_poles, im_poles))

    if poles.shape[0] != len(ordered_poles):
        raise ValueError("Complex poles must come with their conjugates")
    return ordered_poles


def _KNV0(B, ker_pole, transfer_matrix, j, poles):
    """
    Algorithm "KNV0" Kautsky et Al. Robust pole
    assignment in linear state feedback, Int journal of Control
    1985, vol 41 p 1129->1155
    https://la.epfl.ch/files/content/sites/la/files/
        users/105941/public/KautskyNicholsDooren

    """
    # Remove xj form the base
    transfer_matrix_not_j = np.delete(transfer_matrix, j, axis=1)
    # If we QR this matrix in full mode Q=Q0|Q1
    # then Q1 will be a single column orthogonnal to
    # Q0, that's what we are looking for !

    # After merge of gh-4249 great speed improvements could be achieved
    # using QR updates instead of full QR in the line below

    # To debug with numpy qr uncomment the line below
    # Q, R = np.linalg.qr(transfer_matrix_not_j, mode="complete")
    Q, R = s_qr(transfer_matrix_not_j, mode="full")

    mat_ker_pj = np.dot(ker_pole[j], ker_pole[j].T)
    yj = np.dot(mat_ker_pj, Q[:, -1])

    # If Q[:, -1] is "almost" orthogonal to ker_pole[j] its
    # projection into ker_pole[j] will yield a vector
    # close to 0.  As we are looking for a vector in ker_pole[j]
    # simply stick with transfer_matrix[:, j] (unless someone provides me with
    # a better choice ?)

    if not np.allclose(yj, 0):
        xj = yj/np.linalg.norm(yj)
        transfer_matrix[:, j] = xj

        # KNV does not support complex poles, using YT technique the two lines
        # below seem to work 9 out of 10 times but it is not reliable enough:
        # transfer_matrix[:, j]=real(xj)
        # transfer_matrix[:, j+1]=imag(xj)

        # Add this at the beginning of this function if you wish to test
        # complex support:
        #    if ~np.isreal(P[j]) and (j>=B.shape[0]-1 or P[j]!=np.conj(P[j+1])):
        #        return
        # Problems arise when imag(xj)=>0 I have no idea on how to fix this


def _YT_real(ker_pole, Q, transfer_matrix, i, j):
    """
    Applies algorithm from YT section 6.1 page 19 related to real pairs
    """
    # step 1 page 19
    u = Q[:, -2, np.newaxis]
    v = Q[:, -1, np.newaxis]

    # step 2 page 19
    m = np.dot(np.dot(ker_pole[i].T, np.dot(u, v.T) -
        np.dot(v, u.T)), ker_pole[j])

    # step 3 page 19
    um, sm, vm = np.linalg.svd(m)
    # mu1, mu2 two first columns of U => 2 first lines of U.T
    mu1, mu2 = um.T[:2, :, np.newaxis]
    # VM is V.T with numpy we want the first two lines of V.T
    nu1, nu2 = vm[:2, :, np.newaxis]

    # what follows is a rough python translation of the formulas
    # in section 6.2 page 20 (step 4)
    transfer_matrix_j_mo_transfer_matrix_j = np.vstack((
            transfer_matrix[:, i, np.newaxis],
            transfer_matrix[:, j, np.newaxis]))

    if not np.allclose(sm[0], sm[1]):
        ker_pole_imo_mu1 = np.dot(ker_pole[i], mu1)
        ker_pole_i_nu1 = np.dot(ker_pole[j], nu1)
        ker_pole_mu_nu = np.vstack((ker_pole_imo_mu1, ker_pole_i_nu1))
    else:
        ker_pole_ij = np.vstack((
                                np.hstack((ker_pole[i],
                                           np.zeros(ker_pole[i].shape))),
                                np.hstack((np.zeros(ker_pole[j].shape),
                                                    ker_pole[j]))
                                ))
        mu_nu_matrix = np.vstack(
            (np.hstack((mu1, mu2)), np.hstack((nu1, nu2)))
            )
        ker_pole_mu_nu = np.dot(ker_pole_ij, mu_nu_matrix)
    transfer_matrix_ij = np.dot(np.dot(ker_pole_mu_nu, ker_pole_mu_nu.T),
                             transfer_matrix_j_mo_transfer_matrix_j)
    if not np.allclose(transfer_matrix_ij, 0):
        transfer_matrix_ij = (np.sqrt(2)*transfer_matrix_ij /
                              np.linalg.norm(transfer_matrix_ij))
        transfer_matrix[:, i] = transfer_matrix_ij[
            :transfer_matrix[:, i].shape[0], 0
            ]
        transfer_matrix[:, j] = transfer_matrix_ij[
            transfer_matrix[:, i].shape[0]:, 0
            ]
    else:
        # As in knv0 if transfer_matrix_j_mo_transfer_matrix_j is orthogonal to
        # Vect{ker_pole_mu_nu} assign transfer_matrixi/transfer_matrix_j to
        # ker_pole_mu_nu and iterate. As we are looking for a vector in
        # Vect{Matker_pole_MU_NU} (see section 6.1 page 19) this might help
        # (that's a guess, not a claim !)
        transfer_matrix[:, i] = ker_pole_mu_nu[
            :transfer_matrix[:, i].shape[0], 0
            ]
        transfer_matrix[:, j] = ker_pole_mu_nu[
            transfer_matrix[:, i].shape[0]:, 0
            ]


def _YT_complex(ker_pole, Q, transfer_matrix, i, j):
    """
    Applies algorithm from YT section 6.2 page 20 related to complex pairs
    """
    # step 1 page 20
    ur = np.sqrt(2)*Q[:, -2, np.newaxis]
    ui = np.sqrt(2)*Q[:, -1, np.newaxis]
    u = ur + 1j*ui

    # step 2 page 20
    ker_pole_ij = ker_pole[i]
    m = np.dot(np.dot(np.conj(ker_pole_ij.T), np.dot(u, np.conj(u).T) -
               np.dot(np.conj(u), u.T)), ker_pole_ij)

    # step 3 page 20
    e_val, e_vec = np.linalg.eig(m)
    # sort eigenvalues according to their module
    e_val_idx = np.argsort(np.abs(e_val))
    mu1 = e_vec[:, e_val_idx[-1], np.newaxis]
    mu2 = e_vec[:, e_val_idx[-2], np.newaxis]

    # what follows is a rough python translation of the formulas
    # in section 6.2 page 20 (step 4)

    # remember transfer_matrix_i has been split as
    # transfer_matrix[i]=real(transfer_matrix_i) and
    # transfer_matrix[j]=imag(transfer_matrix_i)
    transfer_matrix_j_mo_transfer_matrix_j = (
        transfer_matrix[:, i, np.newaxis] +
        1j*transfer_matrix[:, j, np.newaxis]
        )
    if not np.allclose(np.abs(e_val[e_val_idx[-1]]),
                              np.abs(e_val[e_val_idx[-2]])):
        ker_pole_mu = np.dot(ker_pole_ij, mu1)
    else:
        mu1_mu2_matrix = np.hstack((mu1, mu2))
        ker_pole_mu = np.dot(ker_pole_ij, mu1_mu2_matrix)
    transfer_matrix_i_j = np.dot(np.dot(ker_pole_mu, np.conj(ker_pole_mu.T)),
                              transfer_matrix_j_mo_transfer_matrix_j)

    if not np.allclose(transfer_matrix_i_j, 0):
        transfer_matrix_i_j = (transfer_matrix_i_j /
            np.linalg.norm(transfer_matrix_i_j))
        transfer_matrix[:, i] = np.real(transfer_matrix_i_j[:, 0])
        transfer_matrix[:, j] = np.imag(transfer_matrix_i_j[:, 0])
    else:
        # same idea as in YT_real
        transfer_matrix[:, i] = np.real(ker_pole_mu[:, 0])
        transfer_matrix[:, j] = np.imag(ker_pole_mu[:, 0])


def _YT_loop(ker_pole, transfer_matrix, poles, B, maxiter, rtol):
    """
    Algorithm "YT" Tits, Yang. Globally Convergent
    Algorithms for Robust Pole Assignment by State Feedback
    https://hdl.handle.net/1903/5598
    The poles P have to be sorted accordingly to section 6.2 page 20

    """
    # The IEEE edition of the YT paper gives useful information on the
    # optimal update order for the real poles in order to minimize the number
    # of times we have to loop over all poles, see page 1442
    nb_real = poles[np.isreal(poles)].shape[0]
    # hnb => Half Nb Real
    hnb = nb_real // 2

    # Stick to the indices in the paper and then remove one to get numpy array
    # index it is a bit easier to link the code to the paper this way even if it
    # is not very clean. The paper is unclear about what should be done when
    # there is only one real pole => use KNV0 on this real pole seem to work
    if nb_real > 0:
        #update the biggest real pole with the smallest one
        update_order = [[nb_real], [1]]
    else:
        update_order = [[],[]]

    r_comp = np.arange(nb_real+1, len(poles)+1, 2)
    # step 1.a
    r_p = np.arange(1, hnb+nb_real % 2)
    update_order[0].extend(2*r_p)
    update_order[1].extend(2*r_p+1)
    # step 1.b
    update_order[0].extend(r_comp)
    update_order[1].extend(r_comp+1)
    # step 1.c
    r_p = np.arange(1, hnb+1)
    update_order[0].extend(2*r_p-1)
    update_order[1].extend(2*r_p)
    # step 1.d
    if hnb == 0 and np.isreal(poles[0]):
        update_order[0].append(1)
        update_order[1].append(1)
    update_order[0].extend(r_comp)
    update_order[1].extend(r_comp+1)
    # step 2.a
    r_j = np.arange(2, hnb+nb_real % 2)
    for j in r_j:
        for i in range(1, hnb+1):
            update_order[0].append(i)
            update_order[1].append(i+j)
    # step 2.b
    if hnb == 0 and np.isreal(poles[0]):
        update_order[0].append(1)
        update_order[1].append(1)
    update_order[0].extend(r_comp)
    update_order[1].extend(r_comp+1)
    # step 2.c
    r_j = np.arange(2, hnb+nb_real % 2)
    for j in r_j:
        for i in range(hnb+1, nb_real+1):
            idx_1 = i+j
            if idx_1 > nb_real:
                idx_1 = i+j-nb_real
            update_order[0].append(i)
            update_order[1].append(idx_1)
    # step 2.d
    if hnb == 0 and np.isreal(poles[0]):
        update_order[0].append(1)
        update_order[1].append(1)
    update_order[0].extend(r_comp)
    update_order[1].extend(r_comp+1)
    # step 3.a
    for i in range(1, hnb+1):
        update_order[0].append(i)
        update_order[1].append(i+hnb)
    # step 3.b
    if hnb == 0 and np.isreal(poles[0]):
        update_order[0].append(1)
        update_order[1].append(1)
    update_order[0].extend(r_comp)
    update_order[1].extend(r_comp+1)

    update_order = np.array(update_order).T-1
    stop = False
    nb_try = 0
    while nb_try < maxiter and not stop:
        det_transfer_matrixb = np.abs(np.linalg.det(transfer_matrix))
        for i, j in update_order:
            if i == j:
                assert i == 0, "i!=0 for KNV call in YT"
                assert np.isreal(poles[i]), "calling KNV on a complex pole"
                _KNV0(B, ker_pole, transfer_matrix, i, poles)
            else:
                transfer_matrix_not_i_j = np.delete(transfer_matrix, (i, j),
                                                    axis=1)
                # after merge of gh-4249 great speed improvements could be
                # achieved using QR updates instead of full QR in the line below

                #to debug with numpy qr uncomment the line below
                #Q, _ = np.linalg.qr(transfer_matrix_not_i_j, mode="complete")
                Q, _ = s_qr(transfer_matrix_not_i_j, mode="full")

                if np.isreal(poles[i]):
                    assert np.isreal(poles[j]), "mixing real and complex " + \
                        "in YT_real" + str(poles)
                    _YT_real(ker_pole, Q, transfer_matrix, i, j)
                else:
                    assert ~np.isreal(poles[i]), "mixing real and complex " + \
                        "in YT_real" + str(poles)
                    _YT_complex(ker_pole, Q, transfer_matrix, i, j)

        det_transfer_matrix = np.max((np.sqrt(np.spacing(1)),
                                  np.abs(np.linalg.det(transfer_matrix))))
        cur_rtol = np.abs(
            (det_transfer_matrix -
             det_transfer_matrixb) /
            det_transfer_matrix)
        if cur_rtol < rtol and det_transfer_matrix > np.sqrt(np.spacing(1)):
            # Convergence test from YT page 21
            stop = True
        nb_try += 1
    return stop, cur_rtol, nb_try


def _KNV0_loop(ker_pole, transfer_matrix, poles, B, maxiter, rtol):
    """
    Loop over all poles one by one and apply KNV method 0 algorithm
    """
    # This method is useful only because we need to be able to call
    # _KNV0 from YT without looping over all poles, otherwise it would
    # have been fine to mix _KNV0_loop and _KNV0 in a single function
    stop = False
    nb_try = 0
    while nb_try < maxiter and not stop:
        det_transfer_matrixb = np.abs(np.linalg.det(transfer_matrix))
        for j in range(B.shape[0]):
            _KNV0(B, ker_pole, transfer_matrix, j, poles)

        det_transfer_matrix = np.max((np.sqrt(np.spacing(1)),
                                  np.abs(np.linalg.det(transfer_matrix))))
        cur_rtol = np.abs((det_transfer_matrix - det_transfer_matrixb) /
                       det_transfer_matrix)
        if cur_rtol < rtol and det_transfer_matrix > np.sqrt(np.spacing(1)):
            # Convergence test from YT page 21
            stop = True

        nb_try += 1
    return stop, cur_rtol, nb_try


def place_poles(A, B, poles, method="YT", rtol=1e-3, maxiter=30):
    """
    Compute K such that eigenvalues (A - dot(B, K))=poles.

    K is the gain matrix such as the plant described by the linear system
    ``AX+BU`` will have its closed-loop poles, i.e the eigenvalues ``A - B*K``,
    as close as possible to those asked for in poles.

    SISO, MISO and MIMO systems are supported.

    Parameters
    ----------
    A, B : ndarray
        State-space representation of linear system ``AX + BU``.
    poles : array_like
        Desired real poles and/or complex conjugates poles.
        Complex poles are only supported with ``method="YT"`` (default).
    method: {'YT', 'KNV0'}, optional
        Which method to choose to find the gain matrix K. One of:

            - 'YT': Yang Tits
            - 'KNV0': Kautsky, Nichols, Van Dooren update method 0

        See References and Notes for details on the algorithms.
    rtol: float, optional
        After each iteration the determinant of the eigenvectors of
        ``A - B*K`` is compared to its previous value, when the relative
        error between these two values becomes lower than `rtol` the algorithm
        stops.  Default is 1e-3.
    maxiter: int, optional
        Maximum number of iterations to compute the gain matrix.
        Default is 30.

    Returns
    -------
    full_state_feedback : Bunch object
        full_state_feedback is composed of:
            gain_matrix : 1-D ndarray
                The closed loop matrix K such as the eigenvalues of ``A-BK``
                are as close as possible to the requested poles.
            computed_poles : 1-D ndarray
                The poles corresponding to ``A-BK`` sorted as first the real
                poles in increasing order, then the complex congugates in
                lexicographic order.
            requested_poles : 1-D ndarray
                The poles the algorithm was asked to place sorted as above,
                they may differ from what was achieved.
            X : 2-D ndarray
                The transfer matrix such as ``X * diag(poles) = (A - B*K)*X``
                (see Notes)
            rtol : float
                The relative tolerance achieved on ``det(X)`` (see Notes).
                `rtol` will be NaN if it is possible to solve the system
                ``diag(poles) = (A - B*K)``, or 0 when the optimization
                algorithms can't do anything i.e when ``B.shape[1] == 1``.
            nb_iter : int
                The number of iterations performed before converging.
                `nb_iter` will be NaN if it is possible to solve the system
                ``diag(poles) = (A - B*K)``, or 0 when the optimization
                algorithms can't do anything i.e when ``B.shape[1] == 1``.

    Notes
    -----
    The Tits and Yang (YT), [2]_ paper is an update of the original Kautsky et
    al. (KNV) paper [1]_.  KNV relies on rank-1 updates to find the transfer
    matrix X such that ``X * diag(poles) = (A - B*K)*X``, whereas YT uses
    rank-2 updates. This yields on average more robust solutions (see [2]_
    pp 21-22), furthermore the YT algorithm supports complex poles whereas KNV
    does not in its original version.  Only update method 0 proposed by KNV has
    been implemented here, hence the name ``'KNV0'``.

    KNV extended to complex poles is used in Matlab's ``place`` function, YT is
    distributed under a non-free licence by Slicot under the name ``robpole``.
    It is unclear and undocumented how KNV0 has been extended to complex poles
    (Tits and Yang claim on page 14 of their paper that their method can not be
    used to extend KNV to complex poles), therefore only YT supports them in
    this implementation.

    As the solution to the problem of pole placement is not unique for MIMO
    systems, both methods start with a tentative transfer matrix which is
    altered in various way to increase its determinant.  Both methods have been
    proven to converge to a stable solution, however depending on the way the
    initial transfer matrix is chosen they will converge to different
    solutions and therefore there is absolutely no guarantee that using
    ``'KNV0'`` will yield results similar to Matlab's or any other
    implementation of these algorithms.

    Using the default method ``'YT'`` should be fine in most cases; ``'KNV0'``
    is only provided because it is needed by ``'YT'`` in some specific cases.
    Furthermore ``'YT'`` gives on average more robust results than ``'KNV0'``
    when ``abs(det(X))`` is used as a robustness indicator.

    [2]_ is available as a technical report on the following URL:
    https://hdl.handle.net/1903/5598

    References
    ----------
    .. [1] J. Kautsky, N.K. Nichols and P. van Dooren, "Robust pole assignment
           in linear state feedback", International Journal of Control, Vol. 41
           pp. 1129-1155, 1985.
    .. [2] A.L. Tits and Y. Yang, "Globally convergent algorithms for robust
           pole assignment by state feedback", IEEE Transactions on Automatic
           Control, Vol. 41, pp. 1432-1452, 1996.

    Examples
    --------
    A simple example demonstrating real pole placement using both KNV and YT
    algorithms.  This is example number 1 from section 4 of the reference KNV
    publication ([1]_):

    >>> import numpy as np
    >>> from scipy import signal
    >>> import matplotlib.pyplot as plt

    >>> A = np.array([[ 1.380,  -0.2077,  6.715, -5.676  ],
    ...               [-0.5814, -4.290,   0,      0.6750 ],
    ...               [ 1.067,   4.273,  -6.654,  5.893  ],
    ...               [ 0.0480,  4.273,   1.343, -2.104  ]])
    >>> B = np.array([[ 0,      5.679 ],
    ...               [ 1.136,  1.136 ],
    ...               [ 0,      0,    ],
    ...               [-3.146,  0     ]])
    >>> P = np.array([-0.2, -0.5, -5.0566, -8.6659])

    Now compute K with KNV method 0, with the default YT method and with the YT
    method while forcing 100 iterations of the algorithm and print some results
    after each call.

    >>> fsf1 = signal.place_poles(A, B, P, method='KNV0')
    >>> fsf1.gain_matrix
    array([[ 0.20071427, -0.96665799,  0.24066128, -0.10279785],
           [ 0.50587268,  0.57779091,  0.51795763, -0.41991442]])

    >>> fsf2 = signal.place_poles(A, B, P)  # uses YT method
    >>> fsf2.computed_poles
    array([-8.6659, -5.0566, -0.5   , -0.2   ])

    >>> fsf3 = signal.place_poles(A, B, P, rtol=-1, maxiter=100)
    >>> fsf3.X
    array([[ 0.52072442+0.j, -0.08409372+0.j, -0.56847937+0.j,  0.74823657+0.j],
           [-0.04977751+0.j, -0.80872954+0.j,  0.13566234+0.j, -0.29322906+0.j],
           [-0.82266932+0.j, -0.19168026+0.j, -0.56348322+0.j, -0.43815060+0.j],
           [ 0.22267347+0.j,  0.54967577+0.j, -0.58387806+0.j, -0.40271926+0.j]])

    The absolute value of the determinant of X is a good indicator to check the
    robustness of the results, both ``'KNV0'`` and ``'YT'`` aim at maximizing
    it.  Below a comparison of the robustness of the results above:

    >>> abs(np.linalg.det(fsf1.X)) < abs(np.linalg.det(fsf2.X))
    True
    >>> abs(np.linalg.det(fsf2.X)) < abs(np.linalg.det(fsf3.X))
    True

    Now a simple example for complex poles:

    >>> A = np.array([[ 0,  7/3.,  0,   0   ],
    ...               [ 0,   0,    0,  7/9. ],
    ...               [ 0,   0,    0,   0   ],
    ...               [ 0,   0,    0,   0   ]])
    >>> B = np.array([[ 0,  0 ],
    ...               [ 0,  0 ],
    ...               [ 1,  0 ],
    ...               [ 0,  1 ]])
    >>> P = np.array([-3, -1, -2-1j, -2+1j]) / 3.
    >>> fsf = signal.place_poles(A, B, P, method='YT')

    We can plot the desired and computed poles in the complex plane:

    >>> t = np.linspace(0, 2*np.pi, 401)
    >>> plt.plot(np.cos(t), np.sin(t), 'k--')  # unit circle
    >>> plt.plot(fsf.requested_poles.real, fsf.requested_poles.imag,
    ...          'wo', label='Desired')
    >>> plt.plot(fsf.computed_poles.real, fsf.computed_poles.imag, 'bx',
    ...          label='Placed')
    >>> plt.grid()
    >>> plt.axis('image')
    >>> plt.axis([-1.1, 1.1, -1.1, 1.1])
    >>> plt.legend(bbox_to_anchor=(1.05, 1), loc=2, numpoints=1)

    """
    # Move away all the inputs checking, it only adds noise to the code
    update_loop, poles = _valid_inputs(A, B, poles, method, rtol, maxiter)

    # The current value of the relative tolerance we achieved
    cur_rtol = 0
    # The number of iterations needed before converging
    nb_iter = 0

    # Step A: QR decomposition of B page 1132 KN
    # to debug with numpy qr uncomment the line below
    # u, z = np.linalg.qr(B, mode="complete")
    u, z = s_qr(B, mode="full")
    rankB = np.linalg.matrix_rank(B)
    u0 = u[:, :rankB]
    u1 = u[:, rankB:]
    z = z[:rankB, :]

    # If we can use the identity matrix as X the solution is obvious
    if B.shape[0] == rankB:
        # if B is square and full rank there is only one solution
        # such as (A+BK)=inv(X)*diag(P)*X with X=eye(A.shape[0])
        # i.e K=inv(B)*(diag(P)-A)
        # if B has as many lines as its rank (but not square) there are many
        # solutions and we can choose one using least squares
        # => use lstsq in both cases.
        # In both cases the transfer matrix X will be eye(A.shape[0]) and I
        # can hardly think of a better one so there is nothing to optimize
        #
        # for complex poles we use the following trick
        #
        # |a -b| has for eigenvalues a+b and a-b
        # |b a|
        #
        # |a+bi 0| has the obvious eigenvalues a+bi and a-bi
        # |0 a-bi|
        #
        # e.g solving the first one in R gives the solution
        # for the second one in C
        diag_poles = np.zeros(A.shape)
        idx = 0
        while idx < poles.shape[0]:
            p = poles[idx]
            diag_poles[idx, idx] = np.real(p)
            if ~np.isreal(p):
                diag_poles[idx, idx+1] = -np.imag(p)
                diag_poles[idx+1, idx+1] = np.real(p)
                diag_poles[idx+1, idx] = np.imag(p)
                idx += 1  # skip next one
            idx += 1
        gain_matrix = np.linalg.lstsq(B, diag_poles-A, rcond=-1)[0]
        transfer_matrix = np.eye(A.shape[0])
        cur_rtol = np.nan
        nb_iter = np.nan
    else:
        # step A (p1144 KNV) and beginning of step F: decompose
        # dot(U1.T, A-P[i]*I).T and build our set of transfer_matrix vectors
        # in the same loop
        ker_pole = []

        # flag to skip the conjugate of a complex pole
        skip_conjugate = False
        # select orthonormal base ker_pole for each Pole and vectors for
        # transfer_matrix
        for j in range(B.shape[0]):
            if skip_conjugate:
                skip_conjugate = False
                continue
            pole_space_j = np.dot(u1.T, A-poles[j]*np.eye(B.shape[0])).T

            # after QR Q=Q0|Q1
            # only Q0 is used to reconstruct  the qr'ed (dot Q, R) matrix.
            # Q1 is orthogonnal to Q0 and will be multiplied by the zeros in
            # R when using mode "complete". In default mode Q1 and the zeros
            # in R are not computed

            # To debug with numpy qr uncomment the line below
            # Q, _ = np.linalg.qr(pole_space_j, mode="complete")
            Q, _ = s_qr(pole_space_j, mode="full")

            ker_pole_j = Q[:, pole_space_j.shape[1]:]

            # We want to select one vector in ker_pole_j to build the transfer
            # matrix, however qr returns sometimes vectors with zeros on the
            # same line for each pole and this yields very long convergence
            # times.
            # Or some other times a set of vectors, one with zero imaginary
            # part and one (or several) with imaginary parts. After trying
            # many ways to select the best possible one (eg ditch vectors
            # with zero imaginary part for complex poles) I ended up summing
            # all vectors in ker_pole_j, this solves 100% of the problems and
            # is a valid choice for transfer_matrix.
            # This way for complex poles we are sure to have a non zero
            # imaginary part that way, and the problem of lines full of zeros
            # in transfer_matrix is solved too as when a vector from
            # ker_pole_j has a zero the other one(s) when
            # ker_pole_j.shape[1]>1) for sure won't have a zero there.

            transfer_matrix_j = np.sum(ker_pole_j, axis=1)[:, np.newaxis]
            transfer_matrix_j = (transfer_matrix_j /
                                 np.linalg.norm(transfer_matrix_j))
            if ~np.isreal(poles[j]):  # complex pole
                transfer_matrix_j = np.hstack([np.real(transfer_matrix_j),
                                               np.imag(transfer_matrix_j)])
                ker_pole.extend([ker_pole_j, ker_pole_j])

                # Skip next pole as it is the conjugate
                skip_conjugate = True
            else:  # real pole, nothing to do
                ker_pole.append(ker_pole_j)

            if j == 0:
                transfer_matrix = transfer_matrix_j
            else:
                transfer_matrix = np.hstack((transfer_matrix, transfer_matrix_j))

        if rankB > 1:  # otherwise there is nothing we can optimize
            stop, cur_rtol, nb_iter = update_loop(ker_pole, transfer_matrix,
                                                  poles, B, maxiter, rtol)
            if not stop and rtol > 0:
                # if rtol<=0 the user has probably done that on purpose,
                # don't annoy him
                err_msg = (
                    "Convergence was not reached after maxiter iterations.\n"
                    "You asked for a relative tolerance of %f we got %f" %
                    (rtol, cur_rtol)
                    )
                warnings.warn(err_msg, stacklevel=2)

        # reconstruct transfer_matrix to match complex conjugate pairs,
        # ie transfer_matrix_j/transfer_matrix_j+1 are
        # Re(Complex_pole), Im(Complex_pole) now and will be Re-Im/Re+Im after
        transfer_matrix = transfer_matrix.astype(complex)
        idx = 0
        while idx < poles.shape[0]-1:
            if ~np.isreal(poles[idx]):
                rel = transfer_matrix[:, idx].copy()
                img = transfer_matrix[:, idx+1]
                # rel will be an array referencing a column of transfer_matrix
                # if we don't copy() it will changer after the next line and
                # and the line after will not yield the correct value
                transfer_matrix[:, idx] = rel-1j*img
                transfer_matrix[:, idx+1] = rel+1j*img
                idx += 1  # skip next one
            idx += 1

        try:
            m = np.linalg.solve(transfer_matrix.T, np.dot(np.diag(poles),
                                                          transfer_matrix.T)).T
            gain_matrix = np.linalg.solve(z, np.dot(u0.T, m-A))
        except np.linalg.LinAlgError as e:
            raise ValueError("The poles you've chosen can't be placed. "
                             "Check the controllability matrix and try "
                             "another set of poles") from e

    # Beware: Kautsky solves A+BK but the usual form is A-BK
    gain_matrix = -gain_matrix
    # K still contains complex with ~=0j imaginary parts, get rid of them
    gain_matrix = np.real(gain_matrix)

    full_state_feedback = Bunch()
    full_state_feedback.gain_matrix = gain_matrix
    full_state_feedback.computed_poles = _order_complex_poles(
        np.linalg.eig(A - np.dot(B, gain_matrix))[0]
        )
    full_state_feedback.requested_poles = poles
    full_state_feedback.X = transfer_matrix
    full_state_feedback.rtol = cur_rtol
    full_state_feedback.nb_iter = nb_iter

    return full_state_feedback


def dlsim(system, u, t=None, x0=None):
    """
    Simulate output of a discrete-time linear system.

    Parameters
    ----------
    system : tuple of array_like or instance of `dlti`
        A tuple describing the system.
        The following gives the number of elements in the tuple and
        the interpretation:

            * 1: (instance of `dlti`)
            * 3: (num, den, dt)
            * 4: (zeros, poles, gain, dt)
            * 5: (A, B, C, D, dt)

    u : array_like
        An input array describing the input at each time `t` (interpolation is
        assumed between given times).  If there are multiple inputs, then each
        column of the rank-2 array represents an input.
    t : array_like, optional
        The time steps at which the input is defined.  If `t` is given, it
        must be the same length as `u`, and the final value in `t` determines
        the number of steps returned in the output.
    x0 : array_like, optional
        The initial conditions on the state vector (zero by default).

    Returns
    -------
    tout : ndarray
        Time values for the output, as a 1-D array.
    yout : ndarray
        System response, as a 1-D array.
    xout : ndarray, optional
        Time-evolution of the state-vector.  Only generated if the input is a
        `StateSpace` system.

    See Also
    --------
    lsim, dstep, dimpulse, cont2discrete

    Examples
    --------
    A simple integrator transfer function with a discrete time step of 1.0
    could be implemented as:

    >>> import numpy as np
    >>> from scipy import signal
    >>> tf = ([1.0,], [1.0, -1.0], 1.0)
    >>> t_in = [0.0, 1.0, 2.0, 3.0]
    >>> u = np.asarray([0.0, 0.0, 1.0, 1.0])
    >>> t_out, y = signal.dlsim(tf, u, t=t_in)
    >>> y.T
    array([[ 0.,  0.,  0.,  1.]])

    """
    # Convert system to dlti-StateSpace
    if isinstance(system, lti):
        raise AttributeError('dlsim can only be used with discrete-time dlti '
                             'systems.')
    elif not isinstance(system, dlti):
        system = dlti(*system[:-1], dt=system[-1])

    # Condition needed to ensure output remains compatible
    is_ss_input = isinstance(system, StateSpace)
    system = system._as_ss()

    u = np.atleast_1d(u)

    if u.ndim == 1:
        u = np.atleast_2d(u).T

    if t is None:
        out_samples = len(u)
        stoptime = (out_samples - 1) * system.dt
    else:
        stoptime = t[-1]
        out_samples = int(np.floor(stoptime / system.dt)) + 1

    # Pre-build output arrays
    xout = np.zeros((out_samples, system.A.shape[0]))
    yout = np.zeros((out_samples, system.C.shape[0]))
    tout = np.linspace(0.0, stoptime, num=out_samples)

    # Check initial condition
    if x0 is None:
        xout[0, :] = np.zeros((system.A.shape[1],))
    else:
        xout[0, :] = np.asarray(x0)

    # Pre-interpolate inputs into the desired time steps
    if t is None:
        u_dt = u
    else:
        if len(u.shape) == 1:
            u = u[:, np.newaxis]

        u_dt_interp = interp1d(t, u.transpose(), copy=False, bounds_error=True)
        u_dt = u_dt_interp(tout).transpose()

    # Simulate the system
    for i in range(0, out_samples - 1):
        xout[i+1, :] = (np.dot(system.A, xout[i, :]) +
                        np.dot(system.B, u_dt[i, :]))
        yout[i, :] = (np.dot(system.C, xout[i, :]) +
                      np.dot(system.D, u_dt[i, :]))

    # Last point
    yout[out_samples-1, :] = (np.dot(system.C, xout[out_samples-1, :]) +
                              np.dot(system.D, u_dt[out_samples-1, :]))

    if is_ss_input:
        return tout, yout, xout
    else:
        return tout, yout


def dimpulse(system, x0=None, t=None, n=None):
    """
    Impulse response of discrete-time system.

    Parameters
    ----------
    system : tuple of array_like or instance of `dlti`
        A tuple describing the system.
        The following gives the number of elements in the tuple and
        the interpretation:

            * 1: (instance of `dlti`)
            * 3: (num, den, dt)
            * 4: (zeros, poles, gain, dt)
            * 5: (A, B, C, D, dt)

    x0 : array_like, optional
        Initial state-vector.  Defaults to zero.
    t : array_like, optional
        Time points.  Computed if not given.
    n : int, optional
        The number of time points to compute (if `t` is not given).

    Returns
    -------
    tout : ndarray
        Time values for the output, as a 1-D array.
    yout : tuple of ndarray
        Impulse response of system.  Each element of the tuple represents
        the output of the system based on an impulse in each input.

    See Also
    --------
    impulse, dstep, dlsim, cont2discrete

    Examples
    --------
    >>> import numpy as np
    >>> from scipy import signal
    >>> import matplotlib.pyplot as plt

    >>> butter = signal.dlti(*signal.butter(3, 0.5))
    >>> t, y = signal.dimpulse(butter, n=25)
    >>> plt.step(t, np.squeeze(y))
    >>> plt.grid()
    >>> plt.xlabel('n [samples]')
    >>> plt.ylabel('Amplitude')

    """
    # Convert system to dlti-StateSpace
    if isinstance(system, dlti):
        system = system._as_ss()
    elif isinstance(system, lti):
        raise AttributeError('dimpulse can only be used with discrete-time '
                             'dlti systems.')
    else:
        system = dlti(*system[:-1], dt=system[-1])._as_ss()

    # Default to 100 samples if unspecified
    if n is None:
        n = 100

    # If time is not specified, use the number of samples
    # and system dt
    if t is None:
        t = np.linspace(0, n * system.dt, n, endpoint=False)
    else:
        t = np.asarray(t)

    # For each input, implement a step change
    yout = None
    for i in range(0, system.inputs):
        u = np.zeros((t.shape[0], system.inputs))
        u[0, i] = 1.0

        one_output = dlsim(system, u, t=t, x0=x0)

        if yout is None:
            yout = (one_output[1],)
        else:
            yout = yout + (one_output[1],)

        tout = one_output[0]

    return tout, yout


def dstep(system, x0=None, t=None, n=None):
    """
    Step response of discrete-time system.

    Parameters
    ----------
    system : tuple of array_like
        A tuple describing the system.
        The following gives the number of elements in the tuple and
        the interpretation:

            * 1: (instance of `dlti`)
            * 3: (num, den, dt)
            * 4: (zeros, poles, gain, dt)
            * 5: (A, B, C, D, dt)

    x0 : array_like, optional
        Initial state-vector.  Defaults to zero.
    t : array_like, optional
        Time points.  Computed if not given.
    n : int, optional
        The number of time points to compute (if `t` is not given).

    Returns
    -------
    tout : ndarray
        Output time points, as a 1-D array.
    yout : tuple of ndarray
        Step response of system.  Each element of the tuple represents
        the output of the system based on a step response to each input.

    See Also
    --------
    step, dimpulse, dlsim, cont2discrete

    Examples
    --------
    >>> import numpy as np
    >>> from scipy import signal
    >>> import matplotlib.pyplot as plt

    >>> butter = signal.dlti(*signal.butter(3, 0.5))
    >>> t, y = signal.dstep(butter, n=25)
    >>> plt.step(t, np.squeeze(y))
    >>> plt.grid()
    >>> plt.xlabel('n [samples]')
    >>> plt.ylabel('Amplitude')
    """
    # Convert system to dlti-StateSpace
    if isinstance(system, dlti):
        system = system._as_ss()
    elif isinstance(system, lti):
        raise AttributeError('dstep can only be used with discrete-time dlti '
                             'systems.')
    else:
        system = dlti(*system[:-1], dt=system[-1])._as_ss()

    # Default to 100 samples if unspecified
    if n is None:
        n = 100

    # If time is not specified, use the number of samples
    # and system dt
    if t is None:
        t = np.linspace(0, n * system.dt, n, endpoint=False)
    else:
        t = np.asarray(t)

    # For each input, implement a step change
    yout = None
    for i in range(0, system.inputs):
        u = np.zeros((t.shape[0], system.inputs))
        u[:, i] = np.ones((t.shape[0],))

        one_output = dlsim(system, u, t=t, x0=x0)

        if yout is None:
            yout = (one_output[1],)
        else:
            yout = yout + (one_output[1],)

        tout = one_output[0]

    return tout, yout


def dfreqresp(system, w=None, n=10000, whole=False):
    r"""
    Calculate the frequency response of a discrete-time system.

    Parameters
    ----------
    system : an instance of the `dlti` class or a tuple describing the system.
        The following gives the number of elements in the tuple and
        the interpretation:

            * 1 (instance of `dlti`)
            * 2 (numerator, denominator, dt)
            * 3 (zeros, poles, gain, dt)
            * 4 (A, B, C, D, dt)

    w : array_like, optional
        Array of frequencies (in radians/sample). Magnitude and phase data is
        calculated for every value in this array. If not given a reasonable
        set will be calculated.
    n : int, optional
        Number of frequency points to compute if `w` is not given. The `n`
        frequencies are logarithmically spaced in an interval chosen to
        include the influence of the poles and zeros of the system.
    whole : bool, optional
        Normally, if 'w' is not given, frequencies are computed from 0 to the
        Nyquist frequency, pi radians/sample (upper-half of unit-circle). If
        `whole` is True, compute frequencies from 0 to 2*pi radians/sample.

    Returns
    -------
    w : 1D ndarray
        Frequency array [radians/sample]
    H : 1D ndarray
        Array of complex magnitude values

    Notes
    -----
    If (num, den) is passed in for ``system``, coefficients for both the
    numerator and denominator should be specified in descending exponent
    order (e.g. ``z^2 + 3z + 5`` would be represented as ``[1, 3, 5]``).

    .. versionadded:: 0.18.0

    Examples
    --------
    Generating the Nyquist plot of a transfer function

    >>> from scipy import signal
    >>> import matplotlib.pyplot as plt

    Construct the transfer function
    :math:`H(z) = \frac{1}{z^2 + 2z + 3}` with a sampling time of 0.05
    seconds:

    >>> sys = signal.TransferFunction([1], [1, 2, 3], dt=0.05)

    >>> w, H = signal.dfreqresp(sys)

    >>> plt.figure()
    >>> plt.plot(H.real, H.imag, "b")
    >>> plt.plot(H.real, -H.imag, "r")
    >>> plt.show()

    """
    if not isinstance(system, dlti):
        if isinstance(system, lti):
            raise AttributeError('dfreqresp can only be used with '
                                 'discrete-time systems.')

        system = dlti(*system[:-1], dt=system[-1])

    if isinstance(system, StateSpace):
        # No SS->ZPK code exists right now, just SS->TF->ZPK
        system = system._as_tf()

    if not isinstance(system, (TransferFunction, ZerosPolesGain)):
        raise ValueError('Unknown system type')

    if system.inputs != 1 or system.outputs != 1:
        raise ValueError("dfreqresp requires a SISO (single input, single "
                         "output) system.")

    if w is not None:
        worN = w
    else:
        worN = n

    if isinstance(system, TransferFunction):
        # Convert numerator and denominator from polynomials in the variable
        # 'z' to polynomials in the variable 'z^-1', as freqz expects.
        num, den = TransferFunction._z_to_zinv(system.num.ravel(), system.den)
        w, h = freqz(num, den, worN=worN, whole=whole)

    elif isinstance(system, ZerosPolesGain):
        w, h = freqz_zpk(system.zeros, system.poles, system.gain, worN=worN,
                         whole=whole)

    return w, h


def dbode(system, w=None, n=100):
    r"""
    Calculate Bode magnitude and phase data of a discrete-time system.

    Parameters
    ----------
    system : an instance of the LTI class or a tuple describing the system.
        The following gives the number of elements in the tuple and
        the interpretation:

            * 1 (instance of `dlti`)
            * 2 (num, den, dt)
            * 3 (zeros, poles, gain, dt)
            * 4 (A, B, C, D, dt)

    w : array_like, optional
        Array of frequencies (in radians/sample). Magnitude and phase data is
        calculated for every value in this array. If not given a reasonable
        set will be calculated.
    n : int, optional
        Number of frequency points to compute if `w` is not given. The `n`
        frequencies are logarithmically spaced in an interval chosen to
        include the influence of the poles and zeros of the system.

    Returns
    -------
    w : 1D ndarray
        Frequency array [rad/time_unit]
    mag : 1D ndarray
        Magnitude array [dB]
    phase : 1D ndarray
        Phase array [deg]

    Notes
    -----
    If (num, den) is passed in for ``system``, coefficients for both the
    numerator and denominator should be specified in descending exponent
    order (e.g. ``z^2 + 3z + 5`` would be represented as ``[1, 3, 5]``).

    .. versionadded:: 0.18.0

    Examples
    --------
    >>> from scipy import signal
    >>> import matplotlib.pyplot as plt

    Construct the transfer function :math:`H(z) = \frac{1}{z^2 + 2z + 3}` with
    a sampling time of 0.05 seconds:

    >>> sys = signal.TransferFunction([1], [1, 2, 3], dt=0.05)

    Equivalent: sys.bode()

    >>> w, mag, phase = signal.dbode(sys)

    >>> plt.figure()
    >>> plt.semilogx(w, mag)    # Bode magnitude plot
    >>> plt.figure()
    >>> plt.semilogx(w, phase)  # Bode phase plot
    >>> plt.show()

    """
    w, y = dfreqresp(system, w=w, n=n)

    if isinstance(system, dlti):
        dt = system.dt
    else:
        dt = system[-1]

    mag = 20.0 * numpy.log10(abs(y))
    phase = numpy.rad2deg(numpy.unwrap(numpy.angle(y)))

    return w / dt, mag, phase<|MERGE_RESOLUTION|>--- conflicted
+++ resolved
@@ -2429,12 +2429,6 @@
     yout : 1D ndarray
         Step response of system.
 
-<<<<<<< HEAD
-=======
-    See Also
-    --------
-    scipy.signal.step2
->>>>>>> acd1a4ad
 
     Notes
     -----
