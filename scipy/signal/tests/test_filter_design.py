import warnings

from distutils.version import LooseVersion
import numpy as np
from numpy.testing import (assert_array_almost_equal,
                           assert_array_equal, assert_array_less,
                           assert_equal, assert_, assert_approx_equal,
                           assert_allclose, assert_warns, suppress_warnings)
import pytest
from pytest import raises as assert_raises

from numpy import array, spacing, sin, pi, sort, sqrt
from scipy.signal import (BadCoefficients, bessel, besselap, bilinear, buttap,
                          butter, buttord, cheb1ap, cheb1ord, cheb2ap,
                          cheb2ord, cheby1, cheby2, ellip, ellipap, ellipord,
                          firwin, freqs_zpk, freqs, freqz, freqz_zpk,
<<<<<<< HEAD
                          gammatone, group_delay, iirfilter, iirnotch, iirpeak, 
                          lp2bp, lp2bs, lp2hp, lp2lp, normalize, sos2tf, 
=======
                          group_delay, iirdesign, iirfilter, iirnotch, iirpeak,
                          lp2bp, lp2bs, lp2hp, lp2lp, normalize, sos2tf,
>>>>>>> a49e9605
                          sos2zpk, sosfreqz, tf2sos, tf2zpk, zpk2sos, zpk2tf,
                          bilinear_zpk, lp2lp_zpk, lp2hp_zpk, lp2bp_zpk,
                          lp2bs_zpk)
from scipy.signal.filter_design import (_cplxreal, _cplxpair, _norm_factor,
                                        _bessel_poly, _bessel_zeros)

try:
    import mpmath  # type: ignore[import]
except ImportError:
    mpmath = None


def mpmath_check(min_ver):
    return pytest.mark.skipif(mpmath is None or
                              LooseVersion(mpmath.__version__) < LooseVersion(min_ver),
                              reason="mpmath version >= %s required" % min_ver)


class TestCplxPair(object):

    def test_trivial_input(self):
        assert_equal(_cplxpair([]).size, 0)
        assert_equal(_cplxpair(1), 1)

    def test_output_order(self):
        assert_allclose(_cplxpair([1+1j, 1-1j]), [1-1j, 1+1j])

        a = [1+1j, 1+1j, 1, 1-1j, 1-1j, 2]
        b = [1-1j, 1+1j, 1-1j, 1+1j, 1, 2]
        assert_allclose(_cplxpair(a), b)

        # points spaced around the unit circle
        z = np.exp(2j*pi*array([4, 3, 5, 2, 6, 1, 0])/7)
        z1 = np.copy(z)
        np.random.shuffle(z)
        assert_allclose(_cplxpair(z), z1)
        np.random.shuffle(z)
        assert_allclose(_cplxpair(z), z1)
        np.random.shuffle(z)
        assert_allclose(_cplxpair(z), z1)

        # Should be able to pair up all the conjugates
        x = np.random.rand(10000) + 1j * np.random.rand(10000)
        y = x.conj()
        z = np.random.rand(10000)
        x = np.concatenate((x, y, z))
        np.random.shuffle(x)
        c = _cplxpair(x)

        # Every other element of head should be conjugates:
        assert_allclose(c[0:20000:2], np.conj(c[1:20000:2]))
        # Real parts of head should be in sorted order:
        assert_allclose(c[0:20000:2].real, np.sort(c[0:20000:2].real))
        # Tail should be sorted real numbers:
        assert_allclose(c[20000:], np.sort(c[20000:]))

    def test_real_integer_input(self):
        assert_array_equal(_cplxpair([2, 0, 1]), [0, 1, 2])

    def test_tolerances(self):
        eps = spacing(1)
        assert_allclose(_cplxpair([1j, -1j, 1+1j*eps], tol=2*eps),
                        [-1j, 1j, 1+1j*eps])

        # sorting close to 0
        assert_allclose(_cplxpair([-eps+1j, +eps-1j]), [-1j, +1j])
        assert_allclose(_cplxpair([+eps+1j, -eps-1j]), [-1j, +1j])
        assert_allclose(_cplxpair([+1j, -1j]), [-1j, +1j])

    def test_unmatched_conjugates(self):
        # 1+2j is unmatched
        assert_raises(ValueError, _cplxpair, [1+3j, 1-3j, 1+2j])

        # 1+2j and 1-3j are unmatched
        assert_raises(ValueError, _cplxpair, [1+3j, 1-3j, 1+2j, 1-3j])

        # 1+3j is unmatched
        assert_raises(ValueError, _cplxpair, [1+3j, 1-3j, 1+3j])

        # Not conjugates
        assert_raises(ValueError, _cplxpair, [4+5j, 4+5j])
        assert_raises(ValueError, _cplxpair, [1-7j, 1-7j])

        # No pairs
        assert_raises(ValueError, _cplxpair, [1+3j])
        assert_raises(ValueError, _cplxpair, [1-3j])


class TestCplxReal(object):

    def test_trivial_input(self):
        assert_equal(_cplxreal([]), ([], []))
        assert_equal(_cplxreal(1), ([], [1]))

    def test_output_order(self):
        zc, zr = _cplxreal(np.roots(array([1, 0, 0, 1])))
        assert_allclose(np.append(zc, zr), [1/2 + 1j*sin(pi/3), -1])

        eps = spacing(1)

        a = [0+1j, 0-1j, eps + 1j, eps - 1j, -eps + 1j, -eps - 1j,
             1, 4, 2, 3, 0, 0,
             2+3j, 2-3j,
             1-eps + 1j, 1+2j, 1-2j, 1+eps - 1j,  # sorts out of order
             3+1j, 3+1j, 3+1j, 3-1j, 3-1j, 3-1j,
             2-3j, 2+3j]
        zc, zr = _cplxreal(a)
        assert_allclose(zc, [1j, 1j, 1j, 1+1j, 1+2j, 2+3j, 2+3j, 3+1j, 3+1j,
                             3+1j])
        assert_allclose(zr, [0, 0, 1, 2, 3, 4])

        z = array([1-eps + 1j, 1+2j, 1-2j, 1+eps - 1j, 1+eps+3j, 1-2*eps-3j,
                   0+1j, 0-1j, 2+4j, 2-4j, 2+3j, 2-3j, 3+7j, 3-7j, 4-eps+1j,
                   4+eps-2j, 4-1j, 4-eps+2j])

        zc, zr = _cplxreal(z)
        assert_allclose(zc, [1j, 1+1j, 1+2j, 1+3j, 2+3j, 2+4j, 3+7j, 4+1j,
                             4+2j])
        assert_equal(zr, [])

    def test_unmatched_conjugates(self):
        # 1+2j is unmatched
        assert_raises(ValueError, _cplxreal, [1+3j, 1-3j, 1+2j])

        # 1+2j and 1-3j are unmatched
        assert_raises(ValueError, _cplxreal, [1+3j, 1-3j, 1+2j, 1-3j])

        # 1+3j is unmatched
        assert_raises(ValueError, _cplxreal, [1+3j, 1-3j, 1+3j])

        # No pairs
        assert_raises(ValueError, _cplxreal, [1+3j])
        assert_raises(ValueError, _cplxreal, [1-3j])

    def test_real_integer_input(self):
        zc, zr = _cplxreal([2, 0, 1, 4])
        assert_array_equal(zc, [])
        assert_array_equal(zr, [0, 1, 2, 4])


class TestTf2zpk(object):

    @pytest.mark.parametrize('dt', (np.float64, np.complex128))
    def test_simple(self, dt):
        z_r = np.array([0.5, -0.5])
        p_r = np.array([1.j / np.sqrt(2), -1.j / np.sqrt(2)])
        # Sort the zeros/poles so that we don't fail the test if the order
        # changes
        z_r.sort()
        p_r.sort()
        b = np.poly(z_r).astype(dt)
        a = np.poly(p_r).astype(dt)

        z, p, k = tf2zpk(b, a)
        z.sort()
        # The real part of `p` is ~0.0, so sort by imaginary part
        p = p[np.argsort(p.imag)]

        assert_array_almost_equal(z, z_r)
        assert_array_almost_equal(p, p_r)
        assert_array_almost_equal(k, 1.)
        assert k.dtype == dt

    def test_bad_filter(self):
        # Regression test for #651: better handling of badly conditioned
        # filter coefficients.
        with suppress_warnings():
            warnings.simplefilter("error", BadCoefficients)
            assert_raises(BadCoefficients, tf2zpk, [1e-15], [1.0, 1.0])


class TestZpk2Tf(object):

    def test_identity(self):
        """Test the identity transfer function."""
        z = []
        p = []
        k = 1.
        b, a = zpk2tf(z, p, k)
        b_r = np.array([1.])  # desired result
        a_r = np.array([1.])  # desired result
        # The test for the *type* of the return values is a regression
        # test for ticket #1095. In the case p=[], zpk2tf used to
        # return the scalar 1.0 instead of array([1.0]).
        assert_array_equal(b, b_r)
        assert_(isinstance(b, np.ndarray))
        assert_array_equal(a, a_r)
        assert_(isinstance(a, np.ndarray))


class TestSos2Zpk(object):

    def test_basic(self):
        sos = [[1, 0, 1, 1, 0, -0.81],
               [1, 0, 0, 1, 0, +0.49]]
        z, p, k = sos2zpk(sos)
        z2 = [1j, -1j, 0, 0]
        p2 = [0.9, -0.9, 0.7j, -0.7j]
        k2 = 1
        assert_array_almost_equal(sort(z), sort(z2), decimal=4)
        assert_array_almost_equal(sort(p), sort(p2), decimal=4)
        assert_array_almost_equal(k, k2)

        sos = [[1.00000, +0.61803, 1.0000, 1.00000, +0.60515, 0.95873],
               [1.00000, -1.61803, 1.0000, 1.00000, -1.58430, 0.95873],
               [1.00000, +1.00000, 0.0000, 1.00000, +0.97915, 0.00000]]
        z, p, k = sos2zpk(sos)
        z2 = [-0.3090 + 0.9511j, -0.3090 - 0.9511j, 0.8090 + 0.5878j,
              0.8090 - 0.5878j, -1.0000 + 0.0000j, 0]
        p2 = [-0.3026 + 0.9312j, -0.3026 - 0.9312j, 0.7922 + 0.5755j,
              0.7922 - 0.5755j, -0.9791 + 0.0000j, 0]
        k2 = 1
        assert_array_almost_equal(sort(z), sort(z2), decimal=4)
        assert_array_almost_equal(sort(p), sort(p2), decimal=4)

        sos = array([[1, 2, 3, 1, 0.2, 0.3],
                     [4, 5, 6, 1, 0.4, 0.5]])
        z = array([-1 - 1.41421356237310j, -1 + 1.41421356237310j,
                  -0.625 - 1.05326872164704j, -0.625 + 1.05326872164704j])
        p = array([-0.2 - 0.678232998312527j, -0.2 + 0.678232998312527j,
                  -0.1 - 0.538516480713450j, -0.1 + 0.538516480713450j])
        k = 4
        z2, p2, k2 = sos2zpk(sos)
        assert_allclose(_cplxpair(z2), z)
        assert_allclose(_cplxpair(p2), p)
        assert_allclose(k2, k)

    def test_fewer_zeros(self):
        """Test not the expected number of p/z (effectively at origin)."""
        sos = butter(3, 0.1, output='sos')
        z, p, k = sos2zpk(sos)
        assert len(z) == 4
        assert len(p) == 4

        sos = butter(12, [5., 30.], 'bandpass', fs=1200., analog=False,
                    output='sos')
        with pytest.warns(BadCoefficients, match='Badly conditioned'):
            z, p, k = sos2zpk(sos)
        assert len(z) == 24
        assert len(p) == 24


class TestSos2Tf(object):

    def test_basic(self):
        sos = [[1, 1, 1, 1, 0, -1],
               [-2, 3, 1, 1, 10, 1]]
        b, a = sos2tf(sos)
        assert_array_almost_equal(b, [-2, 1, 2, 4, 1])
        assert_array_almost_equal(a, [1, 10, 0, -10, -1])


class TestTf2Sos(object):

    def test_basic(self):
        num = [2, 16, 44, 56, 32]
        den = [3, 3, -15, 18, -12]
        sos = tf2sos(num, den)
        sos2 = [[0.6667, 4.0000, 5.3333, 1.0000, +2.0000, -4.0000],
                [1.0000, 2.0000, 2.0000, 1.0000, -1.0000, +1.0000]]
        assert_array_almost_equal(sos, sos2, decimal=4)

        b = [1, -3, 11, -27, 18]
        a = [16, 12, 2, -4, -1]
        sos = tf2sos(b, a)
        sos2 = [[0.0625, -0.1875, 0.1250, 1.0000, -0.2500, -0.1250],
                [1.0000, +0.0000, 9.0000, 1.0000, +1.0000, +0.5000]]
        # assert_array_almost_equal(sos, sos2, decimal=4)


class TestZpk2Sos(object):

    @pytest.mark.parametrize('dt', 'fdgFDG')
    @pytest.mark.parametrize('pairing', ('nearest', 'keep_odd'))
    def test_dtypes(self, dt, pairing):
        z = np.array([-1, -1]).astype(dt)
        ct = dt.upper()  # the poles have to be complex
        p = np.array([0.57149 + 0.29360j, 0.57149 - 0.29360j]).astype(ct)
        k = np.array(1).astype(dt)
        sos = zpk2sos(z, p, k, pairing=pairing)
        sos2 = [[1, 2, 1, 1, -1.14298, 0.41280]]  # octave & MATLAB
        assert_array_almost_equal(sos, sos2, decimal=4)

    def test_basic(self):
        for pairing in ('nearest', 'keep_odd'):
            #
            # Cases that match octave
            #

            z = [-1, -1]
            p = [0.57149 + 0.29360j, 0.57149 - 0.29360j]
            k = 1
            sos = zpk2sos(z, p, k, pairing=pairing)
            sos2 = [[1, 2, 1, 1, -1.14298, 0.41280]]  # octave & MATLAB
            assert_array_almost_equal(sos, sos2, decimal=4)

            z = [1j, -1j]
            p = [0.9, -0.9, 0.7j, -0.7j]
            k = 1
            sos = zpk2sos(z, p, k, pairing=pairing)
            sos2 = [[1, 0, 1, 1, 0, +0.49],
                    [1, 0, 0, 1, 0, -0.81]]  # octave
            # sos2 = [[0, 0, 1, 1, -0.9, 0],
            #         [1, 0, 1, 1, 0.9, 0]]  # MATLAB
            assert_array_almost_equal(sos, sos2, decimal=4)

            z = []
            p = [0.8, -0.5+0.25j, -0.5-0.25j]
            k = 1.
            sos = zpk2sos(z, p, k, pairing=pairing)
            sos2 = [[1., 0., 0., 1., 1., 0.3125],
                    [1., 0., 0., 1., -0.8, 0.]]  # octave, MATLAB fails
            assert_array_almost_equal(sos, sos2, decimal=4)

            z = [1., 1., 0.9j, -0.9j]
            p = [0.99+0.01j, 0.99-0.01j, 0.1+0.9j, 0.1-0.9j]
            k = 1
            sos = zpk2sos(z, p, k, pairing=pairing)
            sos2 = [[1, 0, 0.81, 1, -0.2, 0.82],
                    [1, -2, 1, 1, -1.98, 0.9802]]  # octave
            # sos2 = [[1, -2, 1, 1,  -0.2, 0.82],
            #         [1, 0, 0.81, 1, -1.98, 0.9802]]  # MATLAB
            assert_array_almost_equal(sos, sos2, decimal=4)

            z = [0.9+0.1j, 0.9-0.1j, -0.9]
            p = [0.75+0.25j, 0.75-0.25j, 0.9]
            k = 1
            sos = zpk2sos(z, p, k, pairing=pairing)
            if pairing == 'keep_odd':
                sos2 = [[1, -1.8, 0.82, 1, -1.5, 0.625],
                        [1, 0.9, 0, 1, -0.9, 0]]  # octave; MATLAB fails
                assert_array_almost_equal(sos, sos2, decimal=4)
            else:  # pairing == 'nearest'
                sos2 = [[1, 0.9, 0, 1, -1.5, 0.625],
                        [1, -1.8, 0.82, 1, -0.9, 0]]  # our algorithm
                assert_array_almost_equal(sos, sos2, decimal=4)

            #
            # Cases that differ from octave:
            #

            z = [-0.3090 + 0.9511j, -0.3090 - 0.9511j, 0.8090 + 0.5878j,
                 +0.8090 - 0.5878j, -1.0000 + 0.0000j]
            p = [-0.3026 + 0.9312j, -0.3026 - 0.9312j, 0.7922 + 0.5755j,
                 +0.7922 - 0.5755j, -0.9791 + 0.0000j]
            k = 1
            sos = zpk2sos(z, p, k, pairing=pairing)
            # sos2 = [[1, 0.618, 1, 1, 0.6052, 0.95870],
            #         [1, -1.618, 1, 1, -1.5844, 0.95878],
            #         [1, 1, 0, 1, 0.9791, 0]]  # octave, MATLAB fails
            sos2 = [[1, 1, 0, 1, +0.97915, 0],
                    [1, 0.61803, 1, 1, +0.60515, 0.95873],
                    [1, -1.61803, 1, 1, -1.58430, 0.95873]]
            assert_array_almost_equal(sos, sos2, decimal=4)

            z = [-1 - 1.4142j, -1 + 1.4142j,
                 -0.625 - 1.0533j, -0.625 + 1.0533j]
            p = [-0.2 - 0.6782j, -0.2 + 0.6782j,
                 -0.1 - 0.5385j, -0.1 + 0.5385j]
            k = 4
            sos = zpk2sos(z, p, k, pairing=pairing)
            sos2 = [[4, 8, 12, 1, 0.2, 0.3],
                    [1, 1.25, 1.5, 1, 0.4, 0.5]]  # MATLAB
            # sos2 = [[4, 8, 12, 1, 0.4, 0.5],
            #         [1, 1.25, 1.5, 1, 0.2, 0.3]]  # octave
            assert_allclose(sos, sos2, rtol=1e-4, atol=1e-4)

            z = []
            p = [0.2, -0.5+0.25j, -0.5-0.25j]
            k = 1.
            sos = zpk2sos(z, p, k, pairing=pairing)
            sos2 = [[1., 0., 0., 1., -0.2, 0.],
                    [1., 0., 0., 1., 1., 0.3125]]
            # sos2 = [[1., 0., 0., 1., 1., 0.3125],
            #         [1., 0., 0., 1., -0.2, 0]]  # octave, MATLAB fails
            assert_array_almost_equal(sos, sos2, decimal=4)

            # The next two examples are adapted from Leland B. Jackson,
            # "Digital Filters and Signal Processing (1995) p.400:
            # http://books.google.com/books?id=VZ8uabI1pNMC&lpg=PA400&ots=gRD9pi8Jua&dq=Pole%2Fzero%20pairing%20for%20minimum%20roundoff%20noise%20in%20BSF.&pg=PA400#v=onepage&q=Pole%2Fzero%20pairing%20for%20minimum%20roundoff%20noise%20in%20BSF.&f=false

            deg2rad = np.pi / 180.
            k = 1.

            # first example
            thetas = [22.5, 45, 77.5]
            mags = [0.8, 0.6, 0.9]
            z = np.array([np.exp(theta * deg2rad * 1j) for theta in thetas])
            z = np.concatenate((z, np.conj(z)))
            p = np.array([mag * np.exp(theta * deg2rad * 1j)
                          for theta, mag in zip(thetas, mags)])
            p = np.concatenate((p, np.conj(p)))
            sos = zpk2sos(z, p, k)
            # sos2 = [[1, -0.43288, 1, 1, -0.38959, 0.81],  # octave,
            #         [1, -1.41421, 1, 1, -0.84853, 0.36],  # MATLAB fails
            #         [1, -1.84776, 1, 1, -1.47821, 0.64]]
            # Note that pole-zero pairing matches, but ordering is different
            sos2 = [[1, -1.41421, 1, 1, -0.84853, 0.36],
                    [1, -1.84776, 1, 1, -1.47821, 0.64],
                    [1, -0.43288, 1, 1, -0.38959, 0.81]]
            assert_array_almost_equal(sos, sos2, decimal=4)

            # second example
            z = np.array([np.exp(theta * deg2rad * 1j)
                          for theta in (85., 10.)])
            z = np.concatenate((z, np.conj(z), [1, -1]))
            sos = zpk2sos(z, p, k)

            # sos2 = [[1, -0.17431, 1, 1, -0.38959, 0.81],  # octave "wrong",
            #         [1, -1.96962, 1, 1, -0.84853, 0.36],  # MATLAB fails
            #         [1, 0, -1, 1, -1.47821, 0.64000]]
            # Our pole-zero pairing matches the text, Octave does not
            sos2 = [[1, 0, -1, 1, -0.84853, 0.36],
                    [1, -1.96962, 1, 1, -1.47821, 0.64],
                    [1, -0.17431, 1, 1, -0.38959, 0.81]]
            assert_array_almost_equal(sos, sos2, decimal=4)


class TestFreqs(object):

    def test_basic(self):
        _, h = freqs([1.0], [1.0], worN=8)
        assert_array_almost_equal(h, np.ones(8))

    def test_output(self):
        # 1st order low-pass filter: H(s) = 1 / (s + 1)
        w = [0.1, 1, 10, 100]
        num = [1]
        den = [1, 1]
        w, H = freqs(num, den, worN=w)
        s = w * 1j
        expected = 1 / (s + 1)
        assert_array_almost_equal(H.real, expected.real)
        assert_array_almost_equal(H.imag, expected.imag)

    def test_freq_range(self):
        # Test that freqresp() finds a reasonable frequency range.
        # 1st order low-pass filter: H(s) = 1 / (s + 1)
        # Expected range is from 0.01 to 10.
        num = [1]
        den = [1, 1]
        n = 10
        expected_w = np.logspace(-2, 1, n)
        w, H = freqs(num, den, worN=n)
        assert_array_almost_equal(w, expected_w)

    def test_plot(self):

        def plot(w, h):
            assert_array_almost_equal(h, np.ones(8))

        assert_raises(ZeroDivisionError, freqs, [1.0], [1.0], worN=8,
                      plot=lambda w, h: 1 / 0)
        freqs([1.0], [1.0], worN=8, plot=plot)

    def test_backward_compat(self):
        # For backward compatibility, test if None act as a wrapper for default
        w1, h1 = freqs([1.0], [1.0])
        w2, h2 = freqs([1.0], [1.0], None)
        assert_array_almost_equal(w1, w2)
        assert_array_almost_equal(h1, h2)

    def test_w_or_N_types(self):
        # Measure at 8 equally-spaced points
        for N in (8, np.int8(8), np.int16(8), np.int32(8), np.int64(8),
                  np.array(8)):
            w, h = freqs([1.0], [1.0], worN=N)
            assert_equal(len(w), 8)
            assert_array_almost_equal(h, np.ones(8))

        # Measure at frequency 8 rad/sec
        for w in (8.0, 8.0+0j):
            w_out, h = freqs([1.0], [1.0], worN=w)
            assert_array_almost_equal(w_out, [8])
            assert_array_almost_equal(h, [1])


class TestFreqs_zpk(object):

    def test_basic(self):
        _, h = freqs_zpk([1.0], [1.0], [1.0], worN=8)
        assert_array_almost_equal(h, np.ones(8))

    def test_output(self):
        # 1st order low-pass filter: H(s) = 1 / (s + 1)
        w = [0.1, 1, 10, 100]
        z = []
        p = [-1]
        k = 1
        w, H = freqs_zpk(z, p, k, worN=w)
        s = w * 1j
        expected = 1 / (s + 1)
        assert_array_almost_equal(H.real, expected.real)
        assert_array_almost_equal(H.imag, expected.imag)

    def test_freq_range(self):
        # Test that freqresp() finds a reasonable frequency range.
        # 1st order low-pass filter: H(s) = 1 / (s + 1)
        # Expected range is from 0.01 to 10.
        z = []
        p = [-1]
        k = 1
        n = 10
        expected_w = np.logspace(-2, 1, n)
        w, H = freqs_zpk(z, p, k, worN=n)
        assert_array_almost_equal(w, expected_w)

    def test_vs_freqs(self):
        b, a = cheby1(4, 5, 100, analog=True, output='ba')
        z, p, k = cheby1(4, 5, 100, analog=True, output='zpk')

        w1, h1 = freqs(b, a)
        w2, h2 = freqs_zpk(z, p, k)
        assert_allclose(w1, w2)
        assert_allclose(h1, h2, rtol=1e-6)

    def test_backward_compat(self):
        # For backward compatibility, test if None act as a wrapper for default
        w1, h1 = freqs_zpk([1.0], [1.0], [1.0])
        w2, h2 = freqs_zpk([1.0], [1.0], [1.0], None)
        assert_array_almost_equal(w1, w2)
        assert_array_almost_equal(h1, h2)

    def test_w_or_N_types(self):
        # Measure at 8 equally-spaced points
        for N in (8, np.int8(8), np.int16(8), np.int32(8), np.int64(8),
                  np.array(8)):
            w, h = freqs_zpk([], [], 1, worN=N)
            assert_equal(len(w), 8)
            assert_array_almost_equal(h, np.ones(8))

        # Measure at frequency 8 rad/sec
        for w in (8.0, 8.0+0j):
            w_out, h = freqs_zpk([], [], 1, worN=w)
            assert_array_almost_equal(w_out, [8])
            assert_array_almost_equal(h, [1])


class TestFreqz(object):

    def test_ticket1441(self):
        """Regression test for ticket 1441."""
        # Because freqz previously used arange instead of linspace,
        # when N was large, it would return one more point than
        # requested.
        N = 100000
        w, h = freqz([1.0], worN=N)
        assert_equal(w.shape, (N,))

    def test_basic(self):
        w, h = freqz([1.0], worN=8)
        assert_array_almost_equal(w, np.pi * np.arange(8) / 8.)
        assert_array_almost_equal(h, np.ones(8))
        w, h = freqz([1.0], worN=9)
        assert_array_almost_equal(w, np.pi * np.arange(9) / 9.)
        assert_array_almost_equal(h, np.ones(9))

        for a in [1, np.ones(2)]:
            w, h = freqz(np.ones(2), a, worN=0)
            assert_equal(w.shape, (0,))
            assert_equal(h.shape, (0,))
            assert_equal(h.dtype, np.dtype('complex128'))

        t = np.linspace(0, 1, 4, endpoint=False)
        for b, a, h_whole in zip(
                ([1., 0, 0, 0], np.sin(2 * np.pi * t)),
                ([1., 0, 0, 0], [0.5, 0, 0, 0]),
                ([1., 1., 1., 1.], [0, -4j, 0, 4j])):
            w, h = freqz(b, a, worN=4, whole=True)
            expected_w = np.linspace(0, 2 * np.pi, 4, endpoint=False)
            assert_array_almost_equal(w, expected_w)
            assert_array_almost_equal(h, h_whole)
            # simultaneously check int-like support
            w, h = freqz(b, a, worN=np.int32(4), whole=True)
            assert_array_almost_equal(w, expected_w)
            assert_array_almost_equal(h, h_whole)
            w, h = freqz(b, a, worN=w, whole=True)
            assert_array_almost_equal(w, expected_w)
            assert_array_almost_equal(h, h_whole)

    def test_basic_whole(self):
        w, h = freqz([1.0], worN=8, whole=True)
        assert_array_almost_equal(w, 2 * np.pi * np.arange(8.0) / 8)
        assert_array_almost_equal(h, np.ones(8))

    def test_plot(self):

        def plot(w, h):
            assert_array_almost_equal(w, np.pi * np.arange(8.0) / 8)
            assert_array_almost_equal(h, np.ones(8))

        assert_raises(ZeroDivisionError, freqz, [1.0], worN=8,
                      plot=lambda w, h: 1 / 0)
        freqz([1.0], worN=8, plot=plot)

    def test_fft_wrapping(self):
        # Some simple real FIR filters
        bs = list()  # filters
        as_ = list()
        hs_whole = list()
        hs_half = list()
        # 3 taps
        t = np.linspace(0, 1, 3, endpoint=False)
        bs.append(np.sin(2 * np.pi * t))
        as_.append(3.)
        hs_whole.append([0, -0.5j, 0.5j])
        hs_half.append([0, np.sqrt(1./12.), -0.5j])
        # 4 taps
        t = np.linspace(0, 1, 4, endpoint=False)
        bs.append(np.sin(2 * np.pi * t))
        as_.append(0.5)
        hs_whole.append([0, -4j, 0, 4j])
        hs_half.append([0, np.sqrt(8), -4j, -np.sqrt(8)])
        del t
        for ii, b in enumerate(bs):
            # whole
            a = as_[ii]
            expected_w = np.linspace(0, 2 * np.pi, len(b), endpoint=False)
            w, h = freqz(b, a, worN=expected_w, whole=True)  # polyval
            err_msg = 'b = %s, a=%s' % (b, a)
            assert_array_almost_equal(w, expected_w, err_msg=err_msg)
            assert_array_almost_equal(h, hs_whole[ii], err_msg=err_msg)
            w, h = freqz(b, a, worN=len(b), whole=True)  # FFT
            assert_array_almost_equal(w, expected_w, err_msg=err_msg)
            assert_array_almost_equal(h, hs_whole[ii], err_msg=err_msg)
            # non-whole
            expected_w = np.linspace(0, np.pi, len(b), endpoint=False)
            w, h = freqz(b, a, worN=expected_w, whole=False)  # polyval
            assert_array_almost_equal(w, expected_w, err_msg=err_msg)
            assert_array_almost_equal(h, hs_half[ii], err_msg=err_msg)
            w, h = freqz(b, a, worN=len(b), whole=False)  # FFT
            assert_array_almost_equal(w, expected_w, err_msg=err_msg)
            assert_array_almost_equal(h, hs_half[ii], err_msg=err_msg)

        # some random FIR filters (real + complex)
        # assume polyval is accurate
        rng = np.random.RandomState(0)
        for ii in range(2, 10):  # number of taps
            b = rng.randn(ii)
            for kk in range(2):
                a = rng.randn(1) if kk == 0 else rng.randn(3)
                for jj in range(2):
                    if jj == 1:
                        b = b + rng.randn(ii) * 1j
                    # whole
                    expected_w = np.linspace(0, 2 * np.pi, ii, endpoint=False)
                    w, expected_h = freqz(b, a, worN=expected_w, whole=True)
                    assert_array_almost_equal(w, expected_w)
                    w, h = freqz(b, a, worN=ii, whole=True)
                    assert_array_almost_equal(w, expected_w)
                    assert_array_almost_equal(h, expected_h)
                    # half
                    expected_w = np.linspace(0, np.pi, ii, endpoint=False)
                    w, expected_h = freqz(b, a, worN=expected_w, whole=False)
                    assert_array_almost_equal(w, expected_w)
                    w, h = freqz(b, a, worN=ii, whole=False)
                    assert_array_almost_equal(w, expected_w)
                    assert_array_almost_equal(h, expected_h)

    def test_broadcasting1(self):
        # Test broadcasting with worN an integer or a 1-D array,
        # b and a are n-dimensional arrays.
        np.random.seed(123)
        b = np.random.rand(3, 5, 1)
        a = np.random.rand(2, 1)
        for whole in [False, True]:
            # Test with worN being integers (one fast for FFT and one not),
            # a 1-D array, and an empty array.
            for worN in [16, 17, np.linspace(0, 1, 10), np.array([])]:
                w, h = freqz(b, a, worN=worN, whole=whole)
                for k in range(b.shape[1]):
                    bk = b[:, k, 0]
                    ak = a[:, 0]
                    ww, hh = freqz(bk, ak, worN=worN, whole=whole)
                    assert_allclose(ww, w)
                    assert_allclose(hh, h[k])

    def test_broadcasting2(self):
        # Test broadcasting with worN an integer or a 1-D array,
        # b is an n-dimensional array, and a is left at the default value.
        np.random.seed(123)
        b = np.random.rand(3, 5, 1)
        for whole in [False, True]:
            for worN in [16, 17, np.linspace(0, 1, 10)]:
                w, h = freqz(b, worN=worN, whole=whole)
                for k in range(b.shape[1]):
                    bk = b[:, k, 0]
                    ww, hh = freqz(bk, worN=worN, whole=whole)
                    assert_allclose(ww, w)
                    assert_allclose(hh, h[k])

    def test_broadcasting3(self):
        # Test broadcasting where b.shape[-1] is the same length
        # as worN, and a is left at the default value.
        np.random.seed(123)
        N = 16
        b = np.random.rand(3, N)
        for whole in [False, True]:
            for worN in [N, np.linspace(0, 1, N)]:
                w, h = freqz(b, worN=worN, whole=whole)
                assert_equal(w.size, N)
                for k in range(N):
                    bk = b[:, k]
                    ww, hh = freqz(bk, worN=w[k], whole=whole)
                    assert_allclose(ww, w[k])
                    assert_allclose(hh, h[k])

    def test_broadcasting4(self):
        # Test broadcasting with worN a 2-D array.
        np.random.seed(123)
        b = np.random.rand(4, 2, 1, 1)
        a = np.random.rand(5, 2, 1, 1)
        for whole in [False, True]:
            for worN in [np.random.rand(6, 7), np.empty((6, 0))]:
                w, h = freqz(b, a, worN=worN, whole=whole)
                assert_allclose(w, worN, rtol=1e-14)
                assert_equal(h.shape, (2,) + worN.shape)
                for k in range(2):
                    ww, hh = freqz(b[:, k, 0, 0], a[:, k, 0, 0],
                                   worN=worN.ravel(),
                                   whole=whole)
                    assert_allclose(ww, worN.ravel(), rtol=1e-14)
                    assert_allclose(hh, h[k, :, :].ravel())

    def test_backward_compat(self):
        # For backward compatibility, test if None act as a wrapper for default
        w1, h1 = freqz([1.0], 1)
        w2, h2 = freqz([1.0], 1, None)
        assert_array_almost_equal(w1, w2)
        assert_array_almost_equal(h1, h2)

    def test_fs_param(self):
        fs = 900
        b = [0.039479155677484369, 0.11843746703245311, 0.11843746703245311,
             0.039479155677484369]
        a = [1.0, -1.3199152021838287, 0.80341991081938424,
             -0.16767146321568049]

        # N = None, whole=False
        w1, h1 = freqz(b, a, fs=fs)
        w2, h2 = freqz(b, a)
        assert_allclose(h1, h2)
        assert_allclose(w1, np.linspace(0, fs/2, 512, endpoint=False))

        # N = None, whole=True
        w1, h1 = freqz(b, a, whole=True, fs=fs)
        w2, h2 = freqz(b, a, whole=True)
        assert_allclose(h1, h2)
        assert_allclose(w1, np.linspace(0, fs, 512, endpoint=False))

        # N = 5, whole=False
        w1, h1 = freqz(b, a, 5, fs=fs)
        w2, h2 = freqz(b, a, 5)
        assert_allclose(h1, h2)
        assert_allclose(w1, np.linspace(0, fs/2, 5, endpoint=False))

        # N = 5, whole=True
        w1, h1 = freqz(b, a, 5, whole=True, fs=fs)
        w2, h2 = freqz(b, a, 5, whole=True)
        assert_allclose(h1, h2)
        assert_allclose(w1, np.linspace(0, fs, 5, endpoint=False))

        # w is an array_like
        for w in ([123], (123,), np.array([123]), (50, 123, 230),
                  np.array([50, 123, 230])):
            w1, h1 = freqz(b, a, w, fs=fs)
            w2, h2 = freqz(b, a, 2*pi*np.array(w)/fs)
            assert_allclose(h1, h2)
            assert_allclose(w, w1)

    def test_w_or_N_types(self):
        # Measure at 7 (polyval) or 8 (fft) equally-spaced points
        for N in (7, np.int8(7), np.int16(7), np.int32(7), np.int64(7),
                  np.array(7),
                  8, np.int8(8), np.int16(8), np.int32(8), np.int64(8),
                  np.array(8)):

            w, h = freqz([1.0], worN=N)
            assert_array_almost_equal(w, np.pi * np.arange(N) / N)
            assert_array_almost_equal(h, np.ones(N))

            w, h = freqz([1.0], worN=N, fs=100)
            assert_array_almost_equal(w, np.linspace(0, 50, N, endpoint=False))
            assert_array_almost_equal(h, np.ones(N))

        # Measure at frequency 8 Hz
        for w in (8.0, 8.0+0j):
            # Only makes sense when fs is specified
            w_out, h = freqz([1.0], worN=w, fs=100)
            assert_array_almost_equal(w_out, [8])
            assert_array_almost_equal(h, [1])

    def test_nyquist(self):
        w, h = freqz([1.0], worN=8, include_nyquist=True)
        assert_array_almost_equal(w, np.pi * np.arange(8) / 7.)
        assert_array_almost_equal(h, np.ones(8))
        w, h = freqz([1.0], worN=9, include_nyquist=True)
        assert_array_almost_equal(w, np.pi * np.arange(9) / 8.)
        assert_array_almost_equal(h, np.ones(9))

        for a in [1, np.ones(2)]:
            w, h = freqz(np.ones(2), a, worN=0, include_nyquist=True)
            assert_equal(w.shape, (0,))
            assert_equal(h.shape, (0,))
            assert_equal(h.dtype, np.dtype('complex128'))

        w1, h1 = freqz([1.0], worN=8, whole = True, include_nyquist=True)
        w2, h2 = freqz([1.0], worN=8, whole = True, include_nyquist=False)
        assert_array_almost_equal(w1, w2)
        assert_array_almost_equal(h1, h2)


class TestSOSFreqz(object):

    def test_sosfreqz_basic(self):
        # Compare the results of freqz and sosfreqz for a low order
        # Butterworth filter.

        N = 500

        b, a = butter(4, 0.2)
        sos = butter(4, 0.2, output='sos')
        w, h = freqz(b, a, worN=N)
        w2, h2 = sosfreqz(sos, worN=N)
        assert_equal(w2, w)
        assert_allclose(h2, h, rtol=1e-10, atol=1e-14)

        b, a = ellip(3, 1, 30, (0.2, 0.3), btype='bandpass')
        sos = ellip(3, 1, 30, (0.2, 0.3), btype='bandpass', output='sos')
        w, h = freqz(b, a, worN=N)
        w2, h2 = sosfreqz(sos, worN=N)
        assert_equal(w2, w)
        assert_allclose(h2, h, rtol=1e-10, atol=1e-14)
        # must have at least one section
        assert_raises(ValueError, sosfreqz, sos[:0])

    def test_sosfrez_design(self):
        # Compare sosfreqz output against expected values for different
        # filter types

        # from cheb2ord
        N, Wn = cheb2ord([0.1, 0.6], [0.2, 0.5], 3, 60)
        sos = cheby2(N, 60, Wn, 'stop', output='sos')
        w, h = sosfreqz(sos)
        h = np.abs(h)
        w /= np.pi
        assert_allclose(20 * np.log10(h[w <= 0.1]), 0, atol=3.01)
        assert_allclose(20 * np.log10(h[w >= 0.6]), 0., atol=3.01)
        assert_allclose(h[(w >= 0.2) & (w <= 0.5)], 0., atol=1e-3)  # <= -60 dB

        N, Wn = cheb2ord([0.1, 0.6], [0.2, 0.5], 3, 150)
        sos = cheby2(N, 150, Wn, 'stop', output='sos')
        w, h = sosfreqz(sos)
        dB = 20*np.log10(np.abs(h))
        w /= np.pi
        assert_allclose(dB[w <= 0.1], 0, atol=3.01)
        assert_allclose(dB[w >= 0.6], 0., atol=3.01)
        assert_array_less(dB[(w >= 0.2) & (w <= 0.5)], -149.9)

        # from cheb1ord
        N, Wn = cheb1ord(0.2, 0.3, 3, 40)
        sos = cheby1(N, 3, Wn, 'low', output='sos')
        w, h = sosfreqz(sos)
        h = np.abs(h)
        w /= np.pi
        assert_allclose(20 * np.log10(h[w <= 0.2]), 0, atol=3.01)
        assert_allclose(h[w >= 0.3], 0., atol=1e-2)  # <= -40 dB

        N, Wn = cheb1ord(0.2, 0.3, 1, 150)
        sos = cheby1(N, 1, Wn, 'low', output='sos')
        w, h = sosfreqz(sos)
        dB = 20*np.log10(np.abs(h))
        w /= np.pi
        assert_allclose(dB[w <= 0.2], 0, atol=1.01)
        assert_array_less(dB[w >= 0.3], -149.9)

        # adapted from ellipord
        N, Wn = ellipord(0.3, 0.2, 3, 60)
        sos = ellip(N, 0.3, 60, Wn, 'high', output='sos')
        w, h = sosfreqz(sos)
        h = np.abs(h)
        w /= np.pi
        assert_allclose(20 * np.log10(h[w >= 0.3]), 0, atol=3.01)
        assert_allclose(h[w <= 0.1], 0., atol=1.5e-3)  # <= -60 dB (approx)

        # adapted from buttord
        N, Wn = buttord([0.2, 0.5], [0.14, 0.6], 3, 40)
        sos = butter(N, Wn, 'band', output='sos')
        w, h = sosfreqz(sos)
        h = np.abs(h)
        w /= np.pi
        assert_allclose(h[w <= 0.14], 0., atol=1e-2)  # <= -40 dB
        assert_allclose(h[w >= 0.6], 0., atol=1e-2)  # <= -40 dB
        assert_allclose(20 * np.log10(h[(w >= 0.2) & (w <= 0.5)]),
                        0, atol=3.01)

        N, Wn = buttord([0.2, 0.5], [0.14, 0.6], 3, 100)
        sos = butter(N, Wn, 'band', output='sos')
        w, h = sosfreqz(sos)
        dB = 20*np.log10(np.maximum(np.abs(h), 1e-10))
        w /= np.pi
        assert_array_less(dB[(w > 0) & (w <= 0.14)], -99.9)
        assert_array_less(dB[w >= 0.6], -99.9)
        assert_allclose(dB[(w >= 0.2) & (w <= 0.5)], 0, atol=3.01)

    @pytest.mark.xfail
    def test_sosfreqz_design_ellip(self):
        N, Wn = ellipord(0.3, 0.1, 3, 60)
        sos = ellip(N, 0.3, 60, Wn, 'high', output='sos')
        w, h = sosfreqz(sos)
        h = np.abs(h)
        w /= np.pi
        assert_allclose(20 * np.log10(h[w >= 0.3]), 0, atol=3.01)
        assert_allclose(h[w <= 0.1], 0., atol=1.5e-3)  # <= -60 dB (approx)

        N, Wn = ellipord(0.3, 0.2, .5, 150)
        sos = ellip(N, .5, 150, Wn, 'high', output='sos')
        w, h = sosfreqz(sos)
        dB = 20*np.log10(np.maximum(np.abs(h), 1e-10))
        w /= np.pi
        assert_allclose(dB[w >= 0.3], 0, atol=.55)
        # this is not great (147 instead of 150, could be ellip[ord] problem?)
        assert_array_less(dB[(w > 0) & (w <= 0.25)], -147)

    @mpmath_check("0.10")
    def test_sos_freqz_against_mp(self):
        # Compare the result of sosfreqz applied to a high order Butterworth
        # filter against the result computed using mpmath.  (signal.freqz fails
        # miserably with such high order filters.)
        from . import mpsig
        N = 500
        order = 25
        Wn = 0.15
        with mpmath.workdps(80):
            z_mp, p_mp, k_mp = mpsig.butter_lp(order, Wn)
            w_mp, h_mp = mpsig.zpkfreqz(z_mp, p_mp, k_mp, N)
        w_mp = np.array([float(x) for x in w_mp])
        h_mp = np.array([complex(x) for x in h_mp])

        sos = butter(order, Wn, output='sos')
        w, h = sosfreqz(sos, worN=N)
        assert_allclose(w, w_mp, rtol=1e-12, atol=1e-14)
        assert_allclose(h, h_mp, rtol=1e-12, atol=1e-14)

    def test_fs_param(self):
        fs = 900
        sos = [[0.03934683014103762, 0.07869366028207524, 0.03934683014103762,
                1.0, -0.37256600288916636, 0.0],
               [1.0, 1.0, 0.0, 1.0, -0.9495739996946778, 0.45125966317124144]]

        # N = None, whole=False
        w1, h1 = sosfreqz(sos, fs=fs)
        w2, h2 = sosfreqz(sos)
        assert_allclose(h1, h2)
        assert_allclose(w1, np.linspace(0, fs/2, 512, endpoint=False))

        # N = None, whole=True
        w1, h1 = sosfreqz(sos, whole=True, fs=fs)
        w2, h2 = sosfreqz(sos, whole=True)
        assert_allclose(h1, h2)
        assert_allclose(w1, np.linspace(0, fs, 512, endpoint=False))

        # N = 5, whole=False
        w1, h1 = sosfreqz(sos, 5, fs=fs)
        w2, h2 = sosfreqz(sos, 5)
        assert_allclose(h1, h2)
        assert_allclose(w1, np.linspace(0, fs/2, 5, endpoint=False))

        # N = 5, whole=True
        w1, h1 = sosfreqz(sos, 5, whole=True, fs=fs)
        w2, h2 = sosfreqz(sos, 5, whole=True)
        assert_allclose(h1, h2)
        assert_allclose(w1, np.linspace(0, fs, 5, endpoint=False))

        # w is an array_like
        for w in ([123], (123,), np.array([123]), (50, 123, 230),
                  np.array([50, 123, 230])):
            w1, h1 = sosfreqz(sos, w, fs=fs)
            w2, h2 = sosfreqz(sos, 2*pi*np.array(w)/fs)
            assert_allclose(h1, h2)
            assert_allclose(w, w1)

    def test_w_or_N_types(self):
        # Measure at 7 (polyval) or 8 (fft) equally-spaced points
        for N in (7, np.int8(7), np.int16(7), np.int32(7), np.int64(7),
                  np.array(7),
                  8, np.int8(8), np.int16(8), np.int32(8), np.int64(8),
                  np.array(8)):

            w, h = sosfreqz([1, 0, 0, 1, 0, 0], worN=N)
            assert_array_almost_equal(w, np.pi * np.arange(N) / N)
            assert_array_almost_equal(h, np.ones(N))

            w, h = sosfreqz([1, 0, 0, 1, 0, 0], worN=N, fs=100)
            assert_array_almost_equal(w, np.linspace(0, 50, N, endpoint=False))
            assert_array_almost_equal(h, np.ones(N))

        # Measure at frequency 8 Hz
        for w in (8.0, 8.0+0j):
            # Only makes sense when fs is specified
            w_out, h = sosfreqz([1, 0, 0, 1, 0, 0], worN=w, fs=100)
            assert_array_almost_equal(w_out, [8])
            assert_array_almost_equal(h, [1])


class TestFreqz_zpk(object):

    def test_ticket1441(self):
        """Regression test for ticket 1441."""
        # Because freqz previously used arange instead of linspace,
        # when N was large, it would return one more point than
        # requested.
        N = 100000
        w, h = freqz_zpk([0.5], [0.5], 1.0, worN=N)
        assert_equal(w.shape, (N,))

    def test_basic(self):
        w, h = freqz_zpk([0.5], [0.5], 1.0, worN=8)
        assert_array_almost_equal(w, np.pi * np.arange(8.0) / 8)
        assert_array_almost_equal(h, np.ones(8))

    def test_basic_whole(self):
        w, h = freqz_zpk([0.5], [0.5], 1.0, worN=8, whole=True)
        assert_array_almost_equal(w, 2 * np.pi * np.arange(8.0) / 8)
        assert_array_almost_equal(h, np.ones(8))

    def test_vs_freqz(self):
        b, a = cheby1(4, 5, 0.5, analog=False, output='ba')
        z, p, k = cheby1(4, 5, 0.5, analog=False, output='zpk')

        w1, h1 = freqz(b, a)
        w2, h2 = freqz_zpk(z, p, k)
        assert_allclose(w1, w2)
        assert_allclose(h1, h2, rtol=1e-6)

    def test_backward_compat(self):
        # For backward compatibility, test if None act as a wrapper for default
        w1, h1 = freqz_zpk([0.5], [0.5], 1.0)
        w2, h2 = freqz_zpk([0.5], [0.5], 1.0, None)
        assert_array_almost_equal(w1, w2)
        assert_array_almost_equal(h1, h2)

    def test_fs_param(self):
        fs = 900
        z = [-1, -1, -1]
        p = [0.4747869998473389+0.4752230717749344j, 0.37256600288916636,
             0.4747869998473389-0.4752230717749344j]
        k = 0.03934683014103762

        # N = None, whole=False
        w1, h1 = freqz_zpk(z, p, k, whole=False, fs=fs)
        w2, h2 = freqz_zpk(z, p, k, whole=False)
        assert_allclose(h1, h2)
        assert_allclose(w1, np.linspace(0, fs/2, 512, endpoint=False))

        # N = None, whole=True
        w1, h1 = freqz_zpk(z, p, k, whole=True, fs=fs)
        w2, h2 = freqz_zpk(z, p, k, whole=True)
        assert_allclose(h1, h2)
        assert_allclose(w1, np.linspace(0, fs, 512, endpoint=False))

        # N = 5, whole=False
        w1, h1 = freqz_zpk(z, p, k, 5, fs=fs)
        w2, h2 = freqz_zpk(z, p, k, 5)
        assert_allclose(h1, h2)
        assert_allclose(w1, np.linspace(0, fs/2, 5, endpoint=False))

        # N = 5, whole=True
        w1, h1 = freqz_zpk(z, p, k, 5, whole=True, fs=fs)
        w2, h2 = freqz_zpk(z, p, k, 5, whole=True)
        assert_allclose(h1, h2)
        assert_allclose(w1, np.linspace(0, fs, 5, endpoint=False))

        # w is an array_like
        for w in ([123], (123,), np.array([123]), (50, 123, 230),
                  np.array([50, 123, 230])):
            w1, h1 = freqz_zpk(z, p, k, w, fs=fs)
            w2, h2 = freqz_zpk(z, p, k, 2*pi*np.array(w)/fs)
            assert_allclose(h1, h2)
            assert_allclose(w, w1)

    def test_w_or_N_types(self):
        # Measure at 8 equally-spaced points
        for N in (8, np.int8(8), np.int16(8), np.int32(8), np.int64(8),
                  np.array(8)):

            w, h = freqz_zpk([], [], 1, worN=N)
            assert_array_almost_equal(w, np.pi * np.arange(8) / 8.)
            assert_array_almost_equal(h, np.ones(8))

            w, h = freqz_zpk([], [], 1, worN=N, fs=100)
            assert_array_almost_equal(w, np.linspace(0, 50, 8, endpoint=False))
            assert_array_almost_equal(h, np.ones(8))

        # Measure at frequency 8 Hz
        for w in (8.0, 8.0+0j):
            # Only makes sense when fs is specified
            w_out, h = freqz_zpk([], [], 1, worN=w, fs=100)
            assert_array_almost_equal(w_out, [8])
            assert_array_almost_equal(h, [1])


class TestNormalize(object):

    def test_allclose(self):
        """Test for false positive on allclose in normalize() in
        filter_design.py"""
        # Test to make sure the allclose call within signal.normalize does not
        # choose false positives. Then check against a known output from MATLAB
        # to make sure the fix doesn't break anything.

        # These are the coefficients returned from
        #   `[b,a] = cheby1(8, 0.5, 0.048)'
        # in MATLAB. There are at least 15 significant figures in each
        # coefficient, so it makes sense to test for errors on the order of
        # 1e-13 (this can always be relaxed if different platforms have
        # different rounding errors)
        b_matlab = np.array([2.150733144728282e-11, 1.720586515782626e-10,
                             6.022052805239190e-10, 1.204410561047838e-09,
                             1.505513201309798e-09, 1.204410561047838e-09,
                             6.022052805239190e-10, 1.720586515782626e-10,
                             2.150733144728282e-11])
        a_matlab = np.array([1.000000000000000e+00, -7.782402035027959e+00,
                             2.654354569747454e+01, -5.182182531666387e+01,
                             6.334127355102684e+01, -4.963358186631157e+01,
                             2.434862182949389e+01, -6.836925348604676e+00,
                             8.412934944449140e-01])

        # This is the input to signal.normalize after passing through the
        # equivalent steps in signal.iirfilter as was done for MATLAB
        b_norm_in = np.array([1.5543135865293012e-06, 1.2434508692234413e-05,
                              4.3520780422820447e-05, 8.7041560845640893e-05,
                              1.0880195105705122e-04, 8.7041560845640975e-05,
                              4.3520780422820447e-05, 1.2434508692234413e-05,
                              1.5543135865293012e-06])
        a_norm_in = np.array([7.2269025909127173e+04, -5.6242661430467968e+05,
                              1.9182761917308895e+06, -3.7451128364682454e+06,
                              4.5776121393762771e+06, -3.5869706138592605e+06,
                              1.7596511818472347e+06, -4.9409793515707983e+05,
                              6.0799461347219651e+04])

        b_output, a_output = normalize(b_norm_in, a_norm_in)

        # The test on b works for decimal=14 but the one for a does not. For
        # the sake of consistency, both of these are decimal=13. If something
        # breaks on another platform, it is probably fine to relax this lower.
        assert_array_almost_equal(b_matlab, b_output, decimal=13)
        assert_array_almost_equal(a_matlab, a_output, decimal=13)

    def test_errors(self):
        """Test the error cases."""
        # all zero denominator
        assert_raises(ValueError, normalize, [1, 2], 0)

        # denominator not 1 dimensional
        assert_raises(ValueError, normalize, [1, 2], [[1]])

        # numerator too many dimensions
        assert_raises(ValueError, normalize, [[[1, 2]]], 1)


class TestLp2lp(object):

    def test_basic(self):
        b = [1]
        a = [1, np.sqrt(2), 1]
        b_lp, a_lp = lp2lp(b, a, 0.38574256627112119)
        assert_array_almost_equal(b_lp, [0.1488], decimal=4)
        assert_array_almost_equal(a_lp, [1, 0.5455, 0.1488], decimal=4)


class TestLp2hp(object):

    def test_basic(self):
        b = [0.25059432325190018]
        a = [1, 0.59724041654134863, 0.92834805757524175, 0.25059432325190018]
        b_hp, a_hp = lp2hp(b, a, 2*np.pi*5000)
        assert_allclose(b_hp, [1, 0, 0, 0])
        assert_allclose(a_hp, [1, 1.1638e5, 2.3522e9, 1.2373e14], rtol=1e-4)


class TestLp2bp(object):

    def test_basic(self):
        b = [1]
        a = [1, 2, 2, 1]
        b_bp, a_bp = lp2bp(b, a, 2*np.pi*4000, 2*np.pi*2000)
        assert_allclose(b_bp, [1.9844e12, 0, 0, 0], rtol=1e-6)
        assert_allclose(a_bp, [1, 2.5133e4, 2.2108e9, 3.3735e13,
                               1.3965e18, 1.0028e22, 2.5202e26], rtol=1e-4)


class TestLp2bs(object):

    def test_basic(self):
        b = [1]
        a = [1, 1]
        b_bs, a_bs = lp2bs(b, a, 0.41722257286366754, 0.18460575326152251)
        assert_array_almost_equal(b_bs, [1, 0, 0.17407], decimal=5)
        assert_array_almost_equal(a_bs, [1, 0.18461, 0.17407], decimal=5)


class TestBilinear(object):

    def test_basic(self):
        b = [0.14879732743343033]
        a = [1, 0.54552236880522209, 0.14879732743343033]
        b_z, a_z = bilinear(b, a, 0.5)
        assert_array_almost_equal(b_z, [0.087821, 0.17564, 0.087821],
                                  decimal=5)
        assert_array_almost_equal(a_z, [1, -1.0048, 0.35606], decimal=4)

        b = [1, 0, 0.17407467530697837]
        a = [1, 0.18460575326152251, 0.17407467530697837]
        b_z, a_z = bilinear(b, a, 0.5)
        assert_array_almost_equal(b_z, [0.86413, -1.2158, 0.86413],
                                  decimal=4)
        assert_array_almost_equal(a_z, [1, -1.2158, 0.72826],
                                  decimal=4)


class TestLp2lp_zpk(object):

    def test_basic(self):
        z = []
        p = [(-1+1j)/np.sqrt(2), (-1-1j)/np.sqrt(2)]
        k = 1
        z_lp, p_lp, k_lp = lp2lp_zpk(z, p, k, 5)
        assert_array_equal(z_lp, [])
        assert_allclose(sort(p_lp), sort(p)*5)
        assert_allclose(k_lp, 25)

        # Pseudo-Chebyshev with both poles and zeros
        z = [-2j, +2j]
        p = [-0.75, -0.5-0.5j, -0.5+0.5j]
        k = 3
        z_lp, p_lp, k_lp = lp2lp_zpk(z, p, k, 20)
        assert_allclose(sort(z_lp), sort([-40j, +40j]))
        assert_allclose(sort(p_lp), sort([-15, -10-10j, -10+10j]))
        assert_allclose(k_lp, 60)


class TestLp2hp_zpk(object):

    def test_basic(self):
        z = []
        p = [(-1+1j)/np.sqrt(2), (-1-1j)/np.sqrt(2)]
        k = 1

        z_hp, p_hp, k_hp = lp2hp_zpk(z, p, k, 5)
        assert_array_equal(z_hp, [0, 0])
        assert_allclose(sort(p_hp), sort(p)*5)
        assert_allclose(k_hp, 1)

        z = [-2j, +2j]
        p = [-0.75, -0.5-0.5j, -0.5+0.5j]
        k = 3
        z_hp, p_hp, k_hp = lp2hp_zpk(z, p, k, 6)
        assert_allclose(sort(z_hp), sort([-3j, 0, +3j]))
        assert_allclose(sort(p_hp), sort([-8, -6-6j, -6+6j]))
        assert_allclose(k_hp, 32)


class TestLp2bp_zpk(object):

    def test_basic(self):
        z = [-2j, +2j]
        p = [-0.75, -0.5-0.5j, -0.5+0.5j]
        k = 3
        z_bp, p_bp, k_bp = lp2bp_zpk(z, p, k, 15, 8)
        assert_allclose(sort(z_bp), sort([-25j, -9j, 0, +9j, +25j]))
        assert_allclose(sort(p_bp), sort([-3 + 6j*sqrt(6),
                                          -3 - 6j*sqrt(6),
                                          +2j+sqrt(-8j-225)-2,
                                          -2j+sqrt(+8j-225)-2,
                                          +2j-sqrt(-8j-225)-2,
                                          -2j-sqrt(+8j-225)-2, ]))
        assert_allclose(k_bp, 24)


class TestLp2bs_zpk(object):

    def test_basic(self):
        z = [-2j, +2j]
        p = [-0.75, -0.5-0.5j, -0.5+0.5j]
        k = 3

        z_bs, p_bs, k_bs = lp2bs_zpk(z, p, k, 35, 12)

        assert_allclose(sort(z_bs), sort([+35j, -35j,
                                          +3j+sqrt(1234)*1j,
                                          -3j+sqrt(1234)*1j,
                                          +3j-sqrt(1234)*1j,
                                          -3j-sqrt(1234)*1j]))
        assert_allclose(sort(p_bs), sort([+3j*sqrt(129) - 8,
                                          -3j*sqrt(129) - 8,
                                          (-6 + 6j) - sqrt(-1225 - 72j),
                                          (-6 - 6j) - sqrt(-1225 + 72j),
                                          (-6 + 6j) + sqrt(-1225 - 72j),
                                          (-6 - 6j) + sqrt(-1225 + 72j), ]))
        assert_allclose(k_bs, 32)


class TestBilinear_zpk(object):

    def test_basic(self):
        z = [-2j, +2j]
        p = [-0.75, -0.5-0.5j, -0.5+0.5j]
        k = 3

        z_d, p_d, k_d = bilinear_zpk(z, p, k, 10)

        assert_allclose(sort(z_d), sort([(20-2j)/(20+2j), (20+2j)/(20-2j),
                                         -1]))
        assert_allclose(sort(p_d), sort([77/83,
                                         (1j/2 + 39/2) / (41/2 - 1j/2),
                                         (39/2 - 1j/2) / (1j/2 + 41/2), ]))
        assert_allclose(k_d, 9696/69803)


class TestPrototypeType(object):

    def test_output_type(self):
        # Prototypes should consistently output arrays, not lists
        # https://github.com/scipy/scipy/pull/441
        for func in (buttap,
                     besselap,
                     lambda N: cheb1ap(N, 1),
                     lambda N: cheb2ap(N, 20),
                     lambda N: ellipap(N, 1, 20)):
            for N in range(7):
                z, p, k = func(N)
                assert_(isinstance(z, np.ndarray))
                assert_(isinstance(p, np.ndarray))


def dB(x):
    # Return magnitude in decibels, avoiding divide-by-zero warnings
    # (and deal with some "not less-ordered" errors when -inf shows up)
    return 20 * np.log10(np.maximum(np.abs(x), np.finfo(np.float64).tiny))


class TestButtord(object):

    def test_lowpass(self):
        wp = 0.2
        ws = 0.3
        rp = 3
        rs = 60
        N, Wn = buttord(wp, ws, rp, rs, False)
        b, a = butter(N, Wn, 'lowpass', False)
        w, h = freqz(b, a)
        w /= np.pi
        assert_array_less(-rp, dB(h[w <= wp]))
        assert_array_less(dB(h[ws <= w]), -rs)

        assert_equal(N, 16)
        assert_allclose(Wn, 2.0002776782743284e-01, rtol=1e-15)

    def test_highpass(self):
        wp = 0.3
        ws = 0.2
        rp = 3
        rs = 70
        N, Wn = buttord(wp, ws, rp, rs, False)
        b, a = butter(N, Wn, 'highpass', False)
        w, h = freqz(b, a)
        w /= np.pi
        assert_array_less(-rp, dB(h[wp <= w]))
        assert_array_less(dB(h[w <= ws]), -rs)

        assert_equal(N, 18)
        assert_allclose(Wn, 2.9996603079132672e-01, rtol=1e-15)

    def test_bandpass(self):
        wp = [0.2, 0.5]
        ws = [0.1, 0.6]
        rp = 3
        rs = 80
        N, Wn = buttord(wp, ws, rp, rs, False)
        b, a = butter(N, Wn, 'bandpass', False)
        w, h = freqz(b, a)
        w /= np.pi
        assert_array_less(-rp - 0.1,
                          dB(h[np.logical_and(wp[0] <= w, w <= wp[1])]))
        assert_array_less(dB(h[np.logical_or(w <= ws[0], ws[1] <= w)]),
                          -rs + 0.1)

        assert_equal(N, 18)
        assert_allclose(Wn, [1.9998742411409134e-01, 5.0002139595676276e-01],
                        rtol=1e-15)

    def test_bandstop(self):
        wp = [0.1, 0.6]
        ws = [0.2, 0.5]
        rp = 3
        rs = 90
        N, Wn = buttord(wp, ws, rp, rs, False)
        b, a = butter(N, Wn, 'bandstop', False)
        w, h = freqz(b, a)
        w /= np.pi
        assert_array_less(-rp,
                          dB(h[np.logical_or(w <= wp[0], wp[1] <= w)]))
        assert_array_less(dB(h[np.logical_and(ws[0] <= w, w <= ws[1])]),
                          -rs)

        assert_equal(N, 20)
        assert_allclose(Wn, [1.4759432329294042e-01, 5.9997365985276407e-01],
                        rtol=1e-6)

    def test_analog(self):
        wp = 200
        ws = 600
        rp = 3
        rs = 60
        N, Wn = buttord(wp, ws, rp, rs, True)
        b, a = butter(N, Wn, 'lowpass', True)
        w, h = freqs(b, a)
        assert_array_less(-rp, dB(h[w <= wp]))
        assert_array_less(dB(h[ws <= w]), -rs)

        assert_equal(N, 7)
        assert_allclose(Wn, 2.0006785355671877e+02, rtol=1e-15)

        n, Wn = buttord(1, 550/450, 1, 26, analog=True)
        assert_equal(n, 19)
        assert_allclose(Wn, 1.0361980524629517, rtol=1e-15)

        assert_equal(buttord(1, 1.2, 1, 80, analog=True)[0], 55)

    def test_fs_param(self):
        wp = [4410, 11025]
        ws = [2205, 13230]
        rp = 3
        rs = 80
        fs = 44100
        N, Wn = buttord(wp, ws, rp, rs, False, fs=fs)
        b, a = butter(N, Wn, 'bandpass', False, fs=fs)
        w, h = freqz(b, a, fs=fs)
        assert_array_less(-rp - 0.1,
                          dB(h[np.logical_and(wp[0] <= w, w <= wp[1])]))
        assert_array_less(dB(h[np.logical_or(w <= ws[0], ws[1] <= w)]),
                          -rs + 0.1)

        assert_equal(N, 18)
        assert_allclose(Wn, [4409.722701715714, 11025.47178084662],
                        rtol=1e-15)

    def test_invalid_input(self):
        with pytest.raises(ValueError) as exc_info:
            buttord([20, 50], [14, 60], 3, 2)
        assert "gpass should be smaller than gstop" in str(exc_info.value)

        with pytest.raises(ValueError) as exc_info:
            buttord([20, 50], [14, 60], -1, 2)
        assert "gpass should be larger than 0.0" in str(exc_info.value)

        with pytest.raises(ValueError) as exc_info:
            buttord([20, 50], [14, 60], 1, -2)
        assert "gstop should be larger than 0.0" in str(exc_info.value)


class TestCheb1ord(object):

    def test_lowpass(self):
        wp = 0.2
        ws = 0.3
        rp = 3
        rs = 60
        N, Wn = cheb1ord(wp, ws, rp, rs, False)
        b, a = cheby1(N, rp, Wn, 'low', False)
        w, h = freqz(b, a)
        w /= np.pi
        assert_array_less(-rp - 0.1, dB(h[w <= wp]))
        assert_array_less(dB(h[ws <= w]), -rs + 0.1)

        assert_equal(N, 8)
        assert_allclose(Wn, 0.2, rtol=1e-15)

    def test_highpass(self):
        wp = 0.3
        ws = 0.2
        rp = 3
        rs = 70
        N, Wn = cheb1ord(wp, ws, rp, rs, False)
        b, a = cheby1(N, rp, Wn, 'high', False)
        w, h = freqz(b, a)
        w /= np.pi
        assert_array_less(-rp - 0.1, dB(h[wp <= w]))
        assert_array_less(dB(h[w <= ws]), -rs + 0.1)

        assert_equal(N, 9)
        assert_allclose(Wn, 0.3, rtol=1e-15)

    def test_bandpass(self):
        wp = [0.2, 0.5]
        ws = [0.1, 0.6]
        rp = 3
        rs = 80
        N, Wn = cheb1ord(wp, ws, rp, rs, False)
        b, a = cheby1(N, rp, Wn, 'band', False)
        w, h = freqz(b, a)
        w /= np.pi
        assert_array_less(-rp - 0.1,
                          dB(h[np.logical_and(wp[0] <= w, w <= wp[1])]))
        assert_array_less(dB(h[np.logical_or(w <= ws[0], ws[1] <= w)]),
                          -rs + 0.1)

        assert_equal(N, 9)
        assert_allclose(Wn, [0.2, 0.5], rtol=1e-15)

    def test_bandstop(self):
        wp = [0.1, 0.6]
        ws = [0.2, 0.5]
        rp = 3
        rs = 90
        N, Wn = cheb1ord(wp, ws, rp, rs, False)
        b, a = cheby1(N, rp, Wn, 'stop', False)
        w, h = freqz(b, a)
        w /= np.pi
        assert_array_less(-rp - 0.1,
                          dB(h[np.logical_or(w <= wp[0], wp[1] <= w)]))
        assert_array_less(dB(h[np.logical_and(ws[0] <= w, w <= ws[1])]),
                          -rs + 0.1)

        assert_equal(N, 10)
        assert_allclose(Wn, [0.14758232569947785, 0.6], rtol=1e-5)

    def test_analog(self):
        wp = 700
        ws = 100
        rp = 3
        rs = 70
        N, Wn = cheb1ord(wp, ws, rp, rs, True)
        b, a = cheby1(N, rp, Wn, 'high', True)
        w, h = freqs(b, a)
        assert_array_less(-rp - 0.1, dB(h[wp <= w]))
        assert_array_less(dB(h[w <= ws]), -rs + 0.1)

        assert_equal(N, 4)
        assert_allclose(Wn, 700, rtol=1e-15)

        assert_equal(cheb1ord(1, 1.2, 1, 80, analog=True)[0], 17)

    def test_fs_param(self):
        wp = 4800
        ws = 7200
        rp = 3
        rs = 60
        fs = 48000
        N, Wn = cheb1ord(wp, ws, rp, rs, False, fs=fs)
        b, a = cheby1(N, rp, Wn, 'low', False, fs=fs)
        w, h = freqz(b, a, fs=fs)
        assert_array_less(-rp - 0.1, dB(h[w <= wp]))
        assert_array_less(dB(h[ws <= w]), -rs + 0.1)

        assert_equal(N, 8)
        assert_allclose(Wn, 4800, rtol=1e-15)

    def test_invalid_input(self):
        with pytest.raises(ValueError) as exc_info:
            cheb1ord(0.2, 0.3, 3, 2)
        assert "gpass should be smaller than gstop" in str(exc_info.value)

        with pytest.raises(ValueError) as exc_info:
            cheb1ord(0.2, 0.3, -1, 2)
        assert "gpass should be larger than 0.0" in str(exc_info.value)

        with pytest.raises(ValueError) as exc_info:
            cheb1ord(0.2, 0.3, 1, -2)
        assert "gstop should be larger than 0.0" in str(exc_info.value)


class TestCheb2ord(object):

    def test_lowpass(self):
        wp = 0.2
        ws = 0.3
        rp = 3
        rs = 60
        N, Wn = cheb2ord(wp, ws, rp, rs, False)
        b, a = cheby2(N, rs, Wn, 'lp', False)
        w, h = freqz(b, a)
        w /= np.pi
        assert_array_less(-rp - 0.1, dB(h[w <= wp]))
        assert_array_less(dB(h[ws <= w]), -rs + 0.1)

        assert_equal(N, 8)
        assert_allclose(Wn, 0.28647639976553163, rtol=1e-15)

    def test_highpass(self):
        wp = 0.3
        ws = 0.2
        rp = 3
        rs = 70
        N, Wn = cheb2ord(wp, ws, rp, rs, False)
        b, a = cheby2(N, rs, Wn, 'hp', False)
        w, h = freqz(b, a)
        w /= np.pi
        assert_array_less(-rp - 0.1, dB(h[wp <= w]))
        assert_array_less(dB(h[w <= ws]), -rs + 0.1)

        assert_equal(N, 9)
        assert_allclose(Wn, 0.20697492182903282, rtol=1e-15)

    def test_bandpass(self):
        wp = [0.2, 0.5]
        ws = [0.1, 0.6]
        rp = 3
        rs = 80
        N, Wn = cheb2ord(wp, ws, rp, rs, False)
        b, a = cheby2(N, rs, Wn, 'bp', False)
        w, h = freqz(b, a)
        w /= np.pi
        assert_array_less(-rp - 0.1,
                          dB(h[np.logical_and(wp[0] <= w, w <= wp[1])]))
        assert_array_less(dB(h[np.logical_or(w <= ws[0], ws[1] <= w)]),
                          -rs + 0.1)

        assert_equal(N, 9)
        assert_allclose(Wn, [0.14876937565923479, 0.59748447842351482],
                        rtol=1e-15)

    def test_bandstop(self):
        wp = [0.1, 0.6]
        ws = [0.2, 0.5]
        rp = 3
        rs = 90
        N, Wn = cheb2ord(wp, ws, rp, rs, False)
        b, a = cheby2(N, rs, Wn, 'bs', False)
        w, h = freqz(b, a)
        w /= np.pi
        assert_array_less(-rp - 0.1,
                          dB(h[np.logical_or(w <= wp[0], wp[1] <= w)]))
        assert_array_less(dB(h[np.logical_and(ws[0] <= w, w <= ws[1])]),
                          -rs + 0.1)

        assert_equal(N, 10)
        assert_allclose(Wn, [0.19926249974781743, 0.50125246585567362],
                        rtol=1e-6)

    def test_analog(self):
        wp = [20, 50]
        ws = [10, 60]
        rp = 3
        rs = 80
        N, Wn = cheb2ord(wp, ws, rp, rs, True)
        b, a = cheby2(N, rs, Wn, 'bp', True)
        w, h = freqs(b, a)
        assert_array_less(-rp - 0.1,
                          dB(h[np.logical_and(wp[0] <= w, w <= wp[1])]))
        assert_array_less(dB(h[np.logical_or(w <= ws[0], ws[1] <= w)]),
                          -rs + 0.1)

        assert_equal(N, 11)
        assert_allclose(Wn, [1.673740595370124e+01, 5.974641487254268e+01],
                        rtol=1e-15)

    def test_fs_param(self):
        wp = 150
        ws = 100
        rp = 3
        rs = 70
        fs = 1000
        N, Wn = cheb2ord(wp, ws, rp, rs, False, fs=fs)
        b, a = cheby2(N, rs, Wn, 'hp', False, fs=fs)
        w, h = freqz(b, a, fs=fs)
        assert_array_less(-rp - 0.1, dB(h[wp <= w]))
        assert_array_less(dB(h[w <= ws]), -rs + 0.1)

        assert_equal(N, 9)
        assert_allclose(Wn, 103.4874609145164, rtol=1e-15)

    def test_invalid_input(self):
        with pytest.raises(ValueError) as exc_info:
            cheb2ord([0.1, 0.6], [0.2, 0.5], 3, 2)
        assert "gpass should be smaller than gstop" in str(exc_info.value)

        with pytest.raises(ValueError) as exc_info:
            cheb2ord([0.1, 0.6], [0.2, 0.5], -1, 2)
        assert "gpass should be larger than 0.0" in str(exc_info.value)

        with pytest.raises(ValueError) as exc_info:
            cheb2ord([0.1, 0.6], [0.2, 0.5], 1, -2)
        assert "gstop should be larger than 0.0" in str(exc_info.value)


class TestEllipord(object):

    def test_lowpass(self):
        wp = 0.2
        ws = 0.3
        rp = 3
        rs = 60
        N, Wn = ellipord(wp, ws, rp, rs, False)
        b, a = ellip(N, rp, rs, Wn, 'lp', False)
        w, h = freqz(b, a)
        w /= np.pi
        assert_array_less(-rp - 0.1, dB(h[w <= wp]))
        assert_array_less(dB(h[ws <= w]), -rs + 0.1)

        assert_equal(N, 5)
        assert_allclose(Wn, 0.2, rtol=1e-15)

    def test_highpass(self):
        wp = 0.3
        ws = 0.2
        rp = 3
        rs = 70
        N, Wn = ellipord(wp, ws, rp, rs, False)
        b, a = ellip(N, rp, rs, Wn, 'hp', False)
        w, h = freqz(b, a)
        w /= np.pi
        assert_array_less(-rp - 0.1, dB(h[wp <= w]))
        assert_array_less(dB(h[w <= ws]), -rs + 0.1)

        assert_equal(N, 6)
        assert_allclose(Wn, 0.3, rtol=1e-15)

    def test_bandpass(self):
        wp = [0.2, 0.5]
        ws = [0.1, 0.6]
        rp = 3
        rs = 80
        N, Wn = ellipord(wp, ws, rp, rs, False)
        b, a = ellip(N, rp, rs, Wn, 'bp', False)
        w, h = freqz(b, a)
        w /= np.pi
        assert_array_less(-rp - 0.1,
                          dB(h[np.logical_and(wp[0] <= w, w <= wp[1])]))
        assert_array_less(dB(h[np.logical_or(w <= ws[0], ws[1] <= w)]),
                          -rs + 0.1)

        assert_equal(N, 6)
        assert_allclose(Wn, [0.2, 0.5], rtol=1e-15)

    def test_bandstop(self):
        wp = [0.1, 0.6]
        ws = [0.2, 0.5]
        rp = 3
        rs = 90
        N, Wn = ellipord(wp, ws, rp, rs, False)
        b, a = ellip(N, rp, rs, Wn, 'bs', False)
        w, h = freqz(b, a)
        w /= np.pi
        assert_array_less(-rp - 0.1,
                          dB(h[np.logical_or(w <= wp[0], wp[1] <= w)]))
        assert_array_less(dB(h[np.logical_and(ws[0] <= w, w <= ws[1])]),
                          -rs + 0.1)

        assert_equal(N, 7)
        assert_allclose(Wn, [0.14758232794342988, 0.6], rtol=1e-5)

    def test_analog(self):
        wp = [1000, 6000]
        ws = [2000, 5000]
        rp = 3
        rs = 90
        N, Wn = ellipord(wp, ws, rp, rs, True)
        b, a = ellip(N, rp, rs, Wn, 'bs', True)
        w, h = freqs(b, a)
        assert_array_less(-rp - 0.1,
                          dB(h[np.logical_or(w <= wp[0], wp[1] <= w)]))
        assert_array_less(dB(h[np.logical_and(ws[0] <= w, w <= ws[1])]),
                          -rs + 0.1)

        assert_equal(N, 8)
        assert_allclose(Wn, [1666.6666, 6000])

        assert_equal(ellipord(1, 1.2, 1, 80, analog=True)[0], 9)

    def test_fs_param(self):
        wp = [400, 2400]
        ws = [800, 2000]
        rp = 3
        rs = 90
        fs = 8000
        N, Wn = ellipord(wp, ws, rp, rs, False, fs=fs)
        b, a = ellip(N, rp, rs, Wn, 'bs', False, fs=fs)
        w, h = freqz(b, a, fs=fs)
        assert_array_less(-rp - 0.1,
                          dB(h[np.logical_or(w <= wp[0], wp[1] <= w)]))
        assert_array_less(dB(h[np.logical_and(ws[0] <= w, w <= ws[1])]),
                          -rs + 0.1)

        assert_equal(N, 7)
        assert_allclose(Wn, [590.3293117737195, 2400], rtol=1e-5)

    def test_invalid_input(self):
        with pytest.raises(ValueError) as exc_info:
            ellipord(0.2, 0.5, 3, 2)
        assert "gpass should be smaller than gstop" in str(exc_info.value)

        with pytest.raises(ValueError) as exc_info:
            ellipord(0.2, 0.5, -1, 2)
        assert "gpass should be larger than 0.0" in str(exc_info.value)

        with pytest.raises(ValueError) as exc_info:
            ellipord(0.2, 0.5, 1, -2)
        assert "gstop should be larger than 0.0" in str(exc_info.value)


class TestBessel(object):

    def test_degenerate(self):
        for norm in ('delay', 'phase', 'mag'):
            # 0-order filter is just a passthrough
            b, a = bessel(0, 1, analog=True, norm=norm)
            assert_array_equal(b, [1])
            assert_array_equal(a, [1])

            # 1-order filter is same for all types
            b, a = bessel(1, 1, analog=True, norm=norm)
            assert_allclose(b, [1], rtol=1e-15)
            assert_allclose(a, [1, 1], rtol=1e-15)

            z, p, k = bessel(1, 0.3, analog=True, output='zpk', norm=norm)
            assert_array_equal(z, [])
            assert_allclose(p, [-0.3], rtol=1e-14)
            assert_allclose(k, 0.3, rtol=1e-14)

    def test_high_order(self):
        # high even order, 'phase'
        z, p, k = bessel(24, 100, analog=True, output='zpk')
        z2 = []
        p2 = [
             -9.055312334014323e+01 + 4.844005815403969e+00j,
             -8.983105162681878e+01 + 1.454056170018573e+01j,
             -8.837357994162065e+01 + 2.426335240122282e+01j,
             -8.615278316179575e+01 + 3.403202098404543e+01j,
             -8.312326467067703e+01 + 4.386985940217900e+01j,
             -7.921695461084202e+01 + 5.380628489700191e+01j,
             -7.433392285433246e+01 + 6.388084216250878e+01j,
             -6.832565803501586e+01 + 7.415032695116071e+01j,
             -6.096221567378025e+01 + 8.470292433074425e+01j,
             -5.185914574820616e+01 + 9.569048385258847e+01j,
             -4.027853855197555e+01 + 1.074195196518679e+02j,
             -2.433481337524861e+01 + 1.207298683731973e+02j,
             ]
        k2 = 9.999999999999989e+47
        assert_array_equal(z, z2)
        assert_allclose(sorted(p, key=np.imag),
                        sorted(np.union1d(p2, np.conj(p2)), key=np.imag))
        assert_allclose(k, k2, rtol=1e-14)

        # high odd order, 'phase'
        z, p, k = bessel(23, 1000, analog=True, output='zpk')
        z2 = []
        p2 = [
             -2.497697202208956e+02 + 1.202813187870698e+03j,
             -4.126986617510172e+02 + 1.065328794475509e+03j,
             -5.304922463809596e+02 + 9.439760364018479e+02j,
             -9.027564978975828e+02 + 1.010534334242318e+02j,
             -8.909283244406079e+02 + 2.023024699647598e+02j,
             -8.709469394347836e+02 + 3.039581994804637e+02j,
             -8.423805948131370e+02 + 4.062657947488952e+02j,
             -8.045561642249877e+02 + 5.095305912401127e+02j,
             -7.564660146766259e+02 + 6.141594859516342e+02j,
             -6.965966033906477e+02 + 7.207341374730186e+02j,
             -6.225903228776276e+02 + 8.301558302815096e+02j,
             -9.066732476324988e+02]
        k2 = 9.999999999999983e+68
        assert_array_equal(z, z2)
        assert_allclose(sorted(p, key=np.imag),
                        sorted(np.union1d(p2, np.conj(p2)), key=np.imag))
        assert_allclose(k, k2, rtol=1e-14)

        # high even order, 'delay' (Orchard 1965 "The Roots of the
        # Maximally Flat-Delay Polynomials" Table 1)
        z, p, k = bessel(31, 1, analog=True, output='zpk', norm='delay')
        p2 = [-20.876706,
              -20.826543 + 1.735732j,
              -20.675502 + 3.473320j,
              -20.421895 + 5.214702j,
              -20.062802 + 6.961982j,
              -19.593895 + 8.717546j,
              -19.009148 + 10.484195j,
              -18.300400 + 12.265351j,
              -17.456663 + 14.065350j,
              -16.463032 + 15.889910j,
              -15.298849 + 17.746914j,
              -13.934466 + 19.647827j,
              -12.324914 + 21.610519j,
              -10.395893 + 23.665701j,
              - 8.005600 + 25.875019j,
              - 4.792045 + 28.406037j,
              ]
        assert_allclose(sorted(p, key=np.imag),
                        sorted(np.union1d(p2, np.conj(p2)), key=np.imag))

        # high odd order, 'delay'
        z, p, k = bessel(30, 1, analog=True, output='zpk', norm='delay')
        p2 = [-20.201029 + 0.867750j,
              -20.097257 + 2.604235j,
              -19.888485 + 4.343721j,
              -19.572188 + 6.088363j,
              -19.144380 + 7.840570j,
              -18.599342 + 9.603147j,
              -17.929195 + 11.379494j,
              -17.123228 + 13.173901j,
              -16.166808 + 14.992008j,
              -15.039580 + 16.841580j,
              -13.712245 + 18.733902j,
              -12.140295 + 20.686563j,
              -10.250119 + 22.729808j,
              - 7.901170 + 24.924391j,
              - 4.734679 + 27.435615j,
              ]
        assert_allclose(sorted(p, key=np.imag),
                        sorted(np.union1d(p2, np.conj(p2)), key=np.imag))

    def test_refs(self):
        # Compare to http://www.crbond.com/papers/bsf2.pdf
        # "Delay Normalized Bessel Polynomial Coefficients"
        bond_b = 10395
        bond_a = [1, 21, 210, 1260, 4725, 10395, 10395]
        b, a = bessel(6, 1, norm='delay', analog=True)
        assert_allclose(bond_b, b)
        assert_allclose(bond_a, a)

        # "Delay Normalized Bessel Pole Locations"
        bond_poles = {
            1: [-1.0000000000],
            2: [-1.5000000000 + 0.8660254038j],
            3: [-1.8389073227 + 1.7543809598j, -2.3221853546],
            4: [-2.1037893972 + 2.6574180419j, -2.8962106028 + 0.8672341289j],
            5: [-2.3246743032 + 3.5710229203j, -3.3519563992 + 1.7426614162j,
                -3.6467385953],
            6: [-2.5159322478 + 4.4926729537j, -3.7357083563 + 2.6262723114j,
                -4.2483593959 + 0.8675096732j],
            7: [-2.6856768789 + 5.4206941307j, -4.0701391636 + 3.5171740477j,
                -4.7582905282 + 1.7392860611j, -4.9717868585],
            8: [-2.8389839489 + 6.3539112986j, -4.3682892172 + 4.4144425005j,
                -5.2048407906 + 2.6161751526j, -5.5878860433 + 0.8676144454j],
            9: [-2.9792607982 + 7.2914636883j, -4.6384398872 + 5.3172716754j,
                -5.6044218195 + 3.4981569179j, -6.1293679043 + 1.7378483835j,
                -6.2970191817],
            10: [-3.1089162336 + 8.2326994591j, -4.8862195669 + 6.2249854825j,
                 -5.9675283286 + 4.3849471889j, -6.6152909655 + 2.6115679208j,
                 -6.9220449054 + 0.8676651955j]
            }

        for N in range(1, 11):
            p1 = np.sort(bond_poles[N])
            p2 = np.sort(np.concatenate(_cplxreal(besselap(N, 'delay')[1])))
            assert_array_almost_equal(p1, p2, decimal=10)

        # "Frequency Normalized Bessel Pole Locations"
        bond_poles = {
            1: [-1.0000000000],
            2: [-1.1016013306 + 0.6360098248j],
            3: [-1.0474091610 + 0.9992644363j, -1.3226757999],
            4: [-0.9952087644 + 1.2571057395j, -1.3700678306 + 0.4102497175j],
            5: [-0.9576765486 + 1.4711243207j, -1.3808773259 + 0.7179095876j,
                -1.5023162714],
            6: [-0.9306565229 + 1.6618632689j, -1.3818580976 + 0.9714718907j,
                -1.5714904036 + 0.3208963742j],
            7: [-0.9098677806 + 1.8364513530j, -1.3789032168 + 1.1915667778j,
                -1.6120387662 + 0.5892445069j, -1.6843681793],
            8: [-0.8928697188 + 1.9983258436j, -1.3738412176 + 1.3883565759j,
                -1.6369394181 + 0.8227956251j, -1.7574084004 + 0.2728675751j],
            9: [-0.8783992762 + 2.1498005243j, -1.3675883098 + 1.5677337122j,
                -1.6523964846 + 1.0313895670j, -1.8071705350 + 0.5123837306j,
                -1.8566005012],
            10: [-0.8657569017 + 2.2926048310j, -1.3606922784 + 1.7335057427j,
                 -1.6618102414 + 1.2211002186j, -1.8421962445 + 0.7272575978j,
                 -1.9276196914 + 0.2416234710j]
            }

        for N in range(1, 11):
            p1 = np.sort(bond_poles[N])
            p2 = np.sort(np.concatenate(_cplxreal(besselap(N, 'mag')[1])))
            assert_array_almost_equal(p1, p2, decimal=10)

        # Compare to https://www.ranecommercial.com/legacy/note147.html
        # "Table 1 - Bessel Crossovers of Second, Third, and Fourth-Order"
        a = [1, 1, 1/3]
        b2, a2 = bessel(2, 1, norm='delay', analog=True)
        assert_allclose(a[::-1], a2/b2)

        a = [1, 1, 2/5, 1/15]
        b2, a2 = bessel(3, 1, norm='delay', analog=True)
        assert_allclose(a[::-1], a2/b2)

        a = [1, 1, 9/21, 2/21, 1/105]
        b2, a2 = bessel(4, 1, norm='delay', analog=True)
        assert_allclose(a[::-1], a2/b2)

        a = [1, np.sqrt(3), 1]
        b2, a2 = bessel(2, 1, norm='phase', analog=True)
        assert_allclose(a[::-1], a2/b2)

        # TODO: Why so inaccurate?  Is reference flawed?
        a = [1, 2.481, 2.463, 1.018]
        b2, a2 = bessel(3, 1, norm='phase', analog=True)
        assert_array_almost_equal(a[::-1], a2/b2, decimal=1)

        # TODO: Why so inaccurate?  Is reference flawed?
        a = [1, 3.240, 4.5, 3.240, 1.050]
        b2, a2 = bessel(4, 1, norm='phase', analog=True)
        assert_array_almost_equal(a[::-1], a2/b2, decimal=1)

        # Table of -3 dB factors:
        N, scale = 2, 1.272
        scale2 = besselap(N, 'mag')[1] / besselap(N, 'phase')[1]
        assert_array_almost_equal(scale, scale2, decimal=3)

        # TODO: Why so inaccurate?  Is reference flawed?
        N, scale = 3, 1.413
        scale2 = besselap(N, 'mag')[1] / besselap(N, 'phase')[1]
        assert_array_almost_equal(scale, scale2, decimal=2)

        # TODO: Why so inaccurate?  Is reference flawed?
        N, scale = 4, 1.533
        scale2 = besselap(N, 'mag')[1] / besselap(N, 'phase')[1]
        assert_array_almost_equal(scale, scale2, decimal=1)

    def test_hardcoded(self):
        # Compare to values from original hardcoded implementation
        originals = {
            0: [],
            1: [-1],
            2: [-.8660254037844386467637229 + .4999999999999999999999996j],
            3: [-.9416000265332067855971980,
                -.7456403858480766441810907 + .7113666249728352680992154j],
            4: [-.6572111716718829545787788 + .8301614350048733772399715j,
                -.9047587967882449459642624 + .2709187330038746636700926j],
            5: [-.9264420773877602247196260,
                -.8515536193688395541722677 + .4427174639443327209850002j,
                -.5905759446119191779319432 + .9072067564574549539291747j],
            6: [-.9093906830472271808050953 + .1856964396793046769246397j,
                -.7996541858328288520243325 + .5621717346937317988594118j,
                -.5385526816693109683073792 + .9616876881954277199245657j],
            7: [-.9194871556490290014311619,
                -.8800029341523374639772340 + .3216652762307739398381830j,
                -.7527355434093214462291616 + .6504696305522550699212995j,
                -.4966917256672316755024763 + 1.002508508454420401230220j],
            8: [-.9096831546652910216327629 + .1412437976671422927888150j,
                -.8473250802359334320103023 + .4259017538272934994996429j,
                -.7111381808485399250796172 + .7186517314108401705762571j,
                -.4621740412532122027072175 + 1.034388681126901058116589j],
            9: [-.9154957797499037686769223,
                -.8911217017079759323183848 + .2526580934582164192308115j,
                -.8148021112269012975514135 + .5085815689631499483745341j,
                -.6743622686854761980403401 + .7730546212691183706919682j,
                -.4331415561553618854685942 + 1.060073670135929666774323j],
            10: [-.9091347320900502436826431 + .1139583137335511169927714j,
                 -.8688459641284764527921864 + .3430008233766309973110589j,
                 -.7837694413101441082655890 + .5759147538499947070009852j,
                 -.6417513866988316136190854 + .8175836167191017226233947j,
                 -.4083220732868861566219785 + 1.081274842819124562037210j],
            11: [-.9129067244518981934637318,
                 -.8963656705721166099815744 + .2080480375071031919692341j,
                 -.8453044014712962954184557 + .4178696917801248292797448j,
                 -.7546938934722303128102142 + .6319150050721846494520941j,
                 -.6126871554915194054182909 + .8547813893314764631518509j,
                 -.3868149510055090879155425 + 1.099117466763120928733632j],
            12: [-.9084478234140682638817772 + 95506365213450398415258360e-27j,
                 -.8802534342016826507901575 + .2871779503524226723615457j,
                 -.8217296939939077285792834 + .4810212115100676440620548j,
                 -.7276681615395159454547013 + .6792961178764694160048987j,
                 -.5866369321861477207528215 + .8863772751320727026622149j,
                 -.3679640085526312839425808 + 1.114373575641546257595657j],
            13: [-.9110914665984182781070663,
                 -.8991314665475196220910718 + .1768342956161043620980863j,
                 -.8625094198260548711573628 + .3547413731172988997754038j,
                 -.7987460692470972510394686 + .5350752120696801938272504j,
                 -.7026234675721275653944062 + .7199611890171304131266374j,
                 -.5631559842430199266325818 + .9135900338325109684927731j,
                 -.3512792323389821669401925 + 1.127591548317705678613239j],
            14: [-.9077932138396487614720659 + 82196399419401501888968130e-27j,
                 -.8869506674916445312089167 + .2470079178765333183201435j,
                 -.8441199160909851197897667 + .4131653825102692595237260j,
                 -.7766591387063623897344648 + .5819170677377608590492434j,
                 -.6794256425119233117869491 + .7552857305042033418417492j,
                 -.5418766775112297376541293 + .9373043683516919569183099j,
                 -.3363868224902037330610040 + 1.139172297839859991370924j],
            15: [-.9097482363849064167228581,
                 -.9006981694176978324932918 + .1537681197278439351298882j,
                 -.8731264620834984978337843 + .3082352470564267657715883j,
                 -.8256631452587146506294553 + .4642348752734325631275134j,
                 -.7556027168970728127850416 + .6229396358758267198938604j,
                 -.6579196593110998676999362 + .7862895503722515897065645j,
                 -.5224954069658330616875186 + .9581787261092526478889345j,
                 -.3229963059766444287113517 + 1.149416154583629539665297j],
            16: [-.9072099595087001356491337 + 72142113041117326028823950e-27j,
                 -.8911723070323647674780132 + .2167089659900576449410059j,
                 -.8584264231521330481755780 + .3621697271802065647661080j,
                 -.8074790293236003885306146 + .5092933751171800179676218j,
                 -.7356166304713115980927279 + .6591950877860393745845254j,
                 -.6379502514039066715773828 + .8137453537108761895522580j,
                 -.5047606444424766743309967 + .9767137477799090692947061j,
                 -.3108782755645387813283867 + 1.158552841199330479412225j],
            17: [-.9087141161336397432860029,
                 -.9016273850787285964692844 + .1360267995173024591237303j,
                 -.8801100704438627158492165 + .2725347156478803885651973j,
                 -.8433414495836129204455491 + .4100759282910021624185986j,
                 -.7897644147799708220288138 + .5493724405281088674296232j,
                 -.7166893842372349049842743 + .6914936286393609433305754j,
                 -.6193710717342144521602448 + .8382497252826992979368621j,
                 -.4884629337672704194973683 + .9932971956316781632345466j,
                 -.2998489459990082015466971 + 1.166761272925668786676672j],
            18: [-.9067004324162775554189031 + 64279241063930693839360680e-27j,
                 -.8939764278132455733032155 + .1930374640894758606940586j,
                 -.8681095503628830078317207 + .3224204925163257604931634j,
                 -.8281885016242836608829018 + .4529385697815916950149364j,
                 -.7726285030739558780127746 + .5852778162086640620016316j,
                 -.6987821445005273020051878 + .7204696509726630531663123j,
                 -.6020482668090644386627299 + .8602708961893664447167418j,
                 -.4734268069916151511140032 + 1.008234300314801077034158j,
                 -.2897592029880489845789953 + 1.174183010600059128532230j],
            19: [-.9078934217899404528985092,
                 -.9021937639390660668922536 + .1219568381872026517578164j,
                 -.8849290585034385274001112 + .2442590757549818229026280j,
                 -.8555768765618421591093993 + .3672925896399872304734923j,
                 -.8131725551578197705476160 + .4915365035562459055630005j,
                 -.7561260971541629355231897 + .6176483917970178919174173j,
                 -.6818424412912442033411634 + .7466272357947761283262338j,
                 -.5858613321217832644813602 + .8801817131014566284786759j,
                 -.4595043449730988600785456 + 1.021768776912671221830298j,
                 -.2804866851439370027628724 + 1.180931628453291873626003j],
            20: [-.9062570115576771146523497 + 57961780277849516990208850e-27j,
                 -.8959150941925768608568248 + .1740317175918705058595844j,
                 -.8749560316673332850673214 + .2905559296567908031706902j,
                 -.8427907479956670633544106 + .4078917326291934082132821j,
                 -.7984251191290606875799876 + .5264942388817132427317659j,
                 -.7402780309646768991232610 + .6469975237605228320268752j,
                 -.6658120544829934193890626 + .7703721701100763015154510j,
                 -.5707026806915714094398061 + .8982829066468255593407161j,
                 -.4465700698205149555701841 + 1.034097702560842962315411j,
                 -.2719299580251652601727704 + 1.187099379810885886139638j],
            21: [-.9072262653142957028884077,
                 -.9025428073192696303995083 + .1105252572789856480992275j,
                 -.8883808106664449854431605 + .2213069215084350419975358j,
                 -.8643915813643204553970169 + .3326258512522187083009453j,
                 -.8299435470674444100273463 + .4448177739407956609694059j,
                 -.7840287980408341576100581 + .5583186348022854707564856j,
                 -.7250839687106612822281339 + .6737426063024382240549898j,
                 -.6506315378609463397807996 + .7920349342629491368548074j,
                 -.5564766488918562465935297 + .9148198405846724121600860j,
                 -.4345168906815271799687308 + 1.045382255856986531461592j,
                 -.2640041595834031147954813 + 1.192762031948052470183960j],
            22: [-.9058702269930872551848625 + 52774908289999045189007100e-27j,
                 -.8972983138153530955952835 + .1584351912289865608659759j,
                 -.8799661455640176154025352 + .2644363039201535049656450j,
                 -.8534754036851687233084587 + .3710389319482319823405321j,
                 -.8171682088462720394344996 + .4785619492202780899653575j,
                 -.7700332930556816872932937 + .5874255426351153211965601j,
                 -.7105305456418785989070935 + .6982266265924524000098548j,
                 -.6362427683267827226840153 + .8118875040246347267248508j,
                 -.5430983056306302779658129 + .9299947824439872998916657j,
                 -.4232528745642628461715044 + 1.055755605227545931204656j,
                 -.2566376987939318038016012 + 1.197982433555213008346532j],
            23: [-.9066732476324988168207439,
                 -.9027564979912504609412993 + .1010534335314045013252480j,
                 -.8909283242471251458653994 + .2023024699381223418195228j,
                 -.8709469395587416239596874 + .3039581993950041588888925j,
                 -.8423805948021127057054288 + .4062657948237602726779246j,
                 -.8045561642053176205623187 + .5095305912227258268309528j,
                 -.7564660146829880581478138 + .6141594859476032127216463j,
                 -.6965966033912705387505040 + .7207341374753046970247055j,
                 -.6225903228771341778273152 + .8301558302812980678845563j,
                 -.5304922463810191698502226 + .9439760364018300083750242j,
                 -.4126986617510148836149955 + 1.065328794475513585531053j,
                 -.2497697202208956030229911 + 1.202813187870697831365338j],
            24: [-.9055312363372773709269407 + 48440066540478700874836350e-27j,
                 -.8983105104397872954053307 + .1454056133873610120105857j,
                 -.8837358034555706623131950 + .2426335234401383076544239j,
                 -.8615278304016353651120610 + .3403202112618624773397257j,
                 -.8312326466813240652679563 + .4386985933597305434577492j,
                 -.7921695462343492518845446 + .5380628490968016700338001j,
                 -.7433392285088529449175873 + .6388084216222567930378296j,
                 -.6832565803536521302816011 + .7415032695091650806797753j,
                 -.6096221567378335562589532 + .8470292433077202380020454j,
                 -.5185914574820317343536707 + .9569048385259054576937721j,
                 -.4027853855197518014786978 + 1.074195196518674765143729j,
                 -.2433481337524869675825448 + 1.207298683731972524975429j],
            25: [-.9062073871811708652496104,
                 -.9028833390228020537142561 + 93077131185102967450643820e-27j,
                 -.8928551459883548836774529 + .1863068969804300712287138j,
                 -.8759497989677857803656239 + .2798521321771408719327250j,
                 -.8518616886554019782346493 + .3738977875907595009446142j,
                 -.8201226043936880253962552 + .4686668574656966589020580j,
                 -.7800496278186497225905443 + .5644441210349710332887354j,
                 -.7306549271849967721596735 + .6616149647357748681460822j,
                 -.6704827128029559528610523 + .7607348858167839877987008j,
                 -.5972898661335557242320528 + .8626676330388028512598538j,
                 -.5073362861078468845461362 + .9689006305344868494672405j,
                 -.3934529878191079606023847 + 1.082433927173831581956863j,
                 -.2373280669322028974199184 + 1.211476658382565356579418j],
            }
        for N in originals:
            p1 = sorted(np.union1d(originals[N],
                                   np.conj(originals[N])), key=np.imag)
            p2 = sorted(besselap(N)[1], key=np.imag)
            assert_allclose(p1, p2, rtol=1e-14)

    def test_norm_phase(self):
        # Test some orders and frequencies and see that they have the right
        # phase at w0
        for N in (1, 2, 3, 4, 5, 51, 72):
            for w0 in (1, 100):
                b, a = bessel(N, w0, analog=True, norm='phase')
                w = np.linspace(0, w0, 100)
                w, h = freqs(b, a, w)
                phase = np.unwrap(np.angle(h))
                assert_allclose(phase[[0, -1]], (0, -N*pi/4), rtol=1e-1)

    def test_norm_mag(self):
        # Test some orders and frequencies and see that they have the right
        # mag at w0
        for N in (1, 2, 3, 4, 5, 51, 72):
            for w0 in (1, 100):
                b, a = bessel(N, w0, analog=True, norm='mag')
                w = (0, w0)
                w, h = freqs(b, a, w)
                mag = abs(h)
                assert_allclose(mag, (1, 1/np.sqrt(2)))

    def test_norm_delay(self):
        # Test some orders and frequencies and see that they have the right
        # delay at DC
        for N in (1, 2, 3, 4, 5, 51, 72):
            for w0 in (1, 100):
                b, a = bessel(N, w0, analog=True, norm='delay')
                w = np.linspace(0, 10*w0, 1000)
                w, h = freqs(b, a, w)
                delay = -np.diff(np.unwrap(np.angle(h)))/np.diff(w)
                assert_allclose(delay[0], 1/w0, rtol=1e-4)

    def test_norm_factor(self):
        mpmath_values = {
            1: 1, 2: 1.361654128716130520, 3: 1.755672368681210649,
            4: 2.113917674904215843, 5: 2.427410702152628137,
            6: 2.703395061202921876, 7: 2.951722147038722771,
            8: 3.179617237510651330, 9: 3.391693138911660101,
            10: 3.590980594569163482, 11: 3.779607416439620092,
            12: 3.959150821144285315, 13: 4.130825499383535980,
            14: 4.295593409533637564, 15: 4.454233021624377494,
            16: 4.607385465472647917, 17: 4.755586548961147727,
            18: 4.899289677284488007, 19: 5.038882681488207605,
            20: 5.174700441742707423, 21: 5.307034531360917274,
            22: 5.436140703250035999, 23: 5.562244783787878196,
            24: 5.685547371295963521, 25: 5.806227623775418541,
            50: 8.268963160013226298, 51: 8.352374541546012058,
            }
        for N in mpmath_values:
            z, p, k = besselap(N, 'delay')
            assert_allclose(mpmath_values[N], _norm_factor(p, k), rtol=1e-13)

    def test_bessel_poly(self):
        assert_array_equal(_bessel_poly(5), [945, 945, 420, 105, 15, 1])
        assert_array_equal(_bessel_poly(4, True), [1, 10, 45, 105, 105])

    def test_bessel_zeros(self):
        assert_array_equal(_bessel_zeros(0), [])

    def test_invalid(self):
        assert_raises(ValueError, besselap, 5, 'nonsense')
        assert_raises(ValueError, besselap, -5)
        assert_raises(ValueError, besselap, 3.2)
        assert_raises(ValueError, _bessel_poly, -3)
        assert_raises(ValueError, _bessel_poly, 3.3)

    def test_fs_param(self):
        for norm in ('phase', 'mag', 'delay'):
            for fs in (900, 900.1, 1234.567):
                for N in (0, 1, 2, 3, 10):
                    for fc in (100, 100.1, 432.12345):
                        for btype in ('lp', 'hp'):
                            ba1 = bessel(N, fc, btype, fs=fs)
                            ba2 = bessel(N, fc/(fs/2), btype)
                            assert_allclose(ba1, ba2)
                    for fc in ((100, 200), (100.1, 200.2), (321.123, 432.123)):
                        for btype in ('bp', 'bs'):
                            ba1 = bessel(N, fc, btype, fs=fs)
                            for seq in (list, tuple, array):
                                fcnorm = seq([f/(fs/2) for f in fc])
                                ba2 = bessel(N, fcnorm, btype)
                                assert_allclose(ba1, ba2)


class TestButter(object):

    def test_degenerate(self):
        # 0-order filter is just a passthrough
        b, a = butter(0, 1, analog=True)
        assert_array_equal(b, [1])
        assert_array_equal(a, [1])

        # 1-order filter is same for all types
        b, a = butter(1, 1, analog=True)
        assert_array_almost_equal(b, [1])
        assert_array_almost_equal(a, [1, 1])

        z, p, k = butter(1, 0.3, output='zpk')
        assert_array_equal(z, [-1])
        assert_allclose(p, [3.249196962329063e-01], rtol=1e-14)
        assert_allclose(k, 3.375401518835469e-01, rtol=1e-14)

    def test_basic(self):
        # analog s-plane
        for N in range(25):
            wn = 0.01
            z, p, k = butter(N, wn, 'low', analog=True, output='zpk')
            assert_array_almost_equal([], z)
            assert_(len(p) == N)
            # All poles should be at distance wn from origin
            assert_array_almost_equal(wn, abs(p))
            assert_(all(np.real(p) <= 0))  # No poles in right half of S-plane
            assert_array_almost_equal(wn**N, k)

        # digital z-plane
        for N in range(25):
            wn = 0.01
            z, p, k = butter(N, wn, 'high', analog=False, output='zpk')
            assert_array_equal(np.ones(N), z)  # All zeros exactly at DC
            assert_(all(np.abs(p) <= 1))  # No poles outside unit circle

        b1, a1 = butter(2, 1, analog=True)
        assert_array_almost_equal(b1, [1])
        assert_array_almost_equal(a1, [1, np.sqrt(2), 1])

        b2, a2 = butter(5, 1, analog=True)
        assert_array_almost_equal(b2, [1])
        assert_array_almost_equal(a2, [1, 3.2361, 5.2361,
                                       5.2361, 3.2361, 1], decimal=4)

        b3, a3 = butter(10, 1, analog=True)
        assert_array_almost_equal(b3, [1])
        assert_array_almost_equal(a3, [1, 6.3925, 20.4317, 42.8021, 64.8824,
                                       74.2334, 64.8824, 42.8021, 20.4317,
                                       6.3925, 1], decimal=4)

        b2, a2 = butter(19, 1.0441379169150726, analog=True)
        assert_array_almost_equal(b2, [2.2720], decimal=4)
        assert_array_almost_equal(a2, 1.0e+004 * np.array([
                        0.0001, 0.0013, 0.0080, 0.0335, 0.1045, 0.2570,
                        0.5164, 0.8669, 1.2338, 1.5010, 1.5672, 1.4044,
                        1.0759, 0.6986, 0.3791, 0.1681, 0.0588, 0.0153,
                        0.0026, 0.0002]), decimal=0)

        b, a = butter(5, 0.4)
        assert_array_almost_equal(b, [0.0219, 0.1097, 0.2194,
                                      0.2194, 0.1097, 0.0219], decimal=4)
        assert_array_almost_equal(a, [1.0000, -0.9853, 0.9738,
                                      -0.3864, 0.1112, -0.0113], decimal=4)

    def test_highpass(self):
        # highpass, high even order
        z, p, k = butter(28, 0.43, 'high', output='zpk')
        z2 = np.ones(28)
        p2 = [
            2.068257195514592e-01 + 9.238294351481734e-01j,
            2.068257195514592e-01 - 9.238294351481734e-01j,
            1.874933103892023e-01 + 8.269455076775277e-01j,
            1.874933103892023e-01 - 8.269455076775277e-01j,
            1.717435567330153e-01 + 7.383078571194629e-01j,
            1.717435567330153e-01 - 7.383078571194629e-01j,
            1.588266870755982e-01 + 6.564623730651094e-01j,
            1.588266870755982e-01 - 6.564623730651094e-01j,
            1.481881532502603e-01 + 5.802343458081779e-01j,
            1.481881532502603e-01 - 5.802343458081779e-01j,
            1.394122576319697e-01 + 5.086609000582009e-01j,
            1.394122576319697e-01 - 5.086609000582009e-01j,
            1.321840881809715e-01 + 4.409411734716436e-01j,
            1.321840881809715e-01 - 4.409411734716436e-01j,
            1.262633413354405e-01 + 3.763990035551881e-01j,
            1.262633413354405e-01 - 3.763990035551881e-01j,
            1.214660449478046e-01 + 3.144545234797277e-01j,
            1.214660449478046e-01 - 3.144545234797277e-01j,
            1.104868766650320e-01 + 2.771505404367791e-02j,
            1.104868766650320e-01 - 2.771505404367791e-02j,
            1.111768629525075e-01 + 8.331369153155753e-02j,
            1.111768629525075e-01 - 8.331369153155753e-02j,
            1.125740630842972e-01 + 1.394219509611784e-01j,
            1.125740630842972e-01 - 1.394219509611784e-01j,
            1.147138487992747e-01 + 1.963932363793666e-01j,
            1.147138487992747e-01 - 1.963932363793666e-01j,
            1.176516491045901e-01 + 2.546021573417188e-01j,
            1.176516491045901e-01 - 2.546021573417188e-01j,
            ]
        k2 = 1.446671081817286e-06
        assert_array_equal(z, z2)
        assert_allclose(sorted(p, key=np.imag),
                        sorted(p2, key=np.imag), rtol=1e-7)
        assert_allclose(k, k2, rtol=1e-10)

        # highpass, high odd order
        z, p, k = butter(27, 0.56, 'high', output='zpk')
        z2 = np.ones(27)
        p2 = [
            -1.772572785680147e-01 + 9.276431102995948e-01j,
            -1.772572785680147e-01 - 9.276431102995948e-01j,
            -1.600766565322114e-01 + 8.264026279893268e-01j,
            -1.600766565322114e-01 - 8.264026279893268e-01j,
            -1.461948419016121e-01 + 7.341841939120078e-01j,
            -1.461948419016121e-01 - 7.341841939120078e-01j,
            -1.348975284762046e-01 + 6.493235066053785e-01j,
            -1.348975284762046e-01 - 6.493235066053785e-01j,
            -1.256628210712206e-01 + 5.704921366889227e-01j,
            -1.256628210712206e-01 - 5.704921366889227e-01j,
            -1.181038235962314e-01 + 4.966120551231630e-01j,
            -1.181038235962314e-01 - 4.966120551231630e-01j,
            -1.119304913239356e-01 + 4.267938916403775e-01j,
            -1.119304913239356e-01 - 4.267938916403775e-01j,
            -1.069237739782691e-01 + 3.602914879527338e-01j,
            -1.069237739782691e-01 - 3.602914879527338e-01j,
            -1.029178030691416e-01 + 2.964677964142126e-01j,
            -1.029178030691416e-01 - 2.964677964142126e-01j,
            -9.978747500816100e-02 + 2.347687643085738e-01j,
            -9.978747500816100e-02 - 2.347687643085738e-01j,
            -9.743974496324025e-02 + 1.747028739092479e-01j,
            -9.743974496324025e-02 - 1.747028739092479e-01j,
            -9.580754551625957e-02 + 1.158246860771989e-01j,
            -9.580754551625957e-02 - 1.158246860771989e-01j,
            -9.484562207782568e-02 + 5.772118357151691e-02j,
            -9.484562207782568e-02 - 5.772118357151691e-02j,
            -9.452783117928215e-02
            ]
        k2 = 9.585686688851069e-09
        assert_array_equal(z, z2)
        assert_allclose(sorted(p, key=np.imag),
                        sorted(p2, key=np.imag), rtol=1e-8)
        assert_allclose(k, k2)

    def test_bandpass(self):
        z, p, k = butter(8, [0.25, 0.33], 'band', output='zpk')
        z2 = [1, 1, 1, 1, 1, 1, 1, 1,
              -1, -1, -1, -1, -1, -1, -1, -1]
        p2 = [
            4.979909925436156e-01 + 8.367609424799387e-01j,
            4.979909925436156e-01 - 8.367609424799387e-01j,
            4.913338722555539e-01 + 7.866774509868817e-01j,
            4.913338722555539e-01 - 7.866774509868817e-01j,
            5.035229361778706e-01 + 7.401147376726750e-01j,
            5.035229361778706e-01 - 7.401147376726750e-01j,
            5.307617160406101e-01 + 7.029184459442954e-01j,
            5.307617160406101e-01 - 7.029184459442954e-01j,
            5.680556159453138e-01 + 6.788228792952775e-01j,
            5.680556159453138e-01 - 6.788228792952775e-01j,
            6.100962560818854e-01 + 6.693849403338664e-01j,
            6.100962560818854e-01 - 6.693849403338664e-01j,
            6.904694312740631e-01 + 6.930501690145245e-01j,
            6.904694312740631e-01 - 6.930501690145245e-01j,
            6.521767004237027e-01 + 6.744414640183752e-01j,
            6.521767004237027e-01 - 6.744414640183752e-01j,
            ]
        k2 = 3.398854055800844e-08
        assert_array_equal(z, z2)
        assert_allclose(sorted(p, key=np.imag),
                        sorted(p2, key=np.imag), rtol=1e-13)
        assert_allclose(k, k2, rtol=1e-13)

        # bandpass analog
        z, p, k = butter(4, [90.5, 110.5], 'bp', analog=True, output='zpk')
        z2 = np.zeros(4)
        p2 = [
            -4.179137760733086e+00 + 1.095935899082837e+02j,
            -4.179137760733086e+00 - 1.095935899082837e+02j,
            -9.593598668443835e+00 + 1.034745398029734e+02j,
            -9.593598668443835e+00 - 1.034745398029734e+02j,
            -8.883991981781929e+00 + 9.582087115567160e+01j,
            -8.883991981781929e+00 - 9.582087115567160e+01j,
            -3.474530886568715e+00 + 9.111599925805801e+01j,
            -3.474530886568715e+00 - 9.111599925805801e+01j,
            ]
        k2 = 1.600000000000001e+05
        assert_array_equal(z, z2)
        assert_allclose(sorted(p, key=np.imag), sorted(p2, key=np.imag))
        assert_allclose(k, k2, rtol=1e-15)

    def test_bandstop(self):
        z, p, k = butter(7, [0.45, 0.56], 'stop', output='zpk')
        z2 = [-1.594474531383421e-02 + 9.998728744679880e-01j,
              -1.594474531383421e-02 - 9.998728744679880e-01j,
              -1.594474531383421e-02 + 9.998728744679880e-01j,
              -1.594474531383421e-02 - 9.998728744679880e-01j,
              -1.594474531383421e-02 + 9.998728744679880e-01j,
              -1.594474531383421e-02 - 9.998728744679880e-01j,
              -1.594474531383421e-02 + 9.998728744679880e-01j,
              -1.594474531383421e-02 - 9.998728744679880e-01j,
              -1.594474531383421e-02 + 9.998728744679880e-01j,
              -1.594474531383421e-02 - 9.998728744679880e-01j,
              -1.594474531383421e-02 + 9.998728744679880e-01j,
              -1.594474531383421e-02 - 9.998728744679880e-01j,
              -1.594474531383421e-02 + 9.998728744679880e-01j,
              -1.594474531383421e-02 - 9.998728744679880e-01j]
        p2 = [-1.766850742887729e-01 + 9.466951258673900e-01j,
              -1.766850742887729e-01 - 9.466951258673900e-01j,
               1.467897662432886e-01 + 9.515917126462422e-01j,
               1.467897662432886e-01 - 9.515917126462422e-01j,
              -1.370083529426906e-01 + 8.880376681273993e-01j,
              -1.370083529426906e-01 - 8.880376681273993e-01j,
               1.086774544701390e-01 + 8.915240810704319e-01j,
               1.086774544701390e-01 - 8.915240810704319e-01j,
              -7.982704457700891e-02 + 8.506056315273435e-01j,
              -7.982704457700891e-02 - 8.506056315273435e-01j,
               5.238812787110331e-02 + 8.524011102699969e-01j,
               5.238812787110331e-02 - 8.524011102699969e-01j,
              -1.357545000491310e-02 + 8.382287744986582e-01j,
              -1.357545000491310e-02 - 8.382287744986582e-01j]
        k2 = 4.577122512960063e-01
        assert_allclose(sorted(z, key=np.imag), sorted(z2, key=np.imag))
        assert_allclose(sorted(p, key=np.imag), sorted(p2, key=np.imag))
        assert_allclose(k, k2, rtol=1e-14)

    def test_ba_output(self):
        b, a = butter(4, [100, 300], 'bandpass', analog=True)
        b2 = [1.6e+09, 0, 0, 0, 0]
        a2 = [1.000000000000000e+00, 5.226251859505511e+02,
              2.565685424949238e+05, 6.794127417357160e+07,
              1.519411254969542e+10, 2.038238225207147e+12,
              2.309116882454312e+14, 1.411088002066486e+16,
              8.099999999999991e+17]
        assert_allclose(b, b2, rtol=1e-14)
        assert_allclose(a, a2, rtol=1e-14)

    def test_fs_param(self):
        for fs in (900, 900.1, 1234.567):
            for N in (0, 1, 2, 3, 10):
                for fc in (100, 100.1, 432.12345):
                    for btype in ('lp', 'hp'):
                        ba1 = butter(N, fc, btype, fs=fs)
                        ba2 = butter(N, fc/(fs/2), btype)
                        assert_allclose(ba1, ba2)
                for fc in ((100, 200), (100.1, 200.2), (321.123, 432.123)):
                    for btype in ('bp', 'bs'):
                        ba1 = butter(N, fc, btype, fs=fs)
                        for seq in (list, tuple, array):
                            fcnorm = seq([f/(fs/2) for f in fc])
                            ba2 = butter(N, fcnorm, btype)
                            assert_allclose(ba1, ba2)


class TestCheby1(object):

    def test_degenerate(self):
        # 0-order filter is just a passthrough
        # Even-order filters have DC gain of -rp dB
        b, a = cheby1(0, 10*np.log10(2), 1, analog=True)
        assert_array_almost_equal(b, [1/np.sqrt(2)])
        assert_array_equal(a, [1])

        # 1-order filter is same for all types
        b, a = cheby1(1, 10*np.log10(2), 1, analog=True)
        assert_array_almost_equal(b, [1])
        assert_array_almost_equal(a, [1, 1])

        z, p, k = cheby1(1, 0.1, 0.3, output='zpk')
        assert_array_equal(z, [-1])
        assert_allclose(p, [-5.390126972799615e-01], rtol=1e-14)
        assert_allclose(k, 7.695063486399808e-01, rtol=1e-14)

    def test_basic(self):
        for N in range(25):
            wn = 0.01
            z, p, k = cheby1(N, 1, wn, 'low', analog=True, output='zpk')
            assert_array_almost_equal([], z)
            assert_(len(p) == N)
            assert_(all(np.real(p) <= 0))  # No poles in right half of S-plane

        for N in range(25):
            wn = 0.01
            z, p, k = cheby1(N, 1, wn, 'high', analog=False, output='zpk')
            assert_array_equal(np.ones(N), z)  # All zeros exactly at DC
            assert_(all(np.abs(p) <= 1))  # No poles outside unit circle

        # Same test as TestNormalize
        b, a = cheby1(8, 0.5, 0.048)
        assert_array_almost_equal(b, [
                             2.150733144728282e-11, 1.720586515782626e-10,
                             6.022052805239190e-10, 1.204410561047838e-09,
                             1.505513201309798e-09, 1.204410561047838e-09,
                             6.022052805239190e-10, 1.720586515782626e-10,
                             2.150733144728282e-11], decimal=14)
        assert_array_almost_equal(a, [
                             1.000000000000000e+00, -7.782402035027959e+00,
                             2.654354569747454e+01, -5.182182531666387e+01,
                             6.334127355102684e+01, -4.963358186631157e+01,
                             2.434862182949389e+01, -6.836925348604676e+00,
                             8.412934944449140e-01], decimal=14)

        b, a = cheby1(4, 1, [0.4, 0.7], btype='band')
        assert_array_almost_equal(b, [0.0084, 0, -0.0335, 0, 0.0502, 0,
                                      -0.0335, 0, 0.0084], decimal=4)
        assert_array_almost_equal(a, [1.0, 1.1191, 2.862, 2.2986, 3.4137,
                                      1.8653, 1.8982, 0.5676, 0.4103],
                                  decimal=4)

        b2, a2 = cheby1(5, 3, 1, analog=True)
        assert_array_almost_equal(b2, [0.0626], decimal=4)
        assert_array_almost_equal(a2, [1, 0.5745, 1.4150, 0.5489, 0.4080,
                                       0.0626], decimal=4)

        b, a = cheby1(8, 0.5, 0.1)
        assert_array_almost_equal(b, 1.0e-006 * np.array([
            0.00703924326028, 0.05631394608227, 0.19709881128793,
            0.39419762257586, 0.49274702821983, 0.39419762257586,
            0.19709881128793, 0.05631394608227, 0.00703924326028]),
            decimal=13)
        assert_array_almost_equal(a, [
              1.00000000000000, -7.44912258934158, 24.46749067762108,
              -46.27560200466141, 55.11160187999928, -42.31640010161038,
              20.45543300484147, -5.69110270561444, 0.69770374759022],
            decimal=13)

        b, a = cheby1(8, 0.5, 0.25)
        assert_array_almost_equal(b, 1.0e-003 * np.array([
            0.00895261138923, 0.07162089111382, 0.25067311889837,
            0.50134623779673, 0.62668279724591, 0.50134623779673,
            0.25067311889837, 0.07162089111382, 0.00895261138923]),
            decimal=13)
        assert_array_almost_equal(a, [1.00000000000000, -5.97529229188545,
                                      16.58122329202101, -27.71423273542923,
                                      30.39509758355313, -22.34729670426879,
                                      10.74509800434910, -3.08924633697497,
                                      0.40707685889802], decimal=13)

    def test_highpass(self):
        # high even order
        z, p, k = cheby1(24, 0.7, 0.2, 'high', output='zpk')
        z2 = np.ones(24)
        p2 = [-6.136558509657073e-01 + 2.700091504942893e-01j,
              -6.136558509657073e-01 - 2.700091504942893e-01j,
              -3.303348340927516e-01 + 6.659400861114254e-01j,
              -3.303348340927516e-01 - 6.659400861114254e-01j,
              8.779713780557169e-03 + 8.223108447483040e-01j,
              8.779713780557169e-03 - 8.223108447483040e-01j,
              2.742361123006911e-01 + 8.356666951611864e-01j,
              2.742361123006911e-01 - 8.356666951611864e-01j,
              4.562984557158206e-01 + 7.954276912303594e-01j,
              4.562984557158206e-01 - 7.954276912303594e-01j,
              5.777335494123628e-01 + 7.435821817961783e-01j,
              5.777335494123628e-01 - 7.435821817961783e-01j,
              6.593260977749194e-01 + 6.955390907990932e-01j,
              6.593260977749194e-01 - 6.955390907990932e-01j,
              7.149590948466562e-01 + 6.559437858502012e-01j,
              7.149590948466562e-01 - 6.559437858502012e-01j,
              7.532432388188739e-01 + 6.256158042292060e-01j,
              7.532432388188739e-01 - 6.256158042292060e-01j,
              7.794365244268271e-01 + 6.042099234813333e-01j,
              7.794365244268271e-01 - 6.042099234813333e-01j,
              7.967253874772997e-01 + 5.911966597313203e-01j,
              7.967253874772997e-01 - 5.911966597313203e-01j,
              8.069756417293870e-01 + 5.862214589217275e-01j,
              8.069756417293870e-01 - 5.862214589217275e-01j]
        k2 = 6.190427617192018e-04
        assert_array_equal(z, z2)
        assert_allclose(sorted(p, key=np.imag),
                        sorted(p2, key=np.imag), rtol=1e-10)
        assert_allclose(k, k2, rtol=1e-10)

        # high odd order
        z, p, k = cheby1(23, 0.8, 0.3, 'high', output='zpk')
        z2 = np.ones(23)
        p2 = [-7.676400532011010e-01,
              -6.754621070166477e-01 + 3.970502605619561e-01j,
              -6.754621070166477e-01 - 3.970502605619561e-01j,
              -4.528880018446727e-01 + 6.844061483786332e-01j,
              -4.528880018446727e-01 - 6.844061483786332e-01j,
              -1.986009130216447e-01 + 8.382285942941594e-01j,
              -1.986009130216447e-01 - 8.382285942941594e-01j,
              2.504673931532608e-02 + 8.958137635794080e-01j,
              2.504673931532608e-02 - 8.958137635794080e-01j,
              2.001089429976469e-01 + 9.010678290791480e-01j,
              2.001089429976469e-01 - 9.010678290791480e-01j,
              3.302410157191755e-01 + 8.835444665962544e-01j,
              3.302410157191755e-01 - 8.835444665962544e-01j,
              4.246662537333661e-01 + 8.594054226449009e-01j,
              4.246662537333661e-01 - 8.594054226449009e-01j,
              4.919620928120296e-01 + 8.366772762965786e-01j,
              4.919620928120296e-01 - 8.366772762965786e-01j,
              5.385746917494749e-01 + 8.191616180796720e-01j,
              5.385746917494749e-01 - 8.191616180796720e-01j,
              5.855636993537203e-01 + 8.060680937701062e-01j,
              5.855636993537203e-01 - 8.060680937701062e-01j,
              5.688812849391721e-01 + 8.086497795114683e-01j,
              5.688812849391721e-01 - 8.086497795114683e-01j]
        k2 = 1.941697029206324e-05
        assert_array_equal(z, z2)
        assert_allclose(sorted(p, key=np.imag),
                        sorted(p2, key=np.imag), rtol=1e-10)
        assert_allclose(k, k2, rtol=1e-10)

        z, p, k = cheby1(10, 1, 1000, 'high', analog=True, output='zpk')
        z2 = np.zeros(10)
        p2 = [-3.144743169501551e+03 + 3.511680029092744e+03j,
              -3.144743169501551e+03 - 3.511680029092744e+03j,
              -5.633065604514602e+02 + 2.023615191183945e+03j,
              -5.633065604514602e+02 - 2.023615191183945e+03j,
              -1.946412183352025e+02 + 1.372309454274755e+03j,
              -1.946412183352025e+02 - 1.372309454274755e+03j,
              -7.987162953085479e+01 + 1.105207708045358e+03j,
              -7.987162953085479e+01 - 1.105207708045358e+03j,
              -2.250315039031946e+01 + 1.001723931471477e+03j,
              -2.250315039031946e+01 - 1.001723931471477e+03j]
        k2 = 8.912509381337453e-01
        assert_array_equal(z, z2)
        assert_allclose(sorted(p, key=np.imag),
                        sorted(p2, key=np.imag), rtol=1e-13)
        assert_allclose(k, k2, rtol=1e-15)

    def test_bandpass(self):
        z, p, k = cheby1(8, 1, [0.3, 0.4], 'bp', output='zpk')
        z2 = [1, 1, 1, 1, 1, 1, 1, 1, -1, -1, -1, -1, -1, -1, -1, -1]
        p2 = [3.077784854851463e-01 + 9.453307017592942e-01j,
              3.077784854851463e-01 - 9.453307017592942e-01j,
              3.280567400654425e-01 + 9.272377218689016e-01j,
              3.280567400654425e-01 - 9.272377218689016e-01j,
              3.677912763284301e-01 + 9.038008865279966e-01j,
              3.677912763284301e-01 - 9.038008865279966e-01j,
              4.194425632520948e-01 + 8.769407159656157e-01j,
              4.194425632520948e-01 - 8.769407159656157e-01j,
              4.740921994669189e-01 + 8.496508528630974e-01j,
              4.740921994669189e-01 - 8.496508528630974e-01j,
              5.234866481897429e-01 + 8.259608422808477e-01j,
              5.234866481897429e-01 - 8.259608422808477e-01j,
              5.844717632289875e-01 + 8.052901363500210e-01j,
              5.844717632289875e-01 - 8.052901363500210e-01j,
              5.615189063336070e-01 + 8.100667803850766e-01j,
              5.615189063336070e-01 - 8.100667803850766e-01j]
        k2 = 5.007028718074307e-09
        assert_array_equal(z, z2)
        assert_allclose(sorted(p, key=np.imag),
                        sorted(p2, key=np.imag), rtol=1e-13)
        assert_allclose(k, k2, rtol=1e-13)

    def test_bandstop(self):
        z, p, k = cheby1(7, 1, [0.5, 0.6], 'stop', output='zpk')
        z2 = [-1.583844403245361e-01 + 9.873775210440450e-01j,
              -1.583844403245361e-01 - 9.873775210440450e-01j,
              -1.583844403245361e-01 + 9.873775210440450e-01j,
              -1.583844403245361e-01 - 9.873775210440450e-01j,
              -1.583844403245361e-01 + 9.873775210440450e-01j,
              -1.583844403245361e-01 - 9.873775210440450e-01j,
              -1.583844403245361e-01 + 9.873775210440450e-01j,
              -1.583844403245361e-01 - 9.873775210440450e-01j,
              -1.583844403245361e-01 + 9.873775210440450e-01j,
              -1.583844403245361e-01 - 9.873775210440450e-01j,
              -1.583844403245361e-01 + 9.873775210440450e-01j,
              -1.583844403245361e-01 - 9.873775210440450e-01j,
              -1.583844403245361e-01 + 9.873775210440450e-01j,
              -1.583844403245361e-01 - 9.873775210440450e-01j]
        p2 = [-8.942974551472813e-02 + 3.482480481185926e-01j,
              -8.942974551472813e-02 - 3.482480481185926e-01j,
               1.293775154041798e-01 + 8.753499858081858e-01j,
               1.293775154041798e-01 - 8.753499858081858e-01j,
               3.399741945062013e-02 + 9.690316022705607e-01j,
               3.399741945062013e-02 - 9.690316022705607e-01j,
               4.167225522796539e-04 + 9.927338161087488e-01j,
               4.167225522796539e-04 - 9.927338161087488e-01j,
              -3.912966549550960e-01 + 8.046122859255742e-01j,
              -3.912966549550960e-01 - 8.046122859255742e-01j,
              -3.307805547127368e-01 + 9.133455018206508e-01j,
              -3.307805547127368e-01 - 9.133455018206508e-01j,
              -3.072658345097743e-01 + 9.443589759799366e-01j,
              -3.072658345097743e-01 - 9.443589759799366e-01j]
        k2 = 3.619438310405028e-01
        assert_allclose(sorted(z, key=np.imag),
                        sorted(z2, key=np.imag), rtol=1e-13)
        assert_allclose(sorted(p, key=np.imag),
                        sorted(p2, key=np.imag), rtol=1e-13)
        assert_allclose(k, k2, rtol=1e-15)

    def test_ba_output(self):
        # with transfer function conversion,  without digital conversion
        b, a = cheby1(5, 0.9, [210, 310], 'stop', analog=True)
        b2 = [1.000000000000006e+00, 0,
              3.255000000000020e+05, 0,
              4.238010000000026e+10, 0,
              2.758944510000017e+15, 0,
              8.980364380050052e+19, 0,
              1.169243442282517e+24
              ]
        a2 = [1.000000000000000e+00, 4.630555945694342e+02,
              4.039266454794788e+05, 1.338060988610237e+08,
              5.844333551294591e+10, 1.357346371637638e+13,
              3.804661141892782e+15, 5.670715850340080e+17,
              1.114411200988328e+20, 8.316815934908471e+21,
              1.169243442282517e+24
              ]
        assert_allclose(b, b2, rtol=1e-14)
        assert_allclose(a, a2, rtol=1e-14)

    def test_fs_param(self):
        for fs in (900, 900.1, 1234.567):
            for N in (0, 1, 2, 3, 10):
                for fc in (100, 100.1, 432.12345):
                    for btype in ('lp', 'hp'):
                        ba1 = cheby1(N, 1, fc, btype, fs=fs)
                        ba2 = cheby1(N, 1, fc/(fs/2), btype)
                        assert_allclose(ba1, ba2)
                for fc in ((100, 200), (100.1, 200.2), (321.123, 432.123)):
                    for btype in ('bp', 'bs'):
                        ba1 = cheby1(N, 1, fc, btype, fs=fs)
                        for seq in (list, tuple, array):
                            fcnorm = seq([f/(fs/2) for f in fc])
                            ba2 = cheby1(N, 1, fcnorm, btype)
                            assert_allclose(ba1, ba2)


class TestCheby2(object):

    def test_degenerate(self):
        # 0-order filter is just a passthrough
        # Stopband ripple factor doesn't matter
        b, a = cheby2(0, 123.456, 1, analog=True)
        assert_array_equal(b, [1])
        assert_array_equal(a, [1])

        # 1-order filter is same for all types
        b, a = cheby2(1, 10*np.log10(2), 1, analog=True)
        assert_array_almost_equal(b, [1])
        assert_array_almost_equal(a, [1, 1])

        z, p, k = cheby2(1, 50, 0.3, output='zpk')
        assert_array_equal(z, [-1])
        assert_allclose(p, [9.967826460175649e-01], rtol=1e-14)
        assert_allclose(k, 1.608676991217512e-03, rtol=1e-14)

    def test_basic(self):
        for N in range(25):
            wn = 0.01
            z, p, k = cheby2(N, 40, wn, 'low', analog=True, output='zpk')
            assert_(len(p) == N)
            assert_(all(np.real(p) <= 0))  # No poles in right half of S-plane

        for N in range(25):
            wn = 0.01
            z, p, k = cheby2(N, 40, wn, 'high', analog=False, output='zpk')
            assert_(all(np.abs(p) <= 1))  # No poles outside unit circle

        B, A = cheby2(18, 100, 0.5)
        assert_array_almost_equal(B, [
            0.00167583914216, 0.01249479541868, 0.05282702120282,
            0.15939804265706, 0.37690207631117, 0.73227013789108,
            1.20191856962356, 1.69522872823393, 2.07598674519837,
            2.21972389625291, 2.07598674519838, 1.69522872823395,
            1.20191856962359, 0.73227013789110, 0.37690207631118,
            0.15939804265707, 0.05282702120282, 0.01249479541868,
            0.00167583914216], decimal=13)
        assert_array_almost_equal(A, [
            1.00000000000000, -0.27631970006174, 3.19751214254060,
            -0.15685969461355, 4.13926117356269, 0.60689917820044,
            2.95082770636540, 0.89016501910416, 1.32135245849798,
            0.51502467236824, 0.38906643866660, 0.15367372690642,
            0.07255803834919, 0.02422454070134, 0.00756108751837,
            0.00179848550988, 0.00033713574499, 0.00004258794833,
            0.00000281030149], decimal=13)

    def test_highpass(self):
        # high even order
        z, p, k = cheby2(26, 60, 0.3, 'high', output='zpk')
        z2 = [9.981088955489852e-01 + 6.147058341984388e-02j,
              9.981088955489852e-01 - 6.147058341984388e-02j,
              9.832702870387426e-01 + 1.821525257215483e-01j,
              9.832702870387426e-01 - 1.821525257215483e-01j,
              9.550760158089112e-01 + 2.963609353922882e-01j,
              9.550760158089112e-01 - 2.963609353922882e-01j,
              9.162054748821922e-01 + 4.007087817803773e-01j,
              9.162054748821922e-01 - 4.007087817803773e-01j,
              8.700619897368064e-01 + 4.929423232136168e-01j,
              8.700619897368064e-01 - 4.929423232136168e-01j,
              5.889791753434985e-01 + 8.081482110427953e-01j,
              5.889791753434985e-01 - 8.081482110427953e-01j,
              5.984900456570295e-01 + 8.011302423760501e-01j,
              5.984900456570295e-01 - 8.011302423760501e-01j,
              6.172880888914629e-01 + 7.867371958365343e-01j,
              6.172880888914629e-01 - 7.867371958365343e-01j,
              6.448899971038180e-01 + 7.642754030030161e-01j,
              6.448899971038180e-01 - 7.642754030030161e-01j,
              6.804845629637927e-01 + 7.327624168637228e-01j,
              6.804845629637927e-01 - 7.327624168637228e-01j,
              8.202619107108660e-01 + 5.719881098737678e-01j,
              8.202619107108660e-01 - 5.719881098737678e-01j,
              7.228410452536148e-01 + 6.910143437705678e-01j,
              7.228410452536148e-01 - 6.910143437705678e-01j,
              7.702121399578629e-01 + 6.377877856007792e-01j,
              7.702121399578629e-01 - 6.377877856007792e-01j]
        p2 = [7.365546198286450e-01 + 4.842085129329526e-02j,
              7.365546198286450e-01 - 4.842085129329526e-02j,
              7.292038510962885e-01 + 1.442201672097581e-01j,
              7.292038510962885e-01 - 1.442201672097581e-01j,
              7.151293788040354e-01 + 2.369925800458584e-01j,
              7.151293788040354e-01 - 2.369925800458584e-01j,
              6.955051820787286e-01 + 3.250341363856910e-01j,
              6.955051820787286e-01 - 3.250341363856910e-01j,
              6.719122956045220e-01 + 4.070475750638047e-01j,
              6.719122956045220e-01 - 4.070475750638047e-01j,
              6.461722130611300e-01 + 4.821965916689270e-01j,
              6.461722130611300e-01 - 4.821965916689270e-01j,
              5.528045062872224e-01 + 8.162920513838372e-01j,
              5.528045062872224e-01 - 8.162920513838372e-01j,
              5.464847782492791e-01 + 7.869899955967304e-01j,
              5.464847782492791e-01 - 7.869899955967304e-01j,
              5.488033111260949e-01 + 7.520442354055579e-01j,
              5.488033111260949e-01 - 7.520442354055579e-01j,
              6.201874719022955e-01 + 5.500894392527353e-01j,
              6.201874719022955e-01 - 5.500894392527353e-01j,
              5.586478152536709e-01 + 7.112676877332921e-01j,
              5.586478152536709e-01 - 7.112676877332921e-01j,
              5.958145844148228e-01 + 6.107074340842115e-01j,
              5.958145844148228e-01 - 6.107074340842115e-01j,
              5.747812938519067e-01 + 6.643001536914696e-01j,
              5.747812938519067e-01 - 6.643001536914696e-01j]
        k2 = 9.932997786497189e-02
        assert_allclose(sorted(z, key=np.angle),
                        sorted(z2, key=np.angle), rtol=1e-13)
        assert_allclose(sorted(p, key=np.angle),
                        sorted(p2, key=np.angle), rtol=1e-12)
        assert_allclose(k, k2, rtol=1e-11)

        # high odd order
        z, p, k = cheby2(25, 80, 0.5, 'high', output='zpk')
        z2 = [9.690690376586687e-01 + 2.467897896011971e-01j,
              9.690690376586687e-01 - 2.467897896011971e-01j,
              9.999999999999492e-01,
              8.835111277191199e-01 + 4.684101698261429e-01j,
              8.835111277191199e-01 - 4.684101698261429e-01j,
              7.613142857900539e-01 + 6.483830335935022e-01j,
              7.613142857900539e-01 - 6.483830335935022e-01j,
              6.232625173626231e-01 + 7.820126817709752e-01j,
              6.232625173626231e-01 - 7.820126817709752e-01j,
              4.864456563413621e-01 + 8.737108351316745e-01j,
              4.864456563413621e-01 - 8.737108351316745e-01j,
              3.618368136816749e-01 + 9.322414495530347e-01j,
              3.618368136816749e-01 - 9.322414495530347e-01j,
              2.549486883466794e-01 + 9.669545833752675e-01j,
              2.549486883466794e-01 - 9.669545833752675e-01j,
              1.676175432109457e-01 + 9.858520980390212e-01j,
              1.676175432109457e-01 - 9.858520980390212e-01j,
              1.975218468277521e-03 + 9.999980492540941e-01j,
              1.975218468277521e-03 - 9.999980492540941e-01j,
              1.786959496651858e-02 + 9.998403260399917e-01j,
              1.786959496651858e-02 - 9.998403260399917e-01j,
              9.967933660557139e-02 + 9.950196127985684e-01j,
              9.967933660557139e-02 - 9.950196127985684e-01j,
              5.013970951219547e-02 + 9.987422137518890e-01j,
              5.013970951219547e-02 - 9.987422137518890e-01j]
        p2 = [4.218866331906864e-01,
              4.120110200127552e-01 + 1.361290593621978e-01j,
              4.120110200127552e-01 - 1.361290593621978e-01j,
              3.835890113632530e-01 + 2.664910809911026e-01j,
              3.835890113632530e-01 - 2.664910809911026e-01j,
              3.399195570456499e-01 + 3.863983538639875e-01j,
              3.399195570456499e-01 - 3.863983538639875e-01j,
              2.855977834508353e-01 + 4.929444399540688e-01j,
              2.855977834508353e-01 - 4.929444399540688e-01j,
              2.255765441339322e-01 + 5.851631870205766e-01j,
              2.255765441339322e-01 - 5.851631870205766e-01j,
              1.644087535815792e-01 + 6.637356937277153e-01j,
              1.644087535815792e-01 - 6.637356937277153e-01j,
              -7.293633845273095e-02 + 9.739218252516307e-01j,
              -7.293633845273095e-02 - 9.739218252516307e-01j,
              1.058259206358626e-01 + 7.304739464862978e-01j,
              1.058259206358626e-01 - 7.304739464862978e-01j,
              -5.703971947785402e-02 + 9.291057542169088e-01j,
              -5.703971947785402e-02 - 9.291057542169088e-01j,
              5.263875132656864e-02 + 7.877974334424453e-01j,
              5.263875132656864e-02 - 7.877974334424453e-01j,
              -3.007943405982616e-02 + 8.846331716180016e-01j,
              -3.007943405982616e-02 - 8.846331716180016e-01j,
              6.857277464483946e-03 + 8.383275456264492e-01j,
              6.857277464483946e-03 - 8.383275456264492e-01j]
        k2 = 6.507068761705037e-03
        assert_allclose(sorted(z, key=np.angle),
                        sorted(z2, key=np.angle), rtol=1e-13)
        assert_allclose(sorted(p, key=np.angle),
                        sorted(p2, key=np.angle), rtol=1e-12)
        assert_allclose(k, k2, rtol=1e-11)

    def test_bandpass(self):
        z, p, k = cheby2(9, 40, [0.07, 0.2], 'pass', output='zpk')
        z2 = [-9.999999999999999e-01,
               3.676588029658514e-01 + 9.299607543341383e-01j,
               3.676588029658514e-01 - 9.299607543341383e-01j,
               7.009689684982283e-01 + 7.131917730894889e-01j,
               7.009689684982283e-01 - 7.131917730894889e-01j,
               7.815697973765858e-01 + 6.238178033919218e-01j,
               7.815697973765858e-01 - 6.238178033919218e-01j,
               8.063793628819866e-01 + 5.913986160941200e-01j,
               8.063793628819866e-01 - 5.913986160941200e-01j,
               1.000000000000001e+00,
               9.944493019920448e-01 + 1.052168511576739e-01j,
               9.944493019920448e-01 - 1.052168511576739e-01j,
               9.854674703367308e-01 + 1.698642543566085e-01j,
               9.854674703367308e-01 - 1.698642543566085e-01j,
               9.762751735919308e-01 + 2.165335665157851e-01j,
               9.762751735919308e-01 - 2.165335665157851e-01j,
               9.792277171575134e-01 + 2.027636011479496e-01j,
               9.792277171575134e-01 - 2.027636011479496e-01j]
        p2 = [8.143803410489621e-01 + 5.411056063397541e-01j,
              8.143803410489621e-01 - 5.411056063397541e-01j,
              7.650769827887418e-01 + 5.195412242095543e-01j,
              7.650769827887418e-01 - 5.195412242095543e-01j,
              6.096241204063443e-01 + 3.568440484659796e-01j,
              6.096241204063443e-01 - 3.568440484659796e-01j,
              6.918192770246239e-01 + 4.770463577106911e-01j,
              6.918192770246239e-01 - 4.770463577106911e-01j,
              6.986241085779207e-01 + 1.146512226180060e-01j,
              6.986241085779207e-01 - 1.146512226180060e-01j,
              8.654645923909734e-01 + 1.604208797063147e-01j,
              8.654645923909734e-01 - 1.604208797063147e-01j,
              9.164831670444591e-01 + 1.969181049384918e-01j,
              9.164831670444591e-01 - 1.969181049384918e-01j,
              9.630425777594550e-01 + 2.317513360702271e-01j,
              9.630425777594550e-01 - 2.317513360702271e-01j,
              9.438104703725529e-01 + 2.193509900269860e-01j,
              9.438104703725529e-01 - 2.193509900269860e-01j]
        k2 = 9.345352824659604e-03
        assert_allclose(sorted(z, key=np.angle),
                        sorted(z2, key=np.angle), rtol=1e-13)
        assert_allclose(sorted(p, key=np.angle),
                        sorted(p2, key=np.angle), rtol=1e-13)
        assert_allclose(k, k2, rtol=1e-11)

    def test_bandstop(self):
        z, p, k = cheby2(6, 55, [0.1, 0.9], 'stop', output='zpk')
        z2 = [6.230544895101009e-01 + 7.821784343111114e-01j,
              6.230544895101009e-01 - 7.821784343111114e-01j,
              9.086608545660115e-01 + 4.175349702471991e-01j,
              9.086608545660115e-01 - 4.175349702471991e-01j,
              9.478129721465802e-01 + 3.188268649763867e-01j,
              9.478129721465802e-01 - 3.188268649763867e-01j,
              -6.230544895100982e-01 + 7.821784343111109e-01j,
              -6.230544895100982e-01 - 7.821784343111109e-01j,
              -9.086608545660116e-01 + 4.175349702472088e-01j,
              -9.086608545660116e-01 - 4.175349702472088e-01j,
              -9.478129721465784e-01 + 3.188268649763897e-01j,
              -9.478129721465784e-01 - 3.188268649763897e-01j]
        p2 = [-9.464094036167638e-01 + 1.720048695084344e-01j,
              -9.464094036167638e-01 - 1.720048695084344e-01j,
              -8.715844103386737e-01 + 1.370665039509297e-01j,
              -8.715844103386737e-01 - 1.370665039509297e-01j,
              -8.078751204586425e-01 + 5.729329866682983e-02j,
              -8.078751204586425e-01 - 5.729329866682983e-02j,
               9.464094036167665e-01 + 1.720048695084332e-01j,
               9.464094036167665e-01 - 1.720048695084332e-01j,
               8.078751204586447e-01 + 5.729329866683007e-02j,
               8.078751204586447e-01 - 5.729329866683007e-02j,
               8.715844103386721e-01 + 1.370665039509331e-01j,
               8.715844103386721e-01 - 1.370665039509331e-01j]
        k2 = 2.917823332763358e-03
        assert_allclose(sorted(z, key=np.angle),
                        sorted(z2, key=np.angle), rtol=1e-13)
        assert_allclose(sorted(p, key=np.angle),
                        sorted(p2, key=np.angle), rtol=1e-13)
        assert_allclose(k, k2, rtol=1e-11)

    def test_ba_output(self):
        # with transfer function conversion, without digital conversion
        b, a = cheby2(5, 20, [2010, 2100], 'stop', True)
        b2 = [1.000000000000000e+00, 0,  # Matlab: 6.683253076978249e-12,
              2.111512500000000e+07, 0,  # Matlab: 1.134325604589552e-04,
              1.782966433781250e+14, 0,  # Matlab: 7.216787944356781e+02,
              7.525901316990656e+20, 0,  # Matlab: 2.039829265789886e+09,
              1.587960565565748e+27, 0,  # Matlab: 2.161236218626134e+15,
              1.339913493808585e+33]
        a2 = [1.000000000000000e+00, 1.849550755473371e+02,
              2.113222918998538e+07, 3.125114149732283e+09,
              1.785133457155609e+14, 1.979158697776348e+16,
              7.535048322653831e+20, 5.567966191263037e+22,
              1.589246884221346e+27, 5.871210648525566e+28,
              1.339913493808590e+33]
        assert_allclose(b, b2, rtol=1e-14)
        assert_allclose(a, a2, rtol=1e-14)

    def test_fs_param(self):
        for fs in (900, 900.1, 1234.567):
            for N in (0, 1, 2, 3, 10):
                for fc in (100, 100.1, 432.12345):
                    for btype in ('lp', 'hp'):
                        ba1 = cheby2(N, 20, fc, btype, fs=fs)
                        ba2 = cheby2(N, 20, fc/(fs/2), btype)
                        assert_allclose(ba1, ba2)
                for fc in ((100, 200), (100.1, 200.2), (321.123, 432.123)):
                    for btype in ('bp', 'bs'):
                        ba1 = cheby2(N, 20, fc, btype, fs=fs)
                        for seq in (list, tuple, array):
                            fcnorm = seq([f/(fs/2) for f in fc])
                            ba2 = cheby2(N, 20, fcnorm, btype)
                            assert_allclose(ba1, ba2)

class TestEllip(object):

    def test_degenerate(self):
        # 0-order filter is just a passthrough
        # Even-order filters have DC gain of -rp dB
        # Stopband ripple factor doesn't matter
        b, a = ellip(0, 10*np.log10(2), 123.456, 1, analog=True)
        assert_array_almost_equal(b, [1/np.sqrt(2)])
        assert_array_equal(a, [1])

        # 1-order filter is same for all types
        b, a = ellip(1, 10*np.log10(2), 1, 1, analog=True)
        assert_array_almost_equal(b, [1])
        assert_array_almost_equal(a, [1, 1])

        z, p, k = ellip(1, 1, 55, 0.3, output='zpk')
        assert_allclose(z, [-9.999999999999998e-01], rtol=1e-14)
        assert_allclose(p, [-6.660721153525525e-04], rtol=1e-10)
        assert_allclose(k, 5.003330360576763e-01, rtol=1e-14)

    def test_basic(self):
        for N in range(25):
            wn = 0.01
            z, p, k = ellip(N, 1, 40, wn, 'low', analog=True, output='zpk')
            assert_(len(p) == N)
            assert_(all(np.real(p) <= 0))  # No poles in right half of S-plane

        for N in range(25):
            wn = 0.01
            z, p, k = ellip(N, 1, 40, wn, 'high', analog=False, output='zpk')
            assert_(all(np.abs(p) <= 1))  # No poles outside unit circle

        b3, a3 = ellip(5, 3, 26, 1, analog=True)
        assert_array_almost_equal(b3, [0.1420, 0, 0.3764, 0,
                                       0.2409], decimal=4)
        assert_array_almost_equal(a3, [1, 0.5686, 1.8061, 0.8017, 0.8012,
                                       0.2409], decimal=4)

        b, a = ellip(3, 1, 60, [0.4, 0.7], 'stop')
        assert_array_almost_equal(b, [0.3310, 0.3469, 1.1042, 0.7044, 1.1042,
                                      0.3469, 0.3310], decimal=4)
        assert_array_almost_equal(a, [1.0000, 0.6973, 1.1441, 0.5878, 0.7323,
                                      0.1131, -0.0060], decimal=4)

    def test_highpass(self):
        # high even order
        z, p, k = ellip(24, 1, 80, 0.3, 'high', output='zpk')
        z2 = [9.761875332501075e-01 + 2.169283290099910e-01j,
              9.761875332501075e-01 - 2.169283290099910e-01j,
              8.413503353963494e-01 + 5.404901600661900e-01j,
              8.413503353963494e-01 - 5.404901600661900e-01j,
              7.160082576305009e-01 + 6.980918098681732e-01j,
              7.160082576305009e-01 - 6.980918098681732e-01j,
              6.456533638965329e-01 + 7.636306264739803e-01j,
              6.456533638965329e-01 - 7.636306264739803e-01j,
              6.127321820971366e-01 + 7.902906256703928e-01j,
              6.127321820971366e-01 - 7.902906256703928e-01j,
              5.983607817490196e-01 + 8.012267936512676e-01j,
              5.983607817490196e-01 - 8.012267936512676e-01j,
              5.922577552594799e-01 + 8.057485658286990e-01j,
              5.922577552594799e-01 - 8.057485658286990e-01j,
              5.896952092563588e-01 + 8.076258788449631e-01j,
              5.896952092563588e-01 - 8.076258788449631e-01j,
              5.886248765538837e-01 + 8.084063054565607e-01j,
              5.886248765538837e-01 - 8.084063054565607e-01j,
              5.881802711123132e-01 + 8.087298490066037e-01j,
              5.881802711123132e-01 - 8.087298490066037e-01j,
              5.879995719101164e-01 + 8.088612386766461e-01j,
              5.879995719101164e-01 - 8.088612386766461e-01j,
              5.879354086709576e-01 + 8.089078780868164e-01j,
              5.879354086709576e-01 - 8.089078780868164e-01j]
        p2 = [-3.184805259081650e-01 + 4.206951906775851e-01j,
              -3.184805259081650e-01 - 4.206951906775851e-01j,
               1.417279173459985e-01 + 7.903955262836452e-01j,
               1.417279173459985e-01 - 7.903955262836452e-01j,
               4.042881216964651e-01 + 8.309042239116594e-01j,
               4.042881216964651e-01 - 8.309042239116594e-01j,
               5.128964442789670e-01 + 8.229563236799665e-01j,
               5.128964442789670e-01 - 8.229563236799665e-01j,
               5.569614712822724e-01 + 8.155957702908510e-01j,
               5.569614712822724e-01 - 8.155957702908510e-01j,
               5.750478870161392e-01 + 8.118633973883931e-01j,
               5.750478870161392e-01 - 8.118633973883931e-01j,
               5.825314018170804e-01 + 8.101960910679270e-01j,
               5.825314018170804e-01 - 8.101960910679270e-01j,
               5.856397379751872e-01 + 8.094825218722543e-01j,
               5.856397379751872e-01 - 8.094825218722543e-01j,
               5.869326035251949e-01 + 8.091827531557583e-01j,
               5.869326035251949e-01 - 8.091827531557583e-01j,
               5.874697218855733e-01 + 8.090593298213502e-01j,
               5.874697218855733e-01 - 8.090593298213502e-01j,
               5.876904783532237e-01 + 8.090127161018823e-01j,
               5.876904783532237e-01 - 8.090127161018823e-01j,
               5.877753105317594e-01 + 8.090050577978136e-01j,
               5.877753105317594e-01 - 8.090050577978136e-01j]
        k2 = 4.918081266957108e-02
        assert_allclose(sorted(z, key=np.angle),
                        sorted(z2, key=np.angle), rtol=1e-4)
        assert_allclose(sorted(p, key=np.angle),
                        sorted(p2, key=np.angle), rtol=1e-4)
        assert_allclose(k, k2, rtol=1e-3)

        # high odd order
        z, p, k = ellip(23, 1, 70, 0.5, 'high', output='zpk')
        z2 = [9.999999999998661e-01,
              6.603717261750994e-01 + 7.509388678638675e-01j,
              6.603717261750994e-01 - 7.509388678638675e-01j,
              2.788635267510325e-01 + 9.603307416968041e-01j,
              2.788635267510325e-01 - 9.603307416968041e-01j,
              1.070215532544218e-01 + 9.942567008268131e-01j,
              1.070215532544218e-01 - 9.942567008268131e-01j,
              4.049427369978163e-02 + 9.991797705105507e-01j,
              4.049427369978163e-02 - 9.991797705105507e-01j,
              1.531059368627931e-02 + 9.998827859909265e-01j,
              1.531059368627931e-02 - 9.998827859909265e-01j,
              5.808061438534933e-03 + 9.999831330689181e-01j,
              5.808061438534933e-03 - 9.999831330689181e-01j,
              2.224277847754599e-03 + 9.999975262909676e-01j,
              2.224277847754599e-03 - 9.999975262909676e-01j,
              8.731857107534554e-04 + 9.999996187732845e-01j,
              8.731857107534554e-04 - 9.999996187732845e-01j,
              3.649057346914968e-04 + 9.999999334218996e-01j,
              3.649057346914968e-04 - 9.999999334218996e-01j,
              1.765538109802615e-04 + 9.999999844143768e-01j,
              1.765538109802615e-04 - 9.999999844143768e-01j,
              1.143655290967426e-04 + 9.999999934602630e-01j,
              1.143655290967426e-04 - 9.999999934602630e-01j]
        p2 = [-6.322017026545028e-01,
              -4.648423756662754e-01 + 5.852407464440732e-01j,
              -4.648423756662754e-01 - 5.852407464440732e-01j,
              -2.249233374627773e-01 + 8.577853017985717e-01j,
              -2.249233374627773e-01 - 8.577853017985717e-01j,
              -9.234137570557621e-02 + 9.506548198678851e-01j,
              -9.234137570557621e-02 - 9.506548198678851e-01j,
              -3.585663561241373e-02 + 9.821494736043981e-01j,
              -3.585663561241373e-02 - 9.821494736043981e-01j,
              -1.363917242312723e-02 + 9.933844128330656e-01j,
              -1.363917242312723e-02 - 9.933844128330656e-01j,
              -5.131505238923029e-03 + 9.975221173308673e-01j,
              -5.131505238923029e-03 - 9.975221173308673e-01j,
              -1.904937999259502e-03 + 9.990680819857982e-01j,
              -1.904937999259502e-03 - 9.990680819857982e-01j,
              -6.859439885466834e-04 + 9.996492201426826e-01j,
              -6.859439885466834e-04 - 9.996492201426826e-01j,
              -2.269936267937089e-04 + 9.998686250679161e-01j,
              -2.269936267937089e-04 - 9.998686250679161e-01j,
              -5.687071588789117e-05 + 9.999527573294513e-01j,
              -5.687071588789117e-05 - 9.999527573294513e-01j,
              -6.948417068525226e-07 + 9.999882737700173e-01j,
              -6.948417068525226e-07 - 9.999882737700173e-01j]
        k2 = 1.220910020289434e-02
        assert_allclose(sorted(z, key=np.angle),
                        sorted(z2, key=np.angle), rtol=1e-4)
        assert_allclose(sorted(p, key=np.angle),
                        sorted(p2, key=np.angle), rtol=1e-4)
        assert_allclose(k, k2, rtol=1e-3)

    def test_bandpass(self):
        z, p, k = ellip(7, 1, 40, [0.07, 0.2], 'pass', output='zpk')
        z2 = [-9.999999999999991e-01,
               6.856610961780020e-01 + 7.279209168501619e-01j,
               6.856610961780020e-01 - 7.279209168501619e-01j,
               7.850346167691289e-01 + 6.194518952058737e-01j,
               7.850346167691289e-01 - 6.194518952058737e-01j,
               7.999038743173071e-01 + 6.001281461922627e-01j,
               7.999038743173071e-01 - 6.001281461922627e-01j,
               9.999999999999999e-01,
               9.862938983554124e-01 + 1.649980183725925e-01j,
               9.862938983554124e-01 - 1.649980183725925e-01j,
               9.788558330548762e-01 + 2.045513580850601e-01j,
               9.788558330548762e-01 - 2.045513580850601e-01j,
               9.771155231720003e-01 + 2.127093189691258e-01j,
               9.771155231720003e-01 - 2.127093189691258e-01j]
        p2 = [8.063992755498643e-01 + 5.858071374778874e-01j,
              8.063992755498643e-01 - 5.858071374778874e-01j,
              8.050395347071724e-01 + 5.639097428109795e-01j,
              8.050395347071724e-01 - 5.639097428109795e-01j,
              8.113124936559144e-01 + 4.855241143973142e-01j,
              8.113124936559144e-01 - 4.855241143973142e-01j,
              8.665595314082394e-01 + 3.334049560919331e-01j,
              8.665595314082394e-01 - 3.334049560919331e-01j,
              9.412369011968871e-01 + 2.457616651325908e-01j,
              9.412369011968871e-01 - 2.457616651325908e-01j,
              9.679465190411238e-01 + 2.228772501848216e-01j,
              9.679465190411238e-01 - 2.228772501848216e-01j,
              9.747235066273385e-01 + 2.178937926146544e-01j,
              9.747235066273385e-01 - 2.178937926146544e-01j]
        k2 = 8.354782670263239e-03
        assert_allclose(sorted(z, key=np.angle),
                        sorted(z2, key=np.angle), rtol=1e-4)
        assert_allclose(sorted(p, key=np.angle),
                        sorted(p2, key=np.angle), rtol=1e-4)
        assert_allclose(k, k2, rtol=1e-3)

        z, p, k = ellip(5, 1, 75, [90.5, 110.5], 'pass', True, 'zpk')
        z2 = [-5.583607317695175e-14 + 1.433755965989225e+02j,
              -5.583607317695175e-14 - 1.433755965989225e+02j,
               5.740106416459296e-14 + 1.261678754570291e+02j,
               5.740106416459296e-14 - 1.261678754570291e+02j,
              -2.199676239638652e-14 + 6.974861996895196e+01j,
              -2.199676239638652e-14 - 6.974861996895196e+01j,
              -3.372595657044283e-14 + 7.926145989044531e+01j,
              -3.372595657044283e-14 - 7.926145989044531e+01j,
              0]
        p2 = [-8.814960004852743e-01 + 1.104124501436066e+02j,
              -8.814960004852743e-01 - 1.104124501436066e+02j,
              -2.477372459140184e+00 + 1.065638954516534e+02j,
              -2.477372459140184e+00 - 1.065638954516534e+02j,
              -3.072156842945799e+00 + 9.995404870405324e+01j,
              -3.072156842945799e+00 - 9.995404870405324e+01j,
              -2.180456023925693e+00 + 9.379206865455268e+01j,
              -2.180456023925693e+00 - 9.379206865455268e+01j,
              -7.230484977485752e-01 + 9.056598800801140e+01j,
              -7.230484977485752e-01 - 9.056598800801140e+01j]
        k2 = 3.774571622827070e-02
        assert_allclose(sorted(z, key=np.imag),
                        sorted(z2, key=np.imag), rtol=1e-4)
        assert_allclose(sorted(p, key=np.imag),
                        sorted(p2, key=np.imag), rtol=1e-6)
        assert_allclose(k, k2, rtol=1e-3)

    def test_bandstop(self):
        z, p, k = ellip(8, 1, 65, [0.2, 0.4], 'stop', output='zpk')
        z2 = [3.528578094286510e-01 + 9.356769561794296e-01j,
              3.528578094286510e-01 - 9.356769561794296e-01j,
              3.769716042264783e-01 + 9.262248159096587e-01j,
              3.769716042264783e-01 - 9.262248159096587e-01j,
              4.406101783111199e-01 + 8.976985411420985e-01j,
              4.406101783111199e-01 - 8.976985411420985e-01j,
              5.539386470258847e-01 + 8.325574907062760e-01j,
              5.539386470258847e-01 - 8.325574907062760e-01j,
              6.748464963023645e-01 + 7.379581332490555e-01j,
              6.748464963023645e-01 - 7.379581332490555e-01j,
              7.489887970285254e-01 + 6.625826604475596e-01j,
              7.489887970285254e-01 - 6.625826604475596e-01j,
              7.913118471618432e-01 + 6.114127579150699e-01j,
              7.913118471618432e-01 - 6.114127579150699e-01j,
              7.806804740916381e-01 + 6.249303940216475e-01j,
              7.806804740916381e-01 - 6.249303940216475e-01j]

        p2 = [-1.025299146693730e-01 + 5.662682444754943e-01j,
              -1.025299146693730e-01 - 5.662682444754943e-01j,
               1.698463595163031e-01 + 8.926678667070186e-01j,
               1.698463595163031e-01 - 8.926678667070186e-01j,
               2.750532687820631e-01 + 9.351020170094005e-01j,
               2.750532687820631e-01 - 9.351020170094005e-01j,
               3.070095178909486e-01 + 9.457373499553291e-01j,
               3.070095178909486e-01 - 9.457373499553291e-01j,
               7.695332312152288e-01 + 2.792567212705257e-01j,
               7.695332312152288e-01 - 2.792567212705257e-01j,
               8.083818999225620e-01 + 4.990723496863960e-01j,
               8.083818999225620e-01 - 4.990723496863960e-01j,
               8.066158014414928e-01 + 5.649811440393374e-01j,
               8.066158014414928e-01 - 5.649811440393374e-01j,
               8.062787978834571e-01 + 5.855780880424964e-01j,
               8.062787978834571e-01 - 5.855780880424964e-01j]
        k2 = 2.068622545291259e-01
        assert_allclose(sorted(z, key=np.angle),
                        sorted(z2, key=np.angle), rtol=1e-6)
        assert_allclose(sorted(p, key=np.angle),
                        sorted(p2, key=np.angle), rtol=1e-5)
        assert_allclose(k, k2, rtol=1e-5)

    def test_ba_output(self):
        # with transfer function conversion,  without digital conversion
        b, a = ellip(5, 1, 40, [201, 240], 'stop', True)
        b2 = [
             1.000000000000000e+00, 0,  # Matlab: 1.743506051190569e-13,
             2.426561778314366e+05, 0,  # Matlab: 3.459426536825722e-08,
             2.348218683400168e+10, 0,  # Matlab: 2.559179747299313e-03,
             1.132780692872241e+15, 0,  # Matlab: 8.363229375535731e+01,
             2.724038554089566e+19, 0,  # Matlab: 1.018700994113120e+06,
             2.612380874940186e+23
             ]
        a2 = [
             1.000000000000000e+00, 1.337266601804649e+02,
             2.486725353510667e+05, 2.628059713728125e+07,
             2.436169536928770e+10, 1.913554568577315e+12,
             1.175208184614438e+15, 6.115751452473410e+16,
             2.791577695211466e+19, 7.241811142725384e+20,
             2.612380874940182e+23
             ]
        assert_allclose(b, b2, rtol=1e-6)
        assert_allclose(a, a2, rtol=1e-4)

    def test_fs_param(self):
        for fs in (900, 900.1, 1234.567):
            for N in (0, 1, 2, 3, 10):
                for fc in (100, 100.1, 432.12345):
                    for btype in ('lp', 'hp'):
                        ba1 = ellip(N, 1, 20, fc, btype, fs=fs)
                        ba2 = ellip(N, 1, 20, fc/(fs/2), btype)
                        assert_allclose(ba1, ba2)
                for fc in ((100, 200), (100.1, 200.2), (321.123, 432.123)):
                    for btype in ('bp', 'bs'):
                        ba1 = ellip(N, 1, 20, fc, btype, fs=fs)
                        for seq in (list, tuple, array):
                            fcnorm = seq([f/(fs/2) for f in fc])
                            ba2 = ellip(N, 1, 20, fcnorm, btype)
                            assert_allclose(ba1, ba2)


def test_sos_consistency():
    # Consistency checks of output='sos' for the specialized IIR filter
    # design functions.
    design_funcs = [(bessel, (0.1,)),
                    (butter, (0.1,)),
                    (cheby1, (45.0, 0.1)),
                    (cheby2, (0.087, 0.1)),
                    (ellip, (0.087, 45, 0.1))]
    for func, args in design_funcs:
        name = func.__name__

        b, a = func(2, *args, output='ba')
        sos = func(2, *args, output='sos')
        assert_allclose(sos, [np.hstack((b, a))], err_msg="%s(2,...)" % name)

        zpk = func(3, *args, output='zpk')
        sos = func(3, *args, output='sos')
        assert_allclose(sos, zpk2sos(*zpk), err_msg="%s(3,...)" % name)

        zpk = func(4, *args, output='zpk')
        sos = func(4, *args, output='sos')
        assert_allclose(sos, zpk2sos(*zpk), err_msg="%s(4,...)" % name)


class TestIIRNotch(object):

    def test_ba_output(self):
        # Compare coeficients with Matlab ones
        # for the equivalent input:
        b, a = iirnotch(0.06, 30)
        b2 = [
             9.9686824e-01, -1.9584219e+00,
             9.9686824e-01
             ]
        a2 = [
             1.0000000e+00, -1.9584219e+00,
             9.9373647e-01
             ]

        assert_allclose(b, b2, rtol=1e-8)
        assert_allclose(a, a2, rtol=1e-8)

    def test_frequency_response(self):
        # Get filter coeficients
        b, a = iirnotch(0.3, 30)

        # Get frequency response
        w, h = freqz(b, a, 1000)

        # Pick 5 point
        p = [200,  # w0 = 0.200
             295,  # w0 = 0.295
             300,  # w0 = 0.300
             305,  # w0 = 0.305
             400]  # w0 = 0.400

        # Get frequency response correspondent to each of those points
        hp = h[p]

        # Check if the frequency response fulfill the specifications:
        # hp[0] and hp[4]  correspond to frequencies distant from
        # w0 = 0.3 and should be close to 1
        assert_allclose(abs(hp[0]), 1, rtol=1e-2)
        assert_allclose(abs(hp[4]), 1, rtol=1e-2)

        # hp[1] and hp[3] correspond to frequencies approximately
        # on the edges of the passband and should be close to -3dB
        assert_allclose(abs(hp[1]), 1/np.sqrt(2), rtol=1e-2)
        assert_allclose(abs(hp[3]), 1/np.sqrt(2), rtol=1e-2)

        # hp[2] correspond to the frequency that should be removed
        # the frequency response should be very close to 0
        assert_allclose(abs(hp[2]), 0, atol=1e-10)

    def test_errors(self):
        # Exception should be raised if w0 > 1 or w0 <0
        assert_raises(ValueError, iirnotch, w0=2, Q=30)
        assert_raises(ValueError, iirnotch, w0=-1, Q=30)

        # Exception should be raised if any of the parameters
        # are not float (or cannot be converted to one)
        assert_raises(ValueError, iirnotch, w0="blabla", Q=30)
        assert_raises(TypeError, iirnotch, w0=-1, Q=[1, 2, 3])

    def test_fs_param(self):
        # Get filter coeficients
        b, a = iirnotch(1500, 30, fs=10000)

        # Get frequency response
        w, h = freqz(b, a, 1000, fs=10000)

        # Pick 5 point
        p = [200,  # w0 = 1000
             295,  # w0 = 1475
             300,  # w0 = 1500
             305,  # w0 = 1525
             400]  # w0 = 2000

        # Get frequency response correspondent to each of those points
        hp = h[p]

        # Check if the frequency response fulfill the specifications:
        # hp[0] and hp[4]  correspond to frequencies distant from
        # w0 = 1500 and should be close to 1
        assert_allclose(abs(hp[0]), 1, rtol=1e-2)
        assert_allclose(abs(hp[4]), 1, rtol=1e-2)

        # hp[1] and hp[3] correspond to frequencies approximately
        # on the edges of the passband and should be close to -3dB
        assert_allclose(abs(hp[1]), 1/np.sqrt(2), rtol=1e-2)
        assert_allclose(abs(hp[3]), 1/np.sqrt(2), rtol=1e-2)

        # hp[2] correspond to the frequency that should be removed
        # the frequency response should be very close to 0
        assert_allclose(abs(hp[2]), 0, atol=1e-10)


class TestIIRPeak(object):

    def test_ba_output(self):
        # Compare coeficients with Matlab ones
        # for the equivalent input:
        b, a = iirpeak(0.06, 30)
        b2 = [
             3.131764229e-03, 0,
             -3.131764229e-03
             ]
        a2 = [
             1.0000000e+00, -1.958421917e+00,
             9.9373647e-01
             ]
        assert_allclose(b, b2, rtol=1e-8)
        assert_allclose(a, a2, rtol=1e-8)

    def test_frequency_response(self):
        # Get filter coeficients
        b, a = iirpeak(0.3, 30)

        # Get frequency response
        w, h = freqz(b, a, 1000)

        # Pick 5 point
        p = [30,  # w0 = 0.030
             295,  # w0 = 0.295
             300,  # w0 = 0.300
             305,  # w0 = 0.305
             800]  # w0 = 0.800

        # Get frequency response correspondent to each of those points
        hp = h[p]

        # Check if the frequency response fulfill the specifications:
        # hp[0] and hp[4]  correspond to frequencies distant from
        # w0 = 0.3 and should be close to 0
        assert_allclose(abs(hp[0]), 0, atol=1e-2)
        assert_allclose(abs(hp[4]), 0, atol=1e-2)

        # hp[1] and hp[3] correspond to frequencies approximately
        # on the edges of the passband and should be close to 10**(-3/20)
        assert_allclose(abs(hp[1]), 1/np.sqrt(2), rtol=1e-2)
        assert_allclose(abs(hp[3]), 1/np.sqrt(2), rtol=1e-2)

        # hp[2] correspond to the frequency that should be retained and
        # the frequency response should be very close to 1
        assert_allclose(abs(hp[2]), 1, rtol=1e-10)

    def test_errors(self):
        # Exception should be raised if w0 > 1 or w0 <0
        assert_raises(ValueError, iirpeak, w0=2, Q=30)
        assert_raises(ValueError, iirpeak, w0=-1, Q=30)

        # Exception should be raised if any of the parameters
        # are not float (or cannot be converted to one)
        assert_raises(ValueError, iirpeak, w0="blabla", Q=30)
        assert_raises(TypeError, iirpeak, w0=-1, Q=[1, 2, 3])

    def test_fs_param(self):
        # Get filter coeficients
        b, a = iirpeak(1200, 30, fs=8000)

        # Get frequency response
        w, h = freqz(b, a, 1000, fs=8000)

        # Pick 5 point
        p = [30,  # w0 = 120
             295,  # w0 = 1180
             300,  # w0 = 1200
             305,  # w0 = 1220
             800]  # w0 = 3200

        # Get frequency response correspondent to each of those points
        hp = h[p]

        # Check if the frequency response fulfill the specifications:
        # hp[0] and hp[4]  correspond to frequencies distant from
        # w0 = 1200 and should be close to 0
        assert_allclose(abs(hp[0]), 0, atol=1e-2)
        assert_allclose(abs(hp[4]), 0, atol=1e-2)

        # hp[1] and hp[3] correspond to frequencies approximately
        # on the edges of the passband and should be close to 10**(-3/20)
        assert_allclose(abs(hp[1]), 1/np.sqrt(2), rtol=1e-2)
        assert_allclose(abs(hp[3]), 1/np.sqrt(2), rtol=1e-2)

        # hp[2] correspond to the frequency that should be retained and
        # the frequency response should be very close to 1
        assert_allclose(abs(hp[2]), 1, rtol=1e-10)


class TestIIRDesign(object):

    def test_exceptions(self):
        with pytest.raises(ValueError, match="the same shape"):
            iirdesign(0.2, [0.1, 0.3], 1, 40)
        with pytest.raises(ValueError, match="the same shape"):
            iirdesign(np.array([[0.3, 0.6], [0.3, 0.6]]),
                      np.array([[0.4, 0.5], [0.4, 0.5]]), 1, 40)
        with pytest.raises(ValueError, match="can't be negative"):
            iirdesign([0.1, 0.3], [-0.1, 0.5], 1, 40)
        with pytest.raises(ValueError, match="strictly inside stopband"):
            iirdesign([0.1, 0.4], [0.5, 0.6], 1, 40)
        with pytest.raises(ValueError, match="strictly inside stopband"):
            iirdesign([0.5, 0.6], [0.1, 0.4], 1, 40)
        with pytest.raises(ValueError, match="strictly inside stopband"):
            iirdesign([0.3, 0.6], [0.4, 0.7], 1, 40)
        with pytest.raises(ValueError, match="strictly inside stopband"):
            iirdesign([0.4, 0.7], [0.3, 0.6], 1, 40)


class TestIIRFilter(object):

    def test_symmetry(self):
        # All built-in IIR filters are real, so should have perfectly
        # symmetrical poles and zeros. Then ba representation (using
        # numpy.poly) will be purely real instead of having negligible
        # imaginary parts.
        for N in np.arange(1, 26):
            for ftype in ('butter', 'bessel', 'cheby1', 'cheby2', 'ellip'):
                z, p, k = iirfilter(N, 1.1, 1, 20, 'low', analog=True,
                                    ftype=ftype, output='zpk')
                assert_array_equal(sorted(z), sorted(z.conj()))
                assert_array_equal(sorted(p), sorted(p.conj()))
                assert_equal(k, np.real(k))

                b, a = iirfilter(N, 1.1, 1, 20, 'low', analog=True,
                                 ftype=ftype, output='ba')
                assert_(issubclass(b.dtype.type, np.floating))
                assert_(issubclass(a.dtype.type, np.floating))

    def test_int_inputs(self):
        # Using integer frequency arguments and large N should not produce
        # np.ints that wraparound to negative numbers
        k = iirfilter(24, 100, btype='low', analog=True, ftype='bessel',
                      output='zpk')[2]
        k2 = 9.999999999999989e+47
        assert_allclose(k, k2)

    def test_invalid_wn_size(self):
        # low and high have 1 Wn, band and stop have 2 Wn
        assert_raises(ValueError, iirfilter, 1, [0.1, 0.9], btype='low')
        assert_raises(ValueError, iirfilter, 1, [0.2, 0.5], btype='high')
        assert_raises(ValueError, iirfilter, 1, 0.2, btype='bp')
        assert_raises(ValueError, iirfilter, 1, 400, btype='bs', analog=True)

    def test_invalid_wn_range(self):
        # For digital filters, 0 <= Wn <= 1
        assert_raises(ValueError, iirfilter, 1, 2, btype='low')
        assert_raises(ValueError, iirfilter, 1, [0.5, 1], btype='band')
        assert_raises(ValueError, iirfilter, 1, [0., 0.5], btype='band')
        assert_raises(ValueError, iirfilter, 1, -1, btype='high')
        assert_raises(ValueError, iirfilter, 1, [1, 2], btype='band')
        assert_raises(ValueError, iirfilter, 1, [10, 20], btype='stop')


class TestGroupDelay(object):
    def test_identity_filter(self):
        w, gd = group_delay((1, 1))
        assert_array_almost_equal(w, pi * np.arange(512) / 512)
        assert_array_almost_equal(gd, np.zeros(512))
        w, gd = group_delay((1, 1), whole=True)
        assert_array_almost_equal(w, 2 * pi * np.arange(512) / 512)
        assert_array_almost_equal(gd, np.zeros(512))

    def test_fir(self):
        # Let's design linear phase FIR and check that the group delay
        # is constant.
        N = 100
        b = firwin(N + 1, 0.1)
        w, gd = group_delay((b, 1))
        assert_allclose(gd, 0.5 * N)

    def test_iir(self):
        # Let's design Butterworth filter and test the group delay at
        # some points against MATLAB answer.
        b, a = butter(4, 0.1)
        w = np.linspace(0, pi, num=10, endpoint=False)
        w, gd = group_delay((b, a), w=w)
        matlab_gd = np.array([8.249313898506037, 11.958947880907104,
                              2.452325615326005, 1.048918665702008,
                              0.611382575635897, 0.418293269460578,
                              0.317932917836572, 0.261371844762525,
                              0.229038045801298, 0.212185774208521])
        assert_array_almost_equal(gd, matlab_gd)

    def test_singular(self):
        # Let's create a filter with zeros and poles on the unit circle and
        # check if warning is raised and the group delay is set to zero at
        # these frequencies.
        z1 = np.exp(1j * 0.1 * pi)
        z2 = np.exp(1j * 0.25 * pi)
        p1 = np.exp(1j * 0.5 * pi)
        p2 = np.exp(1j * 0.8 * pi)
        b = np.convolve([1, -z1], [1, -z2])
        a = np.convolve([1, -p1], [1, -p2])
        w = np.array([0.1 * pi, 0.25 * pi, -0.5 * pi, -0.8 * pi])

        w, gd = assert_warns(UserWarning, group_delay, (b, a), w=w)
        assert_allclose(gd, 0)

    def test_backward_compat(self):
        # For backward compatibility, test if None act as a wrapper for default
        w1, gd1 = group_delay((1, 1))
        w2, gd2 = group_delay((1, 1), None)
        assert_array_almost_equal(w1, w2)
        assert_array_almost_equal(gd1, gd2)

    def test_fs_param(self):
        # Let's design Butterworth filter and test the group delay at
        # some points against the normalized frequency answer.
        b, a = butter(4, 4800, fs=96000)
        w = np.linspace(0, 96000/2, num=10, endpoint=False)
        w, gd = group_delay((b, a), w=w, fs=96000)
        norm_gd = np.array([8.249313898506037, 11.958947880907104,
                            2.452325615326005, 1.048918665702008,
                            0.611382575635897, 0.418293269460578,
                            0.317932917836572, 0.261371844762525,
                            0.229038045801298, 0.212185774208521])
        assert_array_almost_equal(gd, norm_gd)

    def test_w_or_N_types(self):
        # Measure at 8 equally-spaced points
        for N in (8, np.int8(8), np.int16(8), np.int32(8), np.int64(8),
                  np.array(8)):
            w, gd = group_delay((1, 1), N)
            assert_array_almost_equal(w, pi * np.arange(8) / 8)
            assert_array_almost_equal(gd, np.zeros(8))

        # Measure at frequency 8 rad/sec
        for w in (8.0, 8.0+0j):
            w_out, gd = group_delay((1, 1), w)
            assert_array_almost_equal(w_out, [8])
            assert_array_almost_equal(gd, [0])


class TestGammatone(object):
    # Test erroneus input cases.
    def test_invalid_input(self):
        # Cutoff frequency is <= 0 or >= fs / 2.
        fs = 16000
        with pytest.raises(ValueError, match='The frequency must be between '):
            gammatone(-fs, 'iir', fs=fs)
            gammatone(0, 'fir', fs=fs)
            gammatone(fs / 2, 'iir', fs=fs)
            gammatone(fs, 'fir', fs=fs)

        # Filter type is not fir or iir
        with pytest.raises(ValueError, match='ftype must be '):
            gammatone(440, ftype='fie', fs=16000)
            gammatone(220, ftype='it', fs=32000)

        # Order is <= 0 or > 24 for FIR filter.
        with pytest.raises(ValueError, match='Invalid order: '):
            gammatone(440, 'fir', fs=16000, order=-50)
            gammatone(220, 'fir', fs=32000, order=0)
            gammatone(110, 'fir', fs=44100, order=25)
            gammatone(55, 'fir', fs=48000, order=50)

    # Verify that the filter's frequency response is approximately
    # 1 at the cutoff frequency.
    def test_frequency_response(self):
        fs = 16000
        ftypes = ['fir', 'iir']
        for ftype in ftypes:
            # Create a gammatone filter centered at 1000 Hz.
            b, a = gammatone(1000, ftype, fs=fs)

            # Calculate the frequency response.
            freqs, response = freqz(b, a)

            # Determine peak magnitude of the response
            # and corresponding frequency.
            response_max = np.max(np.abs(response))
            freq_hz = freqs[np.argmax(np.abs(response))] / ((2 * np.pi) / fs)

            # Check that the peak magnitude is 1 and the frequency is 1000 Hz.
            response_max == pytest.approx(1, rel=1e-2)
            freq_hz == pytest.approx(1000, rel=1e-2)

    # All built-in IIR filters are real, so should have perfectly
    # symmetrical poles and zeros. Then ba representation (using
    # numpy.poly) will be purely real instead of having negligible
    # imaginary parts.
    def test_iir_symmetry(self):
        b, a = gammatone(440, 'iir', fs=24000)
        z, p, k = tf2zpk(b, a)
        assert_array_equal(sorted(z), sorted(z.conj()))
        assert_array_equal(sorted(p), sorted(p.conj()))
        assert_equal(k, np.real(k))

        assert_(issubclass(b.dtype.type, np.floating))
        assert_(issubclass(a.dtype.type, np.floating))

    # Verify FIR filter coefficients with the paper's
    # Mathematica implementation
    def test_fir_ba_output(self):
        b, _ = gammatone(15, 'fir', fs=1000)
        b2 = [0.0, 2.2608075649884e-04,
              1.5077903981357e-03, 4.2033687753998e-03,
              8.1508962726503e-03, 1.2890059089154e-02,
              1.7833890391666e-02, 2.2392613558564e-02,
              2.6055195863104e-02, 2.8435872863284e-02,
              2.9293319149544e-02, 2.852976858014e-02,
              2.6176557156294e-02, 2.2371510270395e-02,
              1.7332485267759e-02]
        assert_allclose(b, b2)

    # Verify IIR filter coefficients with the paper's MATLAB implementation
    def test_iir_ba_output(self):
        b, a = gammatone(440, 'iir', fs=16000)
        b2 = [1.31494461367464e-06, -5.03391196645395e-06,
              7.00649426000897e-06, -4.18951968419854e-06,
              9.02614910412011e-07]
        a2 = [1.0, -7.65646235454218,
              25.7584699322366, -49.7319214483238,
              60.2667361289181, -46.9399590980486,
              22.9474798808461, -6.43799381299034,
              0.793651554625368]
        assert_allclose(b, b2)
        assert_allclose(a, a2)<|MERGE_RESOLUTION|>--- conflicted
+++ resolved
@@ -14,13 +14,8 @@
                           butter, buttord, cheb1ap, cheb1ord, cheb2ap,
                           cheb2ord, cheby1, cheby2, ellip, ellipap, ellipord,
                           firwin, freqs_zpk, freqs, freqz, freqz_zpk,
-<<<<<<< HEAD
-                          gammatone, group_delay, iirfilter, iirnotch, iirpeak, 
-                          lp2bp, lp2bs, lp2hp, lp2lp, normalize, sos2tf, 
-=======
-                          group_delay, iirdesign, iirfilter, iirnotch, iirpeak,
-                          lp2bp, lp2bs, lp2hp, lp2lp, normalize, sos2tf,
->>>>>>> a49e9605
+                          gammatone, group_delay, iirdesign, iirfilter, iirnotch, 
+                          iirpeak, lp2bp, lp2bs, lp2hp, lp2lp, normalize, sos2tf, 
                           sos2zpk, sosfreqz, tf2sos, tf2zpk, zpk2sos, zpk2tf,
                           bilinear_zpk, lp2lp_zpk, lp2hp_zpk, lp2bp_zpk,
                           lp2bs_zpk)
