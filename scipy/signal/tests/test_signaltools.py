# -*- coding: utf-8 -*-
import sys

from decimal import Decimal
from itertools import product
from math import gcd
import warnings

import pytest
from pytest import raises as assert_raises
from numpy.testing import (
    assert_equal,
    assert_almost_equal, assert_array_equal, assert_array_almost_equal,
    assert_allclose, assert_, assert_warns, assert_array_less,
    suppress_warnings)
from numpy import array, arange
import numpy as np

from scipy.fft import fft
from scipy.ndimage.filters import correlate1d
from scipy.optimize import fmin, linear_sum_assignment
from scipy import signal
from scipy.signal import (
    correlate, correlation_lags, convolve, convolve2d,
    fftconvolve, oaconvolve, choose_conv_method,
    hilbert, hilbert2, lfilter, lfilter_zi, filtfilt, butter, zpk2tf, zpk2sos,
    invres, invresz, vectorstrength, lfiltic, tf2sos, sosfilt, sosfiltfilt,
    sosfilt_zi, tf2zpk, BadCoefficients, detrend, unique_roots, residue,
    residuez)
from scipy.signal.windows import hann
from scipy.signal.signaltools import (_filtfilt_gust, _compute_factors,
                                      _group_poles)
from scipy.signal._upfirdn import _upfirdn_modes


class _TestConvolve(object):

    def test_basic(self):
        a = [3, 4, 5, 6, 5, 4]
        b = [1, 2, 3]
        c = convolve(a, b)
        assert_array_equal(c, array([3, 10, 22, 28, 32, 32, 23, 12]))

    def test_same(self):
        a = [3, 4, 5]
        b = [1, 2, 3, 4]
        c = convolve(a, b, mode="same")
        assert_array_equal(c, array([10, 22, 34]))

    def test_same_eq(self):
        a = [3, 4, 5]
        b = [1, 2, 3]
        c = convolve(a, b, mode="same")
        assert_array_equal(c, array([10, 22, 22]))

    def test_complex(self):
        x = array([1 + 1j, 2 + 1j, 3 + 1j])
        y = array([1 + 1j, 2 + 1j])
        z = convolve(x, y)
        assert_array_equal(z, array([2j, 2 + 6j, 5 + 8j, 5 + 5j]))

    def test_zero_rank(self):
        a = 1289
        b = 4567
        c = convolve(a, b)
        assert_equal(c, a * b)

    def test_broadcastable(self):
        a = np.arange(27).reshape(3, 3, 3)
        b = np.arange(3)
        for i in range(3):
            b_shape = [1]*3
            b_shape[i] = 3
            x = convolve(a, b.reshape(b_shape), method='direct')
            y = convolve(a, b.reshape(b_shape), method='fft')
            assert_allclose(x, y)

    def test_single_element(self):
        a = array([4967])
        b = array([3920])
        c = convolve(a, b)
        assert_equal(c, a * b)

    def test_2d_arrays(self):
        a = [[1, 2, 3], [3, 4, 5]]
        b = [[2, 3, 4], [4, 5, 6]]
        c = convolve(a, b)
        d = array([[2, 7, 16, 17, 12],
                   [10, 30, 62, 58, 38],
                   [12, 31, 58, 49, 30]])
        assert_array_equal(c, d)

    def test_input_swapping(self):
        small = arange(8).reshape(2, 2, 2)
        big = 1j * arange(27).reshape(3, 3, 3)
        big += arange(27)[::-1].reshape(3, 3, 3)

        out_array = array(
            [[[0 + 0j, 26 + 0j, 25 + 1j, 24 + 2j],
              [52 + 0j, 151 + 5j, 145 + 11j, 93 + 11j],
              [46 + 6j, 133 + 23j, 127 + 29j, 81 + 23j],
              [40 + 12j, 98 + 32j, 93 + 37j, 54 + 24j]],

             [[104 + 0j, 247 + 13j, 237 + 23j, 135 + 21j],
              [282 + 30j, 632 + 96j, 604 + 124j, 330 + 86j],
              [246 + 66j, 548 + 180j, 520 + 208j, 282 + 134j],
              [142 + 66j, 307 + 161j, 289 + 179j, 153 + 107j]],

             [[68 + 36j, 157 + 103j, 147 + 113j, 81 + 75j],
              [174 + 138j, 380 + 348j, 352 + 376j, 186 + 230j],
              [138 + 174j, 296 + 432j, 268 + 460j, 138 + 278j],
              [70 + 138j, 145 + 323j, 127 + 341j, 63 + 197j]],

             [[32 + 72j, 68 + 166j, 59 + 175j, 30 + 100j],
              [68 + 192j, 139 + 433j, 117 + 455j, 57 + 255j],
              [38 + 222j, 73 + 499j, 51 + 521j, 21 + 291j],
              [12 + 144j, 20 + 318j, 7 + 331j, 0 + 182j]]])

        assert_array_equal(convolve(small, big, 'full'), out_array)
        assert_array_equal(convolve(big, small, 'full'), out_array)
        assert_array_equal(convolve(small, big, 'same'),
                           out_array[1:3, 1:3, 1:3])
        assert_array_equal(convolve(big, small, 'same'),
                           out_array[0:3, 0:3, 0:3])
        assert_array_equal(convolve(small, big, 'valid'),
                           out_array[1:3, 1:3, 1:3])
        assert_array_equal(convolve(big, small, 'valid'),
                           out_array[1:3, 1:3, 1:3])

    def test_invalid_params(self):
        a = [3, 4, 5]
        b = [1, 2, 3]
        assert_raises(ValueError, convolve, a, b, mode='spam')
        assert_raises(ValueError, convolve, a, b, mode='eggs', method='fft')
        assert_raises(ValueError, convolve, a, b, mode='ham', method='direct')
        assert_raises(ValueError, convolve, a, b, mode='full', method='bacon')
        assert_raises(ValueError, convolve, a, b, mode='same', method='bacon')


class TestConvolve(_TestConvolve):

    def test_valid_mode2(self):
        # See gh-5897
        a = [1, 2, 3, 6, 5, 3]
        b = [2, 3, 4, 5, 3, 4, 2, 2, 1]
        expected = [70, 78, 73, 65]

        out = convolve(a, b, 'valid')
        assert_array_equal(out, expected)

        out = convolve(b, a, 'valid')
        assert_array_equal(out, expected)

        a = [1 + 5j, 2 - 1j, 3 + 0j]
        b = [2 - 3j, 1 + 0j]
        expected = [2 - 3j, 8 - 10j]

        out = convolve(a, b, 'valid')
        assert_array_equal(out, expected)

        out = convolve(b, a, 'valid')
        assert_array_equal(out, expected)

    def test_same_mode(self):
        a = [1, 2, 3, 3, 1, 2]
        b = [1, 4, 3, 4, 5, 6, 7, 4, 3, 2, 1, 1, 3]
        c = convolve(a, b, 'same')
        d = array([57, 61, 63, 57, 45, 36])
        assert_array_equal(c, d)

    def test_invalid_shapes(self):
        # By "invalid," we mean that no one
        # array has dimensions that are all at
        # least as large as the corresponding
        # dimensions of the other array. This
        # setup should throw a ValueError.
        a = np.arange(1, 7).reshape((2, 3))
        b = np.arange(-6, 0).reshape((3, 2))

        assert_raises(ValueError, convolve, *(a, b), **{'mode': 'valid'})
        assert_raises(ValueError, convolve, *(b, a), **{'mode': 'valid'})

    def test_convolve_method(self, n=100):
        types = sum([t for _, t in np.sctypes.items()], [])
        types = {np.dtype(t).name for t in types}

        # These types include 'bool' and all precisions (int8, float32, etc)
        # The removed types throw errors in correlate or fftconvolve
        for dtype in ['complex256', 'complex192', 'float128', 'float96',
                      'str', 'void', 'bytes', 'object', 'unicode', 'string']:
            if dtype in types:
                types.remove(dtype)

        args = [(t1, t2, mode) for t1 in types for t2 in types
                               for mode in ['valid', 'full', 'same']]

        # These are random arrays, which means test is much stronger than
        # convolving testing by convolving two np.ones arrays
        np.random.seed(42)
        array_types = {'i': np.random.choice([0, 1], size=n),
                       'f': np.random.randn(n)}
        array_types['b'] = array_types['u'] = array_types['i']
        array_types['c'] = array_types['f'] + 0.5j*array_types['f']

        for t1, t2, mode in args:
            x1 = array_types[np.dtype(t1).kind].astype(t1)
            x2 = array_types[np.dtype(t2).kind].astype(t2)

            results = {key: convolve(x1, x2, method=key, mode=mode)
                       for key in ['fft', 'direct']}

            assert_equal(results['fft'].dtype, results['direct'].dtype)

            if 'bool' in t1 and 'bool' in t2:
                assert_equal(choose_conv_method(x1, x2), 'direct')
                continue

            # Found by experiment. Found approx smallest value for (rtol, atol)
            # threshold to have tests pass.
            if any([t in {'complex64', 'float32'} for t in [t1, t2]]):
                kwargs = {'rtol': 1.0e-4, 'atol': 1e-6}
            elif 'float16' in [t1, t2]:
                # atol is default for np.allclose
                kwargs = {'rtol': 1e-3, 'atol': 1e-3}
            else:
                # defaults for np.allclose (different from assert_allclose)
                kwargs = {'rtol': 1e-5, 'atol': 1e-8}

            assert_allclose(results['fft'], results['direct'], **kwargs)

    def test_convolve_method_large_input(self):
        # This is really a test that convolving two large integers goes to the
        # direct method even if they're in the fft method.
        for n in [10, 20, 50, 51, 52, 53, 54, 60, 62]:
            z = np.array([2**n], dtype=np.int64)
            fft = convolve(z, z, method='fft')
            direct = convolve(z, z, method='direct')

            # this is the case when integer precision gets to us
            # issue #6076 has more detail, hopefully more tests after resolved
            if n < 50:
                assert_equal(fft, direct)
                assert_equal(fft, 2**(2*n))
                assert_equal(direct, 2**(2*n))

    def test_mismatched_dims(self):
        # Input arrays should have the same number of dimensions
        assert_raises(ValueError, convolve, [1], 2, method='direct')
        assert_raises(ValueError, convolve, 1, [2], method='direct')
        assert_raises(ValueError, convolve, [1], 2, method='fft')
        assert_raises(ValueError, convolve, 1, [2], method='fft')
        assert_raises(ValueError, convolve, [1], [[2]])
        assert_raises(ValueError, convolve, [3], 2)


class _TestConvolve2d(object):

    def test_2d_arrays(self):
        a = [[1, 2, 3], [3, 4, 5]]
        b = [[2, 3, 4], [4, 5, 6]]
        d = array([[2, 7, 16, 17, 12],
                   [10, 30, 62, 58, 38],
                   [12, 31, 58, 49, 30]])
        e = convolve2d(a, b)
        assert_array_equal(e, d)

    def test_valid_mode(self):
        e = [[2, 3, 4, 5, 6, 7, 8], [4, 5, 6, 7, 8, 9, 10]]
        f = [[1, 2, 3], [3, 4, 5]]
        h = array([[62, 80, 98, 116, 134]])

        g = convolve2d(e, f, 'valid')
        assert_array_equal(g, h)

        # See gh-5897
        g = convolve2d(f, e, 'valid')
        assert_array_equal(g, h)

    def test_valid_mode_complx(self):
        e = [[2, 3, 4, 5, 6, 7, 8], [4, 5, 6, 7, 8, 9, 10]]
        f = np.array([[1, 2, 3], [3, 4, 5]], dtype=complex) + 1j
        h = array([[62.+24.j, 80.+30.j, 98.+36.j, 116.+42.j, 134.+48.j]])

        g = convolve2d(e, f, 'valid')
        assert_array_almost_equal(g, h)

        # See gh-5897
        g = convolve2d(f, e, 'valid')
        assert_array_equal(g, h)

    def test_fillvalue(self):
        a = [[1, 2, 3], [3, 4, 5]]
        b = [[2, 3, 4], [4, 5, 6]]
        fillval = 1
        c = convolve2d(a, b, 'full', 'fill', fillval)
        d = array([[24, 26, 31, 34, 32],
                   [28, 40, 62, 64, 52],
                   [32, 46, 67, 62, 48]])
        assert_array_equal(c, d)

    def test_fillvalue_deprecations(self):
        # Deprecated 2017-07, scipy version 1.0.0
        with suppress_warnings() as sup:
            sup.filter(np.ComplexWarning, "Casting complex values to real")
            r = sup.record(DeprecationWarning, "could not cast `fillvalue`")
            convolve2d([[1]], [[1, 2]], fillvalue=1j)
            assert_(len(r) == 1)
            warnings.filterwarnings(
                "error", message="could not cast `fillvalue`",
                category=DeprecationWarning)
            assert_raises(DeprecationWarning, convolve2d, [[1]], [[1, 2]],
                          fillvalue=1j)

        with suppress_warnings():
            warnings.filterwarnings(
                "always", message="`fillvalue` must be scalar or an array ",
                category=DeprecationWarning)
            assert_warns(DeprecationWarning, convolve2d, [[1]], [[1, 2]],
                         fillvalue=[1, 2])
            warnings.filterwarnings(
                "error", message="`fillvalue` must be scalar or an array ",
                category=DeprecationWarning)
            assert_raises(DeprecationWarning, convolve2d, [[1]], [[1, 2]],
                          fillvalue=[1, 2])

    def test_fillvalue_empty(self):
        # Check that fillvalue being empty raises an error:
        assert_raises(ValueError, convolve2d, [[1]], [[1, 2]],
                      fillvalue=[])

    def test_wrap_boundary(self):
        a = [[1, 2, 3], [3, 4, 5]]
        b = [[2, 3, 4], [4, 5, 6]]
        c = convolve2d(a, b, 'full', 'wrap')
        d = array([[80, 80, 74, 80, 80],
                   [68, 68, 62, 68, 68],
                   [80, 80, 74, 80, 80]])
        assert_array_equal(c, d)

    def test_sym_boundary(self):
        a = [[1, 2, 3], [3, 4, 5]]
        b = [[2, 3, 4], [4, 5, 6]]
        c = convolve2d(a, b, 'full', 'symm')
        d = array([[34, 30, 44, 62, 66],
                   [52, 48, 62, 80, 84],
                   [82, 78, 92, 110, 114]])
        assert_array_equal(c, d)

    def test_invalid_shapes(self):
        # By "invalid," we mean that no one
        # array has dimensions that are all at
        # least as large as the corresponding
        # dimensions of the other array. This
        # setup should throw a ValueError.
        a = np.arange(1, 7).reshape((2, 3))
        b = np.arange(-6, 0).reshape((3, 2))

        assert_raises(ValueError, convolve2d, *(a, b), **{'mode': 'valid'})
        assert_raises(ValueError, convolve2d, *(b, a), **{'mode': 'valid'})


class TestConvolve2d(_TestConvolve2d):

    def test_same_mode(self):
        e = [[1, 2, 3], [3, 4, 5]]
        f = [[2, 3, 4, 5, 6, 7, 8], [4, 5, 6, 7, 8, 9, 10]]
        g = convolve2d(e, f, 'same')
        h = array([[22, 28, 34],
                   [80, 98, 116]])
        assert_array_equal(g, h)

    def test_valid_mode2(self):
        # See gh-5897
        e = [[1, 2, 3], [3, 4, 5]]
        f = [[2, 3, 4, 5, 6, 7, 8], [4, 5, 6, 7, 8, 9, 10]]
        expected = [[62, 80, 98, 116, 134]]

        out = convolve2d(e, f, 'valid')
        assert_array_equal(out, expected)

        out = convolve2d(f, e, 'valid')
        assert_array_equal(out, expected)

        e = [[1 + 1j, 2 - 3j], [3 + 1j, 4 + 0j]]
        f = [[2 - 1j, 3 + 2j, 4 + 0j], [4 - 0j, 5 + 1j, 6 - 3j]]
        expected = [[27 - 1j, 46. + 2j]]

        out = convolve2d(e, f, 'valid')
        assert_array_equal(out, expected)

        # See gh-5897
        out = convolve2d(f, e, 'valid')
        assert_array_equal(out, expected)

    def test_consistency_convolve_funcs(self):
        # Compare np.convolve, signal.convolve, signal.convolve2d
        a = np.arange(5)
        b = np.array([3.2, 1.4, 3])
        for mode in ['full', 'valid', 'same']:
            assert_almost_equal(np.convolve(a, b, mode=mode),
                                signal.convolve(a, b, mode=mode))
            assert_almost_equal(np.squeeze(
                signal.convolve2d([a], [b], mode=mode)),
                signal.convolve(a, b, mode=mode))

    def test_invalid_dims(self):
        assert_raises(ValueError, convolve2d, 3, 4)
        assert_raises(ValueError, convolve2d, [3], [4])
        assert_raises(ValueError, convolve2d, [[[3]]], [[[4]]])

    @pytest.mark.slow
    @pytest.mark.xfail_on_32bit("Can't create large array for test")
    def test_large_array(self):
        # Test indexing doesn't overflow an int (gh-10761)
        n = 2**31 // (1000 * np.int64().itemsize)

        # Create a chequered pattern of 1s and 0s
        a = np.zeros(1001 * n, dtype=np.int64)
        a[::2] = 1
        a = np.lib.stride_tricks.as_strided(a, shape=(n, 1000), strides=(8008, 8))

        count = signal.convolve2d(a, [[1, 1]])
        fails = np.where(count > 1)
        assert fails[0].size == 0


class TestFFTConvolve(object):

    @pytest.mark.parametrize('axes', ['', None, 0, [0], -1, [-1]])
    def test_real(self, axes):
        a = array([1, 2, 3])
        expected = array([1, 4, 10, 12, 9.])

        if axes == '':
            out = fftconvolve(a, a)
        else:
            out = fftconvolve(a, a, axes=axes)

        assert_array_almost_equal(out, expected)

    @pytest.mark.parametrize('axes', [1, [1], -1, [-1]])
    def test_real_axes(self, axes):
        a = array([1, 2, 3])
        expected = array([1, 4, 10, 12, 9.])

        a = np.tile(a, [2, 1])
        expected = np.tile(expected, [2, 1])

        out = fftconvolve(a, a, axes=axes)
        assert_array_almost_equal(out, expected)

    @pytest.mark.parametrize('axes', ['', None, 0, [0], -1, [-1]])
    def test_complex(self, axes):
        a = array([1 + 1j, 2 + 2j, 3 + 3j])
        expected = array([0 + 2j, 0 + 8j, 0 + 20j, 0 + 24j, 0 + 18j])

        if axes == '':
            out = fftconvolve(a, a)
        else:
            out = fftconvolve(a, a, axes=axes)
        assert_array_almost_equal(out, expected)

    @pytest.mark.parametrize('axes', [1, [1], -1, [-1]])
    def test_complex_axes(self, axes):
        a = array([1 + 1j, 2 + 2j, 3 + 3j])
        expected = array([0 + 2j, 0 + 8j, 0 + 20j, 0 + 24j, 0 + 18j])

        a = np.tile(a, [2, 1])
        expected = np.tile(expected, [2, 1])

        out = fftconvolve(a, a, axes=axes)
        assert_array_almost_equal(out, expected)

    @pytest.mark.parametrize('axes', ['',
                                      None,
                                      [0, 1],
                                      [1, 0],
                                      [0, -1],
                                      [-1, 0],
                                      [-2, 1],
                                      [1, -2],
                                      [-2, -1],
                                      [-1, -2]])
    def test_2d_real_same(self, axes):
        a = array([[1, 2, 3],
                   [4, 5, 6]])
        expected = array([[1, 4, 10, 12, 9],
                          [8, 26, 56, 54, 36],
                          [16, 40, 73, 60, 36]])

        if axes == '':
            out = fftconvolve(a, a)
        else:
            out = fftconvolve(a, a, axes=axes)
        assert_array_almost_equal(out, expected)

    @pytest.mark.parametrize('axes', [[1, 2],
                                      [2, 1],
                                      [1, -1],
                                      [-1, 1],
                                      [-2, 2],
                                      [2, -2],
                                      [-2, -1],
                                      [-1, -2]])
    def test_2d_real_same_axes(self, axes):
        a = array([[1, 2, 3],
                   [4, 5, 6]])
        expected = array([[1, 4, 10, 12, 9],
                          [8, 26, 56, 54, 36],
                          [16, 40, 73, 60, 36]])

        a = np.tile(a, [2, 1, 1])
        expected = np.tile(expected, [2, 1, 1])

        out = fftconvolve(a, a, axes=axes)
        assert_array_almost_equal(out, expected)

    @pytest.mark.parametrize('axes', ['',
                                      None,
                                      [0, 1],
                                      [1, 0],
                                      [0, -1],
                                      [-1, 0],
                                      [-2, 1],
                                      [1, -2],
                                      [-2, -1],
                                      [-1, -2]])
    def test_2d_complex_same(self, axes):
        a = array([[1 + 2j, 3 + 4j, 5 + 6j],
                   [2 + 1j, 4 + 3j, 6 + 5j]])
        expected = array([
            [-3 + 4j, -10 + 20j, -21 + 56j, -18 + 76j, -11 + 60j],
            [10j, 44j, 118j, 156j, 122j],
            [3 + 4j, 10 + 20j, 21 + 56j, 18 + 76j, 11 + 60j]
            ])

        if axes == '':
            out = fftconvolve(a, a)
        else:
            out = fftconvolve(a, a, axes=axes)

        assert_array_almost_equal(out, expected)

    @pytest.mark.parametrize('axes', [[1, 2],
                                      [2, 1],
                                      [1, -1],
                                      [-1, 1],
                                      [-2, 2],
                                      [2, -2],
                                      [-2, -1],
                                      [-1, -2]])
    def test_2d_complex_same_axes(self, axes):
        a = array([[1 + 2j, 3 + 4j, 5 + 6j],
                   [2 + 1j, 4 + 3j, 6 + 5j]])
        expected = array([
            [-3 + 4j, -10 + 20j, -21 + 56j, -18 + 76j, -11 + 60j],
            [10j, 44j, 118j, 156j, 122j],
            [3 + 4j, 10 + 20j, 21 + 56j, 18 + 76j, 11 + 60j]
            ])

        a = np.tile(a, [2, 1, 1])
        expected = np.tile(expected, [2, 1, 1])

        out = fftconvolve(a, a, axes=axes)
        assert_array_almost_equal(out, expected)

    @pytest.mark.parametrize('axes', ['', None, 0, [0], -1, [-1]])
    def test_real_same_mode(self, axes):
        a = array([1, 2, 3])
        b = array([3, 3, 5, 6, 8, 7, 9, 0, 1])
        expected_1 = array([35., 41., 47.])
        expected_2 = array([9., 20., 25., 35., 41., 47., 39., 28., 2.])

        if axes == '':
            out = fftconvolve(a, b, 'same')
        else:
            out = fftconvolve(a, b, 'same', axes=axes)
        assert_array_almost_equal(out, expected_1)

        if axes == '':
            out = fftconvolve(b, a, 'same')
        else:
            out = fftconvolve(b, a, 'same', axes=axes)
        assert_array_almost_equal(out, expected_2)

    @pytest.mark.parametrize('axes', [1, -1, [1], [-1]])
    def test_real_same_mode_axes(self, axes):
        a = array([1, 2, 3])
        b = array([3, 3, 5, 6, 8, 7, 9, 0, 1])
        expected_1 = array([35., 41., 47.])
        expected_2 = array([9., 20., 25., 35., 41., 47., 39., 28., 2.])

        a = np.tile(a, [2, 1])
        b = np.tile(b, [2, 1])
        expected_1 = np.tile(expected_1, [2, 1])
        expected_2 = np.tile(expected_2, [2, 1])

        out = fftconvolve(a, b, 'same', axes=axes)
        assert_array_almost_equal(out, expected_1)

        out = fftconvolve(b, a, 'same', axes=axes)
        assert_array_almost_equal(out, expected_2)

    @pytest.mark.parametrize('axes', ['', None, 0, [0], -1, [-1]])
    def test_valid_mode_real(self, axes):
        # See gh-5897
        a = array([3, 2, 1])
        b = array([3, 3, 5, 6, 8, 7, 9, 0, 1])
        expected = array([24., 31., 41., 43., 49., 25., 12.])

        if axes == '':
            out = fftconvolve(a, b, 'valid')
        else:
            out = fftconvolve(a, b, 'valid', axes=axes)
        assert_array_almost_equal(out, expected)

        if axes == '':
            out = fftconvolve(b, a, 'valid')
        else:
            out = fftconvolve(b, a, 'valid', axes=axes)
        assert_array_almost_equal(out, expected)

    @pytest.mark.parametrize('axes', [1, [1]])
    def test_valid_mode_real_axes(self, axes):
        # See gh-5897
        a = array([3, 2, 1])
        b = array([3, 3, 5, 6, 8, 7, 9, 0, 1])
        expected = array([24., 31., 41., 43., 49., 25., 12.])

        a = np.tile(a, [2, 1])
        b = np.tile(b, [2, 1])
        expected = np.tile(expected, [2, 1])

        out = fftconvolve(a, b, 'valid', axes=axes)
        assert_array_almost_equal(out, expected)

    @pytest.mark.parametrize('axes', ['', None, 0, [0], -1, [-1]])
    def test_valid_mode_complex(self, axes):
        a = array([3 - 1j, 2 + 7j, 1 + 0j])
        b = array([3 + 2j, 3 - 3j, 5 + 0j, 6 - 1j, 8 + 0j])
        expected = array([45. + 12.j, 30. + 23.j, 48 + 32.j])

        if axes == '':
            out = fftconvolve(a, b, 'valid')
        else:
            out = fftconvolve(a, b, 'valid', axes=axes)
        assert_array_almost_equal(out, expected)

        if axes == '':
            out = fftconvolve(b, a, 'valid')
        else:
            out = fftconvolve(b, a, 'valid', axes=axes)
        assert_array_almost_equal(out, expected)

    @pytest.mark.parametrize('axes', [1, [1], -1, [-1]])
    def test_valid_mode_complex_axes(self, axes):
        a = array([3 - 1j, 2 + 7j, 1 + 0j])
        b = array([3 + 2j, 3 - 3j, 5 + 0j, 6 - 1j, 8 + 0j])
        expected = array([45. + 12.j, 30. + 23.j, 48 + 32.j])

        a = np.tile(a, [2, 1])
        b = np.tile(b, [2, 1])
        expected = np.tile(expected, [2, 1])

        out = fftconvolve(a, b, 'valid', axes=axes)
        assert_array_almost_equal(out, expected)

        out = fftconvolve(b, a, 'valid', axes=axes)
        assert_array_almost_equal(out, expected)

    def test_valid_mode_ignore_nonaxes(self):
        # See gh-5897
        a = array([3, 2, 1])
        b = array([3, 3, 5, 6, 8, 7, 9, 0, 1])
        expected = array([24., 31., 41., 43., 49., 25., 12.])

        a = np.tile(a, [2, 1])
        b = np.tile(b, [1, 1])
        expected = np.tile(expected, [2, 1])

        out = fftconvolve(a, b, 'valid', axes=1)
        assert_array_almost_equal(out, expected)

    def test_empty(self):
        # Regression test for #1745: crashes with 0-length input.
        assert_(fftconvolve([], []).size == 0)
        assert_(fftconvolve([5, 6], []).size == 0)
        assert_(fftconvolve([], [7]).size == 0)

    def test_zero_rank(self):
        a = array(4967)
        b = array(3920)
        out = fftconvolve(a, b)
        assert_equal(out, a * b)

    def test_single_element(self):
        a = array([4967])
        b = array([3920])
        out = fftconvolve(a, b)
        assert_equal(out, a * b)

    @pytest.mark.parametrize('axes', ['', None, 0, [0], -1, [-1]])
    def test_random_data(self, axes):
        np.random.seed(1234)
        a = np.random.rand(1233) + 1j * np.random.rand(1233)
        b = np.random.rand(1321) + 1j * np.random.rand(1321)
        expected = np.convolve(a, b, 'full')

        if axes == '':
            out = fftconvolve(a, b, 'full')
        else:
            out = fftconvolve(a, b, 'full', axes=axes)
        assert_(np.allclose(out, expected, rtol=1e-10))

    @pytest.mark.parametrize('axes', [1, [1], -1, [-1]])
    def test_random_data_axes(self, axes):
        np.random.seed(1234)
        a = np.random.rand(1233) + 1j * np.random.rand(1233)
        b = np.random.rand(1321) + 1j * np.random.rand(1321)
        expected = np.convolve(a, b, 'full')

        a = np.tile(a, [2, 1])
        b = np.tile(b, [2, 1])
        expected = np.tile(expected, [2, 1])

        out = fftconvolve(a, b, 'full', axes=axes)
        assert_(np.allclose(out, expected, rtol=1e-10))

    @pytest.mark.parametrize('axes', [[1, 4],
                                      [4, 1],
                                      [1, -1],
                                      [-1, 1],
                                      [-4, 4],
                                      [4, -4],
                                      [-4, -1],
                                      [-1, -4]])
    def test_random_data_multidim_axes(self, axes):
        a_shape, b_shape = (123, 22), (132, 11)
        np.random.seed(1234)
        a = np.random.rand(*a_shape) + 1j * np.random.rand(*a_shape)
        b = np.random.rand(*b_shape) + 1j * np.random.rand(*b_shape)
        expected = convolve2d(a, b, 'full')

        a = a[:, :, None, None, None]
        b = b[:, :, None, None, None]
        expected = expected[:, :, None, None, None]

        a = np.rollaxis(a.swapaxes(0, 2), 1, 5)
        b = np.rollaxis(b.swapaxes(0, 2), 1, 5)
        expected = np.rollaxis(expected.swapaxes(0, 2), 1, 5)

        # use 1 for dimension 2 in a and 3 in b to test broadcasting
        a = np.tile(a, [2, 1, 3, 1, 1])
        b = np.tile(b, [2, 1, 1, 4, 1])
        expected = np.tile(expected, [2, 1, 3, 4, 1])

        out = fftconvolve(a, b, 'full', axes=axes)
        assert_allclose(out, expected, rtol=1e-10, atol=1e-10)

    @pytest.mark.slow
    @pytest.mark.parametrize(
        'n',
        list(range(1, 100)) +
        list(range(1000, 1500)) +
        np.random.RandomState(1234).randint(1001, 10000, 5).tolist())
    def test_many_sizes(self, n):
        a = np.random.rand(n) + 1j * np.random.rand(n)
        b = np.random.rand(n) + 1j * np.random.rand(n)
        expected = np.convolve(a, b, 'full')

        out = fftconvolve(a, b, 'full')
        assert_allclose(out, expected, atol=1e-10)

        out = fftconvolve(a, b, 'full', axes=[0])
        assert_allclose(out, expected, atol=1e-10)


def fftconvolve_err(*args, **kwargs):
    raise RuntimeError('Fell back to fftconvolve')


def gen_oa_shapes(sizes):
    return [(a, b) for a, b in product(sizes, repeat=2)
            if abs(a - b) > 3]


def gen_oa_shapes_2d(sizes):
    shapes0 = gen_oa_shapes(sizes)
    shapes1 = gen_oa_shapes(sizes)
    shapes = [ishapes0+ishapes1 for ishapes0, ishapes1 in
              zip(shapes0, shapes1)]

    modes = ['full', 'valid', 'same']
    return [ishapes+(imode,) for ishapes, imode in product(shapes, modes)
            if imode != 'valid' or
            (ishapes[0] > ishapes[1] and ishapes[2] > ishapes[3]) or
            (ishapes[0] < ishapes[1] and ishapes[2] < ishapes[3])]


def gen_oa_shapes_eq(sizes):
    return [(a, b) for a, b in product(sizes, repeat=2)
            if a >= b]


class TestOAConvolve(object):
    @pytest.mark.slow()
    @pytest.mark.parametrize('shape_a_0, shape_b_0',
                             gen_oa_shapes_eq(list(range(100)) +
                                              list(range(100, 1000, 23)))
                             )
    def test_real_manylens(self, shape_a_0, shape_b_0):
        a = np.random.rand(shape_a_0)
        b = np.random.rand(shape_b_0)

        expected = fftconvolve(a, b)
        out = oaconvolve(a, b)

        assert_array_almost_equal(out, expected)

    @pytest.mark.parametrize('shape_a_0, shape_b_0',
                             gen_oa_shapes([50, 47, 6, 4, 1]))
    @pytest.mark.parametrize('is_complex', [True, False])
    @pytest.mark.parametrize('mode', ['full', 'valid', 'same'])
    def test_1d_noaxes(self, shape_a_0, shape_b_0,
                       is_complex, mode, monkeypatch):
        a = np.random.rand(shape_a_0)
        b = np.random.rand(shape_b_0)
        if is_complex:
            a = a + 1j*np.random.rand(shape_a_0)
            b = b + 1j*np.random.rand(shape_b_0)

        expected = fftconvolve(a, b, mode=mode)

        monkeypatch.setattr(signal.signaltools, 'fftconvolve',
                            fftconvolve_err)
        out = oaconvolve(a, b, mode=mode)

        assert_array_almost_equal(out, expected)

    @pytest.mark.parametrize('axes', [0, 1])
    @pytest.mark.parametrize('shape_a_0, shape_b_0',
                             gen_oa_shapes([50, 47, 6, 4]))
    @pytest.mark.parametrize('shape_a_extra', [1, 3])
    @pytest.mark.parametrize('shape_b_extra', [1, 3])
    @pytest.mark.parametrize('is_complex', [True, False])
    @pytest.mark.parametrize('mode', ['full', 'valid', 'same'])
    def test_1d_axes(self, axes, shape_a_0, shape_b_0,
                     shape_a_extra, shape_b_extra,
                     is_complex, mode, monkeypatch):
        ax_a = [shape_a_extra]*2
        ax_b = [shape_b_extra]*2
        ax_a[axes] = shape_a_0
        ax_b[axes] = shape_b_0

        a = np.random.rand(*ax_a)
        b = np.random.rand(*ax_b)
        if is_complex:
            a = a + 1j*np.random.rand(*ax_a)
            b = b + 1j*np.random.rand(*ax_b)

        expected = fftconvolve(a, b, mode=mode, axes=axes)

        monkeypatch.setattr(signal.signaltools, 'fftconvolve',
                            fftconvolve_err)
        out = oaconvolve(a, b, mode=mode, axes=axes)

        assert_array_almost_equal(out, expected)

    @pytest.mark.parametrize('shape_a_0, shape_b_0, '
                             'shape_a_1, shape_b_1, mode',
                             gen_oa_shapes_2d([50, 47, 6, 4]))
    @pytest.mark.parametrize('is_complex', [True, False])
    def test_2d_noaxes(self, shape_a_0, shape_b_0,
                       shape_a_1, shape_b_1, mode,
                       is_complex, monkeypatch):
        a = np.random.rand(shape_a_0, shape_a_1)
        b = np.random.rand(shape_b_0, shape_b_1)
        if is_complex:
            a = a + 1j*np.random.rand(shape_a_0, shape_a_1)
            b = b + 1j*np.random.rand(shape_b_0, shape_b_1)

        expected = fftconvolve(a, b, mode=mode)

        monkeypatch.setattr(signal.signaltools, 'fftconvolve',
                            fftconvolve_err)
        out = oaconvolve(a, b, mode=mode)

        assert_array_almost_equal(out, expected)

    @pytest.mark.parametrize('axes', [[0, 1], [0, 2], [1, 2]])
    @pytest.mark.parametrize('shape_a_0, shape_b_0, '
                             'shape_a_1, shape_b_1, mode',
                             gen_oa_shapes_2d([50, 47, 6, 4]))
    @pytest.mark.parametrize('shape_a_extra', [1, 3])
    @pytest.mark.parametrize('shape_b_extra', [1, 3])
    @pytest.mark.parametrize('is_complex', [True, False])
    def test_2d_axes(self, axes, shape_a_0, shape_b_0,
                     shape_a_1, shape_b_1, mode,
                     shape_a_extra, shape_b_extra,
                     is_complex, monkeypatch):
        ax_a = [shape_a_extra]*3
        ax_b = [shape_b_extra]*3
        ax_a[axes[0]] = shape_a_0
        ax_b[axes[0]] = shape_b_0
        ax_a[axes[1]] = shape_a_1
        ax_b[axes[1]] = shape_b_1

        a = np.random.rand(*ax_a)
        b = np.random.rand(*ax_b)
        if is_complex:
            a = a + 1j*np.random.rand(*ax_a)
            b = b + 1j*np.random.rand(*ax_b)

        expected = fftconvolve(a, b, mode=mode, axes=axes)

        monkeypatch.setattr(signal.signaltools, 'fftconvolve',
                            fftconvolve_err)
        out = oaconvolve(a, b, mode=mode, axes=axes)

        assert_array_almost_equal(out, expected)

    def test_empty(self):
        # Regression test for #1745: crashes with 0-length input.
        assert_(oaconvolve([], []).size == 0)
        assert_(oaconvolve([5, 6], []).size == 0)
        assert_(oaconvolve([], [7]).size == 0)

    def test_zero_rank(self):
        a = array(4967)
        b = array(3920)
        out = oaconvolve(a, b)
        assert_equal(out, a * b)

    def test_single_element(self):
        a = array([4967])
        b = array([3920])
        out = oaconvolve(a, b)
        assert_equal(out, a * b)


class TestAllFreqConvolves(object):

    @pytest.mark.parametrize('convapproach',
                             [fftconvolve, oaconvolve])
    def test_invalid_shapes(self, convapproach):
        a = np.arange(1, 7).reshape((2, 3))
        b = np.arange(-6, 0).reshape((3, 2))
        with assert_raises(ValueError,
                           match="For 'valid' mode, one must be at least "
                           "as large as the other in every dimension"):
            convapproach(a, b, mode='valid')

    @pytest.mark.parametrize('convapproach',
                             [fftconvolve, oaconvolve])
    def test_invalid_shapes_axes(self, convapproach):
        a = np.zeros([5, 6, 2, 1])
        b = np.zeros([5, 6, 3, 1])
        with assert_raises(ValueError,
                           match=r"incompatible shapes for in1 and in2:"
                           r" \(5L?, 6L?, 2L?, 1L?\) and"
                           r" \(5L?, 6L?, 3L?, 1L?\)"):
            convapproach(a, b, axes=[0, 1])

    @pytest.mark.parametrize('a,b',
                             [([1], 2),
                              (1, [2]),
                              ([3], [[2]])])
    @pytest.mark.parametrize('convapproach',
                             [fftconvolve, oaconvolve])
    def test_mismatched_dims(self, a, b, convapproach):
        with assert_raises(ValueError,
                           match="in1 and in2 should have the same"
                           " dimensionality"):
            convapproach(a, b)

    @pytest.mark.parametrize('convapproach',
                             [fftconvolve, oaconvolve])
    def test_invalid_flags(self, convapproach):
        with assert_raises(ValueError,
                           match="acceptable mode flags are 'valid',"
                           " 'same', or 'full'"):
            convapproach([1], [2], mode='chips')

        with assert_raises(ValueError,
                           match="when provided, axes cannot be empty"):
            convapproach([1], [2], axes=[])

        with assert_raises(ValueError, match="axes must be a scalar or "
                           "iterable of integers"):
            convapproach([1], [2], axes=[[1, 2], [3, 4]])

        with assert_raises(ValueError, match="axes must be a scalar or "
                           "iterable of integers"):
            convapproach([1], [2], axes=[1., 2., 3., 4.])

        with assert_raises(ValueError,
                           match="axes exceeds dimensionality of input"):
            convapproach([1], [2], axes=[1])

        with assert_raises(ValueError,
                           match="axes exceeds dimensionality of input"):
            convapproach([1], [2], axes=[-2])

        with assert_raises(ValueError,
                           match="all axes must be unique"):
            convapproach([1], [2], axes=[0, 0])

    @pytest.mark.parametrize('dtype', [np.longfloat, np.longcomplex])
    def test_longdtype_input(self, dtype):
        x = np.random.random((27, 27)).astype(dtype)
        y = np.random.random((4, 4)).astype(dtype)
        if np.iscomplexobj(dtype()):
            x += .1j
            y -= .1j

        res = fftconvolve(x, y)
        assert_allclose(res, convolve(x, y, method='direct'))
        assert res.dtype == dtype


class TestMedFilt(object):

    def test_basic(self):
        f = [[50, 50, 50, 50, 50, 92, 18, 27, 65, 46],
             [50, 50, 50, 50, 50, 0, 72, 77, 68, 66],
             [50, 50, 50, 50, 50, 46, 47, 19, 64, 77],
             [50, 50, 50, 50, 50, 42, 15, 29, 95, 35],
             [50, 50, 50, 50, 50, 46, 34, 9, 21, 66],
             [70, 97, 28, 68, 78, 77, 61, 58, 71, 42],
             [64, 53, 44, 29, 68, 32, 19, 68, 24, 84],
             [3, 33, 53, 67, 1, 78, 74, 55, 12, 83],
             [7, 11, 46, 70, 60, 47, 24, 43, 61, 26],
             [32, 61, 88, 7, 39, 4, 92, 64, 45, 61]]

        d = signal.medfilt(f, [7, 3])
        e = signal.medfilt2d(np.array(f, float), [7, 3])
        assert_array_equal(d, [[0, 50, 50, 50, 42, 15, 15, 18, 27, 0],
                               [0, 50, 50, 50, 50, 42, 19, 21, 29, 0],
                               [50, 50, 50, 50, 50, 47, 34, 34, 46, 35],
                               [50, 50, 50, 50, 50, 50, 42, 47, 64, 42],
                               [50, 50, 50, 50, 50, 50, 46, 55, 64, 35],
                               [33, 50, 50, 50, 50, 47, 46, 43, 55, 26],
                               [32, 50, 50, 50, 50, 47, 46, 45, 55, 26],
                               [7, 46, 50, 50, 47, 46, 46, 43, 45, 21],
                               [0, 32, 33, 39, 32, 32, 43, 43, 43, 0],
                               [0, 7, 11, 7, 4, 4, 19, 19, 24, 0]])
        assert_array_equal(d, e)

    def test_none(self):
        # Ticket #1124. Ensure this does not segfault.
        with pytest.warns(UserWarning):
            signal.medfilt(None)
        # Expand on this test to avoid a regression with possible contiguous
        # numpy arrays that have odd strides. The stride value below gets
        # us into wrong memory if used (but it does not need to be used)
        dummy = np.arange(10, dtype=np.float64)
        a = dummy[5:6]
        a.strides = 16
        assert_(signal.medfilt(a, 1) == 5.)

    def test_refcounting(self):
        # Check a refcounting-related crash
        a = Decimal(123)
        x = np.array([a, a], dtype=object)
        if hasattr(sys, 'getrefcount'):
            n = 2 * sys.getrefcount(a)
        else:
            n = 10
        # Shouldn't segfault:
        with pytest.warns(UserWarning):
            for j in range(n):
                signal.medfilt(x)
        if hasattr(sys, 'getrefcount'):
            assert_(sys.getrefcount(a) < n)
        assert_equal(x, [a, a])


class TestWiener(object):

    def test_basic(self):
        g = array([[5, 6, 4, 3],
                   [3, 5, 6, 2],
                   [2, 3, 5, 6],
                   [1, 6, 9, 7]], 'd')
        h = array([[2.16374269, 3.2222222222, 2.8888888889, 1.6666666667],
                   [2.666666667, 4.33333333333, 4.44444444444, 2.8888888888],
                   [2.222222222, 4.4444444444, 5.4444444444, 4.801066874837],
                   [1.33333333333, 3.92735042735, 6.0712560386, 5.0404040404]])
        assert_array_almost_equal(signal.wiener(g), h, decimal=6)
        assert_array_almost_equal(signal.wiener(g, mysize=3), h, decimal=6)


padtype_options = ["mean", "median", "minimum", "maximum", "line"]
padtype_options += _upfirdn_modes


class TestResample(object):
    def test_basic(self):
        # Some basic tests

        # Regression test for issue #3603.
        # window.shape must equal to sig.shape[0]
        sig = np.arange(128)
        num = 256
        win = signal.get_window(('kaiser', 8.0), 160)
        assert_raises(ValueError, signal.resample, sig, num, window=win)

        # Other degenerate conditions
        assert_raises(ValueError, signal.resample_poly, sig, 'yo', 1)
        assert_raises(ValueError, signal.resample_poly, sig, 1, 0)
        assert_raises(ValueError, signal.resample_poly, sig, 2, 1, padtype='')
        assert_raises(ValueError, signal.resample_poly, sig, 2, 1,
                      padtype='mean', cval=10)

        # test for issue #6505 - should not modify window.shape when axis ≠ 0
        sig2 = np.tile(np.arange(160), (2, 1))
        signal.resample(sig2, num, axis=-1, window=win)
        assert_(win.shape == (160,))

    @pytest.mark.parametrize('window', (None, 'hamming'))
    @pytest.mark.parametrize('N', (20, 19))
    @pytest.mark.parametrize('num', (100, 101, 10, 11))
    def test_rfft(self, N, num, window):
        # Make sure the speed up using rfft gives the same result as the normal
        # way using fft
        x = np.linspace(0, 10, N, endpoint=False)
        y = np.cos(-x**2/6.0)
        assert_allclose(signal.resample(y, num, window=window),
                        signal.resample(y + 0j, num, window=window).real)

        y = np.array([np.cos(-x**2/6.0), np.sin(-x**2/6.0)])
        y_complex = y + 0j
        assert_allclose(
            signal.resample(y, num, axis=1, window=window),
            signal.resample(y_complex, num, axis=1, window=window).real,
            atol=1e-9)

    def test_input_domain(self):
        # Test if both input domain modes produce the same results.
        tsig = np.arange(256) + 0j
        fsig = fft(tsig)
        num = 256
        assert_allclose(
            signal.resample(fsig, num, domain='freq'),
            signal.resample(tsig, num, domain='time'),
            atol=1e-9)

    @pytest.mark.parametrize('nx', (1, 2, 3, 5, 8))
    @pytest.mark.parametrize('ny', (1, 2, 3, 5, 8))
    @pytest.mark.parametrize('dtype', ('float', 'complex'))
    def test_dc(self, nx, ny, dtype):
        x = np.array([1] * nx, dtype)
        y = signal.resample(x, ny)
        assert_allclose(y, [1] * ny)

    @pytest.mark.parametrize('padtype', padtype_options)
    def test_mutable_window(self, padtype):
        # Test that a mutable window is not modified
        impulse = np.zeros(3)
        window = np.random.RandomState(0).randn(2)
        window_orig = window.copy()
        signal.resample_poly(impulse, 5, 1, window=window, padtype=padtype)
        assert_array_equal(window, window_orig)

    @pytest.mark.parametrize('padtype', padtype_options)
    def test_output_float32(self, padtype):
        # Test that float32 inputs yield a float32 output
        x = np.arange(10, dtype=np.float32)
        h = np.array([1, 1, 1], dtype=np.float32)
        y = signal.resample_poly(x, 1, 2, window=h, padtype=padtype)
        assert(y.dtype == np.float32)

    @pytest.mark.parametrize(
        "method, ext, padtype",
        [("fft", False, None)]
        + list(
            product(
                ["polyphase"], [False, True], padtype_options,
            )
        ),
    )
    def test_resample_methods(self, method, ext, padtype):
        # Test resampling of sinusoids and random noise (1-sec)
        rate = 100
        rates_to = [49, 50, 51, 99, 100, 101, 199, 200, 201]

        # Sinusoids, windowed to avoid edge artifacts
        t = np.arange(rate) / float(rate)
        freqs = np.array((1., 10., 40.))[:, np.newaxis]
        x = np.sin(2 * np.pi * freqs * t) * hann(rate)

        for rate_to in rates_to:
            t_to = np.arange(rate_to) / float(rate_to)
            y_tos = np.sin(2 * np.pi * freqs * t_to) * hann(rate_to)
            if method == 'fft':
                y_resamps = signal.resample(x, rate_to, axis=-1)
            else:
                if ext and rate_to != rate:
                    # Match default window design
                    g = gcd(rate_to, rate)
                    up = rate_to // g
                    down = rate // g
                    max_rate = max(up, down)
                    f_c = 1. / max_rate
                    half_len = 10 * max_rate
                    window = signal.firwin(2 * half_len + 1, f_c,
                                           window=('kaiser', 5.0))
                    polyargs = {'window': window, 'padtype': padtype}
                else:
                    polyargs = {'padtype': padtype}

                y_resamps = signal.resample_poly(x, rate_to, rate, axis=-1,
                                                 **polyargs)

            for y_to, y_resamp, freq in zip(y_tos, y_resamps, freqs):
                if freq >= 0.5 * rate_to:
                    y_to.fill(0.)  # mostly low-passed away
                    if padtype in ['minimum', 'maximum']:
                        assert_allclose(y_resamp, y_to, atol=3e-1)
                    else:
                        assert_allclose(y_resamp, y_to, atol=1e-3)
                else:
                    assert_array_equal(y_to.shape, y_resamp.shape)
                    corr = np.corrcoef(y_to, y_resamp)[0, 1]
                    assert_(corr > 0.99, msg=(corr, rate, rate_to))

        # Random data
        rng = np.random.RandomState(0)
        x = hann(rate) * np.cumsum(rng.randn(rate))  # low-pass, wind
        for rate_to in rates_to:
            # random data
            t_to = np.arange(rate_to) / float(rate_to)
            y_to = np.interp(t_to, t, x)
            if method == 'fft':
                y_resamp = signal.resample(x, rate_to)
            else:
                y_resamp = signal.resample_poly(x, rate_to, rate,
                                                padtype=padtype)
            assert_array_equal(y_to.shape, y_resamp.shape)
            corr = np.corrcoef(y_to, y_resamp)[0, 1]
            assert_(corr > 0.99, msg=corr)

        # More tests of fft method (Master 0.18.1 fails these)
        if method == 'fft':
            x1 = np.array([1.+0.j, 0.+0.j])
            y1_test = signal.resample(x1, 4)
            # upsampling a complex array
            y1_true = np.array([1.+0.j, 0.5+0.j, 0.+0.j, 0.5+0.j])
            assert_allclose(y1_test, y1_true, atol=1e-12)
            x2 = np.array([1., 0.5, 0., 0.5])
            y2_test = signal.resample(x2, 2)  # downsampling a real array
            y2_true = np.array([1., 0.])
            assert_allclose(y2_test, y2_true, atol=1e-12)

    def test_poly_vs_filtfilt(self):
        # Check that up=1.0 gives same answer as filtfilt + slicing
        random_state = np.random.RandomState(17)
        try_types = (int, np.float32, np.complex64, float, complex)
        size = 10000
        down_factors = [2, 11, 79]

        for dtype in try_types:
            x = random_state.randn(size).astype(dtype)
            if dtype in (np.complex64, np.complex128):
                x += 1j * random_state.randn(size)

            # resample_poly assumes zeros outside of signl, whereas filtfilt
            # can only constant-pad. Make them equivalent:
            x[0] = 0
            x[-1] = 0

            for down in down_factors:
                h = signal.firwin(31, 1. / down, window='hamming')
                yf = filtfilt(h, 1.0, x, padtype='constant')[::down]

                # Need to pass convolved version of filter to resample_poly,
                # since filtfilt does forward and backward, but resample_poly
                # only goes forward
                hc = convolve(h, h[::-1])
                y = signal.resample_poly(x, 1, down, window=hc)
                assert_allclose(yf, y, atol=1e-7, rtol=1e-7)

    def test_correlate1d(self):
        for down in [2, 4]:
            for nx in range(1, 40, down):
                for nweights in (32, 33):
                    x = np.random.random((nx,))
                    weights = np.random.random((nweights,))
                    y_g = correlate1d(x, weights[::-1], mode='constant')
                    y_s = signal.resample_poly(
                        x, up=1, down=down, window=weights)
                    assert_allclose(y_g[::down], y_s)


class TestCSpline1DEval(object):

    def test_basic(self):
        y = array([1, 2, 3, 4, 3, 2, 1, 2, 3.0])
        x = arange(len(y))
        dx = x[1] - x[0]
        cj = signal.cspline1d(y)

        x2 = arange(len(y) * 10.0) / 10.0
        y2 = signal.cspline1d_eval(cj, x2, dx=dx, x0=x[0])

        # make sure interpolated values are on knot points
        assert_array_almost_equal(y2[::10], y, decimal=5)

    def test_complex(self):
        #  create some smoothly varying complex signal to interpolate
        x = np.arange(2)
        y = np.zeros(x.shape, dtype=np.complex64)
        T = 10.0
        f = 1.0 / T
        y = np.exp(2.0J * np.pi * f * x)

        # get the cspline transform
        cy = signal.cspline1d(y)

        # determine new test x value and interpolate
        xnew = np.array([0.5])
        ynew = signal.cspline1d_eval(cy, xnew)

        assert_equal(ynew.dtype, y.dtype)

class TestOrderFilt(object):

    def test_basic(self):
        assert_array_equal(signal.order_filter([1, 2, 3], [1, 0, 1], 1),
                           [2, 3, 2])


class _TestLinearFilter(object):

    def generate(self, shape):
        x = np.linspace(0, np.prod(shape) - 1, np.prod(shape)).reshape(shape)
        return self.convert_dtype(x)

    def convert_dtype(self, arr):
        if self.dtype == np.dtype('O'):
            arr = np.asarray(arr)
            out = np.empty(arr.shape, self.dtype)
            iter = np.nditer([arr, out], ['refs_ok','zerosize_ok'],
                        [['readonly'],['writeonly']])
            for x, y in iter:
                y[...] = self.type(x[()])
            return out
        else:
            return np.array(arr, self.dtype, copy=False)

    def test_rank_1_IIR(self):
        x = self.generate((6,))
        b = self.convert_dtype([1, -1])
        a = self.convert_dtype([0.5, -0.5])
        y_r = self.convert_dtype([0, 2, 4, 6, 8, 10.])
        assert_array_almost_equal(lfilter(b, a, x), y_r)

    def test_rank_1_FIR(self):
        x = self.generate((6,))
        b = self.convert_dtype([1, 1])
        a = self.convert_dtype([1])
        y_r = self.convert_dtype([0, 1, 3, 5, 7, 9.])
        assert_array_almost_equal(lfilter(b, a, x), y_r)

    def test_rank_1_IIR_init_cond(self):
        x = self.generate((6,))
        b = self.convert_dtype([1, 0, -1])
        a = self.convert_dtype([0.5, -0.5])
        zi = self.convert_dtype([1, 2])
        y_r = self.convert_dtype([1, 5, 9, 13, 17, 21])
        zf_r = self.convert_dtype([13, -10])
        y, zf = lfilter(b, a, x, zi=zi)
        assert_array_almost_equal(y, y_r)
        assert_array_almost_equal(zf, zf_r)

    def test_rank_1_FIR_init_cond(self):
        x = self.generate((6,))
        b = self.convert_dtype([1, 1, 1])
        a = self.convert_dtype([1])
        zi = self.convert_dtype([1, 1])
        y_r = self.convert_dtype([1, 2, 3, 6, 9, 12.])
        zf_r = self.convert_dtype([9, 5])
        y, zf = lfilter(b, a, x, zi=zi)
        assert_array_almost_equal(y, y_r)
        assert_array_almost_equal(zf, zf_r)

    def test_rank_2_IIR_axis_0(self):
        x = self.generate((4, 3))
        b = self.convert_dtype([1, -1])
        a = self.convert_dtype([0.5, 0.5])
        y_r2_a0 = self.convert_dtype([[0, 2, 4], [6, 4, 2], [0, 2, 4],
                                      [6, 4, 2]])
        y = lfilter(b, a, x, axis=0)
        assert_array_almost_equal(y_r2_a0, y)

    def test_rank_2_IIR_axis_1(self):
        x = self.generate((4, 3))
        b = self.convert_dtype([1, -1])
        a = self.convert_dtype([0.5, 0.5])
        y_r2_a1 = self.convert_dtype([[0, 2, 0], [6, -4, 6], [12, -10, 12],
                            [18, -16, 18]])
        y = lfilter(b, a, x, axis=1)
        assert_array_almost_equal(y_r2_a1, y)

    def test_rank_2_IIR_axis_0_init_cond(self):
        x = self.generate((4, 3))
        b = self.convert_dtype([1, -1])
        a = self.convert_dtype([0.5, 0.5])
        zi = self.convert_dtype(np.ones((4,1)))

        y_r2_a0_1 = self.convert_dtype([[1, 1, 1], [7, -5, 7], [13, -11, 13],
                              [19, -17, 19]])
        zf_r = self.convert_dtype([-5, -17, -29, -41])[:, np.newaxis]
        y, zf = lfilter(b, a, x, axis=1, zi=zi)
        assert_array_almost_equal(y_r2_a0_1, y)
        assert_array_almost_equal(zf, zf_r)

    def test_rank_2_IIR_axis_1_init_cond(self):
        x = self.generate((4,3))
        b = self.convert_dtype([1, -1])
        a = self.convert_dtype([0.5, 0.5])
        zi = self.convert_dtype(np.ones((1,3)))

        y_r2_a0_0 = self.convert_dtype([[1, 3, 5], [5, 3, 1],
                                        [1, 3, 5], [5, 3, 1]])
        zf_r = self.convert_dtype([[-23, -23, -23]])
        y, zf = lfilter(b, a, x, axis=0, zi=zi)
        assert_array_almost_equal(y_r2_a0_0, y)
        assert_array_almost_equal(zf, zf_r)

    def test_rank_3_IIR(self):
        x = self.generate((4, 3, 2))
        b = self.convert_dtype([1, -1])
        a = self.convert_dtype([0.5, 0.5])

        for axis in range(x.ndim):
            y = lfilter(b, a, x, axis)
            y_r = np.apply_along_axis(lambda w: lfilter(b, a, w), axis, x)
            assert_array_almost_equal(y, y_r)

    def test_rank_3_IIR_init_cond(self):
        x = self.generate((4, 3, 2))
        b = self.convert_dtype([1, -1])
        a = self.convert_dtype([0.5, 0.5])

        for axis in range(x.ndim):
            zi_shape = list(x.shape)
            zi_shape[axis] = 1
            zi = self.convert_dtype(np.ones(zi_shape))
            zi1 = self.convert_dtype([1])
            y, zf = lfilter(b, a, x, axis, zi)
            lf0 = lambda w: lfilter(b, a, w, zi=zi1)[0]
            lf1 = lambda w: lfilter(b, a, w, zi=zi1)[1]
            y_r = np.apply_along_axis(lf0, axis, x)
            zf_r = np.apply_along_axis(lf1, axis, x)
            assert_array_almost_equal(y, y_r)
            assert_array_almost_equal(zf, zf_r)

    def test_rank_3_FIR(self):
        x = self.generate((4, 3, 2))
        b = self.convert_dtype([1, 0, -1])
        a = self.convert_dtype([1])

        for axis in range(x.ndim):
            y = lfilter(b, a, x, axis)
            y_r = np.apply_along_axis(lambda w: lfilter(b, a, w), axis, x)
            assert_array_almost_equal(y, y_r)

    def test_rank_3_FIR_init_cond(self):
        x = self.generate((4, 3, 2))
        b = self.convert_dtype([1, 0, -1])
        a = self.convert_dtype([1])

        for axis in range(x.ndim):
            zi_shape = list(x.shape)
            zi_shape[axis] = 2
            zi = self.convert_dtype(np.ones(zi_shape))
            zi1 = self.convert_dtype([1, 1])
            y, zf = lfilter(b, a, x, axis, zi)
            lf0 = lambda w: lfilter(b, a, w, zi=zi1)[0]
            lf1 = lambda w: lfilter(b, a, w, zi=zi1)[1]
            y_r = np.apply_along_axis(lf0, axis, x)
            zf_r = np.apply_along_axis(lf1, axis, x)
            assert_array_almost_equal(y, y_r)
            assert_array_almost_equal(zf, zf_r)

    def test_zi_pseudobroadcast(self):
        x = self.generate((4, 5, 20))
        b,a = signal.butter(8, 0.2, output='ba')
        b = self.convert_dtype(b)
        a = self.convert_dtype(a)
        zi_size = b.shape[0] - 1

        # lfilter requires x.ndim == zi.ndim exactly.  However, zi can have
        # length 1 dimensions.
        zi_full = self.convert_dtype(np.ones((4, 5, zi_size)))
        zi_sing = self.convert_dtype(np.ones((1, 1, zi_size)))

        y_full, zf_full = lfilter(b, a, x, zi=zi_full)
        y_sing, zf_sing = lfilter(b, a, x, zi=zi_sing)

        assert_array_almost_equal(y_sing, y_full)
        assert_array_almost_equal(zf_full, zf_sing)

        # lfilter does not prepend ones
        assert_raises(ValueError, lfilter, b, a, x, -1, np.ones(zi_size))

    def test_scalar_a(self):
        # a can be a scalar.
        x = self.generate(6)
        b = self.convert_dtype([1, 0, -1])
        a = self.convert_dtype([1])
        y_r = self.convert_dtype([0, 1, 2, 2, 2, 2])

        y = lfilter(b, a[0], x)
        assert_array_almost_equal(y, y_r)

    def test_zi_some_singleton_dims(self):
        # lfilter doesn't really broadcast (no prepending of 1's).  But does
        # do singleton expansion if x and zi have the same ndim.  This was
        # broken only if a subset of the axes were singletons (gh-4681).
        x = self.convert_dtype(np.zeros((3,2,5), 'l'))
        b = self.convert_dtype(np.ones(5, 'l'))
        a = self.convert_dtype(np.array([1,0,0]))
        zi = np.ones((3,1,4), 'l')
        zi[1,:,:] *= 2
        zi[2,:,:] *= 3
        zi = self.convert_dtype(zi)

        zf_expected = self.convert_dtype(np.zeros((3,2,4), 'l'))
        y_expected = np.zeros((3,2,5), 'l')
        y_expected[:,:,:4] = [[[1]], [[2]], [[3]]]
        y_expected = self.convert_dtype(y_expected)

        # IIR
        y_iir, zf_iir = lfilter(b, a, x, -1, zi)
        assert_array_almost_equal(y_iir, y_expected)
        assert_array_almost_equal(zf_iir, zf_expected)

        # FIR
        y_fir, zf_fir = lfilter(b, a[0], x, -1, zi)
        assert_array_almost_equal(y_fir, y_expected)
        assert_array_almost_equal(zf_fir, zf_expected)

    def base_bad_size_zi(self, b, a, x, axis, zi):
        b = self.convert_dtype(b)
        a = self.convert_dtype(a)
        x = self.convert_dtype(x)
        zi = self.convert_dtype(zi)
        assert_raises(ValueError, lfilter, b, a, x, axis, zi)

    def test_bad_size_zi(self):
        # rank 1
        x1 = np.arange(6)
        self.base_bad_size_zi([1], [1], x1, -1, [1])
        self.base_bad_size_zi([1, 1], [1], x1, -1, [0, 1])
        self.base_bad_size_zi([1, 1], [1], x1, -1, [[0]])
        self.base_bad_size_zi([1, 1], [1], x1, -1, [0, 1, 2])
        self.base_bad_size_zi([1, 1, 1], [1], x1, -1, [[0]])
        self.base_bad_size_zi([1, 1, 1], [1], x1, -1, [0, 1, 2])
        self.base_bad_size_zi([1], [1, 1], x1, -1, [0, 1])
        self.base_bad_size_zi([1], [1, 1], x1, -1, [[0]])
        self.base_bad_size_zi([1], [1, 1], x1, -1, [0, 1, 2])
        self.base_bad_size_zi([1, 1, 1], [1, 1], x1, -1, [0])
        self.base_bad_size_zi([1, 1, 1], [1, 1], x1, -1, [[0], [1]])
        self.base_bad_size_zi([1, 1, 1], [1, 1], x1, -1, [0, 1, 2])
        self.base_bad_size_zi([1, 1, 1], [1, 1], x1, -1, [0, 1, 2, 3])
        self.base_bad_size_zi([1, 1], [1, 1, 1], x1, -1, [0])
        self.base_bad_size_zi([1, 1], [1, 1, 1], x1, -1, [[0], [1]])
        self.base_bad_size_zi([1, 1], [1, 1, 1], x1, -1, [0, 1, 2])
        self.base_bad_size_zi([1, 1], [1, 1, 1], x1, -1, [0, 1, 2, 3])

        # rank 2
        x2 = np.arange(12).reshape((4,3))
        # for axis=0 zi.shape should == (max(len(a),len(b))-1, 3)
        self.base_bad_size_zi([1], [1], x2, 0, [0])

        # for each of these there are 5 cases tested (in this order):
        # 1. not deep enough, right # elements
        # 2. too deep, right # elements
        # 3. right depth, right # elements, transposed
        # 4. right depth, too few elements
        # 5. right depth, too many elements

        self.base_bad_size_zi([1, 1], [1], x2, 0, [0,1,2])
        self.base_bad_size_zi([1, 1], [1], x2, 0, [[[0,1,2]]])
        self.base_bad_size_zi([1, 1], [1], x2, 0, [[0], [1], [2]])
        self.base_bad_size_zi([1, 1], [1], x2, 0, [[0,1]])
        self.base_bad_size_zi([1, 1], [1], x2, 0, [[0,1,2,3]])

        self.base_bad_size_zi([1, 1, 1], [1], x2, 0, [0,1,2,3,4,5])
        self.base_bad_size_zi([1, 1, 1], [1], x2, 0, [[[0,1,2],[3,4,5]]])
        self.base_bad_size_zi([1, 1, 1], [1], x2, 0, [[0,1],[2,3],[4,5]])
        self.base_bad_size_zi([1, 1, 1], [1], x2, 0, [[0,1],[2,3]])
        self.base_bad_size_zi([1, 1, 1], [1], x2, 0, [[0,1,2,3],[4,5,6,7]])

        self.base_bad_size_zi([1], [1, 1], x2, 0, [0,1,2])
        self.base_bad_size_zi([1], [1, 1], x2, 0, [[[0,1,2]]])
        self.base_bad_size_zi([1], [1, 1], x2, 0, [[0], [1], [2]])
        self.base_bad_size_zi([1], [1, 1], x2, 0, [[0,1]])
        self.base_bad_size_zi([1], [1, 1], x2, 0, [[0,1,2,3]])

        self.base_bad_size_zi([1], [1, 1, 1], x2, 0, [0,1,2,3,4,5])
        self.base_bad_size_zi([1], [1, 1, 1], x2, 0, [[[0,1,2],[3,4,5]]])
        self.base_bad_size_zi([1], [1, 1, 1], x2, 0, [[0,1],[2,3],[4,5]])
        self.base_bad_size_zi([1], [1, 1, 1], x2, 0, [[0,1],[2,3]])
        self.base_bad_size_zi([1], [1, 1, 1], x2, 0, [[0,1,2,3],[4,5,6,7]])

        self.base_bad_size_zi([1, 1, 1], [1, 1], x2, 0, [0,1,2,3,4,5])
        self.base_bad_size_zi([1, 1, 1], [1, 1], x2, 0, [[[0,1,2],[3,4,5]]])
        self.base_bad_size_zi([1, 1, 1], [1, 1], x2, 0, [[0,1],[2,3],[4,5]])
        self.base_bad_size_zi([1, 1, 1], [1, 1], x2, 0, [[0,1],[2,3]])
        self.base_bad_size_zi([1, 1, 1], [1, 1], x2, 0, [[0,1,2,3],[4,5,6,7]])

        # for axis=1 zi.shape should == (4, max(len(a),len(b))-1)
        self.base_bad_size_zi([1], [1], x2, 1, [0])

        self.base_bad_size_zi([1, 1], [1], x2, 1, [0,1,2,3])
        self.base_bad_size_zi([1, 1], [1], x2, 1, [[[0],[1],[2],[3]]])
        self.base_bad_size_zi([1, 1], [1], x2, 1, [[0, 1, 2, 3]])
        self.base_bad_size_zi([1, 1], [1], x2, 1, [[0],[1],[2]])
        self.base_bad_size_zi([1, 1], [1], x2, 1, [[0],[1],[2],[3],[4]])

        self.base_bad_size_zi([1, 1, 1], [1], x2, 1, [0,1,2,3,4,5,6,7])
        self.base_bad_size_zi([1, 1, 1], [1], x2, 1, [[[0,1],[2,3],[4,5],[6,7]]])
        self.base_bad_size_zi([1, 1, 1], [1], x2, 1, [[0,1,2,3],[4,5,6,7]])
        self.base_bad_size_zi([1, 1, 1], [1], x2, 1, [[0,1],[2,3],[4,5]])
        self.base_bad_size_zi([1, 1, 1], [1], x2, 1, [[0,1],[2,3],[4,5],[6,7],[8,9]])

        self.base_bad_size_zi([1], [1, 1], x2, 1, [0,1,2,3])
        self.base_bad_size_zi([1], [1, 1], x2, 1, [[[0],[1],[2],[3]]])
        self.base_bad_size_zi([1], [1, 1], x2, 1, [[0, 1, 2, 3]])
        self.base_bad_size_zi([1], [1, 1], x2, 1, [[0],[1],[2]])
        self.base_bad_size_zi([1], [1, 1], x2, 1, [[0],[1],[2],[3],[4]])

        self.base_bad_size_zi([1], [1, 1, 1], x2, 1, [0,1,2,3,4,5,6,7])
        self.base_bad_size_zi([1], [1, 1, 1], x2, 1, [[[0,1],[2,3],[4,5],[6,7]]])
        self.base_bad_size_zi([1], [1, 1, 1], x2, 1, [[0,1,2,3],[4,5,6,7]])
        self.base_bad_size_zi([1], [1, 1, 1], x2, 1, [[0,1],[2,3],[4,5]])
        self.base_bad_size_zi([1], [1, 1, 1], x2, 1, [[0,1],[2,3],[4,5],[6,7],[8,9]])

        self.base_bad_size_zi([1, 1, 1], [1, 1], x2, 1, [0,1,2,3,4,5,6,7])
        self.base_bad_size_zi([1, 1, 1], [1, 1], x2, 1, [[[0,1],[2,3],[4,5],[6,7]]])
        self.base_bad_size_zi([1, 1, 1], [1, 1], x2, 1, [[0,1,2,3],[4,5,6,7]])
        self.base_bad_size_zi([1, 1, 1], [1, 1], x2, 1, [[0,1],[2,3],[4,5]])
        self.base_bad_size_zi([1, 1, 1], [1, 1], x2, 1, [[0,1],[2,3],[4,5],[6,7],[8,9]])

    def test_empty_zi(self):
        # Regression test for #880: empty array for zi crashes.
        x = self.generate((5,))
        a = self.convert_dtype([1])
        b = self.convert_dtype([1])
        zi = self.convert_dtype([])
        y, zf = lfilter(b, a, x, zi=zi)
        assert_array_almost_equal(y, x)
        assert_equal(zf.dtype, self.dtype)
        assert_equal(zf.size, 0)

    def test_lfiltic_bad_zi(self):
        # Regression test for #3699: bad initial conditions
        a = self.convert_dtype([1])
        b = self.convert_dtype([1])
        # "y" sets the datatype of zi, so it truncates if int
        zi = lfiltic(b, a, [1., 0])
        zi_1 = lfiltic(b, a, [1, 0])
        zi_2 = lfiltic(b, a, [True, False])
        assert_array_equal(zi, zi_1)
        assert_array_equal(zi, zi_2)

    def test_short_x_FIR(self):
        # regression test for #5116
        # x shorter than b, with non None zi fails
        a = self.convert_dtype([1])
        b = self.convert_dtype([1, 0, -1])
        zi = self.convert_dtype([2, 7])
        x = self.convert_dtype([72])
        ye = self.convert_dtype([74])
        zfe = self.convert_dtype([7, -72])
        y, zf = lfilter(b, a, x, zi=zi)
        assert_array_almost_equal(y, ye)
        assert_array_almost_equal(zf, zfe)

    def test_short_x_IIR(self):
        # regression test for #5116
        # x shorter than b, with non None zi fails
        a = self.convert_dtype([1, 1])
        b = self.convert_dtype([1, 0, -1])
        zi = self.convert_dtype([2, 7])
        x = self.convert_dtype([72])
        ye = self.convert_dtype([74])
        zfe = self.convert_dtype([-67, -72])
        y, zf = lfilter(b, a, x, zi=zi)
        assert_array_almost_equal(y, ye)
        assert_array_almost_equal(zf, zfe)

    def test_do_not_modify_a_b_IIR(self):
        x = self.generate((6,))
        b = self.convert_dtype([1, -1])
        b0 = b.copy()
        a = self.convert_dtype([0.5, -0.5])
        a0 = a.copy()
        y_r = self.convert_dtype([0, 2, 4, 6, 8, 10.])
        y_f = lfilter(b, a, x)
        assert_array_almost_equal(y_f, y_r)
        assert_equal(b, b0)
        assert_equal(a, a0)

    def test_do_not_modify_a_b_FIR(self):
        x = self.generate((6,))
        b = self.convert_dtype([1, 0, 1])
        b0 = b.copy()
        a = self.convert_dtype([2])
        a0 = a.copy()
        y_r = self.convert_dtype([0, 0.5, 1, 2, 3, 4.])
        y_f = lfilter(b, a, x)
        assert_array_almost_equal(y_f, y_r)
        assert_equal(b, b0)
        assert_equal(a, a0)


class TestLinearFilterFloat32(_TestLinearFilter):
    dtype = np.dtype('f')


class TestLinearFilterFloat64(_TestLinearFilter):
    dtype = np.dtype('d')


class TestLinearFilterFloatExtended(_TestLinearFilter):
    dtype = np.dtype('g')


class TestLinearFilterComplex64(_TestLinearFilter):
    dtype = np.dtype('F')


class TestLinearFilterComplex128(_TestLinearFilter):
    dtype = np.dtype('D')


class TestLinearFilterComplexExtended(_TestLinearFilter):
    dtype = np.dtype('G')

class TestLinearFilterDecimal(_TestLinearFilter):
    dtype = np.dtype('O')

    def type(self, x):
        return Decimal(str(x))


class TestLinearFilterObject(_TestLinearFilter):
    dtype = np.dtype('O')
    type = float


def test_lfilter_bad_object():
    # lfilter: object arrays with non-numeric objects raise TypeError.
    # Regression test for ticket #1452.
    assert_raises(TypeError, lfilter, [1.0], [1.0], [1.0, None, 2.0])
    assert_raises(TypeError, lfilter, [1.0], [None], [1.0, 2.0, 3.0])
    assert_raises(TypeError, lfilter, [None], [1.0], [1.0, 2.0, 3.0])
    with assert_raises(ValueError, match='common type'):
        lfilter([1.], [1., 1.], ['a', 'b', 'c'])


def test_lfilter_notimplemented_input():
    # Should not crash, gh-7991
    assert_raises(NotImplementedError, lfilter, [2,3], [4,5], [1,2,3,4,5])


<<<<<<< HEAD
@pytest.mark.parametrize('dt', [np.ubyte, np.byte, np.ushort, np.short,
                                np.uint, int, np.ulonglong, np.ulonglong,
                                np.float32, np.float64, np.longdouble,
                                Decimal])
=======
@pytest.mark.parametrize('dt', [np.ubyte, np.byte, np.ushort, np.short, np.uint, int,
                 np.ulonglong, np.ulonglong, np.float32, np.float64,
                 np.longdouble, Decimal])
>>>>>>> 7511430b
class TestCorrelateReal(object):
    def _setup_rank1(self, dt):
        a = np.linspace(0, 3, 4).astype(dt)
        b = np.linspace(1, 2, 2).astype(dt)

        y_r = np.array([0, 2, 5, 8, 3]).astype(dt)
        return a, b, y_r

    def equal_tolerance(self, res_dt):
        # default value of keyword
        decimal = 6
        try:
            dt_info = np.finfo(res_dt)
            if hasattr(dt_info, 'resolution'):
                decimal = int(-0.5*np.log10(dt_info.resolution))
        except Exception:
            pass
        return decimal

    def equal_tolerance_fft(self, res_dt):
        # FFT implementations convert longdouble arguments down to
        # double so don't expect better precision, see gh-9520
        if res_dt == np.longdouble:
            return self.equal_tolerance(np.double)
        else:
            return self.equal_tolerance(res_dt)

    def test_method(self, dt):
        if dt == Decimal:
            method = choose_conv_method([Decimal(4)], [Decimal(3)])
            assert_equal(method, 'direct')
        else:
            a, b, y_r = self._setup_rank3(dt)
            y_fft = correlate(a, b, method='fft')
            y_direct = correlate(a, b, method='direct')

            assert_array_almost_equal(y_r, y_fft, decimal=self.equal_tolerance_fft(y_fft.dtype))
            assert_array_almost_equal(y_r, y_direct, decimal=self.equal_tolerance(y_direct.dtype))
            assert_equal(y_fft.dtype, dt)
            assert_equal(y_direct.dtype, dt)

    def test_rank1_valid(self, dt):
        a, b, y_r = self._setup_rank1(dt)
        y = correlate(a, b, 'valid')
        assert_array_almost_equal(y, y_r[1:4])
        assert_equal(y.dtype, dt)

        # See gh-5897
        y = correlate(b, a, 'valid')
        assert_array_almost_equal(y, y_r[1:4][::-1])
        assert_equal(y.dtype, dt)

    def test_rank1_same(self, dt):
        a, b, y_r = self._setup_rank1(dt)
        y = correlate(a, b, 'same')
        assert_array_almost_equal(y, y_r[:-1])
        assert_equal(y.dtype, dt)

    def test_rank1_full(self, dt):
        a, b, y_r = self._setup_rank1(dt)
        y = correlate(a, b, 'full')
        assert_array_almost_equal(y, y_r)
        assert_equal(y.dtype, dt)

    def _setup_rank3(self, dt):
        a = np.linspace(0, 39, 40).reshape((2, 4, 5), order='F').astype(
            dt)
        b = np.linspace(0, 23, 24).reshape((2, 3, 4), order='F').astype(
            dt)

        y_r = array([[[0., 184., 504., 912., 1360., 888., 472., 160.],
                      [46., 432., 1062., 1840., 2672., 1698., 864., 266.],
                      [134., 736., 1662., 2768., 3920., 2418., 1168., 314.],
                      [260., 952., 1932., 3056., 4208., 2580., 1240., 332.],
                      [202., 664., 1290., 1984., 2688., 1590., 712., 150.],
                      [114., 344., 642., 960., 1280., 726., 296., 38.]],

                     [[23., 400., 1035., 1832., 2696., 1737., 904., 293.],
                      [134., 920., 2166., 3680., 5280., 3306., 1640., 474.],
                      [325., 1544., 3369., 5512., 7720., 4683., 2192., 535.],
                      [571., 1964., 3891., 6064., 8272., 4989., 2324., 565.],
                      [434., 1360., 2586., 3920., 5264., 3054., 1312., 230.],
                      [241., 700., 1281., 1888., 2496., 1383., 532., 39.]],

                     [[22., 214., 528., 916., 1332., 846., 430., 132.],
                      [86., 484., 1098., 1832., 2600., 1602., 772., 206.],
                      [188., 802., 1698., 2732., 3788., 2256., 1018., 218.],
                      [308., 1006., 1950., 2996., 4052., 2400., 1078., 230.],
                      [230., 692., 1290., 1928., 2568., 1458., 596., 78.],
                      [126., 354., 636., 924., 1212., 654., 234., 0.]]],
                    dtype=dt)

        return a, b, y_r

    def test_rank3_valid(self, dt):
        a, b, y_r = self._setup_rank3(dt)
        y = correlate(a, b, "valid")
        assert_array_almost_equal(y, y_r[1:2, 2:4, 3:5])
        assert_equal(y.dtype, dt)

        # See gh-5897
        y = correlate(b, a, "valid")
        assert_array_almost_equal(y, y_r[1:2, 2:4, 3:5][::-1, ::-1, ::-1])
        assert_equal(y.dtype, dt)

    def test_rank3_same(self, dt):
        a, b, y_r = self._setup_rank3(dt)
        y = correlate(a, b, "same")
        assert_array_almost_equal(y, y_r[0:-1, 1:-1, 1:-2])
        assert_equal(y.dtype, dt)

    def test_rank3_all(self, dt):
        a, b, y_r = self._setup_rank3(dt)
        y = correlate(a, b)
        assert_array_almost_equal(y, y_r)
        assert_equal(y.dtype, dt)


class TestCorrelate(object):
    # Tests that don't depend on dtype

    def test_invalid_shapes(self):
        # By "invalid," we mean that no one
        # array has dimensions that are all at
        # least as large as the corresponding
        # dimensions of the other array. This
        # setup should throw a ValueError.
        a = np.arange(1, 7).reshape((2, 3))
        b = np.arange(-6, 0).reshape((3, 2))

        assert_raises(ValueError, correlate, *(a, b), **{'mode': 'valid'})
        assert_raises(ValueError, correlate, *(b, a), **{'mode': 'valid'})

    def test_invalid_params(self):
        a = [3, 4, 5]
        b = [1, 2, 3]
        assert_raises(ValueError, correlate, a, b, mode='spam')
        assert_raises(ValueError, correlate, a, b, mode='eggs', method='fft')
        assert_raises(ValueError, correlate, a, b, mode='ham', method='direct')
        assert_raises(ValueError, correlate, a, b, mode='full', method='bacon')
        assert_raises(ValueError, correlate, a, b, mode='same', method='bacon')

    def test_mismatched_dims(self):
        # Input arrays should have the same number of dimensions
        assert_raises(ValueError, correlate, [1], 2, method='direct')
        assert_raises(ValueError, correlate, 1, [2], method='direct')
        assert_raises(ValueError, correlate, [1], 2, method='fft')
        assert_raises(ValueError, correlate, 1, [2], method='fft')
        assert_raises(ValueError, correlate, [1], [[2]])
        assert_raises(ValueError, correlate, [3], 2)

    def test_numpy_fastpath(self):
        a = [1, 2, 3]
        b = [4, 5]
        assert_allclose(correlate(a, b, mode='same'), [5, 14, 23])

        a = [1, 2, 3]
        b = [4, 5, 6]
        assert_allclose(correlate(a, b, mode='same'), [17, 32, 23])
        assert_allclose(correlate(a, b, mode='full'), [6, 17, 32, 23, 12])
        assert_allclose(correlate(a, b, mode='valid'), [32])


@pytest.mark.parametrize("mode", ["valid", "same", "full"])
@pytest.mark.parametrize("behind", [True, False])
@pytest.mark.parametrize("input_size", [100, 101, 1000, 1001, 10000, 10001])
def test_correlation_lags(mode, behind, input_size):
    # generate random data
    rng = np.random.RandomState(0)
    in1 = rng.standard_normal(input_size)
    offset = int(input_size/10)
    # generate offset version of array to correlate with
    if behind:
        # y is behind x
        in2 = np.concatenate([rng.standard_normal(offset), in1])
        expected = -offset
    else:
        # y is ahead of x
        in2 = in1[offset:]
        expected = offset
    # cross correlate, returning lag information
    correlation = correlate(in1, in2, mode=mode)
    lags = correlation_lags(in1.size, in2.size, mode=mode)
    # identify the peak
    lag_index = np.argmax(correlation)
    # Check as expected
    assert_equal(lags[lag_index], expected)
    # Correlation and lags shape should match
    assert_equal(lags.shape, correlation.shape)


@pytest.mark.parametrize('dt', [np.csingle, np.cdouble, np.clongdouble])
class TestCorrelateComplex(object):
    # The decimal precision to be used for comparing results.
    # This value will be passed as the 'decimal' keyword argument of
    # assert_array_almost_equal().
    # Since correlate may chose to use FFT method which converts
    # longdoubles to doubles internally don't expect better precision
    # for longdouble than for double (see gh-9520).

    def decimal(self, dt):
        if dt == np.clongdouble:
            dt = np.cdouble
        return int(2 * np.finfo(dt).precision / 3)

    def _setup_rank1(self, dt, mode):
        np.random.seed(9)
        a = np.random.randn(10).astype(dt)
        a += 1j * np.random.randn(10).astype(dt)
        b = np.random.randn(8).astype(dt)
        b += 1j * np.random.randn(8).astype(dt)

        y_r = (correlate(a.real, b.real, mode=mode) +
               correlate(a.imag, b.imag, mode=mode)).astype(dt)
        y_r += 1j * (-correlate(a.real, b.imag, mode=mode) +
                     correlate(a.imag, b.real, mode=mode))
        return a, b, y_r

    def test_rank1_valid(self, dt):
        a, b, y_r = self._setup_rank1(dt, 'valid')
        y = correlate(a, b, 'valid')
        assert_array_almost_equal(y, y_r, decimal=self.decimal(dt))
        assert_equal(y.dtype, dt)

        # See gh-5897
        y = correlate(b, a, 'valid')
        assert_array_almost_equal(y, y_r[::-1].conj(), decimal=self.decimal(dt))
        assert_equal(y.dtype, dt)

    def test_rank1_same(self, dt):
        a, b, y_r = self._setup_rank1(dt, 'same')
        y = correlate(a, b, 'same')
        assert_array_almost_equal(y, y_r, decimal=self.decimal(dt))
        assert_equal(y.dtype, dt)

    def test_rank1_full(self, dt):
        a, b, y_r = self._setup_rank1(dt, 'full')
        y = correlate(a, b, 'full')
        assert_array_almost_equal(y, y_r, decimal=self.decimal(dt))
        assert_equal(y.dtype, dt)

    def test_swap_full(self, dt):
        d = np.array([0.+0.j, 1.+1.j, 2.+2.j], dtype=dt)
        k = np.array([1.+3.j, 2.+4.j, 3.+5.j, 4.+6.j], dtype=dt)
        y = correlate(d, k)
        assert_equal(y, [0.+0.j, 10.-2.j, 28.-6.j, 22.-6.j, 16.-6.j, 8.-4.j])

    def test_swap_same(self, dt):
        d = [0.+0.j, 1.+1.j, 2.+2.j]
        k = [1.+3.j, 2.+4.j, 3.+5.j, 4.+6.j]
        y = correlate(d, k, mode="same")
        assert_equal(y, [10.-2.j, 28.-6.j, 22.-6.j])

    def test_rank3(self, dt):
        a = np.random.randn(10, 8, 6).astype(dt)
        a += 1j * np.random.randn(10, 8, 6).astype(dt)
        b = np.random.randn(8, 6, 4).astype(dt)
        b += 1j * np.random.randn(8, 6, 4).astype(dt)

        y_r = (correlate(a.real, b.real)
               + correlate(a.imag, b.imag)).astype(dt)
        y_r += 1j * (-correlate(a.real, b.imag) + correlate(a.imag, b.real))

        y = correlate(a, b, 'full')
        assert_array_almost_equal(y, y_r, decimal=self.decimal(dt) - 1)
        assert_equal(y.dtype, dt)

    def test_rank0(self, dt):
        a = np.array(np.random.randn()).astype(dt)
        a += 1j * np.array(np.random.randn()).astype(dt)
        b = np.array(np.random.randn()).astype(dt)
        b += 1j * np.array(np.random.randn()).astype(dt)

        y_r = (correlate(a.real, b.real)
               + correlate(a.imag, b.imag)).astype(dt)
        y_r += 1j * (-correlate(a.real, b.imag) + correlate(a.imag, b.real))

        y = correlate(a, b, 'full')
        assert_array_almost_equal(y, y_r, decimal=self.decimal(dt) - 1)
        assert_equal(y.dtype, dt)

        assert_equal(correlate([1], [2j]), correlate(1, 2j))
        assert_equal(correlate([2j], [3j]), correlate(2j, 3j))
        assert_equal(correlate([3j], [4]), correlate(3j, 4))


class TestCorrelate2d(object):

    def test_consistency_correlate_funcs(self):
        # Compare np.correlate, signal.correlate, signal.correlate2d
        a = np.arange(5)
        b = np.array([3.2, 1.4, 3])
        for mode in ['full', 'valid', 'same']:
            assert_almost_equal(np.correlate(a, b, mode=mode),
                                signal.correlate(a, b, mode=mode))
            assert_almost_equal(np.squeeze(signal.correlate2d([a], [b],
                                                              mode=mode)),
                                signal.correlate(a, b, mode=mode))

            # See gh-5897
            if mode == 'valid':
                assert_almost_equal(np.correlate(b, a, mode=mode),
                                    signal.correlate(b, a, mode=mode))
                assert_almost_equal(np.squeeze(signal.correlate2d([b], [a],
                                                                  mode=mode)),
                                    signal.correlate(b, a, mode=mode))

    def test_invalid_shapes(self):
        # By "invalid," we mean that no one
        # array has dimensions that are all at
        # least as large as the corresponding
        # dimensions of the other array. This
        # setup should throw a ValueError.
        a = np.arange(1, 7).reshape((2, 3))
        b = np.arange(-6, 0).reshape((3, 2))

        assert_raises(ValueError, signal.correlate2d, *(a, b), **{'mode': 'valid'})
        assert_raises(ValueError, signal.correlate2d, *(b, a), **{'mode': 'valid'})

    def test_complex_input(self):
        assert_equal(signal.correlate2d([[1]], [[2j]]), -2j)
        assert_equal(signal.correlate2d([[2j]], [[3j]]), 6)
        assert_equal(signal.correlate2d([[3j]], [[4]]), 12j)


class TestLFilterZI(object):

    def test_basic(self):
        a = np.array([1.0, -1.0, 0.5])
        b = np.array([1.0, 0.0, 2.0])
        zi_expected = np.array([5.0, -1.0])
        zi = lfilter_zi(b, a)
        assert_array_almost_equal(zi, zi_expected)

    def test_scale_invariance(self):
        # Regression test.  There was a bug in which b was not correctly
        # rescaled when a[0] was nonzero.
        b = np.array([2, 8, 5])
        a = np.array([1, 1, 8])
        zi1 = lfilter_zi(b, a)
        zi2 = lfilter_zi(2*b, 2*a)
        assert_allclose(zi2, zi1, rtol=1e-12)


class TestFiltFilt(object):
    filtfilt_kind = 'tf'

    def filtfilt(self, zpk, x, axis=-1, padtype='odd', padlen=None,
                 method='pad', irlen=None):
        if self.filtfilt_kind == 'tf':
            b, a = zpk2tf(*zpk)
            return filtfilt(b, a, x, axis, padtype, padlen, method, irlen)
        elif self.filtfilt_kind == 'sos':
            sos = zpk2sos(*zpk)
            return sosfiltfilt(sos, x, axis, padtype, padlen)

    def test_basic(self):
        zpk = tf2zpk([1, 2, 3], [1, 2, 3])
        out = self.filtfilt(zpk, np.arange(12))
        assert_allclose(out, arange(12), atol=5.28e-11)

    def test_sine(self):
        rate = 2000
        t = np.linspace(0, 1.0, rate + 1)
        # A signal with low frequency and a high frequency.
        xlow = np.sin(5 * 2 * np.pi * t)
        xhigh = np.sin(250 * 2 * np.pi * t)
        x = xlow + xhigh

        zpk = butter(8, 0.125, output='zpk')
        # r is the magnitude of the largest pole.
        r = np.abs(zpk[1]).max()
        eps = 1e-5
        # n estimates the number of steps for the
        # transient to decay by a factor of eps.
        n = int(np.ceil(np.log(eps) / np.log(r)))

        # High order lowpass filter...
        y = self.filtfilt(zpk, x, padlen=n)
        # Result should be just xlow.
        err = np.abs(y - xlow).max()
        assert_(err < 1e-4)

        # A 2D case.
        x2d = np.vstack([xlow, xlow + xhigh])
        y2d = self.filtfilt(zpk, x2d, padlen=n, axis=1)
        assert_equal(y2d.shape, x2d.shape)
        err = np.abs(y2d - xlow).max()
        assert_(err < 1e-4)

        # Use the previous result to check the use of the axis keyword.
        # (Regression test for ticket #1620)
        y2dt = self.filtfilt(zpk, x2d.T, padlen=n, axis=0)
        assert_equal(y2d, y2dt.T)

    def test_axis(self):
        # Test the 'axis' keyword on a 3D array.
        x = np.arange(10.0 * 11.0 * 12.0).reshape(10, 11, 12)
        zpk = butter(3, 0.125, output='zpk')
        y0 = self.filtfilt(zpk, x, padlen=0, axis=0)
        y1 = self.filtfilt(zpk, np.swapaxes(x, 0, 1), padlen=0, axis=1)
        assert_array_equal(y0, np.swapaxes(y1, 0, 1))
        y2 = self.filtfilt(zpk, np.swapaxes(x, 0, 2), padlen=0, axis=2)
        assert_array_equal(y0, np.swapaxes(y2, 0, 2))

    def test_acoeff(self):
        if self.filtfilt_kind != 'tf':
            return  # only necessary for TF
        # test for 'a' coefficient as single number
        out = signal.filtfilt([.5, .5], 1, np.arange(10))
        assert_allclose(out, np.arange(10), rtol=1e-14, atol=1e-14)

    def test_gust_simple(self):
        if self.filtfilt_kind != 'tf':
            pytest.skip('gust only implemented for TF systems')
        # The input array has length 2.  The exact solution for this case
        # was computed "by hand".
        x = np.array([1.0, 2.0])
        b = np.array([0.5])
        a = np.array([1.0, -0.5])
        y, z1, z2 = _filtfilt_gust(b, a, x)
        assert_allclose([z1[0], z2[0]],
                        [0.3*x[0] + 0.2*x[1], 0.2*x[0] + 0.3*x[1]])
        assert_allclose(y, [z1[0] + 0.25*z2[0] + 0.25*x[0] + 0.125*x[1],
                            0.25*z1[0] + z2[0] + 0.125*x[0] + 0.25*x[1]])

    def test_gust_scalars(self):
        if self.filtfilt_kind != 'tf':
            pytest.skip('gust only implemented for TF systems')
        # The filter coefficients are both scalars, so the filter simply
        # multiplies its input by b/a.  When it is used in filtfilt, the
        # factor is (b/a)**2.
        x = np.arange(12)
        b = 3.0
        a = 2.0
        y = filtfilt(b, a, x, method="gust")
        expected = (b/a)**2 * x
        assert_allclose(y, expected)


class TestSOSFiltFilt(TestFiltFilt):
    filtfilt_kind = 'sos'

    def test_equivalence(self):
        """Test equivalence between sosfiltfilt and filtfilt"""
        x = np.random.RandomState(0).randn(1000)
        for order in range(1, 6):
            zpk = signal.butter(order, 0.35, output='zpk')
            b, a = zpk2tf(*zpk)
            sos = zpk2sos(*zpk)
            y = filtfilt(b, a, x)
            y_sos = sosfiltfilt(sos, x)
            assert_allclose(y, y_sos, atol=1e-12, err_msg='order=%s' % order)


def filtfilt_gust_opt(b, a, x):
    """
    An alternative implementation of filtfilt with Gustafsson edges.

    This function computes the same result as
    `scipy.signal.signaltools._filtfilt_gust`, but only 1-d arrays
    are accepted.  The problem is solved using `fmin` from `scipy.optimize`.
    `_filtfilt_gust` is significanly faster than this implementation.
    """
    def filtfilt_gust_opt_func(ics, b, a, x):
        """Objective function used in filtfilt_gust_opt."""
        m = max(len(a), len(b)) - 1
        z0f = ics[:m]
        z0b = ics[m:]
        y_f = lfilter(b, a, x, zi=z0f)[0]
        y_fb = lfilter(b, a, y_f[::-1], zi=z0b)[0][::-1]

        y_b = lfilter(b, a, x[::-1], zi=z0b)[0][::-1]
        y_bf = lfilter(b, a, y_b, zi=z0f)[0]
        value = np.sum((y_fb - y_bf)**2)
        return value

    m = max(len(a), len(b)) - 1
    zi = lfilter_zi(b, a)
    ics = np.concatenate((x[:m].mean()*zi, x[-m:].mean()*zi))
    result = fmin(filtfilt_gust_opt_func, ics, args=(b, a, x),
                  xtol=1e-10, ftol=1e-12,
                  maxfun=10000, maxiter=10000,
                  full_output=True, disp=False)
    opt, fopt, niter, funcalls, warnflag = result
    if warnflag > 0:
        raise RuntimeError("minimization failed in filtfilt_gust_opt: "
                           "warnflag=%d" % warnflag)
    z0f = opt[:m]
    z0b = opt[m:]

    # Apply the forward-backward filter using the computed initial
    # conditions.
    y_b = lfilter(b, a, x[::-1], zi=z0b)[0][::-1]
    y = lfilter(b, a, y_b, zi=z0f)[0]

    return y, z0f, z0b


def check_filtfilt_gust(b, a, shape, axis, irlen=None):
    # Generate x, the data to be filtered.
    np.random.seed(123)
    x = np.random.randn(*shape)

    # Apply filtfilt to x. This is the main calculation to be checked.
    y = filtfilt(b, a, x, axis=axis, method="gust", irlen=irlen)

    # Also call the private function so we can test the ICs.
    yg, zg1, zg2 = _filtfilt_gust(b, a, x, axis=axis, irlen=irlen)

    # filtfilt_gust_opt is an independent implementation that gives the
    # expected result, but it only handles 1-D arrays, so use some looping
    # and reshaping shenanigans to create the expected output arrays.
    xx = np.swapaxes(x, axis, -1)
    out_shape = xx.shape[:-1]
    yo = np.empty_like(xx)
    m = max(len(a), len(b)) - 1
    zo1 = np.empty(out_shape + (m,))
    zo2 = np.empty(out_shape + (m,))
    for indx in product(*[range(d) for d in out_shape]):
        yo[indx], zo1[indx], zo2[indx] = filtfilt_gust_opt(b, a, xx[indx])
    yo = np.swapaxes(yo, -1, axis)
    zo1 = np.swapaxes(zo1, -1, axis)
    zo2 = np.swapaxes(zo2, -1, axis)

    assert_allclose(y, yo, rtol=1e-9, atol=1e-10)
    assert_allclose(yg, yo, rtol=1e-9, atol=1e-10)
    assert_allclose(zg1, zo1, rtol=1e-9, atol=1e-10)
    assert_allclose(zg2, zo2, rtol=1e-9, atol=1e-10)


def test_choose_conv_method():
    for mode in ['valid', 'same', 'full']:
        for ndim in [1, 2]:
            n, k, true_method = 8, 6, 'direct'
            x = np.random.randn(*((n,) * ndim))
            h = np.random.randn(*((k,) * ndim))

            method = choose_conv_method(x, h, mode=mode)
            assert_equal(method, true_method)

            method_try, times = choose_conv_method(x, h, mode=mode, measure=True)
            assert_(method_try in {'fft', 'direct'})
            assert_(type(times) is dict)
            assert_('fft' in times.keys() and 'direct' in times.keys())

        n = 10
        for not_fft_conv_supp in ["complex256", "complex192"]:
            if hasattr(np, not_fft_conv_supp):
                x = np.ones(n, dtype=not_fft_conv_supp)
                h = x.copy()
                assert_equal(choose_conv_method(x, h, mode=mode), 'direct')

        x = np.array([2**51], dtype=np.int64)
        h = x.copy()
        assert_equal(choose_conv_method(x, h, mode=mode), 'direct')

        x = [Decimal(3), Decimal(2)]
        h = [Decimal(1), Decimal(4)]
        assert_equal(choose_conv_method(x, h, mode=mode), 'direct')


def test_filtfilt_gust():
    # Design a filter.
    z, p, k = signal.ellip(3, 0.01, 120, 0.0875, output='zpk')

    # Find the approximate impulse response length of the filter.
    eps = 1e-10
    r = np.max(np.abs(p))
    approx_impulse_len = int(np.ceil(np.log(eps) / np.log(r)))

    np.random.seed(123)

    b, a = zpk2tf(z, p, k)
    for irlen in [None, approx_impulse_len]:
        signal_len = 5 * approx_impulse_len

        # 1-d test case
        check_filtfilt_gust(b, a, (signal_len,), 0, irlen)

        # 3-d test case; test each axis.
        for axis in range(3):
            shape = [2, 2, 2]
            shape[axis] = signal_len
            check_filtfilt_gust(b, a, shape, axis, irlen)

    # Test case with length less than 2*approx_impulse_len.
    # In this case, `filtfilt_gust` should behave the same as if
    # `irlen=None` was given.
    length = 2*approx_impulse_len - 50
    check_filtfilt_gust(b, a, (length,), 0, approx_impulse_len)


class TestDecimate(object):
    def test_bad_args(self):
        x = np.arange(12)
        assert_raises(TypeError, signal.decimate, x, q=0.5, n=1)
        assert_raises(TypeError, signal.decimate, x, q=2, n=0.5)

    def test_basic_IIR(self):
        x = np.arange(12)
        y = signal.decimate(x, 2, n=1, ftype='iir', zero_phase=False).round()
        assert_array_equal(y, x[::2])

    def test_basic_FIR(self):
        x = np.arange(12)
        y = signal.decimate(x, 2, n=1, ftype='fir', zero_phase=False).round()
        assert_array_equal(y, x[::2])

    def test_shape(self):
        # Regression test for ticket #1480.
        z = np.zeros((30, 30))
        d0 = signal.decimate(z, 2, axis=0, zero_phase=False)
        assert_equal(d0.shape, (15, 30))
        d1 = signal.decimate(z, 2, axis=1, zero_phase=False)
        assert_equal(d1.shape, (30, 15))

    def test_phaseshift_FIR(self):
        with suppress_warnings() as sup:
            sup.filter(BadCoefficients, "Badly conditioned filter")
            self._test_phaseshift(method='fir', zero_phase=False)

    def test_zero_phase_FIR(self):
        with suppress_warnings() as sup:
            sup.filter(BadCoefficients, "Badly conditioned filter")
            self._test_phaseshift(method='fir', zero_phase=True)

    def test_phaseshift_IIR(self):
        self._test_phaseshift(method='iir', zero_phase=False)

    def test_zero_phase_IIR(self):
        self._test_phaseshift(method='iir', zero_phase=True)

    def _test_phaseshift(self, method, zero_phase):
        rate = 120
        rates_to = [15, 20, 30, 40]  # q = 8, 6, 4, 3

        t_tot = int(100)  # Need to let antialiasing filters settle
        t = np.arange(rate*t_tot+1) / float(rate)

        # Sinusoids at 0.8*nyquist, windowed to avoid edge artifacts
        freqs = np.array(rates_to) * 0.8 / 2
        d = (np.exp(1j * 2 * np.pi * freqs[:, np.newaxis] * t)
             * signal.windows.tukey(t.size, 0.1))

        for rate_to in rates_to:
            q = rate // rate_to
            t_to = np.arange(rate_to*t_tot+1) / float(rate_to)
            d_tos = (np.exp(1j * 2 * np.pi * freqs[:, np.newaxis] * t_to)
                     * signal.windows.tukey(t_to.size, 0.1))

            # Set up downsampling filters, match v0.17 defaults
            if method == 'fir':
                n = 30
                system = signal.dlti(signal.firwin(n + 1, 1. / q,
                                                   window='hamming'), 1.)
            elif method == 'iir':
                n = 8
                wc = 0.8*np.pi/q
                system = signal.dlti(*signal.cheby1(n, 0.05, wc/np.pi))

            # Calculate expected phase response, as unit complex vector
            if zero_phase is False:
                _, h_resps = signal.freqz(system.num, system.den,
                                          freqs/rate*2*np.pi)
                h_resps /= np.abs(h_resps)
            else:
                h_resps = np.ones_like(freqs)

            y_resamps = signal.decimate(d.real, q, n, ftype=system,
                                        zero_phase=zero_phase)

            # Get phase from complex inner product, like CSD
            h_resamps = np.sum(d_tos.conj() * y_resamps, axis=-1)
            h_resamps /= np.abs(h_resamps)
            subnyq = freqs < 0.5*rate_to

            # Complex vectors should be aligned, only compare below nyquist
            assert_allclose(np.angle(h_resps.conj()*h_resamps)[subnyq], 0,
                            atol=1e-3, rtol=1e-3)

    def test_auto_n(self):
        # Test that our value of n is a reasonable choice (depends on
        # the downsampling factor)
        sfreq = 100.
        n = 1000
        t = np.arange(n) / sfreq
        # will alias for decimations (>= 15)
        x = np.sqrt(2. / n) * np.sin(2 * np.pi * (sfreq / 30.) * t)
        assert_allclose(np.linalg.norm(x), 1., rtol=1e-3)
        x_out = signal.decimate(x, 30, ftype='fir')
        assert_array_less(np.linalg.norm(x_out), 0.01)


class TestHilbert(object):

    def test_bad_args(self):
        x = np.array([1.0 + 0.0j])
        assert_raises(ValueError, hilbert, x)
        x = np.arange(8.0)
        assert_raises(ValueError, hilbert, x, N=0)

    def test_hilbert_theoretical(self):
        # test cases by Ariel Rokem
        decimal = 14

        pi = np.pi
        t = np.arange(0, 2 * pi, pi / 256)
        a0 = np.sin(t)
        a1 = np.cos(t)
        a2 = np.sin(2 * t)
        a3 = np.cos(2 * t)
        a = np.vstack([a0, a1, a2, a3])

        h = hilbert(a)
        h_abs = np.abs(h)
        h_angle = np.angle(h)
        h_real = np.real(h)

        # The real part should be equal to the original signals:
        assert_almost_equal(h_real, a, decimal)
        # The absolute value should be one everywhere, for this input:
        assert_almost_equal(h_abs, np.ones(a.shape), decimal)
        # For the 'slow' sine - the phase should go from -pi/2 to pi/2 in
        # the first 256 bins:
        assert_almost_equal(h_angle[0, :256],
                            np.arange(-pi / 2, pi / 2, pi / 256),
                            decimal)
        # For the 'slow' cosine - the phase should go from 0 to pi in the
        # same interval:
        assert_almost_equal(
            h_angle[1, :256], np.arange(0, pi, pi / 256), decimal)
        # The 'fast' sine should make this phase transition in half the time:
        assert_almost_equal(h_angle[2, :128],
                            np.arange(-pi / 2, pi / 2, pi / 128),
                            decimal)
        # Ditto for the 'fast' cosine:
        assert_almost_equal(
            h_angle[3, :128], np.arange(0, pi, pi / 128), decimal)

        # The imaginary part of hilbert(cos(t)) = sin(t) Wikipedia
        assert_almost_equal(h[1].imag, a0, decimal)

    def test_hilbert_axisN(self):
        # tests for axis and N arguments
        a = np.arange(18).reshape(3, 6)
        # test axis
        aa = hilbert(a, axis=-1)
        assert_equal(hilbert(a.T, axis=0), aa.T)
        # test 1d
        assert_almost_equal(hilbert(a[0]), aa[0], 14)

        # test N
        aan = hilbert(a, N=20, axis=-1)
        assert_equal(aan.shape, [3, 20])
        assert_equal(hilbert(a.T, N=20, axis=0).shape, [20, 3])
        # the next test is just a regression test,
        # no idea whether numbers make sense
        a0hilb = np.array([0.000000000000000e+00 - 1.72015830311905j,
                           1.000000000000000e+00 - 2.047794505137069j,
                           1.999999999999999e+00 - 2.244055555687583j,
                           3.000000000000000e+00 - 1.262750302935009j,
                           4.000000000000000e+00 - 1.066489252384493j,
                           5.000000000000000e+00 + 2.918022706971047j,
                           8.881784197001253e-17 + 3.845658908989067j,
                          -9.444121133484362e-17 + 0.985044202202061j,
                          -1.776356839400251e-16 + 1.332257797702019j,
                          -3.996802888650564e-16 + 0.501905089898885j,
                           1.332267629550188e-16 + 0.668696078880782j,
                          -1.192678053963799e-16 + 0.235487067862679j,
                          -1.776356839400251e-16 + 0.286439612812121j,
                           3.108624468950438e-16 + 0.031676888064907j,
                           1.332267629550188e-16 - 0.019275656884536j,
                          -2.360035624836702e-16 - 0.1652588660287j,
                           0.000000000000000e+00 - 0.332049855010597j,
                           3.552713678800501e-16 - 0.403810179797771j,
                           8.881784197001253e-17 - 0.751023775297729j,
                           9.444121133484362e-17 - 0.79252210110103j])
        assert_almost_equal(aan[0], a0hilb, 14, 'N regression')


class TestHilbert2(object):

    def test_bad_args(self):
        # x must be real.
        x = np.array([[1.0 + 0.0j]])
        assert_raises(ValueError, hilbert2, x)

        # x must be rank 2.
        x = np.arange(24).reshape(2, 3, 4)
        assert_raises(ValueError, hilbert2, x)

        # Bad value for N.
        x = np.arange(16).reshape(4, 4)
        assert_raises(ValueError, hilbert2, x, N=0)
        assert_raises(ValueError, hilbert2, x, N=(2, 0))
        assert_raises(ValueError, hilbert2, x, N=(2,))


class TestPartialFractionExpansion(object):
    @staticmethod
    def assert_rp_almost_equal(r, p, r_true, p_true, decimal=7):
        r_true = np.asarray(r_true)
        p_true = np.asarray(p_true)

        distance = np.hypot(abs(p[:, None] - p_true),
                            abs(r[:, None] - r_true))

        rows, cols = linear_sum_assignment(distance)
        assert_almost_equal(p[rows], p_true[cols], decimal=decimal)
        assert_almost_equal(r[rows], r_true[cols], decimal=decimal)

    def test_compute_factors(self):
        factors, poly = _compute_factors([1, 2, 3], [3, 2, 1])
        assert_equal(len(factors), 3)
        assert_almost_equal(factors[0], np.poly([2, 2, 3]))
        assert_almost_equal(factors[1], np.poly([1, 1, 1, 3]))
        assert_almost_equal(factors[2], np.poly([1, 1, 1, 2, 2]))
        assert_almost_equal(poly, np.poly([1, 1, 1, 2, 2, 3]))

        factors, poly = _compute_factors([1, 2, 3], [3, 2, 1],
                                         include_powers=True)
        assert_equal(len(factors), 6)
        assert_almost_equal(factors[0], np.poly([1, 1, 2, 2, 3]))
        assert_almost_equal(factors[1], np.poly([1, 2, 2, 3]))
        assert_almost_equal(factors[2], np.poly([2, 2, 3]))
        assert_almost_equal(factors[3], np.poly([1, 1, 1, 2, 3]))
        assert_almost_equal(factors[4], np.poly([1, 1, 1, 3]))
        assert_almost_equal(factors[5], np.poly([1, 1, 1, 2, 2]))
        assert_almost_equal(poly, np.poly([1, 1, 1, 2, 2, 3]))

    def test_group_poles(self):
        unique, multiplicity = _group_poles(
            [1.0, 1.001, 1.003, 2.0, 2.003, 3.0], 0.1, 'min')
        assert_equal(unique, [1.0, 2.0, 3.0])
        assert_equal(multiplicity, [3, 2, 1])

    def test_residue_general(self):
        # Test are taken from issue #4464, note that poles in scipy are
        # in increasing by absolute value order, opposite to MATLAB.
        r, p, k = residue([5, 3, -2, 7], [-4, 0, 8, 3])
        assert_almost_equal(r, [1.3320, -0.6653, -1.4167], decimal=4)
        assert_almost_equal(p, [-0.4093, -1.1644, 1.5737], decimal=4)
        assert_almost_equal(k, [-1.2500], decimal=4)

        r, p, k = residue([-4, 8], [1, 6, 8])
        assert_almost_equal(r, [8, -12])
        assert_almost_equal(p, [-2, -4])
        assert_equal(k.size, 0)

        r, p, k = residue([4, 1], [1, -1, -2])
        assert_almost_equal(r, [1, 3])
        assert_almost_equal(p, [-1, 2])
        assert_equal(k.size, 0)

        r, p, k = residue([4, 3], [2, -3.4, 1.98, -0.406])
        self.assert_rp_almost_equal(
            r, p, [-18.125 - 13.125j, -18.125 + 13.125j, 36.25],
            [0.5 - 0.2j, 0.5 + 0.2j, 0.7])
        assert_equal(k.size, 0)

        r, p, k = residue([2, 1], [1, 5, 8, 4])
        self.assert_rp_almost_equal(r, p, [-1, 1, 3], [-1, -2, -2])
        assert_equal(k.size, 0)

        r, p, k = residue([3, -1.1, 0.88, -2.396, 1.348],
                          [1, -0.7, -0.14, 0.048])
        assert_almost_equal(r, [-3, 4, 1])
        assert_almost_equal(p, [0.2, -0.3, 0.8])
        assert_almost_equal(k, [3, 1])

        r, p, k = residue([1], [1, 2, -3])
        assert_almost_equal(r, [0.25, -0.25])
        assert_almost_equal(p, [1, -3])
        assert_equal(k.size, 0)

        r, p, k = residue([1, 0, -5], [1, 0, 0, 0, -1])
        self.assert_rp_almost_equal(r, p,
                                    [1, 1.5j, -1.5j, -1], [-1, -1j, 1j, 1])
        assert_equal(k.size, 0)

        r, p, k = residue([3, 8, 6], [1, 3, 3, 1])
        self.assert_rp_almost_equal(r, p, [1, 2, 3], [-1, -1, -1])
        assert_equal(k.size, 0)

        r, p, k = residue([3, -1], [1, -3, 2])
        assert_almost_equal(r, [-2, 5])
        assert_almost_equal(p, [1, 2])
        assert_equal(k.size, 0)

        r, p, k = residue([2, 3, -1], [1, -3, 2])
        assert_almost_equal(r, [-4, 13])
        assert_almost_equal(p, [1, 2])
        assert_almost_equal(k, [2])

        r, p, k = residue([7, 2, 3, -1], [1, -3, 2])
        assert_almost_equal(r, [-11, 69])
        assert_almost_equal(p, [1, 2])
        assert_almost_equal(k, [7, 23])

        r, p, k = residue([2, 3, -1], [1, -3, 4, -2])
        self.assert_rp_almost_equal(r, p, [4, -1 + 3.5j, -1 - 3.5j],
                                    [1, 1 - 1j, 1 + 1j])
        assert_almost_equal(k.size, 0)

    def test_residue_leading_zeros(self):
        # Leading zeros in numerator or denominator must not affect the answer.
        r0, p0, k0 = residue([5, 3, -2, 7], [-4, 0, 8, 3])
        r1, p1, k1 = residue([0, 5, 3, -2, 7], [-4, 0, 8, 3])
        r2, p2, k2 = residue([5, 3, -2, 7], [0, -4, 0, 8, 3])
        r3, p3, k3 = residue([0, 0, 5, 3, -2, 7], [0, 0, 0, -4, 0, 8, 3])
        assert_almost_equal(r0, r1)
        assert_almost_equal(r0, r2)
        assert_almost_equal(r0, r3)
        assert_almost_equal(p0, p1)
        assert_almost_equal(p0, p2)
        assert_almost_equal(p0, p3)
        assert_almost_equal(k0, k1)
        assert_almost_equal(k0, k2)
        assert_almost_equal(k0, k3)

    def test_resiude_degenerate(self):
        # Several tests for zero numerator and denominator.
        r, p, k = residue([0, 0], [1, 6, 8])
        assert_almost_equal(r, [0, 0])
        assert_almost_equal(p, [-2, -4])
        assert_equal(k.size, 0)

        r, p, k = residue(0, 1)
        assert_equal(r.size, 0)
        assert_equal(p.size, 0)
        assert_equal(k.size, 0)

        with pytest.raises(ValueError, match="Denominator `a` is zero."):
            residue(1, 0)

    def test_residuez_general(self):
        r, p, k = residuez([1, 6, 6, 2], [1, -(2 + 1j), (1 + 2j), -1j])
        self.assert_rp_almost_equal(r, p, [-2+2.5j, 7.5+7.5j, -4.5-12j],
                                    [1j, 1, 1])
        assert_almost_equal(k, [2j])

        r, p, k = residuez([1, 2, 1], [1, -1, 0.3561])
        self.assert_rp_almost_equal(r, p,
                                    [-0.9041 - 5.9928j, -0.9041 + 5.9928j],
                                    [0.5 + 0.3257j, 0.5 - 0.3257j],
                                    decimal=4)
        assert_almost_equal(k, [2.8082], decimal=4)

        r, p, k = residuez([1, -1], [1, -5, 6])
        assert_almost_equal(r, [-1, 2])
        assert_almost_equal(p, [2, 3])
        assert_equal(k.size, 0)

        r, p, k = residuez([2, 3, 4], [1, 3, 3, 1])
        self.assert_rp_almost_equal(r, p, [4, -5, 3], [-1, -1, -1])
        assert_equal(k.size, 0)

        r, p, k = residuez([1, -10, -4, 4], [2, -2, -4])
        assert_almost_equal(r, [0.5, -1.5])
        assert_almost_equal(p, [-1, 2])
        assert_almost_equal(k, [1.5, -1])

        r, p, k = residuez([18], [18, 3, -4, -1])
        self.assert_rp_almost_equal(r, p,
                                    [0.36, 0.24, 0.4], [0.5, -1/3, -1/3])
        assert_equal(k.size, 0)

        r, p, k = residuez([2, 3], np.polymul([1, -1/2], [1, 1/4]))
        assert_almost_equal(r, [-10/3, 16/3])
        assert_almost_equal(p, [-0.25, 0.5])
        assert_equal(k.size, 0)

        r, p, k = residuez([1, -2, 1], [1, -1])
        assert_almost_equal(r, [0])
        assert_almost_equal(p, [1])
        assert_almost_equal(k, [1, -1])

        r, p, k = residuez(1, [1, -1j])
        assert_almost_equal(r, [1])
        assert_almost_equal(p, [1j])
        assert_equal(k.size, 0)

        r, p, k = residuez(1, [1, -1, 0.25])
        assert_almost_equal(r, [0, 1])
        assert_almost_equal(p, [0.5, 0.5])
        assert_equal(k.size, 0)

        r, p, k = residuez(1, [1, -0.75, .125])
        assert_almost_equal(r, [-1, 2])
        assert_almost_equal(p, [0.25, 0.5])
        assert_equal(k.size, 0)

        r, p, k = residuez([1, 6, 2], [1, -2, 1])
        assert_almost_equal(r, [-10, 9])
        assert_almost_equal(p, [1, 1])
        assert_almost_equal(k, [2])

        r, p, k = residuez([6, 2], [1, -2, 1])
        assert_almost_equal(r, [-2, 8])
        assert_almost_equal(p, [1, 1])
        assert_equal(k.size, 0)

        r, p, k = residuez([1, 6, 6, 2], [1, -2, 1])
        assert_almost_equal(r, [-24, 15])
        assert_almost_equal(p, [1, 1])
        assert_almost_equal(k, [10, 2])

        r, p, k = residuez([1, 0, 1], [1, 0, 0, 0, 0, -1])
        self.assert_rp_almost_equal(r, p,
                                    [0.2618 + 0.1902j, 0.2618 - 0.1902j,
                                     0.4, 0.0382 - 0.1176j, 0.0382 + 0.1176j],
                                    [-0.8090 + 0.5878j, -0.8090 - 0.5878j,
                                     1.0, 0.3090 + 0.9511j, 0.3090 - 0.9511j],
                                    decimal=4)
        assert_equal(k.size, 0)

    def test_residuez_trailing_zeros(self):
        # Trailing zeros in numerator or denominator must not affect the
        # answer.
        r0, p0, k0 = residuez([5, 3, -2, 7], [-4, 0, 8, 3])
        r1, p1, k1 = residuez([5, 3, -2, 7, 0], [-4, 0, 8, 3])
        r2, p2, k2 = residuez([5, 3, -2, 7], [-4, 0, 8, 3, 0])
        r3, p3, k3 = residuez([5, 3, -2, 7, 0, 0], [-4, 0, 8, 3, 0, 0, 0])
        assert_almost_equal(r0, r1)
        assert_almost_equal(r0, r2)
        assert_almost_equal(r0, r3)
        assert_almost_equal(p0, p1)
        assert_almost_equal(p0, p2)
        assert_almost_equal(p0, p3)
        assert_almost_equal(k0, k1)
        assert_almost_equal(k0, k2)
        assert_almost_equal(k0, k3)

    def test_residuez_degenerate(self):
        r, p, k = residuez([0, 0], [1, 6, 8])
        assert_almost_equal(r, [0, 0])
        assert_almost_equal(p, [-2, -4])
        assert_equal(k.size, 0)

        r, p, k = residuez(0, 1)
        assert_equal(r.size, 0)
        assert_equal(p.size, 0)
        assert_equal(k.size, 0)

        with pytest.raises(ValueError, match="Denominator `a` is zero."):
            residuez(1, 0)

        with pytest.raises(ValueError,
                           match="First coefficient of determinant `a` must "
                                 "be non-zero."):
            residuez(1, [0, 1, 2, 3])

    def test_inverse_unique_roots_different_rtypes(self):
        # This test was inspired by github issue 2496.
        r = [3 / 10, -1 / 6, -2 / 15]
        p = [0, -2, -5]
        k = []
        b_expected = [0, 1, 3]
        a_expected = [1, 7, 10, 0]

        # With the default tolerance, the rtype does not matter
        # for this example.
        for rtype in ('avg', 'mean', 'min', 'minimum', 'max', 'maximum'):
            b, a = invres(r, p, k, rtype=rtype)
            assert_allclose(b, b_expected)
            assert_allclose(a, a_expected)

            b, a = invresz(r, p, k, rtype=rtype)
            assert_allclose(b, b_expected)
            assert_allclose(a, a_expected)

    def test_inverse_repeated_roots_different_rtypes(self):
        r = [3 / 20, -7 / 36, -1 / 6, 2 / 45]
        p = [0, -2, -2, -5]
        k = []
        b_expected = [0, 0, 1, 3]
        b_expected_z = [-1/6, -2/3, 11/6, 3]
        a_expected = [1, 9, 24, 20, 0]

        for rtype in ('avg', 'mean', 'min', 'minimum', 'max', 'maximum'):
            b, a = invres(r, p, k, rtype=rtype)
            assert_allclose(b, b_expected, atol=1e-14)
            assert_allclose(a, a_expected)

            b, a = invresz(r, p, k, rtype=rtype)
            assert_allclose(b, b_expected_z, atol=1e-14)
            assert_allclose(a, a_expected)

    def test_inverse_bad_rtype(self):
        r = [3 / 20, -7 / 36, -1 / 6, 2 / 45]
        p = [0, -2, -2, -5]
        k = []
        with pytest.raises(ValueError, match="`rtype` must be one of"):
            invres(r, p, k, rtype='median')
        with pytest.raises(ValueError, match="`rtype` must be one of"):
            invresz(r, p, k, rtype='median')

    def test_invresz_one_coefficient_bug(self):
        # Regression test for issue in gh-4646.
        r = [1]
        p = [2]
        k = [0]
        b, a = invresz(r, p, k)
        assert_allclose(b, [1.0])
        assert_allclose(a, [1.0, -2.0])

    def test_invres(self):
        b, a = invres([1], [1], [])
        assert_almost_equal(b, [1])
        assert_almost_equal(a, [1, -1])

        b, a = invres([1 - 1j, 2, 0.5 - 3j], [1, 0.5j, 1 + 1j], [])
        assert_almost_equal(b, [3.5 - 4j, -8.5 + 0.25j, 3.5 + 3.25j])
        assert_almost_equal(a, [1, -2 - 1.5j, 0.5 + 2j, 0.5 - 0.5j])

        b, a = invres([0.5, 1], [1 - 1j, 2 + 2j], [1, 2, 3])
        assert_almost_equal(b, [1, -1 - 1j, 1 - 2j, 0.5 - 3j, 10])
        assert_almost_equal(a, [1, -3 - 1j, 4])

        b, a = invres([-1, 2, 1j, 3 - 1j, 4, -2],
                      [-1, 2 - 1j, 2 - 1j, 3, 3, 3], [])
        assert_almost_equal(b, [4 - 1j, -28 + 16j, 40 - 62j, 100 + 24j,
                                -292 + 219j, 192 - 268j])
        assert_almost_equal(a, [1, -12 + 2j, 53 - 20j, -96 + 68j, 27 - 72j,
                                108 - 54j, -81 + 108j])

        b, a = invres([-1, 1j], [1, 1], [1, 2])
        assert_almost_equal(b, [1, 0, -4, 3 + 1j])
        assert_almost_equal(a, [1, -2, 1])

    def test_invresz(self):
        b, a = invresz([1], [1], [])
        assert_almost_equal(b, [1])
        assert_almost_equal(a, [1, -1])

        b, a = invresz([1 - 1j, 2, 0.5 - 3j], [1, 0.5j, 1 + 1j], [])
        assert_almost_equal(b, [3.5 - 4j, -8.5 + 0.25j, 3.5 + 3.25j])
        assert_almost_equal(a, [1, -2 - 1.5j, 0.5 + 2j, 0.5 - 0.5j])

        b, a = invresz([0.5, 1], [1 - 1j, 2 + 2j], [1, 2, 3])
        assert_almost_equal(b, [2.5, -3 - 1j, 1 - 2j, -1 - 3j, 12])
        assert_almost_equal(a, [1, -3 - 1j, 4])

        b, a = invresz([-1, 2, 1j, 3 - 1j, 4, -2],
                       [-1, 2 - 1j, 2 - 1j, 3, 3, 3], [])
        assert_almost_equal(b, [6, -50 + 11j, 100 - 72j, 80 + 58j,
                                -354 + 228j, 234 - 297j])
        assert_almost_equal(a, [1, -12 + 2j, 53 - 20j, -96 + 68j, 27 - 72j,
                                108 - 54j, -81 + 108j])

        b, a = invresz([-1, 1j], [1, 1], [1, 2])
        assert_almost_equal(b, [1j, 1, -3, 2])
        assert_almost_equal(a, [1, -2, 1])

    def test_inverse_scalar_arguments(self):
        b, a = invres(1, 1, 1)
        assert_almost_equal(b, [1, 0])
        assert_almost_equal(a, [1, -1])

        b, a = invresz(1, 1, 1)
        assert_almost_equal(b, [2, -1])
        assert_almost_equal(a, [1, -1])


class TestVectorstrength(object):

    def test_single_1dperiod(self):
        events = np.array([.5])
        period = 5.
        targ_strength = 1.
        targ_phase = .1

        strength, phase = vectorstrength(events, period)

        assert_equal(strength.ndim, 0)
        assert_equal(phase.ndim, 0)
        assert_almost_equal(strength, targ_strength)
        assert_almost_equal(phase, 2 * np.pi * targ_phase)

    def test_single_2dperiod(self):
        events = np.array([.5])
        period = [1, 2, 5.]
        targ_strength = [1.] * 3
        targ_phase = np.array([.5, .25, .1])

        strength, phase = vectorstrength(events, period)

        assert_equal(strength.ndim, 1)
        assert_equal(phase.ndim, 1)
        assert_array_almost_equal(strength, targ_strength)
        assert_almost_equal(phase, 2 * np.pi * targ_phase)

    def test_equal_1dperiod(self):
        events = np.array([.25, .25, .25, .25, .25, .25])
        period = 2
        targ_strength = 1.
        targ_phase = .125

        strength, phase = vectorstrength(events, period)

        assert_equal(strength.ndim, 0)
        assert_equal(phase.ndim, 0)
        assert_almost_equal(strength, targ_strength)
        assert_almost_equal(phase, 2 * np.pi * targ_phase)

    def test_equal_2dperiod(self):
        events = np.array([.25, .25, .25, .25, .25, .25])
        period = [1, 2, ]
        targ_strength = [1.] * 2
        targ_phase = np.array([.25, .125])

        strength, phase = vectorstrength(events, period)

        assert_equal(strength.ndim, 1)
        assert_equal(phase.ndim, 1)
        assert_almost_equal(strength, targ_strength)
        assert_almost_equal(phase, 2 * np.pi * targ_phase)

    def test_spaced_1dperiod(self):
        events = np.array([.1, 1.1, 2.1, 4.1, 10.1])
        period = 1
        targ_strength = 1.
        targ_phase = .1

        strength, phase = vectorstrength(events, period)

        assert_equal(strength.ndim, 0)
        assert_equal(phase.ndim, 0)
        assert_almost_equal(strength, targ_strength)
        assert_almost_equal(phase, 2 * np.pi * targ_phase)

    def test_spaced_2dperiod(self):
        events = np.array([.1, 1.1, 2.1, 4.1, 10.1])
        period = [1, .5]
        targ_strength = [1.] * 2
        targ_phase = np.array([.1, .2])

        strength, phase = vectorstrength(events, period)

        assert_equal(strength.ndim, 1)
        assert_equal(phase.ndim, 1)
        assert_almost_equal(strength, targ_strength)
        assert_almost_equal(phase, 2 * np.pi * targ_phase)

    def test_partial_1dperiod(self):
        events = np.array([.25, .5, .75])
        period = 1
        targ_strength = 1. / 3.
        targ_phase = .5

        strength, phase = vectorstrength(events, period)

        assert_equal(strength.ndim, 0)
        assert_equal(phase.ndim, 0)
        assert_almost_equal(strength, targ_strength)
        assert_almost_equal(phase, 2 * np.pi * targ_phase)

    def test_partial_2dperiod(self):
        events = np.array([.25, .5, .75])
        period = [1., 1., 1., 1.]
        targ_strength = [1. / 3.] * 4
        targ_phase = np.array([.5, .5, .5, .5])

        strength, phase = vectorstrength(events, period)

        assert_equal(strength.ndim, 1)
        assert_equal(phase.ndim, 1)
        assert_almost_equal(strength, targ_strength)
        assert_almost_equal(phase, 2 * np.pi * targ_phase)

    def test_opposite_1dperiod(self):
        events = np.array([0, .25, .5, .75])
        period = 1.
        targ_strength = 0

        strength, phase = vectorstrength(events, period)

        assert_equal(strength.ndim, 0)
        assert_equal(phase.ndim, 0)
        assert_almost_equal(strength, targ_strength)

    def test_opposite_2dperiod(self):
        events = np.array([0, .25, .5, .75])
        period = [1.] * 10
        targ_strength = [0.] * 10

        strength, phase = vectorstrength(events, period)

        assert_equal(strength.ndim, 1)
        assert_equal(phase.ndim, 1)
        assert_almost_equal(strength, targ_strength)

    def test_2d_events_ValueError(self):
        events = np.array([[1, 2]])
        period = 1.
        assert_raises(ValueError, vectorstrength, events, period)

    def test_2d_period_ValueError(self):
        events = 1.
        period = np.array([[1]])
        assert_raises(ValueError, vectorstrength, events, period)

    def test_zero_period_ValueError(self):
        events = 1.
        period = 0
        assert_raises(ValueError, vectorstrength, events, period)

    def test_negative_period_ValueError(self):
        events = 1.
        period = -1
        assert_raises(ValueError, vectorstrength, events, period)


def cast_tf2sos(b, a):
    """Convert TF2SOS, casting to complex128 and back to the original dtype."""
    # tf2sos does not support all of the dtypes that we want to check, e.g.:
    #
    #     TypeError: array type complex256 is unsupported in linalg
    #
    # so let's cast, convert, and cast back -- should be fine for the
    # systems and precisions we are testing.
    dtype = np.asarray(b).dtype
    b = np.array(b, np.complex128)
    a = np.array(a, np.complex128)
    return tf2sos(b, a).astype(dtype)


def assert_allclose_cast(actual, desired, rtol=1e-7, atol=0):
    """Wrap assert_allclose while casting object arrays."""
    if actual.dtype.kind == 'O':
        dtype = np.array(actual.flat[0]).dtype
        actual, desired = actual.astype(dtype), desired.astype(dtype)
    assert_allclose(actual, desired, rtol, atol)


@pytest.mark.parametrize('func', (sosfilt, lfilter))
def test_nonnumeric_dtypes(func):
    x = [Decimal(1), Decimal(2), Decimal(3)]
    b = [Decimal(1), Decimal(2), Decimal(3)]
    a = [Decimal(1), Decimal(2), Decimal(3)]
    x = np.array(x)
    assert x.dtype.kind == 'O'
    desired = lfilter(np.array(b, float), np.array(a, float), x.astype(float))
    if func is sosfilt:
        actual = sosfilt([b + a], x)
    else:
        actual = lfilter(b, a, x)
    assert all(isinstance(x, Decimal) for x in actual)
    assert_allclose(actual.astype(float), desired.astype(float))
    # Degenerate cases
    if func is lfilter:
        args = [1., 1.]
    else:
        args = [tf2sos(1., 1.)]
    with pytest.raises(NotImplementedError,
                       match='input type .* not supported'):
        func(*args, x=['foo'])
    with pytest.raises(ValueError, match='must be at least 1-D'):
        func(*args, x=1.)


@pytest.mark.parametrize('dt', 'fdgFDGO')
class TestSOSFilt(object):

    # The test_rank* tests are pulled from _TestLinearFilter
    def test_rank1(self, dt):
        x = np.linspace(0, 5, 6).astype(dt)
        b = np.array([1, -1]).astype(dt)
        a = np.array([0.5, -0.5]).astype(dt)

        # Test simple IIR
        y_r = np.array([0, 2, 4, 6, 8, 10.]).astype(dt)
        sos = cast_tf2sos(b, a)
        assert_array_almost_equal(sosfilt(cast_tf2sos(b, a), x), y_r)

        # Test simple FIR
        b = np.array([1, 1]).astype(dt)
        # NOTE: This was changed (rel. to TestLinear...) to add a pole @zero:
        a = np.array([1, 0]).astype(dt)
        y_r = np.array([0, 1, 3, 5, 7, 9.]).astype(dt)
        assert_array_almost_equal(sosfilt(cast_tf2sos(b, a), x), y_r)

        b = [1, 1, 0]
        a = [1, 0, 0]
        x = np.ones(8)
        sos = np.concatenate((b, a))
        sos.shape = (1, 6)
        y = sosfilt(sos, x)
        assert_allclose(y, [1, 2, 2, 2, 2, 2, 2, 2])

    def test_rank2(self, dt):
        shape = (4, 3)
        x = np.linspace(0, np.prod(shape) - 1, np.prod(shape)).reshape(shape)
        x = x.astype(dt)

        b = np.array([1, -1]).astype(dt)
        a = np.array([0.5, 0.5]).astype(dt)

        y_r2_a0 = np.array([[0, 2, 4], [6, 4, 2], [0, 2, 4], [6, 4, 2]],
                           dtype=dt)

        y_r2_a1 = np.array([[0, 2, 0], [6, -4, 6], [12, -10, 12],
                            [18, -16, 18]], dtype=dt)

        y = sosfilt(cast_tf2sos(b, a), x, axis=0)
        assert_array_almost_equal(y_r2_a0, y)

        y = sosfilt(cast_tf2sos(b, a), x, axis=1)
        assert_array_almost_equal(y_r2_a1, y)

    def test_rank3(self, dt):
        shape = (4, 3, 2)
        x = np.linspace(0, np.prod(shape) - 1, np.prod(shape)).reshape(shape)

        b = np.array([1, -1]).astype(dt)
        a = np.array([0.5, 0.5]).astype(dt)

        # Test last axis
        y = sosfilt(cast_tf2sos(b, a), x)
        for i in range(x.shape[0]):
            for j in range(x.shape[1]):
                assert_array_almost_equal(y[i, j], lfilter(b, a, x[i, j]))

    def test_initial_conditions(self, dt):
        b1, a1 = signal.butter(2, 0.25, 'low')
        b2, a2 = signal.butter(2, 0.75, 'low')
        b3, a3 = signal.butter(2, 0.75, 'low')
        b = np.convolve(np.convolve(b1, b2), b3)
        a = np.convolve(np.convolve(a1, a2), a3)
        sos = np.array((np.r_[b1, a1], np.r_[b2, a2], np.r_[b3, a3]))

        x = np.random.rand(50).astype(dt)

        # Stopping filtering and continuing
        y_true, zi = lfilter(b, a, x[:20], zi=np.zeros(6))
        y_true = np.r_[y_true, lfilter(b, a, x[20:], zi=zi)[0]]
        assert_allclose_cast(y_true, lfilter(b, a, x))

        y_sos, zi = sosfilt(sos, x[:20], zi=np.zeros((3, 2)))
        y_sos = np.r_[y_sos, sosfilt(sos, x[20:], zi=zi)[0]]
        assert_allclose_cast(y_true, y_sos)

        # Use a step function
        zi = sosfilt_zi(sos)
        x = np.ones(8, dt)
        y, zf = sosfilt(sos, x, zi=zi)

        assert_allclose_cast(y, np.ones(8))
        assert_allclose_cast(zf, zi)

        # Initial condition shape matching
        x.shape = (1, 1) + x.shape  # 3D
        assert_raises(ValueError, sosfilt, sos, x, zi=zi)
        zi_nd = zi.copy()
        zi_nd.shape = (zi.shape[0], 1, 1, zi.shape[-1])
        assert_raises(ValueError, sosfilt, sos, x,
                      zi=zi_nd[:, :, :, [0, 1, 1]])
        y, zf = sosfilt(sos, x, zi=zi_nd)
        assert_allclose_cast(y[0, 0], np.ones(8))
        assert_allclose_cast(zf[:, 0, 0, :], zi)

    def test_initial_conditions_3d_axis1(self, dt):
        # Test the use of zi when sosfilt is applied to axis 1 of a 3-d input.

        # Input array is x.
        x = np.random.RandomState(159).randint(0, 5, size=(2, 15, 3))
        x = x.astype(dt)

        # Design a filter in ZPK format and convert to SOS
        zpk = signal.butter(6, 0.35, output='zpk')
        sos = zpk2sos(*zpk)
        nsections = sos.shape[0]

        # Filter along this axis.
        axis = 1

        # Initial conditions, all zeros.
        shp = list(x.shape)
        shp[axis] = 2
        shp = [nsections] + shp
        z0 = np.zeros(shp)

        # Apply the filter to x.
        yf, zf = sosfilt(sos, x, axis=axis, zi=z0)

        # Apply the filter to x in two stages.
        y1, z1 = sosfilt(sos, x[:, :5, :], axis=axis, zi=z0)
        y2, z2 = sosfilt(sos, x[:, 5:, :], axis=axis, zi=z1)

        # y should equal yf, and z2 should equal zf.
        y = np.concatenate((y1, y2), axis=axis)
        assert_allclose_cast(y, yf, rtol=1e-10, atol=1e-13)
        assert_allclose_cast(z2, zf, rtol=1e-10, atol=1e-13)

        # let's try the "step" initial condition
        zi = sosfilt_zi(sos)
        zi.shape = [nsections, 1, 2, 1]
        zi = zi * x[:, 0:1, :]
        y = sosfilt(sos, x, axis=axis, zi=zi)[0]
        # check it against the TF form
        b, a = zpk2tf(*zpk)
        zi = lfilter_zi(b, a)
        zi.shape = [1, zi.size, 1]
        zi = zi * x[:, 0:1, :]
        y_tf = lfilter(b, a, x, axis=axis, zi=zi)[0]
        assert_allclose_cast(y, y_tf, rtol=1e-10, atol=1e-13)

    def test_bad_zi_shape(self, dt):
        # The shape of zi is checked before using any values in the
        # arguments, so np.empty is fine for creating the arguments.
        x = np.empty((3, 15, 3), dt)
        sos = np.zeros((4, 6))
        zi = np.empty((4, 3, 3, 2))  # Correct shape is (4, 3, 2, 3)
        with pytest.raises(ValueError, match='should be all ones'):
            sosfilt(sos, x, zi=zi, axis=1)
        sos[:, 3] = 1.
        with pytest.raises(ValueError, match='Invalid zi shape'):
            sosfilt(sos, x, zi=zi, axis=1)

    def test_sosfilt_zi(self, dt):
        sos = signal.butter(6, 0.2, output='sos')
        zi = sosfilt_zi(sos)

        y, zf = sosfilt(sos, np.ones(40, dt), zi=zi)
        assert_allclose_cast(zf, zi, rtol=1e-13)

        # Expected steady state value of the step response of this filter:
        ss = np.prod(sos[:, :3].sum(axis=-1) / sos[:, 3:].sum(axis=-1))
        assert_allclose_cast(y, ss, rtol=1e-13)

        # zi as array-like
        _, zf = sosfilt(sos, np.ones(40, dt), zi=zi.tolist())
        assert_allclose_cast(zf, zi, rtol=1e-13)


class TestDeconvolve(object):

    def test_basic(self):
        # From docstring example
        original = [0, 1, 0, 0, 1, 1, 0, 0]
        impulse_response = [2, 1]
        recorded = [0, 2, 1, 0, 2, 3, 1, 0, 0]
        recovered, remainder = signal.deconvolve(recorded, impulse_response)
        assert_allclose(recovered, original)


class TestDetrend(object):

    def test_basic(self):
        detrended = detrend(array([1, 2, 3]))
        detrended_exact = array([0, 0, 0])
        assert_array_almost_equal(detrended, detrended_exact)

    def test_copy(self):
        x = array([1, 1.2, 1.5, 1.6, 2.4])
        copy_array = detrend(x, overwrite_data=False)
        inplace = detrend(x, overwrite_data=True)
        assert_array_almost_equal(copy_array, inplace)


class TestUniqueRoots(object):
    def test_real_no_repeat(self):
        p = [-1.0, -0.5, 0.3, 1.2, 10.0]
        unique, multiplicity = unique_roots(p)
        assert_almost_equal(unique, p, decimal=15)
        assert_equal(multiplicity, np.ones(len(p)))

    def test_real_repeat(self):
        p = [-1.0, -0.95, -0.89, -0.8, 0.5, 1.0, 1.05]

        unique, multiplicity = unique_roots(p, tol=1e-1, rtype='min')
        assert_almost_equal(unique, [-1.0, -0.89, 0.5, 1.0], decimal=15)
        assert_equal(multiplicity, [2, 2, 1, 2])

        unique, multiplicity = unique_roots(p, tol=1e-1, rtype='max')
        assert_almost_equal(unique, [-0.95, -0.8, 0.5, 1.05], decimal=15)
        assert_equal(multiplicity, [2, 2, 1, 2])

        unique, multiplicity = unique_roots(p, tol=1e-1, rtype='avg')
        assert_almost_equal(unique, [-0.975, -0.845, 0.5, 1.025], decimal=15)
        assert_equal(multiplicity, [2, 2, 1, 2])

    def test_complex_no_repeat(self):
        p = [-1.0, 1.0j, 0.5 + 0.5j, -1.0 - 1.0j, 3.0 + 2.0j]
        unique, multiplicity = unique_roots(p)
        assert_almost_equal(unique, p, decimal=15)
        assert_equal(multiplicity, np.ones(len(p)))

    def test_complex_repeat(self):
        p = [-1.0, -1.0 + 0.05j, -0.95 + 0.15j, -0.90 + 0.15j, 0.0,
             0.5 + 0.5j, 0.45 + 0.55j]

        unique, multiplicity = unique_roots(p, tol=1e-1, rtype='min')
        assert_almost_equal(unique, [-1.0, -0.95 + 0.15j, 0.0, 0.45 + 0.55j],
                            decimal=15)
        assert_equal(multiplicity, [2, 2, 1, 2])

        unique, multiplicity = unique_roots(p, tol=1e-1, rtype='max')
        assert_almost_equal(unique,
                            [-1.0 + 0.05j, -0.90 + 0.15j, 0.0, 0.5 + 0.5j],
                            decimal=15)
        assert_equal(multiplicity, [2, 2, 1, 2])

        unique, multiplicity = unique_roots(p, tol=1e-1, rtype='avg')
        assert_almost_equal(
            unique, [-1.0 + 0.025j, -0.925 + 0.15j, 0.0, 0.475 + 0.525j],
            decimal=15)
        assert_equal(multiplicity, [2, 2, 1, 2])

    def test_gh_4915(self):
        p = np.roots(np.convolve(np.ones(5), np.ones(5)))
        true_roots = [-(-1)**(1/5), (-1)**(4/5), -(-1)**(3/5), (-1)**(2/5)]

        unique, multiplicity = unique_roots(p)
        unique = np.sort(unique)

        assert_almost_equal(np.sort(unique), true_roots, decimal=7)
        assert_equal(multiplicity, [2, 2, 2, 2])

    def test_complex_roots_extra(self):
        unique, multiplicity = unique_roots([1.0, 1.0j, 1.0])
        assert_almost_equal(unique, [1.0, 1.0j], decimal=15)
        assert_equal(multiplicity, [2, 1])

        unique, multiplicity = unique_roots([1, 1 + 2e-9, 1e-9 + 1j], tol=0.1)
        assert_almost_equal(unique, [1.0, 1e-9 + 1.0j], decimal=15)
        assert_equal(multiplicity, [2, 1])

    def test_single_unique_root(self):
        p = np.random.rand(100) + 1j * np.random.rand(100)
        unique, multiplicity = unique_roots(p, 2)
        assert_almost_equal(unique, [np.min(p)], decimal=15)
        assert_equal(multiplicity, [100])<|MERGE_RESOLUTION|>--- conflicted
+++ resolved
@@ -1,9 +1,10 @@
 # -*- coding: utf-8 -*-
+from __future__ import division, print_function, absolute_import
+
 import sys
 
 from decimal import Decimal
 from itertools import product
-from math import gcd
 import warnings
 
 import pytest
@@ -11,26 +12,26 @@
 from numpy.testing import (
     assert_equal,
     assert_almost_equal, assert_array_equal, assert_array_almost_equal,
-    assert_allclose, assert_, assert_warns, assert_array_less,
-    suppress_warnings)
+    assert_allclose, assert_, assert_warns, assert_array_less)
+from scipy._lib._numpy_compat import suppress_warnings
 from numpy import array, arange
 import numpy as np
 
-from scipy.fft import fft
 from scipy.ndimage.filters import correlate1d
-from scipy.optimize import fmin, linear_sum_assignment
+from scipy.optimize import fmin
 from scipy import signal
 from scipy.signal import (
-    correlate, correlation_lags, convolve, convolve2d,
-    fftconvolve, oaconvolve, choose_conv_method,
+    correlate, convolve, convolve2d, fftconvolve, hann, choose_conv_method,
     hilbert, hilbert2, lfilter, lfilter_zi, filtfilt, butter, zpk2tf, zpk2sos,
     invres, invresz, vectorstrength, lfiltic, tf2sos, sosfilt, sosfiltfilt,
-    sosfilt_zi, tf2zpk, BadCoefficients, detrend, unique_roots, residue,
-    residuez)
-from scipy.signal.windows import hann
-from scipy.signal.signaltools import (_filtfilt_gust, _compute_factors,
-                                      _group_poles)
-from scipy.signal._upfirdn import _upfirdn_modes
+    sosfilt_zi, tf2zpk, BadCoefficients)
+from scipy.signal.signaltools import _filtfilt_gust
+
+
+if sys.version_info.major >= 3 and sys.version_info.minor >= 5:
+    from math import gcd
+else:
+    from fractions import gcd
 
 
 class _TestConvolve(object):
@@ -64,16 +65,6 @@
         b = 4567
         c = convolve(a, b)
         assert_equal(c, a * b)
-
-    def test_broadcastable(self):
-        a = np.arange(27).reshape(3, 3, 3)
-        b = np.arange(3)
-        for i in range(3):
-            b_shape = [1]*3
-            b_shape[i] = 3
-            x = convolve(a, b.reshape(b_shape), method='direct')
-            y = convolve(a, b.reshape(b_shape), method='fft')
-            assert_allclose(x, y)
 
     def test_single_element(self):
         a = array([4967])
@@ -127,16 +118,6 @@
         assert_array_equal(convolve(big, small, 'valid'),
                            out_array[1:3, 1:3, 1:3])
 
-    def test_invalid_params(self):
-        a = [3, 4, 5]
-        b = [1, 2, 3]
-        assert_raises(ValueError, convolve, a, b, mode='spam')
-        assert_raises(ValueError, convolve, a, b, mode='eggs', method='fft')
-        assert_raises(ValueError, convolve, a, b, mode='ham', method='direct')
-        assert_raises(ValueError, convolve, a, b, mode='full', method='bacon')
-        assert_raises(ValueError, convolve, a, b, mode='same', method='bacon')
-
-
 class TestConvolve(_TestConvolve):
 
     def test_valid_mode2(self):
@@ -221,7 +202,7 @@
                 kwargs = {'rtol': 1.0e-4, 'atol': 1e-6}
             elif 'float16' in [t1, t2]:
                 # atol is default for np.allclose
-                kwargs = {'rtol': 1e-3, 'atol': 1e-3}
+                kwargs = {'rtol': 1e-3, 'atol': 1e-8}
             else:
                 # defaults for np.allclose (different from assert_allclose)
                 kwargs = {'rtol': 1e-5, 'atol': 1e-8}
@@ -242,15 +223,6 @@
                 assert_equal(fft, direct)
                 assert_equal(fft, 2**(2*n))
                 assert_equal(direct, 2**(2*n))
-
-    def test_mismatched_dims(self):
-        # Input arrays should have the same number of dimensions
-        assert_raises(ValueError, convolve, [1], 2, method='direct')
-        assert_raises(ValueError, convolve, 1, [2], method='direct')
-        assert_raises(ValueError, convolve, [1], 2, method='fft')
-        assert_raises(ValueError, convolve, 1, [2], method='fft')
-        assert_raises(ValueError, convolve, [1], [[2]])
-        assert_raises(ValueError, convolve, [3], 2)
 
 
 class _TestConvolve2d(object):
@@ -403,283 +375,80 @@
                 signal.convolve2d([a], [b], mode=mode)),
                 signal.convolve(a, b, mode=mode))
 
-    def test_invalid_dims(self):
-        assert_raises(ValueError, convolve2d, 3, 4)
-        assert_raises(ValueError, convolve2d, [3], [4])
-        assert_raises(ValueError, convolve2d, [[[3]]], [[[4]]])
-
-    @pytest.mark.slow
-    @pytest.mark.xfail_on_32bit("Can't create large array for test")
-    def test_large_array(self):
-        # Test indexing doesn't overflow an int (gh-10761)
-        n = 2**31 // (1000 * np.int64().itemsize)
-
-        # Create a chequered pattern of 1s and 0s
-        a = np.zeros(1001 * n, dtype=np.int64)
-        a[::2] = 1
-        a = np.lib.stride_tricks.as_strided(a, shape=(n, 1000), strides=(8008, 8))
-
-        count = signal.convolve2d(a, [[1, 1]])
-        fails = np.where(count > 1)
-        assert fails[0].size == 0
-
 
 class TestFFTConvolve(object):
 
-    @pytest.mark.parametrize('axes', ['', None, 0, [0], -1, [-1]])
-    def test_real(self, axes):
-        a = array([1, 2, 3])
-        expected = array([1, 4, 10, 12, 9.])
-
-        if axes == '':
-            out = fftconvolve(a, a)
-        else:
-            out = fftconvolve(a, a, axes=axes)
-
-        assert_array_almost_equal(out, expected)
-
-    @pytest.mark.parametrize('axes', [1, [1], -1, [-1]])
-    def test_real_axes(self, axes):
-        a = array([1, 2, 3])
-        expected = array([1, 4, 10, 12, 9.])
-
-        a = np.tile(a, [2, 1])
-        expected = np.tile(expected, [2, 1])
-
-        out = fftconvolve(a, a, axes=axes)
-        assert_array_almost_equal(out, expected)
-
-    @pytest.mark.parametrize('axes', ['', None, 0, [0], -1, [-1]])
-    def test_complex(self, axes):
-        a = array([1 + 1j, 2 + 2j, 3 + 3j])
-        expected = array([0 + 2j, 0 + 8j, 0 + 20j, 0 + 24j, 0 + 18j])
-
-        if axes == '':
-            out = fftconvolve(a, a)
-        else:
-            out = fftconvolve(a, a, axes=axes)
-        assert_array_almost_equal(out, expected)
-
-    @pytest.mark.parametrize('axes', [1, [1], -1, [-1]])
-    def test_complex_axes(self, axes):
-        a = array([1 + 1j, 2 + 2j, 3 + 3j])
-        expected = array([0 + 2j, 0 + 8j, 0 + 20j, 0 + 24j, 0 + 18j])
-
-        a = np.tile(a, [2, 1])
-        expected = np.tile(expected, [2, 1])
-
-        out = fftconvolve(a, a, axes=axes)
-        assert_array_almost_equal(out, expected)
-
-    @pytest.mark.parametrize('axes', ['',
-                                      None,
-                                      [0, 1],
-                                      [1, 0],
-                                      [0, -1],
-                                      [-1, 0],
-                                      [-2, 1],
-                                      [1, -2],
-                                      [-2, -1],
-                                      [-1, -2]])
-    def test_2d_real_same(self, axes):
-        a = array([[1, 2, 3],
-                   [4, 5, 6]])
-        expected = array([[1, 4, 10, 12, 9],
-                          [8, 26, 56, 54, 36],
-                          [16, 40, 73, 60, 36]])
-
-        if axes == '':
-            out = fftconvolve(a, a)
-        else:
-            out = fftconvolve(a, a, axes=axes)
-        assert_array_almost_equal(out, expected)
-
-    @pytest.mark.parametrize('axes', [[1, 2],
-                                      [2, 1],
-                                      [1, -1],
-                                      [-1, 1],
-                                      [-2, 2],
-                                      [2, -2],
-                                      [-2, -1],
-                                      [-1, -2]])
-    def test_2d_real_same_axes(self, axes):
-        a = array([[1, 2, 3],
-                   [4, 5, 6]])
-        expected = array([[1, 4, 10, 12, 9],
-                          [8, 26, 56, 54, 36],
-                          [16, 40, 73, 60, 36]])
-
-        a = np.tile(a, [2, 1, 1])
-        expected = np.tile(expected, [2, 1, 1])
-
-        out = fftconvolve(a, a, axes=axes)
-        assert_array_almost_equal(out, expected)
-
-    @pytest.mark.parametrize('axes', ['',
-                                      None,
-                                      [0, 1],
-                                      [1, 0],
-                                      [0, -1],
-                                      [-1, 0],
-                                      [-2, 1],
-                                      [1, -2],
-                                      [-2, -1],
-                                      [-1, -2]])
-    def test_2d_complex_same(self, axes):
-        a = array([[1 + 2j, 3 + 4j, 5 + 6j],
-                   [2 + 1j, 4 + 3j, 6 + 5j]])
-        expected = array([
-            [-3 + 4j, -10 + 20j, -21 + 56j, -18 + 76j, -11 + 60j],
-            [10j, 44j, 118j, 156j, 122j],
-            [3 + 4j, 10 + 20j, 21 + 56j, 18 + 76j, 11 + 60j]
-            ])
-
-        if axes == '':
-            out = fftconvolve(a, a)
-        else:
-            out = fftconvolve(a, a, axes=axes)
-
-        assert_array_almost_equal(out, expected)
-
-    @pytest.mark.parametrize('axes', [[1, 2],
-                                      [2, 1],
-                                      [1, -1],
-                                      [-1, 1],
-                                      [-2, 2],
-                                      [2, -2],
-                                      [-2, -1],
-                                      [-1, -2]])
-    def test_2d_complex_same_axes(self, axes):
-        a = array([[1 + 2j, 3 + 4j, 5 + 6j],
-                   [2 + 1j, 4 + 3j, 6 + 5j]])
-        expected = array([
-            [-3 + 4j, -10 + 20j, -21 + 56j, -18 + 76j, -11 + 60j],
-            [10j, 44j, 118j, 156j, 122j],
-            [3 + 4j, 10 + 20j, 21 + 56j, 18 + 76j, 11 + 60j]
-            ])
-
-        a = np.tile(a, [2, 1, 1])
-        expected = np.tile(expected, [2, 1, 1])
-
-        out = fftconvolve(a, a, axes=axes)
-        assert_array_almost_equal(out, expected)
-
-    @pytest.mark.parametrize('axes', ['', None, 0, [0], -1, [-1]])
-    def test_real_same_mode(self, axes):
+    def test_real(self):
+        x = array([1, 2, 3])
+        assert_array_almost_equal(signal.fftconvolve(x, x), [1, 4, 10, 12, 9.])
+
+    def test_complex(self):
+        x = array([1 + 1j, 2 + 2j, 3 + 3j])
+        assert_array_almost_equal(signal.fftconvolve(x, x),
+                                  [0 + 2j, 0 + 8j, 0 + 20j, 0 + 24j, 0 + 18j])
+
+    def test_2d_real_same(self):
+        a = array([[1, 2, 3], [4, 5, 6]])
+        assert_array_almost_equal(signal.fftconvolve(a, a),
+                                  array([[1, 4, 10, 12, 9],
+                                         [8, 26, 56, 54, 36],
+                                         [16, 40, 73, 60, 36]]))
+
+    def test_2d_complex_same(self):
+        a = array([[1 + 2j, 3 + 4j, 5 + 6j], [2 + 1j, 4 + 3j, 6 + 5j]])
+        c = fftconvolve(a, a)
+        d = array([[-3 + 4j, -10 + 20j, -21 + 56j, -18 + 76j, -11 + 60j],
+                   [10j, 44j, 118j, 156j, 122j],
+                   [3 + 4j, 10 + 20j, 21 + 56j, 18 + 76j, 11 + 60j]])
+        assert_array_almost_equal(c, d)
+
+    def test_real_same_mode(self):
         a = array([1, 2, 3])
         b = array([3, 3, 5, 6, 8, 7, 9, 0, 1])
-        expected_1 = array([35., 41., 47.])
-        expected_2 = array([9., 20., 25., 35., 41., 47., 39., 28., 2.])
-
-        if axes == '':
-            out = fftconvolve(a, b, 'same')
-        else:
-            out = fftconvolve(a, b, 'same', axes=axes)
-        assert_array_almost_equal(out, expected_1)
-
-        if axes == '':
-            out = fftconvolve(b, a, 'same')
-        else:
-            out = fftconvolve(b, a, 'same', axes=axes)
-        assert_array_almost_equal(out, expected_2)
-
-    @pytest.mark.parametrize('axes', [1, -1, [1], [-1]])
-    def test_real_same_mode_axes(self, axes):
-        a = array([1, 2, 3])
-        b = array([3, 3, 5, 6, 8, 7, 9, 0, 1])
-        expected_1 = array([35., 41., 47.])
-        expected_2 = array([9., 20., 25., 35., 41., 47., 39., 28., 2.])
-
-        a = np.tile(a, [2, 1])
-        b = np.tile(b, [2, 1])
-        expected_1 = np.tile(expected_1, [2, 1])
-        expected_2 = np.tile(expected_2, [2, 1])
-
-        out = fftconvolve(a, b, 'same', axes=axes)
-        assert_array_almost_equal(out, expected_1)
-
-        out = fftconvolve(b, a, 'same', axes=axes)
-        assert_array_almost_equal(out, expected_2)
-
-    @pytest.mark.parametrize('axes', ['', None, 0, [0], -1, [-1]])
-    def test_valid_mode_real(self, axes):
+        c = fftconvolve(a, b, 'same')
+        d = array([35., 41., 47.])
+        assert_array_almost_equal(c, d)
+
+    def test_real_same_mode2(self):
+        a = array([3, 3, 5, 6, 8, 7, 9, 0, 1])
+        b = array([1, 2, 3])
+        c = fftconvolve(a, b, 'same')
+        d = array([9., 20., 25., 35., 41., 47., 39., 28., 2.])
+        assert_array_almost_equal(c, d)
+
+    def test_valid_mode(self):
         # See gh-5897
         a = array([3, 2, 1])
         b = array([3, 3, 5, 6, 8, 7, 9, 0, 1])
         expected = array([24., 31., 41., 43., 49., 25., 12.])
 
-        if axes == '':
-            out = fftconvolve(a, b, 'valid')
-        else:
-            out = fftconvolve(a, b, 'valid', axes=axes)
+        out = fftconvolve(a, b, 'valid')
         assert_array_almost_equal(out, expected)
 
-        if axes == '':
-            out = fftconvolve(b, a, 'valid')
-        else:
-            out = fftconvolve(b, a, 'valid', axes=axes)
+        out = fftconvolve(b, a, 'valid')
         assert_array_almost_equal(out, expected)
 
-    @pytest.mark.parametrize('axes', [1, [1]])
-    def test_valid_mode_real_axes(self, axes):
-        # See gh-5897
-        a = array([3, 2, 1])
-        b = array([3, 3, 5, 6, 8, 7, 9, 0, 1])
-        expected = array([24., 31., 41., 43., 49., 25., 12.])
-
-        a = np.tile(a, [2, 1])
-        b = np.tile(b, [2, 1])
-        expected = np.tile(expected, [2, 1])
-
-        out = fftconvolve(a, b, 'valid', axes=axes)
-        assert_array_almost_equal(out, expected)
-
-    @pytest.mark.parametrize('axes', ['', None, 0, [0], -1, [-1]])
-    def test_valid_mode_complex(self, axes):
         a = array([3 - 1j, 2 + 7j, 1 + 0j])
         b = array([3 + 2j, 3 - 3j, 5 + 0j, 6 - 1j, 8 + 0j])
         expected = array([45. + 12.j, 30. + 23.j, 48 + 32.j])
 
-        if axes == '':
-            out = fftconvolve(a, b, 'valid')
-        else:
-            out = fftconvolve(a, b, 'valid', axes=axes)
+        out = fftconvolve(a, b, 'valid')
         assert_array_almost_equal(out, expected)
 
-        if axes == '':
-            out = fftconvolve(b, a, 'valid')
-        else:
-            out = fftconvolve(b, a, 'valid', axes=axes)
+        out = fftconvolve(b, a, 'valid')
         assert_array_almost_equal(out, expected)
 
-    @pytest.mark.parametrize('axes', [1, [1], -1, [-1]])
-    def test_valid_mode_complex_axes(self, axes):
-        a = array([3 - 1j, 2 + 7j, 1 + 0j])
-        b = array([3 + 2j, 3 - 3j, 5 + 0j, 6 - 1j, 8 + 0j])
-        expected = array([45. + 12.j, 30. + 23.j, 48 + 32.j])
-
-        a = np.tile(a, [2, 1])
-        b = np.tile(b, [2, 1])
-        expected = np.tile(expected, [2, 1])
-
-        out = fftconvolve(a, b, 'valid', axes=axes)
-        assert_array_almost_equal(out, expected)
-
-        out = fftconvolve(b, a, 'valid', axes=axes)
-        assert_array_almost_equal(out, expected)
-
-    def test_valid_mode_ignore_nonaxes(self):
+    def test_real_valid_mode(self):
+        a = array([3, 3, 5, 6, 8, 7, 9, 0, 1])
+        b = array([3, 2, 1])
+        d = array([24., 31., 41., 43., 49., 25., 12.])
+
+        c = fftconvolve(a, b, 'valid')
+        assert_array_almost_equal(c, d)
+
         # See gh-5897
-        a = array([3, 2, 1])
-        b = array([3, 3, 5, 6, 8, 7, 9, 0, 1])
-        expected = array([24., 31., 41., 43., 49., 25., 12.])
-
-        a = np.tile(a, [2, 1])
-        b = np.tile(b, [1, 1])
-        expected = np.tile(expected, [2, 1])
-
-        out = fftconvolve(a, b, 'valid', axes=1)
-        assert_array_almost_equal(out, expected)
+        c = fftconvolve(b, a, 'valid')
+        assert_array_almost_equal(c, d)
 
     def test_empty(self):
         # Regression test for #1745: crashes with 0-length input.
@@ -690,332 +459,54 @@
     def test_zero_rank(self):
         a = array(4967)
         b = array(3920)
-        out = fftconvolve(a, b)
-        assert_equal(out, a * b)
+        c = fftconvolve(a, b)
+        assert_equal(c, a * b)
 
     def test_single_element(self):
         a = array([4967])
         b = array([3920])
-        out = fftconvolve(a, b)
-        assert_equal(out, a * b)
-
-    @pytest.mark.parametrize('axes', ['', None, 0, [0], -1, [-1]])
-    def test_random_data(self, axes):
+        c = fftconvolve(a, b)
+        assert_equal(c, a * b)
+
+    def test_random_data(self):
         np.random.seed(1234)
         a = np.random.rand(1233) + 1j * np.random.rand(1233)
         b = np.random.rand(1321) + 1j * np.random.rand(1321)
-        expected = np.convolve(a, b, 'full')
-
-        if axes == '':
-            out = fftconvolve(a, b, 'full')
-        else:
-            out = fftconvolve(a, b, 'full', axes=axes)
-        assert_(np.allclose(out, expected, rtol=1e-10))
-
-    @pytest.mark.parametrize('axes', [1, [1], -1, [-1]])
-    def test_random_data_axes(self, axes):
+        c = fftconvolve(a, b, 'full')
+        d = np.convolve(a, b, 'full')
+        assert_(np.allclose(c, d, rtol=1e-10))
+
+    @pytest.mark.slow
+    def test_many_sizes(self):
         np.random.seed(1234)
-        a = np.random.rand(1233) + 1j * np.random.rand(1233)
-        b = np.random.rand(1321) + 1j * np.random.rand(1321)
-        expected = np.convolve(a, b, 'full')
-
-        a = np.tile(a, [2, 1])
-        b = np.tile(b, [2, 1])
-        expected = np.tile(expected, [2, 1])
-
-        out = fftconvolve(a, b, 'full', axes=axes)
-        assert_(np.allclose(out, expected, rtol=1e-10))
-
-    @pytest.mark.parametrize('axes', [[1, 4],
-                                      [4, 1],
-                                      [1, -1],
-                                      [-1, 1],
-                                      [-4, 4],
-                                      [4, -4],
-                                      [-4, -1],
-                                      [-1, -4]])
-    def test_random_data_multidim_axes(self, axes):
-        a_shape, b_shape = (123, 22), (132, 11)
-        np.random.seed(1234)
-        a = np.random.rand(*a_shape) + 1j * np.random.rand(*a_shape)
-        b = np.random.rand(*b_shape) + 1j * np.random.rand(*b_shape)
-        expected = convolve2d(a, b, 'full')
-
-        a = a[:, :, None, None, None]
-        b = b[:, :, None, None, None]
-        expected = expected[:, :, None, None, None]
-
-        a = np.rollaxis(a.swapaxes(0, 2), 1, 5)
-        b = np.rollaxis(b.swapaxes(0, 2), 1, 5)
-        expected = np.rollaxis(expected.swapaxes(0, 2), 1, 5)
-
-        # use 1 for dimension 2 in a and 3 in b to test broadcasting
-        a = np.tile(a, [2, 1, 3, 1, 1])
-        b = np.tile(b, [2, 1, 1, 4, 1])
-        expected = np.tile(expected, [2, 1, 3, 4, 1])
-
-        out = fftconvolve(a, b, 'full', axes=axes)
-        assert_allclose(out, expected, rtol=1e-10, atol=1e-10)
-
-    @pytest.mark.slow
-    @pytest.mark.parametrize(
-        'n',
-        list(range(1, 100)) +
-        list(range(1000, 1500)) +
-        np.random.RandomState(1234).randint(1001, 10000, 5).tolist())
-    def test_many_sizes(self, n):
-        a = np.random.rand(n) + 1j * np.random.rand(n)
-        b = np.random.rand(n) + 1j * np.random.rand(n)
-        expected = np.convolve(a, b, 'full')
-
-        out = fftconvolve(a, b, 'full')
-        assert_allclose(out, expected, atol=1e-10)
-
-        out = fftconvolve(a, b, 'full', axes=[0])
-        assert_allclose(out, expected, atol=1e-10)
-
-
-def fftconvolve_err(*args, **kwargs):
-    raise RuntimeError('Fell back to fftconvolve')
-
-
-def gen_oa_shapes(sizes):
-    return [(a, b) for a, b in product(sizes, repeat=2)
-            if abs(a - b) > 3]
-
-
-def gen_oa_shapes_2d(sizes):
-    shapes0 = gen_oa_shapes(sizes)
-    shapes1 = gen_oa_shapes(sizes)
-    shapes = [ishapes0+ishapes1 for ishapes0, ishapes1 in
-              zip(shapes0, shapes1)]
-
-    modes = ['full', 'valid', 'same']
-    return [ishapes+(imode,) for ishapes, imode in product(shapes, modes)
-            if imode != 'valid' or
-            (ishapes[0] > ishapes[1] and ishapes[2] > ishapes[3]) or
-            (ishapes[0] < ishapes[1] and ishapes[2] < ishapes[3])]
-
-
-def gen_oa_shapes_eq(sizes):
-    return [(a, b) for a, b in product(sizes, repeat=2)
-            if a >= b]
-
-
-class TestOAConvolve(object):
-    @pytest.mark.slow()
-    @pytest.mark.parametrize('shape_a_0, shape_b_0',
-                             gen_oa_shapes_eq(list(range(100)) +
-                                              list(range(100, 1000, 23)))
-                             )
-    def test_real_manylens(self, shape_a_0, shape_b_0):
-        a = np.random.rand(shape_a_0)
-        b = np.random.rand(shape_b_0)
-
-        expected = fftconvolve(a, b)
-        out = oaconvolve(a, b)
-
-        assert_array_almost_equal(out, expected)
-
-    @pytest.mark.parametrize('shape_a_0, shape_b_0',
-                             gen_oa_shapes([50, 47, 6, 4, 1]))
-    @pytest.mark.parametrize('is_complex', [True, False])
-    @pytest.mark.parametrize('mode', ['full', 'valid', 'same'])
-    def test_1d_noaxes(self, shape_a_0, shape_b_0,
-                       is_complex, mode, monkeypatch):
-        a = np.random.rand(shape_a_0)
-        b = np.random.rand(shape_b_0)
-        if is_complex:
-            a = a + 1j*np.random.rand(shape_a_0)
-            b = b + 1j*np.random.rand(shape_b_0)
-
-        expected = fftconvolve(a, b, mode=mode)
-
-        monkeypatch.setattr(signal.signaltools, 'fftconvolve',
-                            fftconvolve_err)
-        out = oaconvolve(a, b, mode=mode)
-
-        assert_array_almost_equal(out, expected)
-
-    @pytest.mark.parametrize('axes', [0, 1])
-    @pytest.mark.parametrize('shape_a_0, shape_b_0',
-                             gen_oa_shapes([50, 47, 6, 4]))
-    @pytest.mark.parametrize('shape_a_extra', [1, 3])
-    @pytest.mark.parametrize('shape_b_extra', [1, 3])
-    @pytest.mark.parametrize('is_complex', [True, False])
-    @pytest.mark.parametrize('mode', ['full', 'valid', 'same'])
-    def test_1d_axes(self, axes, shape_a_0, shape_b_0,
-                     shape_a_extra, shape_b_extra,
-                     is_complex, mode, monkeypatch):
-        ax_a = [shape_a_extra]*2
-        ax_b = [shape_b_extra]*2
-        ax_a[axes] = shape_a_0
-        ax_b[axes] = shape_b_0
-
-        a = np.random.rand(*ax_a)
-        b = np.random.rand(*ax_b)
-        if is_complex:
-            a = a + 1j*np.random.rand(*ax_a)
-            b = b + 1j*np.random.rand(*ax_b)
-
-        expected = fftconvolve(a, b, mode=mode, axes=axes)
-
-        monkeypatch.setattr(signal.signaltools, 'fftconvolve',
-                            fftconvolve_err)
-        out = oaconvolve(a, b, mode=mode, axes=axes)
-
-        assert_array_almost_equal(out, expected)
-
-    @pytest.mark.parametrize('shape_a_0, shape_b_0, '
-                             'shape_a_1, shape_b_1, mode',
-                             gen_oa_shapes_2d([50, 47, 6, 4]))
-    @pytest.mark.parametrize('is_complex', [True, False])
-    def test_2d_noaxes(self, shape_a_0, shape_b_0,
-                       shape_a_1, shape_b_1, mode,
-                       is_complex, monkeypatch):
-        a = np.random.rand(shape_a_0, shape_a_1)
-        b = np.random.rand(shape_b_0, shape_b_1)
-        if is_complex:
-            a = a + 1j*np.random.rand(shape_a_0, shape_a_1)
-            b = b + 1j*np.random.rand(shape_b_0, shape_b_1)
-
-        expected = fftconvolve(a, b, mode=mode)
-
-        monkeypatch.setattr(signal.signaltools, 'fftconvolve',
-                            fftconvolve_err)
-        out = oaconvolve(a, b, mode=mode)
-
-        assert_array_almost_equal(out, expected)
-
-    @pytest.mark.parametrize('axes', [[0, 1], [0, 2], [1, 2]])
-    @pytest.mark.parametrize('shape_a_0, shape_b_0, '
-                             'shape_a_1, shape_b_1, mode',
-                             gen_oa_shapes_2d([50, 47, 6, 4]))
-    @pytest.mark.parametrize('shape_a_extra', [1, 3])
-    @pytest.mark.parametrize('shape_b_extra', [1, 3])
-    @pytest.mark.parametrize('is_complex', [True, False])
-    def test_2d_axes(self, axes, shape_a_0, shape_b_0,
-                     shape_a_1, shape_b_1, mode,
-                     shape_a_extra, shape_b_extra,
-                     is_complex, monkeypatch):
-        ax_a = [shape_a_extra]*3
-        ax_b = [shape_b_extra]*3
-        ax_a[axes[0]] = shape_a_0
-        ax_b[axes[0]] = shape_b_0
-        ax_a[axes[1]] = shape_a_1
-        ax_b[axes[1]] = shape_b_1
-
-        a = np.random.rand(*ax_a)
-        b = np.random.rand(*ax_b)
-        if is_complex:
-            a = a + 1j*np.random.rand(*ax_a)
-            b = b + 1j*np.random.rand(*ax_b)
-
-        expected = fftconvolve(a, b, mode=mode, axes=axes)
-
-        monkeypatch.setattr(signal.signaltools, 'fftconvolve',
-                            fftconvolve_err)
-        out = oaconvolve(a, b, mode=mode, axes=axes)
-
-        assert_array_almost_equal(out, expected)
-
-    def test_empty(self):
-        # Regression test for #1745: crashes with 0-length input.
-        assert_(oaconvolve([], []).size == 0)
-        assert_(oaconvolve([5, 6], []).size == 0)
-        assert_(oaconvolve([], [7]).size == 0)
-
-    def test_zero_rank(self):
-        a = array(4967)
-        b = array(3920)
-        out = oaconvolve(a, b)
-        assert_equal(out, a * b)
-
-    def test_single_element(self):
-        a = array([4967])
-        b = array([3920])
-        out = oaconvolve(a, b)
-        assert_equal(out, a * b)
-
-
-class TestAllFreqConvolves(object):
-
-    @pytest.mark.parametrize('convapproach',
-                             [fftconvolve, oaconvolve])
-    def test_invalid_shapes(self, convapproach):
+
+        def ns():
+            for j in range(1, 100):
+                yield j
+            for j in range(1000, 1500):
+                yield j
+            for k in range(50):
+                yield np.random.randint(1001, 10000)
+
+        for n in ns():
+            msg = 'n=%d' % (n,)
+            a = np.random.rand(n) + 1j * np.random.rand(n)
+            b = np.random.rand(n) + 1j * np.random.rand(n)
+            c = fftconvolve(a, b, 'full')
+            d = np.convolve(a, b, 'full')
+            assert_allclose(c, d, atol=1e-10, err_msg=msg)
+
+    def test_invalid_shapes(self):
+        # By "invalid," we mean that no one
+        # array has dimensions that are all at
+        # least as large as the corresponding
+        # dimensions of the other array. This
+        # setup should throw a ValueError.
         a = np.arange(1, 7).reshape((2, 3))
         b = np.arange(-6, 0).reshape((3, 2))
-        with assert_raises(ValueError,
-                           match="For 'valid' mode, one must be at least "
-                           "as large as the other in every dimension"):
-            convapproach(a, b, mode='valid')
-
-    @pytest.mark.parametrize('convapproach',
-                             [fftconvolve, oaconvolve])
-    def test_invalid_shapes_axes(self, convapproach):
-        a = np.zeros([5, 6, 2, 1])
-        b = np.zeros([5, 6, 3, 1])
-        with assert_raises(ValueError,
-                           match=r"incompatible shapes for in1 and in2:"
-                           r" \(5L?, 6L?, 2L?, 1L?\) and"
-                           r" \(5L?, 6L?, 3L?, 1L?\)"):
-            convapproach(a, b, axes=[0, 1])
-
-    @pytest.mark.parametrize('a,b',
-                             [([1], 2),
-                              (1, [2]),
-                              ([3], [[2]])])
-    @pytest.mark.parametrize('convapproach',
-                             [fftconvolve, oaconvolve])
-    def test_mismatched_dims(self, a, b, convapproach):
-        with assert_raises(ValueError,
-                           match="in1 and in2 should have the same"
-                           " dimensionality"):
-            convapproach(a, b)
-
-    @pytest.mark.parametrize('convapproach',
-                             [fftconvolve, oaconvolve])
-    def test_invalid_flags(self, convapproach):
-        with assert_raises(ValueError,
-                           match="acceptable mode flags are 'valid',"
-                           " 'same', or 'full'"):
-            convapproach([1], [2], mode='chips')
-
-        with assert_raises(ValueError,
-                           match="when provided, axes cannot be empty"):
-            convapproach([1], [2], axes=[])
-
-        with assert_raises(ValueError, match="axes must be a scalar or "
-                           "iterable of integers"):
-            convapproach([1], [2], axes=[[1, 2], [3, 4]])
-
-        with assert_raises(ValueError, match="axes must be a scalar or "
-                           "iterable of integers"):
-            convapproach([1], [2], axes=[1., 2., 3., 4.])
-
-        with assert_raises(ValueError,
-                           match="axes exceeds dimensionality of input"):
-            convapproach([1], [2], axes=[1])
-
-        with assert_raises(ValueError,
-                           match="axes exceeds dimensionality of input"):
-            convapproach([1], [2], axes=[-2])
-
-        with assert_raises(ValueError,
-                           match="all axes must be unique"):
-            convapproach([1], [2], axes=[0, 0])
-
-    @pytest.mark.parametrize('dtype', [np.longfloat, np.longcomplex])
-    def test_longdtype_input(self, dtype):
-        x = np.random.random((27, 27)).astype(dtype)
-        y = np.random.random((4, 4)).astype(dtype)
-        if np.iscomplexobj(dtype()):
-            x += .1j
-            y -= .1j
-
-        res = fftconvolve(x, y)
-        assert_allclose(res, convolve(x, y, method='direct'))
-        assert res.dtype == dtype
+
+        assert_raises(ValueError, fftconvolve, *(a, b), **{'mode': 'valid'})
+        assert_raises(ValueError, fftconvolve, *(b, a), **{'mode': 'valid'})
 
 
 class TestMedFilt(object):
@@ -1048,8 +539,10 @@
 
     def test_none(self):
         # Ticket #1124. Ensure this does not segfault.
-        with pytest.warns(UserWarning):
+        try:
             signal.medfilt(None)
+        except:
+            pass
         # Expand on this test to avoid a regression with possible contiguous
         # numpy arrays that have odd strides. The stride value below gets
         # us into wrong memory if used (but it does not need to be used)
@@ -1057,22 +550,6 @@
         a = dummy[5:6]
         a.strides = 16
         assert_(signal.medfilt(a, 1) == 5.)
-
-    def test_refcounting(self):
-        # Check a refcounting-related crash
-        a = Decimal(123)
-        x = np.array([a, a], dtype=object)
-        if hasattr(sys, 'getrefcount'):
-            n = 2 * sys.getrefcount(a)
-        else:
-            n = 10
-        # Shouldn't segfault:
-        with pytest.warns(UserWarning):
-            for j in range(n):
-                signal.medfilt(x)
-        if hasattr(sys, 'getrefcount'):
-            assert_(sys.getrefcount(a) < n)
-        assert_equal(x, [a, a])
 
 
 class TestWiener(object):
@@ -1090,11 +567,8 @@
         assert_array_almost_equal(signal.wiener(g, mysize=3), h, decimal=6)
 
 
-padtype_options = ["mean", "median", "minimum", "maximum", "line"]
-padtype_options += _upfirdn_modes
-
-
 class TestResample(object):
+
     def test_basic(self):
         # Some basic tests
 
@@ -1108,78 +582,33 @@
         # Other degenerate conditions
         assert_raises(ValueError, signal.resample_poly, sig, 'yo', 1)
         assert_raises(ValueError, signal.resample_poly, sig, 1, 0)
-        assert_raises(ValueError, signal.resample_poly, sig, 2, 1, padtype='')
-        assert_raises(ValueError, signal.resample_poly, sig, 2, 1,
-                      padtype='mean', cval=10)
 
         # test for issue #6505 - should not modify window.shape when axis ≠ 0
-        sig2 = np.tile(np.arange(160), (2, 1))
+        sig2 = np.tile(np.arange(160), (2,1))
         signal.resample(sig2, num, axis=-1, window=win)
         assert_(win.shape == (160,))
 
-    @pytest.mark.parametrize('window', (None, 'hamming'))
-    @pytest.mark.parametrize('N', (20, 19))
-    @pytest.mark.parametrize('num', (100, 101, 10, 11))
-    def test_rfft(self, N, num, window):
-        # Make sure the speed up using rfft gives the same result as the normal
-        # way using fft
-        x = np.linspace(0, 10, N, endpoint=False)
-        y = np.cos(-x**2/6.0)
-        assert_allclose(signal.resample(y, num, window=window),
-                        signal.resample(y + 0j, num, window=window).real)
-
-        y = np.array([np.cos(-x**2/6.0), np.sin(-x**2/6.0)])
-        y_complex = y + 0j
-        assert_allclose(
-            signal.resample(y, num, axis=1, window=window),
-            signal.resample(y_complex, num, axis=1, window=window).real,
-            atol=1e-9)
-
-    def test_input_domain(self):
-        # Test if both input domain modes produce the same results.
-        tsig = np.arange(256) + 0j
-        fsig = fft(tsig)
-        num = 256
-        assert_allclose(
-            signal.resample(fsig, num, domain='freq'),
-            signal.resample(tsig, num, domain='time'),
-            atol=1e-9)
-
-    @pytest.mark.parametrize('nx', (1, 2, 3, 5, 8))
-    @pytest.mark.parametrize('ny', (1, 2, 3, 5, 8))
-    @pytest.mark.parametrize('dtype', ('float', 'complex'))
-    def test_dc(self, nx, ny, dtype):
-        x = np.array([1] * nx, dtype)
-        y = signal.resample(x, ny)
-        assert_allclose(y, [1] * ny)
-
-    @pytest.mark.parametrize('padtype', padtype_options)
-    def test_mutable_window(self, padtype):
+    def test_fft(self):
+        # Test FFT-based resampling
+        self._test_data(method='fft')
+
+    def test_polyphase(self):
+        # Test polyphase resampling
+        self._test_data(method='polyphase')
+
+    def test_polyphase_extfilter(self):
+        # Test external specification of downsampling filter
+        self._test_data(method='polyphase', ext=True)
+
+    def test_mutable_window(self):
         # Test that a mutable window is not modified
         impulse = np.zeros(3)
         window = np.random.RandomState(0).randn(2)
         window_orig = window.copy()
-        signal.resample_poly(impulse, 5, 1, window=window, padtype=padtype)
+        signal.resample_poly(impulse, 5, 1, window=window)
         assert_array_equal(window, window_orig)
 
-    @pytest.mark.parametrize('padtype', padtype_options)
-    def test_output_float32(self, padtype):
-        # Test that float32 inputs yield a float32 output
-        x = np.arange(10, dtype=np.float32)
-        h = np.array([1, 1, 1], dtype=np.float32)
-        y = signal.resample_poly(x, 1, 2, window=h, padtype=padtype)
-        assert(y.dtype == np.float32)
-
-    @pytest.mark.parametrize(
-        "method, ext, padtype",
-        [("fft", False, None)]
-        + list(
-            product(
-                ["polyphase"], [False, True], padtype_options,
-            )
-        ),
-    )
-    def test_resample_methods(self, method, ext, padtype):
+    def _test_data(self, method, ext=False):
         # Test resampling of sinusoids and random noise (1-sec)
         rate = 100
         rates_to = [49, 50, 51, 99, 100, 101, 199, 200, 201]
@@ -1205,9 +634,9 @@
                     half_len = 10 * max_rate
                     window = signal.firwin(2 * half_len + 1, f_c,
                                            window=('kaiser', 5.0))
-                    polyargs = {'window': window, 'padtype': padtype}
+                    polyargs = {'window': window}
                 else:
-                    polyargs = {'padtype': padtype}
+                    polyargs = {}
 
                 y_resamps = signal.resample_poly(x, rate_to, rate, axis=-1,
                                                  **polyargs)
@@ -1215,10 +644,7 @@
             for y_to, y_resamp, freq in zip(y_tos, y_resamps, freqs):
                 if freq >= 0.5 * rate_to:
                     y_to.fill(0.)  # mostly low-passed away
-                    if padtype in ['minimum', 'maximum']:
-                        assert_allclose(y_resamp, y_to, atol=3e-1)
-                    else:
-                        assert_allclose(y_resamp, y_to, atol=1e-3)
+                    assert_allclose(y_resamp, y_to, atol=1e-3)
                 else:
                     assert_array_equal(y_to.shape, y_resamp.shape)
                     corr = np.corrcoef(y_to, y_resamp)[0, 1]
@@ -1234,22 +660,20 @@
             if method == 'fft':
                 y_resamp = signal.resample(x, rate_to)
             else:
-                y_resamp = signal.resample_poly(x, rate_to, rate,
-                                                padtype=padtype)
+                y_resamp = signal.resample_poly(x, rate_to, rate)
             assert_array_equal(y_to.shape, y_resamp.shape)
             corr = np.corrcoef(y_to, y_resamp)[0, 1]
             assert_(corr > 0.99, msg=corr)
 
         # More tests of fft method (Master 0.18.1 fails these)
         if method == 'fft':
-            x1 = np.array([1.+0.j, 0.+0.j])
-            y1_test = signal.resample(x1, 4)
-            # upsampling a complex array
-            y1_true = np.array([1.+0.j, 0.5+0.j, 0.+0.j, 0.5+0.j])
+            x1 = np.array([1.+0.j,0.+0.j])
+            y1_test = signal.resample(x1,4)
+            y1_true = np.array([1.+0.j,0.5+0.j,0.+0.j,0.5+0.j])  # upsampling a complex array
             assert_allclose(y1_test, y1_true, atol=1e-12)
-            x2 = np.array([1., 0.5, 0., 0.5])
-            y2_test = signal.resample(x2, 2)  # downsampling a real array
-            y2_true = np.array([1., 0.])
+            x2 = np.array([1.,0.5,0.,0.5])
+            y2_test = signal.resample(x2,2)  # downsampling a real array
+            y2_true = np.array([1.,0.])
             assert_allclose(y2_test, y2_true, atol=1e-12)
 
     def test_poly_vs_filtfilt(self):
@@ -1264,7 +688,7 @@
             if dtype in (np.complex64, np.complex128):
                 x += 1j * random_state.randn(size)
 
-            # resample_poly assumes zeros outside of signl, whereas filtfilt
+            # resample_poly assumes zeros outside of signl, wheras filtfilt
             # can only constant-pad. Make them equivalent:
             x[0] = 0
             x[-1] = 0
@@ -1287,8 +711,7 @@
                     x = np.random.random((nx,))
                     weights = np.random.random((nweights,))
                     y_g = correlate1d(x, weights[::-1], mode='constant')
-                    y_s = signal.resample_poly(
-                        x, up=1, down=down, window=weights)
+                    y_s = signal.resample_poly(x, up=1, down=down, window=weights)
                     assert_allclose(y_g[::down], y_s)
 
 
@@ -1331,7 +754,6 @@
 
 
 class _TestLinearFilter(object):
-
     def generate(self, shape):
         x = np.linspace(0, np.prod(shape) - 1, np.prod(shape)).reshape(shape)
         return self.convert_dtype(x)
@@ -1759,8 +1181,6 @@
     assert_raises(TypeError, lfilter, [1.0], [1.0], [1.0, None, 2.0])
     assert_raises(TypeError, lfilter, [1.0], [None], [1.0, 2.0, 3.0])
     assert_raises(TypeError, lfilter, [None], [1.0], [1.0, 2.0, 3.0])
-    with assert_raises(ValueError, match='common type'):
-        lfilter([1.], [1., 1.], ['a', 'b', 'c'])
 
 
 def test_lfilter_notimplemented_input():
@@ -1768,16 +1188,9 @@
     assert_raises(NotImplementedError, lfilter, [2,3], [4,5], [1,2,3,4,5])
 
 
-<<<<<<< HEAD
-@pytest.mark.parametrize('dt', [np.ubyte, np.byte, np.ushort, np.short,
-                                np.uint, int, np.ulonglong, np.ulonglong,
-                                np.float32, np.float64, np.longdouble,
-                                Decimal])
-=======
 @pytest.mark.parametrize('dt', [np.ubyte, np.byte, np.ushort, np.short, np.uint, int,
                  np.ulonglong, np.ulonglong, np.float32, np.float64,
                  np.longdouble, Decimal])
->>>>>>> 7511430b
 class TestCorrelateReal(object):
     def _setup_rank1(self, dt):
         a = np.linspace(0, 3, 4).astype(dt)
@@ -1785,25 +1198,6 @@
 
         y_r = np.array([0, 2, 5, 8, 3]).astype(dt)
         return a, b, y_r
-
-    def equal_tolerance(self, res_dt):
-        # default value of keyword
-        decimal = 6
-        try:
-            dt_info = np.finfo(res_dt)
-            if hasattr(dt_info, 'resolution'):
-                decimal = int(-0.5*np.log10(dt_info.resolution))
-        except Exception:
-            pass
-        return decimal
-
-    def equal_tolerance_fft(self, res_dt):
-        # FFT implementations convert longdouble arguments down to
-        # double so don't expect better precision, see gh-9520
-        if res_dt == np.longdouble:
-            return self.equal_tolerance(np.double)
-        else:
-            return self.equal_tolerance(res_dt)
 
     def test_method(self, dt):
         if dt == Decimal:
@@ -1814,8 +1208,8 @@
             y_fft = correlate(a, b, method='fft')
             y_direct = correlate(a, b, method='direct')
 
-            assert_array_almost_equal(y_r, y_fft, decimal=self.equal_tolerance_fft(y_fft.dtype))
-            assert_array_almost_equal(y_r, y_direct, decimal=self.equal_tolerance(y_direct.dtype))
+            assert_array_almost_equal(y_r, y_fft)
+            assert_array_almost_equal(y_r, y_direct)
             assert_equal(y_fft.dtype, dt)
             assert_equal(y_direct.dtype, dt)
 
@@ -1895,11 +1289,7 @@
         assert_array_almost_equal(y, y_r)
         assert_equal(y.dtype, dt)
 
-
-class TestCorrelate(object):
-    # Tests that don't depend on dtype
-
-    def test_invalid_shapes(self):
+    def test_invalid_shapes(self, dt):
         # By "invalid," we mean that no one
         # array has dimensions that are all at
         # least as large as the corresponding
@@ -1911,76 +1301,14 @@
         assert_raises(ValueError, correlate, *(a, b), **{'mode': 'valid'})
         assert_raises(ValueError, correlate, *(b, a), **{'mode': 'valid'})
 
-    def test_invalid_params(self):
-        a = [3, 4, 5]
-        b = [1, 2, 3]
-        assert_raises(ValueError, correlate, a, b, mode='spam')
-        assert_raises(ValueError, correlate, a, b, mode='eggs', method='fft')
-        assert_raises(ValueError, correlate, a, b, mode='ham', method='direct')
-        assert_raises(ValueError, correlate, a, b, mode='full', method='bacon')
-        assert_raises(ValueError, correlate, a, b, mode='same', method='bacon')
-
-    def test_mismatched_dims(self):
-        # Input arrays should have the same number of dimensions
-        assert_raises(ValueError, correlate, [1], 2, method='direct')
-        assert_raises(ValueError, correlate, 1, [2], method='direct')
-        assert_raises(ValueError, correlate, [1], 2, method='fft')
-        assert_raises(ValueError, correlate, 1, [2], method='fft')
-        assert_raises(ValueError, correlate, [1], [[2]])
-        assert_raises(ValueError, correlate, [3], 2)
-
-    def test_numpy_fastpath(self):
-        a = [1, 2, 3]
-        b = [4, 5]
-        assert_allclose(correlate(a, b, mode='same'), [5, 14, 23])
-
-        a = [1, 2, 3]
-        b = [4, 5, 6]
-        assert_allclose(correlate(a, b, mode='same'), [17, 32, 23])
-        assert_allclose(correlate(a, b, mode='full'), [6, 17, 32, 23, 12])
-        assert_allclose(correlate(a, b, mode='valid'), [32])
-
-
-@pytest.mark.parametrize("mode", ["valid", "same", "full"])
-@pytest.mark.parametrize("behind", [True, False])
-@pytest.mark.parametrize("input_size", [100, 101, 1000, 1001, 10000, 10001])
-def test_correlation_lags(mode, behind, input_size):
-    # generate random data
-    rng = np.random.RandomState(0)
-    in1 = rng.standard_normal(input_size)
-    offset = int(input_size/10)
-    # generate offset version of array to correlate with
-    if behind:
-        # y is behind x
-        in2 = np.concatenate([rng.standard_normal(offset), in1])
-        expected = -offset
-    else:
-        # y is ahead of x
-        in2 = in1[offset:]
-        expected = offset
-    # cross correlate, returning lag information
-    correlation = correlate(in1, in2, mode=mode)
-    lags = correlation_lags(in1.size, in2.size, mode=mode)
-    # identify the peak
-    lag_index = np.argmax(correlation)
-    # Check as expected
-    assert_equal(lags[lag_index], expected)
-    # Correlation and lags shape should match
-    assert_equal(lags.shape, correlation.shape)
-
 
 @pytest.mark.parametrize('dt', [np.csingle, np.cdouble, np.clongdouble])
 class TestCorrelateComplex(object):
     # The decimal precision to be used for comparing results.
     # This value will be passed as the 'decimal' keyword argument of
     # assert_array_almost_equal().
-    # Since correlate may chose to use FFT method which converts
-    # longdoubles to doubles internally don't expect better precision
-    # for longdouble than for double (see gh-9520).
 
     def decimal(self, dt):
-        if dt == np.clongdouble:
-            dt = np.cdouble
         return int(2 * np.finfo(dt).precision / 3)
 
     def _setup_rank1(self, dt, mode):
@@ -2044,24 +1372,6 @@
         y = correlate(a, b, 'full')
         assert_array_almost_equal(y, y_r, decimal=self.decimal(dt) - 1)
         assert_equal(y.dtype, dt)
-
-    def test_rank0(self, dt):
-        a = np.array(np.random.randn()).astype(dt)
-        a += 1j * np.array(np.random.randn()).astype(dt)
-        b = np.array(np.random.randn()).astype(dt)
-        b += 1j * np.array(np.random.randn()).astype(dt)
-
-        y_r = (correlate(a.real, b.real)
-               + correlate(a.imag, b.imag)).astype(dt)
-        y_r += 1j * (-correlate(a.real, b.imag) + correlate(a.imag, b.real))
-
-        y = correlate(a, b, 'full')
-        assert_array_almost_equal(y, y_r, decimal=self.decimal(dt) - 1)
-        assert_equal(y.dtype, dt)
-
-        assert_equal(correlate([1], [2j]), correlate(1, 2j))
-        assert_equal(correlate([2j], [3j]), correlate(2j, 3j))
-        assert_equal(correlate([3j], [4]), correlate(3j, 4))
 
 
 class TestCorrelate2d(object):
@@ -2097,11 +1407,6 @@
         assert_raises(ValueError, signal.correlate2d, *(a, b), **{'mode': 'valid'})
         assert_raises(ValueError, signal.correlate2d, *(b, a), **{'mode': 'valid'})
 
-    def test_complex_input(self):
-        assert_equal(signal.correlate2d([[1]], [[2j]]), -2j)
-        assert_equal(signal.correlate2d([[2j]], [[3j]]), 6)
-        assert_equal(signal.correlate2d([[3j]], [[4]]), 12j)
-
 
 class TestLFilterZI(object):
 
@@ -2137,7 +1442,7 @@
     def test_basic(self):
         zpk = tf2zpk([1, 2, 3], [1, 2, 3])
         out = self.filtfilt(zpk, np.arange(12))
-        assert_allclose(out, arange(12), atol=5.28e-11)
+        assert_allclose(out, arange(12), atol=1e-11)
 
     def test_sine(self):
         rate = 2000
@@ -2289,7 +1594,7 @@
     yg, zg1, zg2 = _filtfilt_gust(b, a, x, axis=axis, irlen=irlen)
 
     # filtfilt_gust_opt is an independent implementation that gives the
-    # expected result, but it only handles 1-D arrays, so use some looping
+    # expected result, but it only handles 1-d arrays, so use some looping
     # and reshaping shenanigans to create the expected output arrays.
     xx = np.swapaxes(x, axis, -1)
     out_shape = xx.shape[:-1]
@@ -2311,10 +1616,10 @@
 
 def test_choose_conv_method():
     for mode in ['valid', 'same', 'full']:
-        for ndim in [1, 2]:
+        for ndims in [1, 2]:
             n, k, true_method = 8, 6, 'direct'
-            x = np.random.randn(*((n,) * ndim))
-            h = np.random.randn(*((k,) * ndim))
+            x = np.random.randn(*((n,) * ndims))
+            h = np.random.randn(*((k,) * ndims))
 
             method = choose_conv_method(x, h, mode=mode)
             assert_equal(method, true_method)
@@ -2421,13 +1726,13 @@
         # Sinusoids at 0.8*nyquist, windowed to avoid edge artifacts
         freqs = np.array(rates_to) * 0.8 / 2
         d = (np.exp(1j * 2 * np.pi * freqs[:, np.newaxis] * t)
-             * signal.windows.tukey(t.size, 0.1))
+             * signal.tukey(t.size, 0.1))
 
         for rate_to in rates_to:
             q = rate // rate_to
             t_to = np.arange(rate_to*t_tot+1) / float(rate_to)
             d_tos = (np.exp(1j * 2 * np.pi * freqs[:, np.newaxis] * t_to)
-                     * signal.windows.tukey(t_to.size, 0.1))
+                     * signal.tukey(t_to.size, 0.1))
 
             # Set up downsampling filters, match v0.17 defaults
             if method == 'fir':
@@ -2528,7 +1833,7 @@
         aa = hilbert(a, axis=-1)
         assert_equal(hilbert(a.T, axis=0), aa.T)
         # test 1d
-        assert_almost_equal(hilbert(a[0]), aa[0], 14)
+        assert_equal(hilbert(a[0]), aa[0])
 
         # test N
         aan = hilbert(a, N=20, axis=-1)
@@ -2578,369 +1883,60 @@
 
 
 class TestPartialFractionExpansion(object):
-    @staticmethod
-    def assert_rp_almost_equal(r, p, r_true, p_true, decimal=7):
-        r_true = np.asarray(r_true)
-        p_true = np.asarray(p_true)
-
-        distance = np.hypot(abs(p[:, None] - p_true),
-                            abs(r[:, None] - r_true))
-
-        rows, cols = linear_sum_assignment(distance)
-        assert_almost_equal(p[rows], p_true[cols], decimal=decimal)
-        assert_almost_equal(r[rows], r_true[cols], decimal=decimal)
-
-    def test_compute_factors(self):
-        factors, poly = _compute_factors([1, 2, 3], [3, 2, 1])
-        assert_equal(len(factors), 3)
-        assert_almost_equal(factors[0], np.poly([2, 2, 3]))
-        assert_almost_equal(factors[1], np.poly([1, 1, 1, 3]))
-        assert_almost_equal(factors[2], np.poly([1, 1, 1, 2, 2]))
-        assert_almost_equal(poly, np.poly([1, 1, 1, 2, 2, 3]))
-
-        factors, poly = _compute_factors([1, 2, 3], [3, 2, 1],
-                                         include_powers=True)
-        assert_equal(len(factors), 6)
-        assert_almost_equal(factors[0], np.poly([1, 1, 2, 2, 3]))
-        assert_almost_equal(factors[1], np.poly([1, 2, 2, 3]))
-        assert_almost_equal(factors[2], np.poly([2, 2, 3]))
-        assert_almost_equal(factors[3], np.poly([1, 1, 1, 2, 3]))
-        assert_almost_equal(factors[4], np.poly([1, 1, 1, 3]))
-        assert_almost_equal(factors[5], np.poly([1, 1, 1, 2, 2]))
-        assert_almost_equal(poly, np.poly([1, 1, 1, 2, 2, 3]))
-
-    def test_group_poles(self):
-        unique, multiplicity = _group_poles(
-            [1.0, 1.001, 1.003, 2.0, 2.003, 3.0], 0.1, 'min')
-        assert_equal(unique, [1.0, 2.0, 3.0])
-        assert_equal(multiplicity, [3, 2, 1])
-
-    def test_residue_general(self):
-        # Test are taken from issue #4464, note that poles in scipy are
-        # in increasing by absolute value order, opposite to MATLAB.
-        r, p, k = residue([5, 3, -2, 7], [-4, 0, 8, 3])
-        assert_almost_equal(r, [1.3320, -0.6653, -1.4167], decimal=4)
-        assert_almost_equal(p, [-0.4093, -1.1644, 1.5737], decimal=4)
-        assert_almost_equal(k, [-1.2500], decimal=4)
-
-        r, p, k = residue([-4, 8], [1, 6, 8])
-        assert_almost_equal(r, [8, -12])
-        assert_almost_equal(p, [-2, -4])
-        assert_equal(k.size, 0)
-
-        r, p, k = residue([4, 1], [1, -1, -2])
-        assert_almost_equal(r, [1, 3])
-        assert_almost_equal(p, [-1, 2])
-        assert_equal(k.size, 0)
-
-        r, p, k = residue([4, 3], [2, -3.4, 1.98, -0.406])
-        self.assert_rp_almost_equal(
-            r, p, [-18.125 - 13.125j, -18.125 + 13.125j, 36.25],
-            [0.5 - 0.2j, 0.5 + 0.2j, 0.7])
-        assert_equal(k.size, 0)
-
-        r, p, k = residue([2, 1], [1, 5, 8, 4])
-        self.assert_rp_almost_equal(r, p, [-1, 1, 3], [-1, -2, -2])
-        assert_equal(k.size, 0)
-
-        r, p, k = residue([3, -1.1, 0.88, -2.396, 1.348],
-                          [1, -0.7, -0.14, 0.048])
-        assert_almost_equal(r, [-3, 4, 1])
-        assert_almost_equal(p, [0.2, -0.3, 0.8])
-        assert_almost_equal(k, [3, 1])
-
-        r, p, k = residue([1], [1, 2, -3])
-        assert_almost_equal(r, [0.25, -0.25])
-        assert_almost_equal(p, [1, -3])
-        assert_equal(k.size, 0)
-
-        r, p, k = residue([1, 0, -5], [1, 0, 0, 0, -1])
-        self.assert_rp_almost_equal(r, p,
-                                    [1, 1.5j, -1.5j, -1], [-1, -1j, 1j, 1])
-        assert_equal(k.size, 0)
-
-        r, p, k = residue([3, 8, 6], [1, 3, 3, 1])
-        self.assert_rp_almost_equal(r, p, [1, 2, 3], [-1, -1, -1])
-        assert_equal(k.size, 0)
-
-        r, p, k = residue([3, -1], [1, -3, 2])
-        assert_almost_equal(r, [-2, 5])
-        assert_almost_equal(p, [1, 2])
-        assert_equal(k.size, 0)
-
-        r, p, k = residue([2, 3, -1], [1, -3, 2])
-        assert_almost_equal(r, [-4, 13])
-        assert_almost_equal(p, [1, 2])
-        assert_almost_equal(k, [2])
-
-        r, p, k = residue([7, 2, 3, -1], [1, -3, 2])
-        assert_almost_equal(r, [-11, 69])
-        assert_almost_equal(p, [1, 2])
-        assert_almost_equal(k, [7, 23])
-
-        r, p, k = residue([2, 3, -1], [1, -3, 4, -2])
-        self.assert_rp_almost_equal(r, p, [4, -1 + 3.5j, -1 - 3.5j],
-                                    [1, 1 - 1j, 1 + 1j])
-        assert_almost_equal(k.size, 0)
-
-    def test_residue_leading_zeros(self):
-        # Leading zeros in numerator or denominator must not affect the answer.
-        r0, p0, k0 = residue([5, 3, -2, 7], [-4, 0, 8, 3])
-        r1, p1, k1 = residue([0, 5, 3, -2, 7], [-4, 0, 8, 3])
-        r2, p2, k2 = residue([5, 3, -2, 7], [0, -4, 0, 8, 3])
-        r3, p3, k3 = residue([0, 0, 5, 3, -2, 7], [0, 0, 0, -4, 0, 8, 3])
-        assert_almost_equal(r0, r1)
-        assert_almost_equal(r0, r2)
-        assert_almost_equal(r0, r3)
-        assert_almost_equal(p0, p1)
-        assert_almost_equal(p0, p2)
-        assert_almost_equal(p0, p3)
-        assert_almost_equal(k0, k1)
-        assert_almost_equal(k0, k2)
-        assert_almost_equal(k0, k3)
-
-    def test_resiude_degenerate(self):
-        # Several tests for zero numerator and denominator.
-        r, p, k = residue([0, 0], [1, 6, 8])
-        assert_almost_equal(r, [0, 0])
-        assert_almost_equal(p, [-2, -4])
-        assert_equal(k.size, 0)
-
-        r, p, k = residue(0, 1)
-        assert_equal(r.size, 0)
-        assert_equal(p.size, 0)
-        assert_equal(k.size, 0)
-
-        with pytest.raises(ValueError, match="Denominator `a` is zero."):
-            residue(1, 0)
-
-    def test_residuez_general(self):
-        r, p, k = residuez([1, 6, 6, 2], [1, -(2 + 1j), (1 + 2j), -1j])
-        self.assert_rp_almost_equal(r, p, [-2+2.5j, 7.5+7.5j, -4.5-12j],
-                                    [1j, 1, 1])
-        assert_almost_equal(k, [2j])
-
-        r, p, k = residuez([1, 2, 1], [1, -1, 0.3561])
-        self.assert_rp_almost_equal(r, p,
-                                    [-0.9041 - 5.9928j, -0.9041 + 5.9928j],
-                                    [0.5 + 0.3257j, 0.5 - 0.3257j],
-                                    decimal=4)
-        assert_almost_equal(k, [2.8082], decimal=4)
-
-        r, p, k = residuez([1, -1], [1, -5, 6])
-        assert_almost_equal(r, [-1, 2])
-        assert_almost_equal(p, [2, 3])
-        assert_equal(k.size, 0)
-
-        r, p, k = residuez([2, 3, 4], [1, 3, 3, 1])
-        self.assert_rp_almost_equal(r, p, [4, -5, 3], [-1, -1, -1])
-        assert_equal(k.size, 0)
-
-        r, p, k = residuez([1, -10, -4, 4], [2, -2, -4])
-        assert_almost_equal(r, [0.5, -1.5])
-        assert_almost_equal(p, [-1, 2])
-        assert_almost_equal(k, [1.5, -1])
-
-        r, p, k = residuez([18], [18, 3, -4, -1])
-        self.assert_rp_almost_equal(r, p,
-                                    [0.36, 0.24, 0.4], [0.5, -1/3, -1/3])
-        assert_equal(k.size, 0)
-
-        r, p, k = residuez([2, 3], np.polymul([1, -1/2], [1, 1/4]))
-        assert_almost_equal(r, [-10/3, 16/3])
-        assert_almost_equal(p, [-0.25, 0.5])
-        assert_equal(k.size, 0)
-
-        r, p, k = residuez([1, -2, 1], [1, -1])
-        assert_almost_equal(r, [0])
-        assert_almost_equal(p, [1])
-        assert_almost_equal(k, [1, -1])
-
-        r, p, k = residuez(1, [1, -1j])
-        assert_almost_equal(r, [1])
-        assert_almost_equal(p, [1j])
-        assert_equal(k.size, 0)
-
-        r, p, k = residuez(1, [1, -1, 0.25])
-        assert_almost_equal(r, [0, 1])
-        assert_almost_equal(p, [0.5, 0.5])
-        assert_equal(k.size, 0)
-
-        r, p, k = residuez(1, [1, -0.75, .125])
-        assert_almost_equal(r, [-1, 2])
-        assert_almost_equal(p, [0.25, 0.5])
-        assert_equal(k.size, 0)
-
-        r, p, k = residuez([1, 6, 2], [1, -2, 1])
-        assert_almost_equal(r, [-10, 9])
-        assert_almost_equal(p, [1, 1])
-        assert_almost_equal(k, [2])
-
-        r, p, k = residuez([6, 2], [1, -2, 1])
-        assert_almost_equal(r, [-2, 8])
-        assert_almost_equal(p, [1, 1])
-        assert_equal(k.size, 0)
-
-        r, p, k = residuez([1, 6, 6, 2], [1, -2, 1])
-        assert_almost_equal(r, [-24, 15])
-        assert_almost_equal(p, [1, 1])
-        assert_almost_equal(k, [10, 2])
-
-        r, p, k = residuez([1, 0, 1], [1, 0, 0, 0, 0, -1])
-        self.assert_rp_almost_equal(r, p,
-                                    [0.2618 + 0.1902j, 0.2618 - 0.1902j,
-                                     0.4, 0.0382 - 0.1176j, 0.0382 + 0.1176j],
-                                    [-0.8090 + 0.5878j, -0.8090 - 0.5878j,
-                                     1.0, 0.3090 + 0.9511j, 0.3090 - 0.9511j],
-                                    decimal=4)
-        assert_equal(k.size, 0)
-
-    def test_residuez_trailing_zeros(self):
-        # Trailing zeros in numerator or denominator must not affect the
-        # answer.
-        r0, p0, k0 = residuez([5, 3, -2, 7], [-4, 0, 8, 3])
-        r1, p1, k1 = residuez([5, 3, -2, 7, 0], [-4, 0, 8, 3])
-        r2, p2, k2 = residuez([5, 3, -2, 7], [-4, 0, 8, 3, 0])
-        r3, p3, k3 = residuez([5, 3, -2, 7, 0, 0], [-4, 0, 8, 3, 0, 0, 0])
-        assert_almost_equal(r0, r1)
-        assert_almost_equal(r0, r2)
-        assert_almost_equal(r0, r3)
-        assert_almost_equal(p0, p1)
-        assert_almost_equal(p0, p2)
-        assert_almost_equal(p0, p3)
-        assert_almost_equal(k0, k1)
-        assert_almost_equal(k0, k2)
-        assert_almost_equal(k0, k3)
-
-    def test_residuez_degenerate(self):
-        r, p, k = residuez([0, 0], [1, 6, 8])
-        assert_almost_equal(r, [0, 0])
-        assert_almost_equal(p, [-2, -4])
-        assert_equal(k.size, 0)
-
-        r, p, k = residuez(0, 1)
-        assert_equal(r.size, 0)
-        assert_equal(p.size, 0)
-        assert_equal(k.size, 0)
-
-        with pytest.raises(ValueError, match="Denominator `a` is zero."):
-            residuez(1, 0)
-
-        with pytest.raises(ValueError,
-                           match="First coefficient of determinant `a` must "
-                                 "be non-zero."):
-            residuez(1, [0, 1, 2, 3])
-
-    def test_inverse_unique_roots_different_rtypes(self):
-        # This test was inspired by github issue 2496.
-        r = [3 / 10, -1 / 6, -2 / 15]
-        p = [0, -2, -5]
-        k = []
-        b_expected = [0, 1, 3]
-        a_expected = [1, 7, 10, 0]
-
-        # With the default tolerance, the rtype does not matter
-        # for this example.
-        for rtype in ('avg', 'mean', 'min', 'minimum', 'max', 'maximum'):
-            b, a = invres(r, p, k, rtype=rtype)
-            assert_allclose(b, b_expected)
-            assert_allclose(a, a_expected)
-
-            b, a = invresz(r, p, k, rtype=rtype)
-            assert_allclose(b, b_expected)
-            assert_allclose(a, a_expected)
-
-    def test_inverse_repeated_roots_different_rtypes(self):
-        r = [3 / 20, -7 / 36, -1 / 6, 2 / 45]
-        p = [0, -2, -2, -5]
-        k = []
-        b_expected = [0, 0, 1, 3]
-        b_expected_z = [-1/6, -2/3, 11/6, 3]
-        a_expected = [1, 9, 24, 20, 0]
-
-        for rtype in ('avg', 'mean', 'min', 'minimum', 'max', 'maximum'):
-            b, a = invres(r, p, k, rtype=rtype)
-            assert_allclose(b, b_expected, atol=1e-14)
-            assert_allclose(a, a_expected)
-
-            b, a = invresz(r, p, k, rtype=rtype)
-            assert_allclose(b, b_expected_z, atol=1e-14)
-            assert_allclose(a, a_expected)
-
-    def test_inverse_bad_rtype(self):
-        r = [3 / 20, -7 / 36, -1 / 6, 2 / 45]
-        p = [0, -2, -2, -5]
-        k = []
-        with pytest.raises(ValueError, match="`rtype` must be one of"):
-            invres(r, p, k, rtype='median')
-        with pytest.raises(ValueError, match="`rtype` must be one of"):
-            invresz(r, p, k, rtype='median')
-
     def test_invresz_one_coefficient_bug(self):
         # Regression test for issue in gh-4646.
         r = [1]
         p = [2]
         k = [0]
-        b, a = invresz(r, p, k)
-        assert_allclose(b, [1.0])
-        assert_allclose(a, [1.0, -2.0])
-
-    def test_invres(self):
-        b, a = invres([1], [1], [])
-        assert_almost_equal(b, [1])
-        assert_almost_equal(a, [1, -1])
-
-        b, a = invres([1 - 1j, 2, 0.5 - 3j], [1, 0.5j, 1 + 1j], [])
-        assert_almost_equal(b, [3.5 - 4j, -8.5 + 0.25j, 3.5 + 3.25j])
-        assert_almost_equal(a, [1, -2 - 1.5j, 0.5 + 2j, 0.5 - 0.5j])
-
-        b, a = invres([0.5, 1], [1 - 1j, 2 + 2j], [1, 2, 3])
-        assert_almost_equal(b, [1, -1 - 1j, 1 - 2j, 0.5 - 3j, 10])
-        assert_almost_equal(a, [1, -3 - 1j, 4])
-
-        b, a = invres([-1, 2, 1j, 3 - 1j, 4, -2],
-                      [-1, 2 - 1j, 2 - 1j, 3, 3, 3], [])
-        assert_almost_equal(b, [4 - 1j, -28 + 16j, 40 - 62j, 100 + 24j,
-                                -292 + 219j, 192 - 268j])
-        assert_almost_equal(a, [1, -12 + 2j, 53 - 20j, -96 + 68j, 27 - 72j,
-                                108 - 54j, -81 + 108j])
-
-        b, a = invres([-1, 1j], [1, 1], [1, 2])
-        assert_almost_equal(b, [1, 0, -4, 3 + 1j])
-        assert_almost_equal(a, [1, -2, 1])
-
-    def test_invresz(self):
-        b, a = invresz([1], [1], [])
-        assert_almost_equal(b, [1])
-        assert_almost_equal(a, [1, -1])
-
-        b, a = invresz([1 - 1j, 2, 0.5 - 3j], [1, 0.5j, 1 + 1j], [])
-        assert_almost_equal(b, [3.5 - 4j, -8.5 + 0.25j, 3.5 + 3.25j])
-        assert_almost_equal(a, [1, -2 - 1.5j, 0.5 + 2j, 0.5 - 0.5j])
-
-        b, a = invresz([0.5, 1], [1 - 1j, 2 + 2j], [1, 2, 3])
-        assert_almost_equal(b, [2.5, -3 - 1j, 1 - 2j, -1 - 3j, 12])
-        assert_almost_equal(a, [1, -3 - 1j, 4])
-
-        b, a = invresz([-1, 2, 1j, 3 - 1j, 4, -2],
-                       [-1, 2 - 1j, 2 - 1j, 3, 3, 3], [])
-        assert_almost_equal(b, [6, -50 + 11j, 100 - 72j, 80 + 58j,
-                                -354 + 228j, 234 - 297j])
-        assert_almost_equal(a, [1, -12 + 2j, 53 - 20j, -96 + 68j, 27 - 72j,
-                                108 - 54j, -81 + 108j])
-
-        b, a = invresz([-1, 1j], [1, 1], [1, 2])
-        assert_almost_equal(b, [1j, 1, -3, 2])
-        assert_almost_equal(a, [1, -2, 1])
-
-    def test_inverse_scalar_arguments(self):
-        b, a = invres(1, 1, 1)
-        assert_almost_equal(b, [1, 0])
-        assert_almost_equal(a, [1, -1])
-
-        b, a = invresz(1, 1, 1)
-        assert_almost_equal(b, [2, -1])
-        assert_almost_equal(a, [1, -1])
+        a_expected = [1.0, 0.0]
+        b_expected = [1.0, -2.0]
+        a_observed, b_observed = invresz(r, p, k)
+
+        assert_allclose(a_observed, a_expected)
+        assert_allclose(b_observed, b_expected)
+
+    def test_invres_distinct_roots(self):
+        # This test was inspired by github issue 2496.
+        r = [3 / 10, -1 / 6, -2 / 15]
+        p = [0, -2, -5]
+        k = []
+        a_expected = [1, 3]
+        b_expected = [1, 7, 10, 0]
+        a_observed, b_observed = invres(r, p, k)
+        assert_allclose(a_observed, a_expected)
+        assert_allclose(b_observed, b_expected)
+        rtypes = ('avg', 'mean', 'min', 'minimum', 'max', 'maximum')
+
+        # With the default tolerance, the rtype does not matter
+        # for this example.
+        for rtype in rtypes:
+            a_observed, b_observed = invres(r, p, k, rtype=rtype)
+            assert_allclose(a_observed, a_expected)
+            assert_allclose(b_observed, b_expected)
+
+        # With unrealistically large tolerances, repeated roots may be inferred
+        # and the rtype comes into play.
+        ridiculous_tolerance = 1e10
+        for rtype in rtypes:
+            a, b = invres(r, p, k, tol=ridiculous_tolerance, rtype=rtype)
+
+    def test_invres_repeated_roots(self):
+        r = [3 / 20, -7 / 36, -1 / 6, 2 / 45]
+        p = [0, -2, -2, -5]
+        k = []
+        a_expected = [1, 3]
+        b_expected = [1, 9, 24, 20, 0]
+        rtypes = ('avg', 'mean', 'min', 'minimum', 'max', 'maximum')
+        for rtype in rtypes:
+            a_observed, b_observed = invres(r, p, k, rtype=rtype)
+            assert_allclose(a_observed, a_expected)
+            assert_allclose(b_observed, b_expected)
+
+    def test_invres_bad_rtype(self):
+        r = [3 / 20, -7 / 36, -1 / 6, 2 / 45]
+        p = [0, -2, -2, -5]
+        k = []
+        assert_raises(ValueError, invres, r, p, k, rtype='median')
 
 
 class TestVectorstrength(object):
@@ -3092,74 +2088,29 @@
         assert_raises(ValueError, vectorstrength, events, period)
 
 
-def cast_tf2sos(b, a):
-    """Convert TF2SOS, casting to complex128 and back to the original dtype."""
-    # tf2sos does not support all of the dtypes that we want to check, e.g.:
-    #
-    #     TypeError: array type complex256 is unsupported in linalg
-    #
-    # so let's cast, convert, and cast back -- should be fine for the
-    # systems and precisions we are testing.
-    dtype = np.asarray(b).dtype
-    b = np.array(b, np.complex128)
-    a = np.array(a, np.complex128)
-    return tf2sos(b, a).astype(dtype)
-
-
-def assert_allclose_cast(actual, desired, rtol=1e-7, atol=0):
-    """Wrap assert_allclose while casting object arrays."""
-    if actual.dtype.kind == 'O':
-        dtype = np.array(actual.flat[0]).dtype
-        actual, desired = actual.astype(dtype), desired.astype(dtype)
-    assert_allclose(actual, desired, rtol, atol)
-
-
-@pytest.mark.parametrize('func', (sosfilt, lfilter))
-def test_nonnumeric_dtypes(func):
-    x = [Decimal(1), Decimal(2), Decimal(3)]
-    b = [Decimal(1), Decimal(2), Decimal(3)]
-    a = [Decimal(1), Decimal(2), Decimal(3)]
-    x = np.array(x)
-    assert x.dtype.kind == 'O'
-    desired = lfilter(np.array(b, float), np.array(a, float), x.astype(float))
-    if func is sosfilt:
-        actual = sosfilt([b + a], x)
-    else:
-        actual = lfilter(b, a, x)
-    assert all(isinstance(x, Decimal) for x in actual)
-    assert_allclose(actual.astype(float), desired.astype(float))
-    # Degenerate cases
-    if func is lfilter:
-        args = [1., 1.]
-    else:
-        args = [tf2sos(1., 1.)]
-    with pytest.raises(NotImplementedError,
-                       match='input type .* not supported'):
-        func(*args, x=['foo'])
-    with pytest.raises(ValueError, match='must be at least 1-D'):
-        func(*args, x=1.)
-
-
-@pytest.mark.parametrize('dt', 'fdgFDGO')
 class TestSOSFilt(object):
 
+    # For sosfilt we only test a single datatype. Since sosfilt wraps
+    # to lfilter under the hood, it's hopefully good enough to ensure
+    # lfilter is extensively tested.
+    dt = np.float64
+
     # The test_rank* tests are pulled from _TestLinearFilter
-    def test_rank1(self, dt):
-        x = np.linspace(0, 5, 6).astype(dt)
-        b = np.array([1, -1]).astype(dt)
-        a = np.array([0.5, -0.5]).astype(dt)
+    def test_rank1(self):
+        x = np.linspace(0, 5, 6).astype(self.dt)
+        b = np.array([1, -1]).astype(self.dt)
+        a = np.array([0.5, -0.5]).astype(self.dt)
 
         # Test simple IIR
-        y_r = np.array([0, 2, 4, 6, 8, 10.]).astype(dt)
-        sos = cast_tf2sos(b, a)
-        assert_array_almost_equal(sosfilt(cast_tf2sos(b, a), x), y_r)
+        y_r = np.array([0, 2, 4, 6, 8, 10.]).astype(self.dt)
+        assert_array_almost_equal(sosfilt(tf2sos(b, a), x), y_r)
 
         # Test simple FIR
-        b = np.array([1, 1]).astype(dt)
+        b = np.array([1, 1]).astype(self.dt)
         # NOTE: This was changed (rel. to TestLinear...) to add a pole @zero:
-        a = np.array([1, 0]).astype(dt)
-        y_r = np.array([0, 1, 3, 5, 7, 9.]).astype(dt)
-        assert_array_almost_equal(sosfilt(cast_tf2sos(b, a), x), y_r)
+        a = np.array([1, 0]).astype(self.dt)
+        y_r = np.array([0, 1, 3, 5, 7, 9.]).astype(self.dt)
+        assert_array_almost_equal(sosfilt(tf2sos(b, a), x), y_r)
 
         b = [1, 1, 0]
         a = [1, 0, 0]
@@ -3169,40 +2120,40 @@
         y = sosfilt(sos, x)
         assert_allclose(y, [1, 2, 2, 2, 2, 2, 2, 2])
 
-    def test_rank2(self, dt):
+    def test_rank2(self):
         shape = (4, 3)
         x = np.linspace(0, np.prod(shape) - 1, np.prod(shape)).reshape(shape)
-        x = x.astype(dt)
-
-        b = np.array([1, -1]).astype(dt)
-        a = np.array([0.5, 0.5]).astype(dt)
+        x = x.astype(self.dt)
+
+        b = np.array([1, -1]).astype(self.dt)
+        a = np.array([0.5, 0.5]).astype(self.dt)
 
         y_r2_a0 = np.array([[0, 2, 4], [6, 4, 2], [0, 2, 4], [6, 4, 2]],
-                           dtype=dt)
+                           dtype=self.dt)
 
         y_r2_a1 = np.array([[0, 2, 0], [6, -4, 6], [12, -10, 12],
-                            [18, -16, 18]], dtype=dt)
-
-        y = sosfilt(cast_tf2sos(b, a), x, axis=0)
+                            [18, -16, 18]], dtype=self.dt)
+
+        y = sosfilt(tf2sos(b, a), x, axis=0)
         assert_array_almost_equal(y_r2_a0, y)
 
-        y = sosfilt(cast_tf2sos(b, a), x, axis=1)
+        y = sosfilt(tf2sos(b, a), x, axis=1)
         assert_array_almost_equal(y_r2_a1, y)
 
-    def test_rank3(self, dt):
+    def test_rank3(self):
         shape = (4, 3, 2)
         x = np.linspace(0, np.prod(shape) - 1, np.prod(shape)).reshape(shape)
 
-        b = np.array([1, -1]).astype(dt)
-        a = np.array([0.5, 0.5]).astype(dt)
+        b = np.array([1, -1]).astype(self.dt)
+        a = np.array([0.5, 0.5]).astype(self.dt)
 
         # Test last axis
-        y = sosfilt(cast_tf2sos(b, a), x)
+        y = sosfilt(tf2sos(b, a), x)
         for i in range(x.shape[0]):
             for j in range(x.shape[1]):
                 assert_array_almost_equal(y[i, j], lfilter(b, a, x[i, j]))
 
-    def test_initial_conditions(self, dt):
+    def test_initial_conditions(self):
         b1, a1 = signal.butter(2, 0.25, 'low')
         b2, a2 = signal.butter(2, 0.75, 'low')
         b3, a3 = signal.butter(2, 0.75, 'low')
@@ -3210,24 +2161,24 @@
         a = np.convolve(np.convolve(a1, a2), a3)
         sos = np.array((np.r_[b1, a1], np.r_[b2, a2], np.r_[b3, a3]))
 
-        x = np.random.rand(50).astype(dt)
+        x = np.random.rand(50)
 
         # Stopping filtering and continuing
         y_true, zi = lfilter(b, a, x[:20], zi=np.zeros(6))
         y_true = np.r_[y_true, lfilter(b, a, x[20:], zi=zi)[0]]
-        assert_allclose_cast(y_true, lfilter(b, a, x))
+        assert_allclose(y_true, lfilter(b, a, x))
 
         y_sos, zi = sosfilt(sos, x[:20], zi=np.zeros((3, 2)))
         y_sos = np.r_[y_sos, sosfilt(sos, x[20:], zi=zi)[0]]
-        assert_allclose_cast(y_true, y_sos)
+        assert_allclose(y_true, y_sos)
 
         # Use a step function
         zi = sosfilt_zi(sos)
-        x = np.ones(8, dt)
+        x = np.ones(8)
         y, zf = sosfilt(sos, x, zi=zi)
 
-        assert_allclose_cast(y, np.ones(8))
-        assert_allclose_cast(zf, zi)
+        assert_allclose(y, np.ones(8))
+        assert_allclose(zf, zi)
 
         # Initial condition shape matching
         x.shape = (1, 1) + x.shape  # 3D
@@ -3237,15 +2188,14 @@
         assert_raises(ValueError, sosfilt, sos, x,
                       zi=zi_nd[:, :, :, [0, 1, 1]])
         y, zf = sosfilt(sos, x, zi=zi_nd)
-        assert_allclose_cast(y[0, 0], np.ones(8))
-        assert_allclose_cast(zf[:, 0, 0, :], zi)
-
-    def test_initial_conditions_3d_axis1(self, dt):
+        assert_allclose(y[0, 0], np.ones(8))
+        assert_allclose(zf[:, 0, 0, :], zi)
+
+    def test_initial_conditions_3d_axis1(self):
         # Test the use of zi when sosfilt is applied to axis 1 of a 3-d input.
 
         # Input array is x.
         x = np.random.RandomState(159).randint(0, 5, size=(2, 15, 3))
-        x = x.astype(dt)
 
         # Design a filter in ZPK format and convert to SOS
         zpk = signal.butter(6, 0.35, output='zpk')
@@ -3270,8 +2220,8 @@
 
         # y should equal yf, and z2 should equal zf.
         y = np.concatenate((y1, y2), axis=axis)
-        assert_allclose_cast(y, yf, rtol=1e-10, atol=1e-13)
-        assert_allclose_cast(z2, zf, rtol=1e-10, atol=1e-13)
+        assert_allclose(y, yf, rtol=1e-10, atol=1e-13)
+        assert_allclose(z2, zf, rtol=1e-10, atol=1e-13)
 
         # let's try the "step" initial condition
         zi = sosfilt_zi(sos)
@@ -3284,131 +2234,23 @@
         zi.shape = [1, zi.size, 1]
         zi = zi * x[:, 0:1, :]
         y_tf = lfilter(b, a, x, axis=axis, zi=zi)[0]
-        assert_allclose_cast(y, y_tf, rtol=1e-10, atol=1e-13)
-
-    def test_bad_zi_shape(self, dt):
+        assert_allclose(y, y_tf, rtol=1e-10, atol=1e-13)
+
+    def test_bad_zi_shape(self):
         # The shape of zi is checked before using any values in the
         # arguments, so np.empty is fine for creating the arguments.
-        x = np.empty((3, 15, 3), dt)
-        sos = np.zeros((4, 6))
+        x = np.empty((3, 15, 3))
+        sos = np.empty((4, 6))
         zi = np.empty((4, 3, 3, 2))  # Correct shape is (4, 3, 2, 3)
-        with pytest.raises(ValueError, match='should be all ones'):
-            sosfilt(sos, x, zi=zi, axis=1)
-        sos[:, 3] = 1.
-        with pytest.raises(ValueError, match='Invalid zi shape'):
-            sosfilt(sos, x, zi=zi, axis=1)
-
-    def test_sosfilt_zi(self, dt):
+        assert_raises(ValueError, sosfilt, sos, x, zi=zi, axis=1)
+
+    def test_sosfilt_zi(self):
         sos = signal.butter(6, 0.2, output='sos')
         zi = sosfilt_zi(sos)
 
-        y, zf = sosfilt(sos, np.ones(40, dt), zi=zi)
-        assert_allclose_cast(zf, zi, rtol=1e-13)
+        y, zf = sosfilt(sos, np.ones(40), zi=zi)
+        assert_allclose(zf, zi, rtol=1e-13)
 
         # Expected steady state value of the step response of this filter:
         ss = np.prod(sos[:, :3].sum(axis=-1) / sos[:, 3:].sum(axis=-1))
-        assert_allclose_cast(y, ss, rtol=1e-13)
-
-        # zi as array-like
-        _, zf = sosfilt(sos, np.ones(40, dt), zi=zi.tolist())
-        assert_allclose_cast(zf, zi, rtol=1e-13)
-
-
-class TestDeconvolve(object):
-
-    def test_basic(self):
-        # From docstring example
-        original = [0, 1, 0, 0, 1, 1, 0, 0]
-        impulse_response = [2, 1]
-        recorded = [0, 2, 1, 0, 2, 3, 1, 0, 0]
-        recovered, remainder = signal.deconvolve(recorded, impulse_response)
-        assert_allclose(recovered, original)
-
-
-class TestDetrend(object):
-
-    def test_basic(self):
-        detrended = detrend(array([1, 2, 3]))
-        detrended_exact = array([0, 0, 0])
-        assert_array_almost_equal(detrended, detrended_exact)
-
-    def test_copy(self):
-        x = array([1, 1.2, 1.5, 1.6, 2.4])
-        copy_array = detrend(x, overwrite_data=False)
-        inplace = detrend(x, overwrite_data=True)
-        assert_array_almost_equal(copy_array, inplace)
-
-
-class TestUniqueRoots(object):
-    def test_real_no_repeat(self):
-        p = [-1.0, -0.5, 0.3, 1.2, 10.0]
-        unique, multiplicity = unique_roots(p)
-        assert_almost_equal(unique, p, decimal=15)
-        assert_equal(multiplicity, np.ones(len(p)))
-
-    def test_real_repeat(self):
-        p = [-1.0, -0.95, -0.89, -0.8, 0.5, 1.0, 1.05]
-
-        unique, multiplicity = unique_roots(p, tol=1e-1, rtype='min')
-        assert_almost_equal(unique, [-1.0, -0.89, 0.5, 1.0], decimal=15)
-        assert_equal(multiplicity, [2, 2, 1, 2])
-
-        unique, multiplicity = unique_roots(p, tol=1e-1, rtype='max')
-        assert_almost_equal(unique, [-0.95, -0.8, 0.5, 1.05], decimal=15)
-        assert_equal(multiplicity, [2, 2, 1, 2])
-
-        unique, multiplicity = unique_roots(p, tol=1e-1, rtype='avg')
-        assert_almost_equal(unique, [-0.975, -0.845, 0.5, 1.025], decimal=15)
-        assert_equal(multiplicity, [2, 2, 1, 2])
-
-    def test_complex_no_repeat(self):
-        p = [-1.0, 1.0j, 0.5 + 0.5j, -1.0 - 1.0j, 3.0 + 2.0j]
-        unique, multiplicity = unique_roots(p)
-        assert_almost_equal(unique, p, decimal=15)
-        assert_equal(multiplicity, np.ones(len(p)))
-
-    def test_complex_repeat(self):
-        p = [-1.0, -1.0 + 0.05j, -0.95 + 0.15j, -0.90 + 0.15j, 0.0,
-             0.5 + 0.5j, 0.45 + 0.55j]
-
-        unique, multiplicity = unique_roots(p, tol=1e-1, rtype='min')
-        assert_almost_equal(unique, [-1.0, -0.95 + 0.15j, 0.0, 0.45 + 0.55j],
-                            decimal=15)
-        assert_equal(multiplicity, [2, 2, 1, 2])
-
-        unique, multiplicity = unique_roots(p, tol=1e-1, rtype='max')
-        assert_almost_equal(unique,
-                            [-1.0 + 0.05j, -0.90 + 0.15j, 0.0, 0.5 + 0.5j],
-                            decimal=15)
-        assert_equal(multiplicity, [2, 2, 1, 2])
-
-        unique, multiplicity = unique_roots(p, tol=1e-1, rtype='avg')
-        assert_almost_equal(
-            unique, [-1.0 + 0.025j, -0.925 + 0.15j, 0.0, 0.475 + 0.525j],
-            decimal=15)
-        assert_equal(multiplicity, [2, 2, 1, 2])
-
-    def test_gh_4915(self):
-        p = np.roots(np.convolve(np.ones(5), np.ones(5)))
-        true_roots = [-(-1)**(1/5), (-1)**(4/5), -(-1)**(3/5), (-1)**(2/5)]
-
-        unique, multiplicity = unique_roots(p)
-        unique = np.sort(unique)
-
-        assert_almost_equal(np.sort(unique), true_roots, decimal=7)
-        assert_equal(multiplicity, [2, 2, 2, 2])
-
-    def test_complex_roots_extra(self):
-        unique, multiplicity = unique_roots([1.0, 1.0j, 1.0])
-        assert_almost_equal(unique, [1.0, 1.0j], decimal=15)
-        assert_equal(multiplicity, [2, 1])
-
-        unique, multiplicity = unique_roots([1, 1 + 2e-9, 1e-9 + 1j], tol=0.1)
-        assert_almost_equal(unique, [1.0, 1e-9 + 1.0j], decimal=15)
-        assert_equal(multiplicity, [2, 1])
-
-    def test_single_unique_root(self):
-        p = np.random.rand(100) + 1j * np.random.rand(100)
-        unique, multiplicity = unique_roots(p, 2)
-        assert_almost_equal(unique, [np.min(p)], decimal=15)
-        assert_equal(multiplicity, [100])+        assert_allclose(y, ss, rtol=1e-13)