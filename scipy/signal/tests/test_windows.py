--- conflicted
+++ resolved
@@ -566,13 +566,5 @@
                    'general gauss', 'general_gauss', 'ggs',
                    'slepian', 'optimal', 'slep', 'dss', 'dpss',
                    'chebwin', 'cheb', 'exponential', 'poisson', 'tukey',
-<<<<<<< HEAD
-                   'tuk']:
-        assert_raises(ValueError, signal.get_window, winstr, 7)
-=======
                    'tuk', 'planck']:
-        assert_raises(ValueError, signal.get_window, winstr, 7)
-
-if __name__ == "__main__":
-    run_module_suite()
->>>>>>> 3a6bd516
+        assert_raises(ValueError, signal.get_window, winstr, 7)