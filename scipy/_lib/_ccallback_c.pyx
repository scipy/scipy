from cpython.pycapsule cimport (
    PyCapsule_CheckExact, PyCapsule_New, PyCapsule_SetContext, PyCapsule_GetName, PyCapsule_GetPointer,
    PyCapsule_GetContext
)
from cpython.long cimport PyLong_AsVoidPtr
from libc.stdlib cimport free
from libc.string cimport strdup

from .ccallback cimport (ccallback_t, ccallback_prepare, ccallback_release, CCALLBACK_DEFAULTS,
                         ccallback_signature_t)


#
# PyCapsule helpers
#

<<<<<<< HEAD
cdef void raw_capsule_destructor(object capsule) noexcept:
    cdef char *name
=======
cdef void raw_capsule_destructor(object capsule):
    cdef const char *name
>>>>>>> 12afb627
    name = PyCapsule_GetName(capsule)
    free(<char*>name)


def get_raw_capsule(func_obj, name_obj, context_obj):
    """
    get_raw_capsule(ptr, name, context)

    Create a new PyCapsule with given pointer, name, and context.

    Parameters
    ----------
    ptr : {PyCapsule, int}
        Memory address of the pointer.
    name : str
        Python string containing the signature.
    context : {PyCapsule, int}
        Memory address of the context.
        If NULL and ptr is a PyCapsule, use the one from the context of ptr.

    """
    cdef:
        void *func
        void *context
        const char *capsule_name
        const char *name
        const char *name_copy

    if name_obj is None:
        name = NULL
    elif not isinstance(name_obj, bytes):
        name_obj = name_obj.encode('ascii')
        name = <char*>name_obj
    else:
        name = <char*>name_obj

    if PyCapsule_CheckExact(context_obj):
        capsule_name = PyCapsule_GetName(context_obj)
        context = PyCapsule_GetPointer(context_obj, capsule_name)
    elif context_obj is None:
        context = NULL
    else:
        context = PyLong_AsVoidPtr(long(context_obj))

    if PyCapsule_CheckExact(func_obj):
        capsule_name = PyCapsule_GetName(func_obj)
        func = PyCapsule_GetPointer(func_obj, capsule_name)

        if context == NULL:
            context = PyCapsule_GetContext(func_obj)

        if name == NULL:
            name = capsule_name
    else:
        func = PyLong_AsVoidPtr(long(func_obj))

    if name == NULL:
        name_copy = name
    else:
        name_copy = strdup(name)

    capsule = PyCapsule_New(func, name_copy, &raw_capsule_destructor)
    if context != NULL:
        PyCapsule_SetContext(capsule, context)
    return capsule


def get_capsule_signature(capsule_obj):
    cdef const char *name
    name = PyCapsule_GetName(capsule_obj)
    if name == NULL:
        raise ValueError("Capsule has no signature")
    return bytes(name).decode('ascii')


def check_capsule(item):
    """
    check_capsule(item)

    Return True if the given object is a PyCapsule.
    """
    if PyCapsule_CheckExact(item):
        return True
    return False


#
# Test code for src/ccallback.h
#

DEF ERROR_VALUE = 2

from libc.math cimport sin

sigs = [
    (b"double (double, int *, void *)", 0),
    (b"double (double, double, int *, void *)", 1)
]

if sizeof(int) == sizeof(long):
    sigs.append((b"double (double, long *, void *)", 0))
    sigs.append((b"double (double, double, long *, void *)", 1))

if sizeof(int) == sizeof(short):
    sigs.append((b"double (double, short *, void *)", 0))
    sigs.append((b"double (double, double, short *, void *)", 1))

cdef ccallback_signature_t signatures[7]

for idx, sig in enumerate(sigs):
    signatures[idx].signature = sig[0]
    signatures[idx].value = sig[1]

signatures[idx + 1].signature = NULL


cdef double test_thunk_cython(double a, int *error_flag, void *data) nogil except? -1.0:
    """
    Implementation of a thunk routine in Cython
    """
    cdef:
        ccallback_t *callback = <ccallback_t *>data
        double result = 0

    if callback.c_function != NULL:
        if callback.signature.value == 0:
            result = (<double(*)(double, int *, void *) nogil>callback.c_function)(
                a, error_flag, callback.user_data)
        else:
            result = (<double(*)(double, double, int *, void *) nogil>callback.c_function)(
                a, 0.0, error_flag, callback.user_data)

        if error_flag[0]:
            # Python error has been set by the callback
            return -1.0
    else:
        with gil:
            try:
                return float((<object>callback.py_function)(a))
            except:  # noqa: E722
                error_flag[0] = 1
                raise

    return result


def test_call_cython(callback_obj, double value):
    """
    Implementation of a caller routine in Cython
    """
    cdef:
        ccallback_t callback
        int error_flag = 0
        double result

    ccallback_prepare(&callback, signatures, callback_obj, CCALLBACK_DEFAULTS)

    with nogil:
        result = test_thunk_cython(value, &error_flag, <void *>&callback)

    ccallback_release(&callback)

    return result


cdef double plus1_cython(double a, int *error_flag, void *user_data) nogil except *:
    """
    Implementation of a callable in Cython
    """
    if a == ERROR_VALUE:
        error_flag[0] = 1
        with gil:
            raise ValueError("failure...")

    if user_data == NULL:
        return a + 1
    else:
        return a + (<double *>user_data)[0]

cdef double plus1b_cython(double a, double b, int *error_flag, void *user_data) nogil except *:
    return plus1_cython(a, error_flag, user_data) + b

cdef double plus1bc_cython(double a, double b, double c, int *error_flag, void *user_data) nogil except *:
    return plus1_cython(a, error_flag, user_data) + b + c

cdef double sine(double x, void *user_data) nogil except *:
    return sin(x)


# Ctypes declarations of the callables above
import ctypes

plus1_t = ctypes.CFUNCTYPE(ctypes.c_double, ctypes.c_double, ctypes.POINTER(ctypes.c_int), ctypes.c_void_p)
plus1_ctypes = ctypes.cast(<size_t>&plus1_cython, plus1_t)

plus1b_t = ctypes.CFUNCTYPE(ctypes.c_double, ctypes.c_double, ctypes.c_double,
                            ctypes.POINTER(ctypes.c_int), ctypes.c_void_p)
plus1b_ctypes = ctypes.cast(<size_t>&plus1b_cython, plus1b_t)

plus1bc_t = ctypes.CFUNCTYPE(ctypes.c_double, ctypes.c_double, ctypes.c_double, ctypes.c_double,
                            ctypes.POINTER(ctypes.c_int), ctypes.c_void_p)
plus1bc_ctypes = ctypes.cast(<size_t>&plus1bc_cython, plus1bc_t)

sine_t = ctypes.CFUNCTYPE(ctypes.c_double, ctypes.c_double, ctypes.c_void_p)
sine_ctypes = ctypes.cast(<size_t>&sine, sine_t)<|MERGE_RESOLUTION|>--- conflicted
+++ resolved
@@ -14,13 +14,8 @@
 # PyCapsule helpers
 #
 
-<<<<<<< HEAD
 cdef void raw_capsule_destructor(object capsule) noexcept:
-    cdef char *name
-=======
-cdef void raw_capsule_destructor(object capsule):
     cdef const char *name
->>>>>>> 12afb627
     name = PyCapsule_GetName(capsule)
     free(<char*>name)
 
