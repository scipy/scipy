"""
This test script is adopted from:
    https://github.com/numpy/numpy/blob/main/numpy/tests/test_public_api.py
"""

import pkgutil
import types
import importlib
import warnings
from importlib import import_module

import pytest

import scipy


def test_dir_testing():
    """Assert that output of dir has only one "testing/tester"
    attribute without duplicate"""
    assert len(dir(scipy)) == len(set(dir(scipy)))


# Historically SciPy has not used leading underscores for private submodules
# much.  This has resulted in lots of things that look like public modules
# (i.e. things that can be imported as `import scipy.somesubmodule.somefile`),
# but were never intended to be public.  The PUBLIC_MODULES list contains
# modules that are either public because they were meant to be, or because they
# contain public functions/objects that aren't present in any other namespace
# for whatever reason and therefore should be treated as public.
PUBLIC_MODULES = ["scipy." + s for s in [
    "cluster",
    "cluster.vq",
    "cluster.hierarchy",
    "constants",
    "datasets",
    "fft",
    "fftpack",
    "integrate",
    "interpolate",
    "io",
    "io.arff",
    "io.matlab",
    "io.wavfile",
    "linalg",
    "linalg.blas",
    "linalg.cython_blas",
    "linalg.lapack",
    "linalg.cython_lapack",
    "linalg.interpolative",
    "misc",
    "ndimage",
    "odr",
    "optimize",
    "signal",
    "signal.windows",
    "sparse",
    "sparse.linalg",
    "sparse.csgraph",
    "spatial",
    "spatial.distance",
    "spatial.transform",
    "special",
    "stats",
    "stats.contingency",
    "stats.distributions",
    "stats.mstats",
    "stats.qmc",
    "stats.sampling"
]]

# The PRIVATE_BUT_PRESENT_MODULES list contains modules that lacked underscores
# in their name and hence looked public, but weren't meant to be. All these
# namespace were deprecated in the 1.8.0 release - see "clear split between
# public and private API" in the 1.8.0 release notes.
# These private modules support will be removed in SciPy v2.0.0, as the
# deprecation messages emitted by each of these modules say.
PRIVATE_BUT_PRESENT_MODULES = [
    'scipy.constants.codata',
    'scipy.constants.constants',
    'scipy.fftpack.basic',
    'scipy.fftpack.convolve',
    'scipy.fftpack.helper',
    'scipy.fftpack.pseudo_diffs',
    'scipy.fftpack.realtransforms',
    'scipy.integrate.odepack',
    'scipy.integrate.quadpack',
    'scipy.integrate.dop',
    'scipy.integrate.lsoda',
    'scipy.integrate.vode',
    'scipy.interpolate.dfitpack',
    'scipy.interpolate.fitpack',
    'scipy.interpolate.fitpack2',
    'scipy.interpolate.interpnd',
    'scipy.interpolate.interpolate',
    'scipy.interpolate.ndgriddata',
    'scipy.interpolate.polyint',
    'scipy.interpolate.rbf',
    'scipy.io.arff.arffread',
    'scipy.io.harwell_boeing',
    'scipy.io.idl',
    'scipy.io.mmio',
    'scipy.io.netcdf',
    'scipy.io.matlab.byteordercodes',
    'scipy.io.matlab.mio',
    'scipy.io.matlab.mio4',
    'scipy.io.matlab.mio5',
    'scipy.io.matlab.mio5_params',
    'scipy.io.matlab.mio5_utils',
    'scipy.io.matlab.mio_utils',
    'scipy.io.matlab.miobase',
    'scipy.io.matlab.streams',
    'scipy.linalg.basic',
    'scipy.linalg.decomp',
    'scipy.linalg.decomp_cholesky',
    'scipy.linalg.decomp_lu',
    'scipy.linalg.decomp_qr',
    'scipy.linalg.decomp_schur',
    'scipy.linalg.decomp_svd',
    'scipy.linalg.flinalg',
    'scipy.linalg.matfuncs',
    'scipy.linalg.misc',
    'scipy.linalg.special_matrices',
    'scipy.misc.common',
    'scipy.misc.doccer',
    'scipy.ndimage.filters',
    'scipy.ndimage.fourier',
    'scipy.ndimage.interpolation',
    'scipy.ndimage.measurements',
    'scipy.ndimage.morphology',
    'scipy.odr.models',
    'scipy.odr.odrpack',
    'scipy.optimize.cobyla',
    'scipy.optimize.cython_optimize',
    'scipy.optimize.lbfgsb',
    'scipy.optimize.linesearch',
    'scipy.optimize.minpack',
    'scipy.optimize.minpack2',
    'scipy.optimize.moduleTNC',
    'scipy.optimize.nonlin',
    'scipy.optimize.optimize',
    'scipy.optimize.slsqp',
    'scipy.optimize.tnc',
    'scipy.optimize.zeros',
    'scipy.signal.bsplines',
    'scipy.signal.filter_design',
    'scipy.signal.fir_filter_design',
    'scipy.signal.lti_conversion',
    'scipy.signal.ltisys',
    'scipy.signal.signaltools',
    'scipy.signal.spectral',
    'scipy.signal.spline',
    'scipy.signal.waveforms',
    'scipy.signal.wavelets',
    'scipy.signal.windows.windows',
    'scipy.sparse.base',
    'scipy.sparse.bsr',
    'scipy.sparse.compressed',
    'scipy.sparse.construct',
    'scipy.sparse.coo',
    'scipy.sparse.csc',
    'scipy.sparse.csr',
    'scipy.sparse.data',
    'scipy.sparse.dia',
    'scipy.sparse.dok',
    'scipy.sparse.extract',
    'scipy.sparse.lil',
    'scipy.sparse.linalg.dsolve',
    'scipy.sparse.linalg.eigen',
    'scipy.sparse.linalg.interface',
    'scipy.sparse.linalg.isolve',
    'scipy.sparse.linalg.matfuncs',
    'scipy.sparse.sparsetools',
    'scipy.sparse.spfuncs',
    'scipy.sparse.sputils',
    'scipy.spatial.ckdtree',
    'scipy.spatial.kdtree',
    'scipy.spatial.qhull',
    'scipy.spatial.transform.rotation',
    'scipy.special.add_newdocs',
    'scipy.special.basic',
    'scipy.special.cython_special',
    'scipy.special.orthogonal',
    'scipy.special.sf_error',
    'scipy.special.specfun',
    'scipy.special.spfun_stats',
    'scipy.stats.biasedurn',
    'scipy.stats.kde',
    'scipy.stats.morestats',
    'scipy.stats.mstats_basic',
    'scipy.stats.mstats_extras',
    'scipy.stats.mvn',
    'scipy.stats.stats',
]


def is_unexpected(name):
    """Check if this needs to be considered."""
    if '._' in name or '.tests' in name or '.setup' in name:
        return False

    if name in PUBLIC_MODULES:
        return False

    if name in PRIVATE_BUT_PRESENT_MODULES:
        return False

    return True


SKIP_LIST = [
    'scipy.conftest',
    'scipy.version',
]


def test_all_modules_are_expected():
    """
    Test that we don't add anything that looks like a new public module by
    accident.  Check is based on filenames.
    """

    modnames = []
    for _, modname, ispkg in pkgutil.walk_packages(path=scipy.__path__,
                                                   prefix=scipy.__name__ + '.',
                                                   onerror=None):
        if is_unexpected(modname) and modname not in SKIP_LIST:
            # We have a name that is new.  If that's on purpose, add it to
            # PUBLIC_MODULES.  We don't expect to have to add anything to
            # PRIVATE_BUT_PRESENT_MODULES.  Use an underscore in the name!
            modnames.append(modname)

    if modnames:
        raise AssertionError(f'Found unexpected modules: {modnames}')


# Stuff that clearly shouldn't be in the API and is detected by the next test
# below
SKIP_LIST_2 = [
    'scipy.char',
    'scipy.rec',
    'scipy.emath',
    'scipy.math',
    'scipy.random',
    'scipy.ctypeslib',
    'scipy.ma'
]


def test_all_modules_are_expected_2():
    """
    Method checking all objects. The pkgutil-based method in
    `test_all_modules_are_expected` does not catch imports into a namespace,
    only filenames.
    """

    def find_unexpected_members(mod_name):
        members = []
        module = importlib.import_module(mod_name)
        if hasattr(module, '__all__'):
            objnames = module.__all__
        else:
            objnames = dir(module)

        for objname in objnames:
            if not objname.startswith('_'):
                fullobjname = mod_name + '.' + objname
                if isinstance(getattr(module, objname), types.ModuleType):
                    if is_unexpected(fullobjname) and fullobjname not in SKIP_LIST_2:
                        members.append(fullobjname)

        return members

    unexpected_members = find_unexpected_members("scipy")
    for modname in PUBLIC_MODULES:
        unexpected_members.extend(find_unexpected_members(modname))

    if unexpected_members:
        raise AssertionError("Found unexpected object(s) that look like "
                             "modules: {}".format(unexpected_members))


def test_api_importable():
    """
    Check that all submodules listed higher up in this file can be imported
    Note that if a PRIVATE_BUT_PRESENT_MODULES entry goes missing, it may
    simply need to be removed from the list (deprecation may or may not be
    needed - apply common sense).
    """
    def check_importable(module_name):
        try:
            importlib.import_module(module_name)
        except (ImportError, AttributeError):
            return False

        return True

    module_names = []
    for module_name in PUBLIC_MODULES:
        if not check_importable(module_name):
            module_names.append(module_name)

    if module_names:
        raise AssertionError("Modules in the public API that cannot be "
                             "imported: {}".format(module_names))

    with warnings.catch_warnings(record=True):
        warnings.filterwarnings('always', category=DeprecationWarning)
        warnings.filterwarnings('always', category=ImportWarning)
        for module_name in PRIVATE_BUT_PRESENT_MODULES:
            if not check_importable(module_name):
                module_names.append(module_name)

    if module_names:
        raise AssertionError("Modules that are not really public but looked "
                             "public and can not be imported: "
                             "{}".format(module_names))


<<<<<<< HEAD
@pytest.mark.parametrize("module_name",
                        ['scipy.optimize.cobyla',
                         'scipy.optimize.lbfgsb',
                         'scipy.optimize.linesearch',
                         'scipy.optimize.minpack',
                         'scipy.optimize.minpack2',
                         'scipy.optimize.moduleTNC',
                         'scipy.optimize.nonlin',
                         'scipy.optimize.optimize',
                         'scipy.optimize.slsqp',
                         'scipy.optimize.tnc',
                         'scipy.optimize.zeros',
                         'scipy.stats.stats',
                         'scipy.stats.morestats'])
def test_private_but_present_deprecation(module_name):
=======
@pytest.mark.parametrize(("module_name", "correct_module"),
                         [('scipy.stats.biasedurn', None),
                          ('scipy.stats.kde', None),
                          ('scipy.stats.morestats', None),
                          ('scipy.stats.mstats_basic', 'mstats'),
                          ('scipy.stats.mstats_extras', 'mstats'),
                          ('scipy.stats.mvn', None),
                          ('scipy.stats.stats', None)])
def test_private_but_present_deprecation(module_name, correct_module):
>>>>>>> 0aa5aa9e
    # gh-18279, gh-17572, gh-17771 noted that deprecation warnings
    # for imports from private modules
    # were misleading. Check that this is resolved.
    module = import_module(module_name)
    if correct_module is None:
        import_name = f'scipy.{module_name.split(".")[1]}'
    else:
        import_name = f'scipy.{module_name.split(".")[1]}.{correct_module}'
    
    correct_import = import_module(import_name)

    # Attributes that were formerly in `module_name` can still be imported from
    # `module_name`, albeit with a deprecation warning. The specific message
    # depends on whether the attribute is public in `scipy.xxx` or not.
    for attr_name in module.__all__:
        attr = getattr(correct_import, attr_name, None)
        if attr is None:
            message = f"`{module_name}.{attr_name}` is deprecated..."
        else:
            message = f"Please import `{attr_name}` from the `{import_name}`..."
        with pytest.deprecated_call(match=message):
            getattr(module, attr_name)

    # Attributes that were not in `module_name` get an error notifying the user
    # that the attribute is not in `module_name` and that `module_name` is
    # deprecated.
    message = f"`{module_name}` is deprecated..."
    with pytest.raises(AttributeError, match=message):
        getattr(module, "ekki")<|MERGE_RESOLUTION|>--- conflicted
+++ resolved
@@ -316,25 +316,19 @@
                              "{}".format(module_names))
 
 
-<<<<<<< HEAD
-@pytest.mark.parametrize("module_name",
-                        ['scipy.optimize.cobyla',
-                         'scipy.optimize.lbfgsb',
-                         'scipy.optimize.linesearch',
-                         'scipy.optimize.minpack',
-                         'scipy.optimize.minpack2',
-                         'scipy.optimize.moduleTNC',
-                         'scipy.optimize.nonlin',
-                         'scipy.optimize.optimize',
-                         'scipy.optimize.slsqp',
-                         'scipy.optimize.tnc',
-                         'scipy.optimize.zeros',
-                         'scipy.stats.stats',
-                         'scipy.stats.morestats'])
-def test_private_but_present_deprecation(module_name):
-=======
 @pytest.mark.parametrize(("module_name", "correct_module"),
-                         [('scipy.stats.biasedurn', None),
+                         [('scipy.optimize.cobyla', None),
+                          ('scipy.optimize.lbfgsb', None),
+                          ('scipy.optimize.linesearch', None),
+                          ('scipy.optimize.minpack', None),
+                          ('scipy.optimize.minpack2', None),
+                          ('scipy.optimize.moduleTNC', None),
+                          ('scipy.optimize.nonlin', None),
+                          ('scipy.optimize.optimize', None),
+                          ('scipy.optimize.slsqp', None),
+                          ('scipy.optimize.tnc', None),
+                          ('scipy.optimize.zeros', None),
+                          ('scipy.stats.biasedurn', None),
                           ('scipy.stats.kde', None),
                           ('scipy.stats.morestats', None),
                           ('scipy.stats.mstats_basic', 'mstats'),
@@ -342,7 +336,6 @@
                           ('scipy.stats.mvn', None),
                           ('scipy.stats.stats', None)])
 def test_private_but_present_deprecation(module_name, correct_module):
->>>>>>> 0aa5aa9e
     # gh-18279, gh-17572, gh-17771 noted that deprecation warnings
     # for imports from private modules
     # were misleading. Check that this is resolved.
