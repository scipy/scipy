"""
This test script is adopted from:
    https://github.com/numpy/numpy/blob/main/numpy/tests/test_public_api.py
"""

import pkgutil
import types
import importlib
import warnings
from importlib import import_module

import pytest

import scipy


def test_dir_testing():
    """Assert that output of dir has only one "testing/tester"
    attribute without duplicate"""
    assert len(dir(scipy)) == len(set(dir(scipy)))


# Historically SciPy has not used leading underscores for private submodules
# much.  This has resulted in lots of things that look like public modules
# (i.e. things that can be imported as `import scipy.somesubmodule.somefile`),
# but were never intended to be public.  The PUBLIC_MODULES list contains
# modules that are either public because they were meant to be, or because they
# contain public functions/objects that aren't present in any other namespace
# for whatever reason and therefore should be treated as public.
PUBLIC_MODULES = ["scipy." + s for s in [
    "cluster",
    "cluster.vq",
    "cluster.hierarchy",
    "constants",
    "datasets",
    "fft",
    "fftpack",
    "integrate",
    "interpolate",
    "io",
    "io.arff",
    "io.matlab",
    "io.wavfile",
    "linalg",
    "linalg.blas",
    "linalg.cython_blas",
    "linalg.lapack",
    "linalg.cython_lapack",
    "linalg.interpolative",
    "misc",
    "ndimage",
    "odr",
    "optimize",
    "signal",
    "signal.windows",
    "sparse",
    "sparse.linalg",
    "sparse.csgraph",
    "spatial",
    "spatial.distance",
    "spatial.transform",
    "special",
    "stats",
    "stats.contingency",
    "stats.distributions",
    "stats.mstats",
    "stats.qmc",
    "stats.sampling"
]]

# The PRIVATE_BUT_PRESENT_MODULES list contains modules that lacked underscores
# in their name and hence looked public, but weren't meant to be. All these
# namespace were deprecated in the 1.8.0 release - see "clear split between
# public and private API" in the 1.8.0 release notes.
# These private modules support will be removed in SciPy v2.0.0, as the
# deprecation messages emitted by each of these modules say.
PRIVATE_BUT_PRESENT_MODULES = [
    'scipy.constants.codata',
    'scipy.constants.constants',
    'scipy.fftpack.basic',
    'scipy.fftpack.convolve',
    'scipy.fftpack.helper',
    'scipy.fftpack.pseudo_diffs',
    'scipy.fftpack.realtransforms',
    'scipy.integrate.dop',
    'scipy.integrate.lsoda',
    'scipy.integrate.odepack',
    'scipy.integrate.quadpack',
    'scipy.integrate.vode',
    'scipy.interpolate.dfitpack',
    'scipy.interpolate.fitpack',
    'scipy.interpolate.fitpack2',
    'scipy.interpolate.interpnd',
    'scipy.interpolate.interpolate',
    'scipy.interpolate.ndgriddata',
    'scipy.interpolate.polyint',
    'scipy.interpolate.rbf',
    'scipy.io.arff.arffread',
    'scipy.io.harwell_boeing',
    'scipy.io.idl',
    'scipy.io.matlab.byteordercodes',
    'scipy.io.matlab.mio',
    'scipy.io.matlab.mio4',
    'scipy.io.matlab.mio5',
    'scipy.io.matlab.mio5_params',
    'scipy.io.matlab.mio5_utils',
    'scipy.io.matlab.mio_utils',
    'scipy.io.matlab.miobase',
    'scipy.io.matlab.streams',
    'scipy.io.mmio',
    'scipy.io.netcdf',
    'scipy.linalg.basic',
    'scipy.linalg.decomp',
    'scipy.linalg.decomp_cholesky',
    'scipy.linalg.decomp_lu',
    'scipy.linalg.decomp_qr',
    'scipy.linalg.decomp_schur',
    'scipy.linalg.decomp_svd',
    'scipy.linalg.flinalg',
    'scipy.linalg.matfuncs',
    'scipy.linalg.misc',
    'scipy.linalg.special_matrices',
    'scipy.misc.common',
    'scipy.misc.doccer',
    'scipy.ndimage.filters',
    'scipy.ndimage.fourier',
    'scipy.ndimage.interpolation',
    'scipy.ndimage.measurements',
    'scipy.ndimage.morphology',
    'scipy.odr.models',
    'scipy.odr.odrpack',
    'scipy.optimize.cobyla',
    'scipy.optimize.cython_optimize',
    'scipy.optimize.lbfgsb',
    'scipy.optimize.linesearch',
    'scipy.optimize.minpack',
    'scipy.optimize.minpack2',
    'scipy.optimize.moduleTNC',
    'scipy.optimize.nonlin',
    'scipy.optimize.optimize',
    'scipy.optimize.slsqp',
    'scipy.optimize.tnc',
    'scipy.optimize.zeros',
    'scipy.signal.bsplines',
    'scipy.signal.filter_design',
    'scipy.signal.fir_filter_design',
    'scipy.signal.lti_conversion',
    'scipy.signal.ltisys',
    'scipy.signal.signaltools',
    'scipy.signal.spectral',
    'scipy.signal.spline',
    'scipy.signal.waveforms',
    'scipy.signal.wavelets',
    'scipy.signal.windows.windows',
    'scipy.sparse.base',
    'scipy.sparse.bsr',
    'scipy.sparse.compressed',
    'scipy.sparse.construct',
    'scipy.sparse.coo',
    'scipy.sparse.csc',
    'scipy.sparse.csr',
    'scipy.sparse.data',
    'scipy.sparse.dia',
    'scipy.sparse.dok',
    'scipy.sparse.extract',
    'scipy.sparse.lil',
    'scipy.sparse.linalg.dsolve',
    'scipy.sparse.linalg.eigen',
    'scipy.sparse.linalg.interface',
    'scipy.sparse.linalg.isolve',
    'scipy.sparse.linalg.matfuncs',
    'scipy.sparse.sparsetools',
    'scipy.sparse.spfuncs',
    'scipy.sparse.sputils',
    'scipy.spatial.ckdtree',
    'scipy.spatial.kdtree',
    'scipy.spatial.qhull',
    'scipy.spatial.transform.rotation',
    'scipy.special.add_newdocs',
    'scipy.special.basic',
    'scipy.special.cython_special',
    'scipy.special.orthogonal',
    'scipy.special.sf_error',
    'scipy.special.specfun',
    'scipy.special.spfun_stats',
    'scipy.stats.biasedurn',
    'scipy.stats.kde',
    'scipy.stats.morestats',
    'scipy.stats.mstats_basic',
    'scipy.stats.mstats_extras',
    'scipy.stats.mvn',
    'scipy.stats.stats',
]


def is_unexpected(name):
    """Check if this needs to be considered."""
    if '._' in name or '.tests' in name or '.setup' in name:
        return False

    if name in PUBLIC_MODULES:
        return False

    if name in PRIVATE_BUT_PRESENT_MODULES:
        return False

    return True


SKIP_LIST = [
    'scipy.conftest',
    'scipy.version',
]


def test_all_modules_are_expected():
    """
    Test that we don't add anything that looks like a new public module by
    accident.  Check is based on filenames.
    """

    modnames = []
    for _, modname, ispkg in pkgutil.walk_packages(path=scipy.__path__,
                                                   prefix=scipy.__name__ + '.',
                                                   onerror=None):
        if is_unexpected(modname) and modname not in SKIP_LIST:
            # We have a name that is new.  If that's on purpose, add it to
            # PUBLIC_MODULES.  We don't expect to have to add anything to
            # PRIVATE_BUT_PRESENT_MODULES.  Use an underscore in the name!
            modnames.append(modname)

    if modnames:
        raise AssertionError(f'Found unexpected modules: {modnames}')


# Stuff that clearly shouldn't be in the API and is detected by the next test
# below
SKIP_LIST_2 = [
    'scipy.char',
    'scipy.rec',
    'scipy.emath',
    'scipy.math',
    'scipy.random',
    'scipy.ctypeslib',
    'scipy.ma'
]


def test_all_modules_are_expected_2():
    """
    Method checking all objects. The pkgutil-based method in
    `test_all_modules_are_expected` does not catch imports into a namespace,
    only filenames.
    """

    def find_unexpected_members(mod_name):
        members = []
        module = importlib.import_module(mod_name)
        if hasattr(module, '__all__'):
            objnames = module.__all__
        else:
            objnames = dir(module)

        for objname in objnames:
            if not objname.startswith('_'):
                fullobjname = mod_name + '.' + objname
                if isinstance(getattr(module, objname), types.ModuleType):
                    if is_unexpected(fullobjname) and fullobjname not in SKIP_LIST_2:
                        members.append(fullobjname)

        return members

    unexpected_members = find_unexpected_members("scipy")
    for modname in PUBLIC_MODULES:
        unexpected_members.extend(find_unexpected_members(modname))

    if unexpected_members:
        raise AssertionError("Found unexpected object(s) that look like "
                             "modules: {}".format(unexpected_members))


def test_api_importable():
    """
    Check that all submodules listed higher up in this file can be imported
    Note that if a PRIVATE_BUT_PRESENT_MODULES entry goes missing, it may
    simply need to be removed from the list (deprecation may or may not be
    needed - apply common sense).
    """
    def check_importable(module_name):
        try:
            importlib.import_module(module_name)
        except (ImportError, AttributeError):
            return False

        return True

    module_names = []
    for module_name in PUBLIC_MODULES:
        if not check_importable(module_name):
            module_names.append(module_name)

    if module_names:
        raise AssertionError("Modules in the public API that cannot be "
                             "imported: {}".format(module_names))

    with warnings.catch_warnings(record=True):
        warnings.filterwarnings('always', category=DeprecationWarning)
        warnings.filterwarnings('always', category=ImportWarning)
        for module_name in PRIVATE_BUT_PRESENT_MODULES:
            if not check_importable(module_name):
                module_names.append(module_name)

    if module_names:
        raise AssertionError("Modules that are not really public but looked "
                             "public and can not be imported: "
                             "{}".format(module_names))


@pytest.mark.parametrize(("module_name", "correct_module"),
                         [('scipy.integrate.dop', None),
                          ('scipy.integrate.lsoda', None),
                          ('scipy.integrate.odepack', None),
                          ('scipy.integrate.quadpack', None),
                          ('scipy.integrate.vode', None),
                          ('scipy.interpolate.fitpack', None),
                          ('scipy.interpolate.fitpack2', None),
                          ('scipy.interpolate.interpolate', None),
                          ('scipy.interpolate.ndgriddata', None),
                          ('scipy.interpolate.polyint', None),
                          ('scipy.interpolate.rbf', None),
<<<<<<< HEAD
                          ('scipy.linalg.basic', None),
                          ('scipy.linalg.decomp', None),
                          ('scipy.linalg.decomp_cholesky', None),
                          ('scipy.linalg.decomp_lu', None),
                          ('scipy.linalg.decomp_qr', None),
                          ('scipy.linalg.decomp_schur', None),
                          ('scipy.linalg.decomp_svd', None),
                          ('scipy.linalg.matfuncs', None),
                          ('scipy.linalg.misc', None),
                          ('scipy.linalg.special_matrices', None),
=======
                          ('scipy.odr.models', None),
                          ('scipy.odr.odrpack', None),
>>>>>>> a7791014
                          ('scipy.optimize.cobyla', None),
                          ('scipy.optimize.lbfgsb', None),
                          ('scipy.optimize.linesearch', None),
                          ('scipy.optimize.minpack', None),
                          ('scipy.optimize.minpack2', None),
                          ('scipy.optimize.moduleTNC', None),
                          ('scipy.optimize.nonlin', None),
                          ('scipy.optimize.optimize', None),
                          ('scipy.optimize.slsqp', None),
                          ('scipy.optimize.tnc', None),
                          ('scipy.optimize.zeros', None),
                          ('scipy.stats.biasedurn', None),
                          ('scipy.stats.kde', None),
                          ('scipy.stats.morestats', None),
                          ('scipy.stats.mstats_basic', 'mstats'),
                          ('scipy.stats.mstats_extras', 'mstats'),
                          ('scipy.stats.mvn', None),
                          ('scipy.stats.stats', None)])
def test_private_but_present_deprecation(module_name, correct_module):
    # gh-18279, gh-17572, gh-17771 noted that deprecation warnings
    # for imports from private modules
    # were misleading. Check that this is resolved.
    module = import_module(module_name)
    if correct_module is None:
        import_name = f'scipy.{module_name.split(".")[1]}'
    else:
        import_name = f'scipy.{module_name.split(".")[1]}.{correct_module}'
    
    correct_import = import_module(import_name)

    # Attributes that were formerly in `module_name` can still be imported from
    # `module_name`, albeit with a deprecation warning. The specific message
    # depends on whether the attribute is public in `scipy.xxx` or not.
    for attr_name in module.__all__:
        attr = getattr(correct_import, attr_name, None)
        if attr is None:
            message = f"`{module_name}.{attr_name}` is deprecated..."
        else:
            message = f"Please import `{attr_name}` from the `{import_name}`..."
        with pytest.deprecated_call(match=message):
            getattr(module, attr_name)

    # Attributes that were not in `module_name` get an error notifying the user
    # that the attribute is not in `module_name` and that `module_name` is
    # deprecated.
    message = f"`{module_name}` is deprecated..."
    with pytest.raises(AttributeError, match=message):
        getattr(module, "ekki")<|MERGE_RESOLUTION|>--- conflicted
+++ resolved
@@ -328,7 +328,6 @@
                           ('scipy.interpolate.ndgriddata', None),
                           ('scipy.interpolate.polyint', None),
                           ('scipy.interpolate.rbf', None),
-<<<<<<< HEAD
                           ('scipy.linalg.basic', None),
                           ('scipy.linalg.decomp', None),
                           ('scipy.linalg.decomp_cholesky', None),
@@ -339,10 +338,8 @@
                           ('scipy.linalg.matfuncs', None),
                           ('scipy.linalg.misc', None),
                           ('scipy.linalg.special_matrices', None),
-=======
                           ('scipy.odr.models', None),
                           ('scipy.odr.odrpack', None),
->>>>>>> a7791014
                           ('scipy.optimize.cobyla', None),
                           ('scipy.optimize.lbfgsb', None),
                           ('scipy.optimize.linesearch', None),
