"""
This test script is adopted from:
    https://github.com/numpy/numpy/blob/main/numpy/tests/test_public_api.py
"""

import pkgutil
import types
import importlib
import warnings
from importlib import import_module

import pytest

import scipy


def test_dir_testing():
    """Assert that output of dir has only one "testing/tester"
    attribute without duplicate"""
    assert len(dir(scipy)) == len(set(dir(scipy)))


# Historically SciPy has not used leading underscores for private submodules
# much.  This has resulted in lots of things that look like public modules
# (i.e. things that can be imported as `import scipy.somesubmodule.somefile`),
# but were never intended to be public.  The PUBLIC_MODULES list contains
# modules that are either public because they were meant to be, or because they
# contain public functions/objects that aren't present in any other namespace
# for whatever reason and therefore should be treated as public.
PUBLIC_MODULES = ["scipy." + s for s in [
    "cluster",
    "cluster.vq",
    "cluster.hierarchy",
    "constants",
    "datasets",
    "fft",
    "fftpack",
    "integrate",
    "interpolate",
    "io",
    "io.arff",
    "io.matlab",
    "io.wavfile",
    "linalg",
    "linalg.blas",
    "linalg.cython_blas",
    "linalg.lapack",
    "linalg.cython_lapack",
    "linalg.interpolative",
    "misc",
    "ndimage",
    "odr",
    "optimize",
    "signal",
    "signal.windows",
    "sparse",
    "sparse.linalg",
    "sparse.csgraph",
    "spatial",
    "spatial.distance",
    "spatial.transform",
    "special",
    "stats",
    "stats.contingency",
    "stats.distributions",
    "stats.mstats",
    "stats.qmc",
    "stats.sampling"
]]

# The PRIVATE_BUT_PRESENT_MODULES list contains modules that lacked underscores
# in their name and hence looked public, but weren't meant to be. All these
# namespace were deprecated in the 1.8.0 release - see "clear split between
# public and private API" in the 1.8.0 release notes.
# These private modules support will be removed in SciPy v2.0.0, as the
# deprecation messages emitted by each of these modules say.
PRIVATE_BUT_PRESENT_MODULES = [
    'scipy.constants.codata',
    'scipy.constants.constants',
    'scipy.fftpack.basic',
    'scipy.fftpack.convolve',
    'scipy.fftpack.helper',
    'scipy.fftpack.pseudo_diffs',
    'scipy.fftpack.realtransforms',
    'scipy.integrate.dop',
    'scipy.integrate.lsoda',
    'scipy.integrate.odepack',
    'scipy.integrate.quadpack',
    'scipy.integrate.vode',
    'scipy.interpolate.dfitpack',
    'scipy.interpolate.fitpack',
    'scipy.interpolate.fitpack2',
    'scipy.interpolate.interpnd',
    'scipy.interpolate.interpolate',
    'scipy.interpolate.ndgriddata',
    'scipy.interpolate.polyint',
    'scipy.interpolate.rbf',
    'scipy.io.arff.arffread',
    'scipy.io.harwell_boeing',
    'scipy.io.idl',
    'scipy.io.matlab.byteordercodes',
    'scipy.io.matlab.mio',
    'scipy.io.matlab.mio4',
    'scipy.io.matlab.mio5',
    'scipy.io.matlab.mio5_params',
    'scipy.io.matlab.mio5_utils',
    'scipy.io.matlab.mio_utils',
    'scipy.io.matlab.miobase',
    'scipy.io.matlab.streams',
    'scipy.io.mmio',
    'scipy.io.netcdf',
    'scipy.linalg.basic',
    'scipy.linalg.decomp',
    'scipy.linalg.decomp_cholesky',
    'scipy.linalg.decomp_lu',
    'scipy.linalg.decomp_qr',
    'scipy.linalg.decomp_schur',
    'scipy.linalg.decomp_svd',
    'scipy.linalg.flinalg',
    'scipy.linalg.matfuncs',
    'scipy.linalg.misc',
    'scipy.linalg.special_matrices',
    'scipy.misc.common',
    'scipy.misc.doccer',
    'scipy.ndimage.filters',
    'scipy.ndimage.fourier',
    'scipy.ndimage.interpolation',
    'scipy.ndimage.measurements',
    'scipy.ndimage.morphology',
    'scipy.odr.models',
    'scipy.odr.odrpack',
    'scipy.optimize.cobyla',
    'scipy.optimize.cython_optimize',
    'scipy.optimize.lbfgsb',
    'scipy.optimize.linesearch',
    'scipy.optimize.minpack',
    'scipy.optimize.minpack2',
    'scipy.optimize.moduleTNC',
    'scipy.optimize.nonlin',
    'scipy.optimize.optimize',
    'scipy.optimize.slsqp',
    'scipy.optimize.tnc',
    'scipy.optimize.zeros',
    'scipy.signal.bsplines',
    'scipy.signal.filter_design',
    'scipy.signal.fir_filter_design',
    'scipy.signal.lti_conversion',
    'scipy.signal.ltisys',
    'scipy.signal.signaltools',
    'scipy.signal.spectral',
    'scipy.signal.spline',
    'scipy.signal.waveforms',
    'scipy.signal.wavelets',
    'scipy.signal.windows.windows',
    'scipy.sparse.base',
    'scipy.sparse.bsr',
    'scipy.sparse.compressed',
    'scipy.sparse.construct',
    'scipy.sparse.coo',
    'scipy.sparse.csc',
    'scipy.sparse.csr',
    'scipy.sparse.data',
    'scipy.sparse.dia',
    'scipy.sparse.dok',
    'scipy.sparse.extract',
    'scipy.sparse.lil',
    'scipy.sparse.linalg.dsolve',
    'scipy.sparse.linalg.eigen',
    'scipy.sparse.linalg.interface',
    'scipy.sparse.linalg.isolve',
    'scipy.sparse.linalg.matfuncs',
    'scipy.sparse.sparsetools',
    'scipy.sparse.spfuncs',
    'scipy.sparse.sputils',
    'scipy.spatial.ckdtree',
    'scipy.spatial.kdtree',
    'scipy.spatial.qhull',
    'scipy.spatial.transform.rotation',
    'scipy.special.add_newdocs',
    'scipy.special.basic',
    'scipy.special.cython_special',
    'scipy.special.orthogonal',
    'scipy.special.sf_error',
    'scipy.special.specfun',
    'scipy.special.spfun_stats',
    'scipy.stats.biasedurn',
    'scipy.stats.kde',
    'scipy.stats.morestats',
    'scipy.stats.mstats_basic',
    'scipy.stats.mstats_extras',
    'scipy.stats.mvn',
    'scipy.stats.stats',
]


def is_unexpected(name):
    """Check if this needs to be considered."""
    if '._' in name or '.tests' in name or '.setup' in name:
        return False

    if name in PUBLIC_MODULES:
        return False

    if name in PRIVATE_BUT_PRESENT_MODULES:
        return False

    return True


SKIP_LIST = [
    'scipy.conftest',
    'scipy.version',
]


def test_all_modules_are_expected():
    """
    Test that we don't add anything that looks like a new public module by
    accident.  Check is based on filenames.
    """

    modnames = []
    for _, modname, ispkg in pkgutil.walk_packages(path=scipy.__path__,
                                                   prefix=scipy.__name__ + '.',
                                                   onerror=None):
        if is_unexpected(modname) and modname not in SKIP_LIST:
            # We have a name that is new.  If that's on purpose, add it to
            # PUBLIC_MODULES.  We don't expect to have to add anything to
            # PRIVATE_BUT_PRESENT_MODULES.  Use an underscore in the name!
            modnames.append(modname)

    if modnames:
        raise AssertionError(f'Found unexpected modules: {modnames}')


# Stuff that clearly shouldn't be in the API and is detected by the next test
# below
SKIP_LIST_2 = [
    'scipy.char',
    'scipy.rec',
    'scipy.emath',
    'scipy.math',
    'scipy.random',
    'scipy.ctypeslib',
    'scipy.ma'
]


def test_all_modules_are_expected_2():
    """
    Method checking all objects. The pkgutil-based method in
    `test_all_modules_are_expected` does not catch imports into a namespace,
    only filenames.
    """

    def find_unexpected_members(mod_name):
        members = []
        module = importlib.import_module(mod_name)
        if hasattr(module, '__all__'):
            objnames = module.__all__
        else:
            objnames = dir(module)

        for objname in objnames:
            if not objname.startswith('_'):
                fullobjname = mod_name + '.' + objname
                if isinstance(getattr(module, objname), types.ModuleType):
                    if is_unexpected(fullobjname) and fullobjname not in SKIP_LIST_2:
                        members.append(fullobjname)

        return members

    unexpected_members = find_unexpected_members("scipy")
    for modname in PUBLIC_MODULES:
        unexpected_members.extend(find_unexpected_members(modname))

    if unexpected_members:
        raise AssertionError("Found unexpected object(s) that look like "
                             "modules: {}".format(unexpected_members))


def test_api_importable():
    """
    Check that all submodules listed higher up in this file can be imported
    Note that if a PRIVATE_BUT_PRESENT_MODULES entry goes missing, it may
    simply need to be removed from the list (deprecation may or may not be
    needed - apply common sense).
    """
    def check_importable(module_name):
        try:
            importlib.import_module(module_name)
        except (ImportError, AttributeError):
            return False

        return True

    module_names = []
    for module_name in PUBLIC_MODULES:
        if not check_importable(module_name):
            module_names.append(module_name)

    if module_names:
        raise AssertionError("Modules in the public API that cannot be "
                             "imported: {}".format(module_names))

    with warnings.catch_warnings(record=True):
        warnings.filterwarnings('always', category=DeprecationWarning)
        warnings.filterwarnings('always', category=ImportWarning)
        for module_name in PRIVATE_BUT_PRESENT_MODULES:
            if not check_importable(module_name):
                module_names.append(module_name)

    if module_names:
        raise AssertionError("Modules that are not really public but looked "
                             "public and can not be imported: "
                             "{}".format(module_names))


@pytest.mark.parametrize(("module_name", "correct_module"),
                         [('scipy.constants.codata', None),
                          ('scipy.constants.constants', None),
                          ('scipy.integrate.dop', None),
                          ('scipy.integrate.lsoda', None),
                          ('scipy.integrate.odepack', None),
                          ('scipy.integrate.quadpack', None),
                          ('scipy.integrate.vode', None),
                          ('scipy.interpolate.fitpack', None),
                          ('scipy.interpolate.fitpack2', None),
                          ('scipy.interpolate.interpolate', None),
                          ('scipy.interpolate.ndgriddata', None),
                          ('scipy.interpolate.polyint', None),
                          ('scipy.interpolate.rbf', None),
                          ('scipy.linalg.basic', None),
                          ('scipy.linalg.decomp', None),
                          ('scipy.linalg.decomp_cholesky', None),
                          ('scipy.linalg.decomp_lu', None),
                          ('scipy.linalg.decomp_qr', None),
                          ('scipy.linalg.decomp_schur', None),
                          ('scipy.linalg.decomp_svd', None),
                          ('scipy.linalg.matfuncs', None),
                          ('scipy.linalg.misc', None),
                          ('scipy.linalg.special_matrices', None),
                          ('scipy.odr.models', None),
                          ('scipy.odr.odrpack', None),
                          ('scipy.optimize.cobyla', None),
                          ('scipy.optimize.lbfgsb', None),
                          ('scipy.optimize.linesearch', None),
                          ('scipy.optimize.minpack', None),
                          ('scipy.optimize.minpack2', None),
                          ('scipy.optimize.moduleTNC', None),
                          ('scipy.optimize.nonlin', None),
                          ('scipy.optimize.optimize', None),
                          ('scipy.optimize.slsqp', None),
                          ('scipy.optimize.tnc', None),
                          ('scipy.optimize.zeros', None),
<<<<<<< HEAD
                          ('scipy.sparse.lil', None),
                          ('scipy.sparse.linalg.dsolve', 'linalg'),
                          ('scipy.sparse.linalg.eigen', 'linalg'),
                          ('scipy.sparse.linalg.interface', 'linalg'),
                          ('scipy.sparse.linalg.isolve', 'linalg'),
                          ('scipy.sparse.linalg.matfuncs', 'linalg'),
                          ('scipy.sparse.sparsetools', None),
                          ('scipy.sparse.spfuncs', None),
                          ('scipy.sparse.sputils', None),
=======
                          ('scipy.spatial.ckdtree', None),
                          ('scipy.spatial.kdtree', None),
                          ('scipy.spatial.qhull', None),
                          ('scipy.spatial.transform.rotation', 'transform'),
>>>>>>> b7133442
                          ('scipy.stats.biasedurn', None),
                          ('scipy.stats.kde', None),
                          ('scipy.stats.morestats', None),
                          ('scipy.stats.mstats_basic', 'mstats'),
                          ('scipy.stats.mstats_extras', 'mstats'),
                          ('scipy.stats.mvn', None),
                          ('scipy.stats.stats', None)])
def test_private_but_present_deprecation(module_name, correct_module):
    # gh-18279, gh-17572, gh-17771 noted that deprecation warnings
    # for imports from private modules
    # were misleading. Check that this is resolved.
    module = import_module(module_name)
    if correct_module is None:
        import_name = f'scipy.{module_name.split(".")[1]}'
    else:
        import_name = f'scipy.{module_name.split(".")[1]}.{correct_module}'

    correct_import = import_module(import_name)

    # Attributes that were formerly in `module_name` can still be imported from
    # `module_name`, albeit with a deprecation warning. The specific message
    # depends on whether the attribute is public in `scipy.xxx` or not.
    for attr_name in module.__all__:
        attr = getattr(correct_import, attr_name, None)
        if attr is None:
            message = f"`{module_name}.{attr_name}` is deprecated..."
        else:
            message = f"Please import `{attr_name}` from the `{import_name}`..."
        with pytest.deprecated_call(match=message):
            getattr(module, attr_name)

    # Attributes that were not in `module_name` get an error notifying the user
    # that the attribute is not in `module_name` and that `module_name` is
    # deprecated.
    message = f"`{module_name}` is deprecated..."
    with pytest.raises(AttributeError, match=message):
        getattr(module, "ekki")<|MERGE_RESOLUTION|>--- conflicted
+++ resolved
@@ -353,7 +353,6 @@
                           ('scipy.optimize.slsqp', None),
                           ('scipy.optimize.tnc', None),
                           ('scipy.optimize.zeros', None),
-<<<<<<< HEAD
                           ('scipy.sparse.lil', None),
                           ('scipy.sparse.linalg.dsolve', 'linalg'),
                           ('scipy.sparse.linalg.eigen', 'linalg'),
@@ -363,12 +362,10 @@
                           ('scipy.sparse.sparsetools', None),
                           ('scipy.sparse.spfuncs', None),
                           ('scipy.sparse.sputils', None),
-=======
                           ('scipy.spatial.ckdtree', None),
                           ('scipy.spatial.kdtree', None),
                           ('scipy.spatial.qhull', None),
                           ('scipy.spatial.transform.rotation', 'transform'),
->>>>>>> b7133442
                           ('scipy.stats.biasedurn', None),
                           ('scipy.stats.kde', None),
                           ('scipy.stats.morestats', None),
