--- conflicted
+++ resolved
@@ -341,7 +341,6 @@
     return f'Providing {param!r} is only supported for numpy arrays.'
 
 
-<<<<<<< HEAD
 def xp_unsupported_args(arg_or_dict):
     if isinstance(arg_or_dict, dict):
         args = [k for k, v in arg_or_dict.items() if v]
@@ -350,7 +349,7 @@
 
     for arg in args:
         raise ValueError(xp_unsupported_param_msg(arg))
-=======
+
+
 def is_complex(x, xp):
-    return xp.isdtype(x.dtype, 'complex floating')
->>>>>>> 1ba8359a
+    return xp.isdtype(x.dtype, 'complex floating')