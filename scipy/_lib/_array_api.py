"""Utility functions to use Python Array API compatible libraries.

For the context about the Array API see:
https://data-apis.org/array-api/latest/purpose_and_scope.html

The SciPy use case of the Array API is described on the following page:
https://data-apis.org/array-api/latest/use_cases.html#use-case-scipy
"""
from __future__ import annotations

import os
import warnings

import numpy as np
import scipy._lib.array_api_compat.array_api_compat as array_api_compat
from scipy._lib.array_api_compat.array_api_compat import size
import scipy._lib.array_api_compat.array_api_compat.numpy as array_api_compat_numpy

__all__ = ['array_namespace', 'as_xparray', 'size']


# To enable array API and strict array-like input validation
SCIPY_ARRAY_API: str | bool = os.environ.get("SCIPY_ARRAY_API", False)
# To control the default device - for use in the test suite only
SCIPY_DEVICE = os.environ.get("SCIPY_DEVICE", "cpu")

_GLOBAL_CONFIG = {
    "SCIPY_ARRAY_API": SCIPY_ARRAY_API,
    "SCIPY_DEVICE": SCIPY_DEVICE,
}


def compliance_scipy(arrays):
    """Raise exceptions on known-bad subclasses.

    The following subclasses are not supported and raise and error:
    - `np.ma.MaskedArray`
    - `numpy.matrix`
    - Any array-like which is not Array API compatible or coercible by numpy
    - object arrays
    """
    for i in range(len(arrays)):
        array = arrays[i]
        if isinstance(array, np.ma.MaskedArray):
            raise TypeError("'numpy.ma.MaskedArray' are not supported")
        elif isinstance(array, np.matrix):
            raise TypeError("'numpy.matrix' are not supported")
        elif not array_api_compat.is_array_api_obj(array):
            try:
                array = np.asanyarray(array)
            except TypeError:
                raise TypeError("Array is not Array API compatible or "
                                "coercible by numpy")
            if array.dtype is np.dtype('O'):
                raise TypeError("An argument was coerced to an object array, "
                                "but object arrays are not supported.")
            arrays[i] = array
        elif array.dtype is np.dtype('O'):
            raise TypeError('object arrays are not supported')
    return arrays


def _check_finite(array, xp):
    """Check for NaNs or Infs."""
    msg = "array must not contain infs or NaNs"
    try:
        if not xp.all(xp.isfinite(array)):
            raise ValueError(msg)
    except TypeError:
        raise ValueError(msg)


def array_namespace(*arrays):
    """Get the array API compatible namespace for the arrays xs.

    Parameters
    ----------
    *arrays : sequence of array_like
        Arrays used to infer the common namespace.

    Returns
    -------
    namespace : module
        Common namespace.

    Notes
    -----
    Thin wrapper around `array_api_compat.array_namespace`.

    1. Check for the global switch: SCIPY_ARRAY_API. This can also be accessed
       dynamically through ``_GLOBAL_CONFIG['SCIPY_ARRAY_API']``.
    2. `compliance_scipy` raise exceptions on known-bad subclasses. See
       it's definition for more details.

    When the global switch is False, it defaults to the `numpy` namespace.
    In that case, there is no compliance check. This is a convenience to
    ease the adoption. Otherwise, arrays must comply with the new rules.
    """
    if not _GLOBAL_CONFIG["SCIPY_ARRAY_API"]:
        # here we could wrap the namespace if needed
        return array_api_compat_numpy

    arrays = [array for array in arrays if array is not None]

    arrays = compliance_scipy(arrays)

    return array_api_compat.array_namespace(*arrays)


def as_xparray(
    array, dtype=None, order=None, copy=None, *, xp=None, check_finite=False
):
    """SciPy-specific replacement for `np.asarray` with `order` and `check_finite`.

    Memory layout parameter `order` is not exposed in the Array API standard.
    `order` is only enforced if the input array implementation
    is NumPy based, otherwise `order` is just silently ignored.

    `check_finite` is also not a keyword in the array API standard; included
    here for convenience rather than that having to be a separate function
    call inside SciPy functions.
    """
    if xp is None:
        xp = array_namespace(array)
    if xp.__name__ in {"numpy", "scipy._lib.array_api_compat.array_api_compat.numpy"}:
        # Use NumPy API to support order
        if copy is True:
            array = np.array(array, order=order, dtype=dtype)
        else:
            array = np.asarray(array, order=order, dtype=dtype)

        # At this point array is a NumPy ndarray. We convert it to an array
        # container that is consistent with the input's namespace.
        array = xp.asarray(array)
    else:
        array = xp.asarray(array, dtype=dtype, copy=copy)

    if check_finite:
        _check_finite(array, xp)

    return array


def atleast_nd(x, *, ndim, xp=None):
    """Recursively expand the dimension to have at least `ndim`."""
    if xp is None:
        xp = array_namespace(x)
    x = xp.asarray(x)
    if x.ndim < ndim:
        x = xp.expand_dims(x, axis=0)
        x = atleast_nd(x, ndim=ndim, xp=xp)
    return x


def copy(x, *, xp=None):
    """
    Copies an array.

    Parameters
    ----------
    x : array

    xp : array_namespace

    Returns
    -------
    copy : array
        Copied array

    Notes
    -----
    This copy function does not offer all the semantics of `np.copy`, i.e. the
    `subok` and `order` keywords are not used.
    """
    # Note: xp.asarray fails if xp is numpy.
    if xp is None:
        xp = array_namespace(x)

    return as_xparray(x, copy=True, xp=xp)


def is_numpy(xp):
    return xp.__name__ == 'scipy._lib.array_api_compat.array_api_compat.numpy'


def is_cupy(xp):
    return xp.__name__ == 'scipy._lib.array_api_compat.array_api_compat.cupy'


def is_torch(xp):
    return xp.__name__ == 'scipy._lib.array_api_compat.array_api_compat.torch'


def assert_equal(actual, desired, err_msg='', xp=None):
    if xp is None:
        xp = array_namespace(actual)
    if is_cupy(xp):
        return xp.testing.assert_array_equal(actual, desired, err_msg=err_msg)
    elif is_torch(xp):
        # PyTorch recommends using `rtol=0, atol=0` like this
        # to test for exact equality
        return xp.testing.assert_close(actual, desired, rtol=0, atol=0,
                                       msg=err_msg)
    return np.testing.assert_array_equal(actual, desired, err_msg=err_msg)


def assert_close(actual, desired, rtol=1e-07, atol=0, err_msg='', xp=None):
    if xp is None:
        xp = array_namespace(actual)
    if is_cupy(xp):
        return xp.testing.assert_allclose(actual, desired, rtol=rtol,
                                          atol=atol, err_msg=err_msg)
    elif is_torch(xp):
        return xp.testing.assert_close(actual, desired, rtol=rtol,
                                       atol=atol, msg=err_msg)
    return np.testing.assert_allclose(actual, desired, rtol=rtol,
                                      atol=atol, err_msg=err_msg)


def assert_less(actual, desired, err_msg='', verbose=True, xp=None):
    if xp is None:
        xp = array_namespace(actual)
    if is_cupy(xp):
        return xp.testing.assert_array_less(actual, desired,
                                            err_msg=err_msg, verbose=verbose)
    elif is_torch(xp):
        if actual.device.type != 'cpu':
            actual = actual.cpu()
        if desired.device.type != 'cpu':
            desired = desired.cpu()
    return np.testing.assert_array_less(actual, desired,
                                        err_msg=err_msg, verbose=verbose)


<<<<<<< HEAD
def _assert_matching_namespace(actual, expected):
    expected_space = array_api_compat.array_namespace(expected)
    if isinstance(actual, tuple):
        for arr in actual:
            arr_space = array_api_compat.array_namespace(arr)
            assert arr_space == expected_space
    else:
        actual_space = array_api_compat.array_namespace(actual)
        assert actual_space == expected_space
=======
def cov(x, *, xp=None):
    if xp is None:
        xp = array_namespace(x)

    X = copy(x, xp=xp)
    dtype = xp.result_type(X, xp.float64)

    X = atleast_nd(X, ndim=2, xp=xp)
    X = xp.asarray(X, dtype=dtype)

    avg = xp.mean(X, axis=1)
    w_sum = xp.asarray(size(X) / size(avg), dtype=avg.dtype)
    if w_sum.shape != avg.shape:
        w_sum = copy(xp.broadcast_to(w_sum, avg.shape), xp=xp)

    w_sum = w_sum[0]

    fact = X.shape[1] - 1

    if fact <= 0:
        warnings.warn("Degrees of freedom <= 0 for slice",
                      RuntimeWarning, stacklevel=2)
        fact = 0.0

    X -= avg[:, None]
    X_T = X.T
    if xp.isdtype(X_T.dtype, 'complex floating'):
        X_T = xp.conj(X_T)
    c = X @ X_T
    c /= fact
    axes = tuple(axis for axis, length in enumerate(c.shape) if length == 1)
    return xp.squeeze(c, axis=axes)
>>>>>>> 4556eb3f
<|MERGE_RESOLUTION|>--- conflicted
+++ resolved
@@ -232,7 +232,40 @@
                                         err_msg=err_msg, verbose=verbose)
 
 
-<<<<<<< HEAD
+def cov(x, *, xp=None):
+    if xp is None:
+        xp = array_namespace(x)
+
+    X = copy(x, xp=xp)
+    dtype = xp.result_type(X, xp.float64)
+
+    X = atleast_nd(X, ndim=2, xp=xp)
+    X = xp.asarray(X, dtype=dtype)
+
+    avg = xp.mean(X, axis=1)
+    w_sum = xp.asarray(size(X) / size(avg), dtype=avg.dtype)
+    if w_sum.shape != avg.shape:
+        w_sum = copy(xp.broadcast_to(w_sum, avg.shape), xp=xp)
+
+    w_sum = w_sum[0]
+
+    fact = X.shape[1] - 1
+
+    if fact <= 0:
+        warnings.warn("Degrees of freedom <= 0 for slice",
+                      RuntimeWarning, stacklevel=2)
+        fact = 0.0
+
+    X -= avg[:, None]
+    X_T = X.T
+    if xp.isdtype(X_T.dtype, 'complex floating'):
+        X_T = xp.conj(X_T)
+    c = X @ X_T
+    c /= fact
+    axes = tuple(axis for axis, length in enumerate(c.shape) if length == 1)
+    return xp.squeeze(c, axis=axes)
+
+
 def _assert_matching_namespace(actual, expected):
     expected_space = array_api_compat.array_namespace(expected)
     if isinstance(actual, tuple):
@@ -241,38 +274,4 @@
             assert arr_space == expected_space
     else:
         actual_space = array_api_compat.array_namespace(actual)
-        assert actual_space == expected_space
-=======
-def cov(x, *, xp=None):
-    if xp is None:
-        xp = array_namespace(x)
-
-    X = copy(x, xp=xp)
-    dtype = xp.result_type(X, xp.float64)
-
-    X = atleast_nd(X, ndim=2, xp=xp)
-    X = xp.asarray(X, dtype=dtype)
-
-    avg = xp.mean(X, axis=1)
-    w_sum = xp.asarray(size(X) / size(avg), dtype=avg.dtype)
-    if w_sum.shape != avg.shape:
-        w_sum = copy(xp.broadcast_to(w_sum, avg.shape), xp=xp)
-
-    w_sum = w_sum[0]
-
-    fact = X.shape[1] - 1
-
-    if fact <= 0:
-        warnings.warn("Degrees of freedom <= 0 for slice",
-                      RuntimeWarning, stacklevel=2)
-        fact = 0.0
-
-    X -= avg[:, None]
-    X_T = X.T
-    if xp.isdtype(X_T.dtype, 'complex floating'):
-        X_T = xp.conj(X_T)
-    c = X @ X_T
-    c /= fact
-    axes = tuple(axis for axis, length in enumerate(c.shape) if length == 1)
-    return xp.squeeze(c, axis=axes)
->>>>>>> 4556eb3f
+        assert actual_space == expected_space