--- conflicted
+++ resolved
@@ -387,8 +387,7 @@
     return f'Providing {param!r} is only supported for numpy arrays.'
 
 
-<<<<<<< HEAD
-def is_complex(x, xp):
+def is_complex(x: Array, xp: ModuleType) -> bool:
     return xp.isdtype(x.dtype, 'complex floating')
 
 def get_xp_devices(xp):
@@ -412,10 +411,6 @@
         return devices
 
     return [None]
-=======
-def is_complex(x: Array, xp: ModuleType) -> bool:
-    return xp.isdtype(x.dtype, 'complex floating')
-
 
 # temporary substitute for xp.minimum, which is not yet in all backends
 # or covered by array_api_compat.
@@ -427,5 +422,4 @@
     res = xp.asarray(x1, copy=True, dtype=dtype)
     i = (x2 < x1) | xp.isnan(x2)
     res[i] = x2[i]
-    return res
->>>>>>> 4a537b73
+    return res