"""Utility functions to use Python Array API compatible libraries.

For the context about the Array API see:
https://data-apis.org/array-api/latest/purpose_and_scope.html

The SciPy use case of the Array API is described on the following page:
https://data-apis.org/array-api/latest/use_cases.html#use-case-scipy
"""
import os
import dataclasses
import functools
import textwrap

from collections.abc import Generator, Iterable, Iterator
from contextlib import contextmanager
from contextvars import ContextVar
from types import ModuleType
from typing import Any, Literal, TypeAlias

import numpy as np
import numpy.typing as npt

from scipy._lib import array_api_compat
from scipy._lib.array_api_compat import (
    is_array_api_obj,
    is_lazy_array,
    size as xp_size,
    numpy as np_compat,
    device as xp_device,
    is_numpy_namespace as is_numpy,
    is_cupy_namespace as is_cupy,
    is_torch_namespace as is_torch,
    is_jax_namespace as is_jax,
    is_dask_namespace as is_dask,
    is_array_api_strict_namespace as is_array_api_strict
)
from scipy._lib._sparse import issparse
from scipy._lib._docscrape import FunctionDoc

__all__ = [
    '_asarray', 'array_namespace', 'assert_almost_equal', 'assert_array_almost_equal',
    'get_xp_devices', 'default_xp', 'is_lazy_array', 'is_marray',
    'is_array_api_strict', 'is_complex', 'is_cupy', 'is_jax', 'is_numpy', 'is_torch', 
    'SCIPY_ARRAY_API', 'SCIPY_DEVICE', 'scipy_namespace_for',
    'xp_assert_close', 'xp_assert_equal', 'xp_assert_less',
    'xp_copy', 'xp_device', 'xp_ravel', 'xp_size',
    'xp_unsupported_param_msg', 'xp_vector_norm', 'xp_capabilities',
    'xp_result_type', 'xp_promote'
]


# To enable array API and strict array-like input validation
SCIPY_ARRAY_API: str | bool = os.environ.get("SCIPY_ARRAY_API", False)
# To control the default device - for use in the test suite only
SCIPY_DEVICE = os.environ.get("SCIPY_DEVICE", "cpu")

_GLOBAL_CONFIG = {
    "SCIPY_ARRAY_API": SCIPY_ARRAY_API,
    "SCIPY_DEVICE": SCIPY_DEVICE,
}


Array: TypeAlias = Any  # To be changed to a Protocol later (see array-api#589)
ArrayLike: TypeAlias = Array | npt.ArrayLike


def _compliance_scipy(arrays: Iterable[ArrayLike]) -> Iterator[Array]:
    """Raise exceptions on known-bad subclasses. Discard 0-dimensional ArrayLikes
    and convert 1+-dimensional ArrayLikes to numpy.

    The following subclasses are not supported and raise and error:
    - `numpy.ma.MaskedArray`
    - `numpy.matrix`
    - NumPy arrays which do not have a boolean or numerical dtype
    - Any array-like which is neither array API compatible nor coercible by NumPy
    - Any array-like which is coerced by NumPy to an unsupported dtype
    """
    for array in arrays:
        if array is None:
            continue

        # this comes from `_util._asarray_validated`
        if issparse(array):
            msg = ('Sparse arrays/matrices are not supported by this function. '
                   'Perhaps one of the `scipy.sparse.linalg` functions '
                   'would work instead.')
            raise ValueError(msg)

        if isinstance(array, np.ma.MaskedArray):
            raise TypeError("Inputs of type `numpy.ma.MaskedArray` are not supported.")

        if isinstance(array, np.matrix):
            raise TypeError("Inputs of type `numpy.matrix` are not supported.")

        if isinstance(array, np.ndarray | np.generic):
            dtype = array.dtype
            if not (np.issubdtype(dtype, np.number) or np.issubdtype(dtype, np.bool_)):
                raise TypeError(f"An argument has dtype `{dtype!r}`; "
                                f"only boolean and numerical dtypes are supported.")

        if is_array_api_obj(array):
            yield array
        else:
            try:
                array = np.asanyarray(array)
            except TypeError:
                raise TypeError("An argument is neither array API compatible nor "
                                "coercible by NumPy.")
            dtype = array.dtype
            if not (np.issubdtype(dtype, np.number) or np.issubdtype(dtype, np.bool_)):
                message = (
                    f"An argument was coerced to an unsupported dtype `{dtype!r}`; "
                    f"only boolean and numerical dtypes are supported."
                )
                raise TypeError(message)
            # Ignore 0-dimensional arrays, coherently with array-api-compat.
            # Raise if there are 1+-dimensional array-likes mixed with non-numpy
            # Array API objects.
            if array.ndim:
                yield array


def _check_finite(array: Array, xp: ModuleType) -> None:
    """Check for NaNs or Infs."""
    if not xp.all(xp.isfinite(array)):
        msg = "array must not contain infs or NaNs"
        raise ValueError(msg)


def array_namespace(*arrays: Array) -> ModuleType:
    """Get the array API compatible namespace for the arrays xs.

    Parameters
    ----------
    *arrays : sequence of array_like
        Arrays used to infer the common namespace.

    Returns
    -------
    namespace : module
        Common namespace.

    Notes
    -----
    Thin wrapper around `array_api_compat.array_namespace`.

    1. Check for the global switch: SCIPY_ARRAY_API. This can also be accessed
       dynamically through ``_GLOBAL_CONFIG['SCIPY_ARRAY_API']``.
    2. `_compliance_scipy` raise exceptions on known-bad subclasses. See
       its definition for more details.

    When the global switch is False, it defaults to the `numpy` namespace.
    In that case, there is no compliance check. This is a convenience to
    ease the adoption. Otherwise, arrays must comply with the new rules.
    """
    if not _GLOBAL_CONFIG["SCIPY_ARRAY_API"]:
        # here we could wrap the namespace if needed
        return np_compat

    api_arrays = list(_compliance_scipy(arrays))
    # In case of a mix of array API compliant arrays and scalars, return
    # the array API namespace. If there are only ArrayLikes (e.g. lists),
    # return NumPy (wrapped by array-api-compat).
    if api_arrays:
        return array_api_compat.array_namespace(*api_arrays)
    return np_compat


def _asarray(
        array: ArrayLike,
        dtype: Any = None,
        order: Literal['K', 'A', 'C', 'F'] | None = None,
        copy: bool | None = None,
        *,
        xp: ModuleType | None = None,
        check_finite: bool = False,
        subok: bool = False,
    ) -> Array:
    """SciPy-specific replacement for `np.asarray` with `order`, `check_finite`, and
    `subok`.

    Memory layout parameter `order` is not exposed in the Array API standard.
    `order` is only enforced if the input array implementation
    is NumPy based, otherwise `order` is just silently ignored.

    `check_finite` is also not a keyword in the array API standard; included
    here for convenience rather than that having to be a separate function
    call inside SciPy functions.

    `subok` is included to allow this function to preserve the behaviour of
    `np.asanyarray` for NumPy based inputs.
    """
    if xp is None:
        xp = array_namespace(array)
    if is_numpy(xp):
        # Use NumPy API to support order
        if copy is True:
            array = np.array(array, order=order, dtype=dtype, subok=subok)
        elif subok:
            array = np.asanyarray(array, order=order, dtype=dtype)
        else:
            array = np.asarray(array, order=order, dtype=dtype)
    else:
        try:
            array = xp.asarray(array, dtype=dtype, copy=copy)
        except TypeError:
            coerced_xp = array_namespace(xp.asarray(3))
            array = coerced_xp.asarray(array, dtype=dtype, copy=copy)

    if check_finite:
        _check_finite(array, xp)

    return array


def xp_copy(x: Array, *, xp: ModuleType | None = None) -> Array:
    """
    Copies an array.

    Parameters
    ----------
    x : array

    xp : array_namespace

    Returns
    -------
    copy : array
        Copied array

    Notes
    -----
    This copy function does not offer all the semantics of `np.copy`, i.e. the
    `subok` and `order` keywords are not used.
    """
    # Note: for older NumPy versions, `np.asarray` did not support the `copy` kwarg,
    # so this uses our other helper `_asarray`.
    if xp is None:
        xp = array_namespace(x)

    return _asarray(x, copy=True, xp=xp)


_default_xp_ctxvar: ContextVar[ModuleType] = ContextVar("_default_xp")

@contextmanager
def default_xp(xp: ModuleType) -> Generator[None, None, None]:
    """In all ``xp_assert_*`` and ``assert_*`` function calls executed within this
    context manager, test by default that the array namespace is 
    the provided across all arrays, unless one explicitly passes the ``xp=``
    parameter or ``check_namespace=False``.

    Without this context manager, the default value for `xp` is the namespace
    for the desired array (the second parameter of the tests).
    """
    token = _default_xp_ctxvar.set(xp)
    try:
        yield
    finally:
        _default_xp_ctxvar.reset(token)


def _strict_check(actual, desired, xp, *,
                  check_namespace=True, check_dtype=True, check_shape=True,
                  check_0d=True):
    __tracebackhide__ = True  # Hide traceback for py.test

    if xp is None:
        try:
            xp = _default_xp_ctxvar.get()
        except LookupError:
            xp = array_namespace(desired)
 
    if check_namespace:
        _assert_matching_namespace(actual, desired, xp)

    # only NumPy distinguishes between scalars and arrays; we do if check_0d=True.
    # do this first so we can then cast to array (and thus use the array API) below.
    if is_numpy(xp) and check_0d:
        _msg = ("Array-ness does not match:\n Actual: "
                f"{type(actual)}\n Desired: {type(desired)}")
        assert ((xp.isscalar(actual) and xp.isscalar(desired))
                or (not xp.isscalar(actual) and not xp.isscalar(desired))), _msg

    actual = xp.asarray(actual)
    desired = xp.asarray(desired)

    if check_dtype:
        _msg = f"dtypes do not match.\nActual: {actual.dtype}\nDesired: {desired.dtype}"
        assert actual.dtype == desired.dtype, _msg

    if check_shape:
        if is_dask(xp):
            actual.compute_chunk_sizes()
            desired.compute_chunk_sizes()
        _msg = f"Shapes do not match.\nActual: {actual.shape}\nDesired: {desired.shape}"
        assert actual.shape == desired.shape, _msg

    desired = xp.broadcast_to(desired, actual.shape)
    return actual, desired, xp


def _assert_matching_namespace(actual, desired, xp):
    __tracebackhide__ = True  # Hide traceback for py.test

    desired_arr_space = array_namespace(desired)
    _msg = ("Namespace of desired array does not match expectations "
            "set by the `default_xp` context manager or by the `xp`"
            "pytest fixture.\n"
            f"Desired array's space: {desired_arr_space.__name__}\n"
            f"Expected namespace: {xp.__name__}")
    assert desired_arr_space == xp, _msg

    actual_arr_space = array_namespace(actual)
    _msg = ("Namespace of actual and desired arrays do not match.\n"
            f"Actual: {actual_arr_space.__name__}\n"
            f"Desired: {xp.__name__}")
    assert actual_arr_space == xp, _msg


def xp_assert_equal(actual, desired, *, check_namespace=True, check_dtype=True,
                    check_shape=True, check_0d=True, err_msg='', xp=None):
    __tracebackhide__ = True  # Hide traceback for py.test

    actual, desired, xp = _strict_check(
        actual, desired, xp, check_namespace=check_namespace,
        check_dtype=check_dtype, check_shape=check_shape,
        check_0d=check_0d
    )

    if is_cupy(xp):
        return xp.testing.assert_array_equal(actual, desired, err_msg=err_msg)
    elif is_torch(xp):
        # PyTorch recommends using `rtol=0, atol=0` like this
        # to test for exact equality
        err_msg = None if err_msg == '' else err_msg
        return xp.testing.assert_close(actual, desired, rtol=0, atol=0, equal_nan=True,
                                       check_dtype=False, msg=err_msg)
    # JAX uses `np.testing`
    return np.testing.assert_array_equal(actual, desired, err_msg=err_msg)


def xp_assert_close(actual, desired, *, rtol=None, atol=0, check_namespace=True,
                    check_dtype=True, check_shape=True, check_0d=True,
                    err_msg='', xp=None):
    __tracebackhide__ = True  # Hide traceback for py.test

    actual, desired, xp = _strict_check(
        actual, desired, xp,
        check_namespace=check_namespace, check_dtype=check_dtype,
        check_shape=check_shape, check_0d=check_0d
    )

    floating = xp.isdtype(actual.dtype, ('real floating', 'complex floating'))
    if rtol is None and floating:
        # multiplier of 4 is used as for `np.float64` this puts the default `rtol`
        # roughly half way between sqrt(eps) and the default for
        # `numpy.testing.assert_allclose`, 1e-7
        rtol = xp.finfo(actual.dtype).eps**0.5 * 4
    elif rtol is None:
        rtol = 1e-7

    if is_cupy(xp):
        return xp.testing.assert_allclose(actual, desired, rtol=rtol,
                                          atol=atol, err_msg=err_msg)
    elif is_torch(xp):
        err_msg = None if err_msg == '' else err_msg
        return xp.testing.assert_close(actual, desired, rtol=rtol, atol=atol,
                                       equal_nan=True, check_dtype=False, msg=err_msg)
    # JAX uses `np.testing`
    return np.testing.assert_allclose(actual, desired, rtol=rtol,
                                      atol=atol, err_msg=err_msg)


def xp_assert_less(actual, desired, *, check_namespace=True, check_dtype=True,
                   check_shape=True, check_0d=True, err_msg='', verbose=True, xp=None):
    __tracebackhide__ = True  # Hide traceback for py.test

    actual, desired, xp = _strict_check(
        actual, desired, xp, check_namespace=check_namespace,
        check_dtype=check_dtype, check_shape=check_shape,
        check_0d=check_0d
    )

    if is_cupy(xp):
        return xp.testing.assert_array_less(actual, desired,
                                            err_msg=err_msg, verbose=verbose)
    elif is_torch(xp):
        if actual.device.type != 'cpu':
            actual = actual.cpu()
        if desired.device.type != 'cpu':
            desired = desired.cpu()
    # JAX uses `np.testing`
    return np.testing.assert_array_less(actual, desired,
                                        err_msg=err_msg, verbose=verbose)


def assert_array_almost_equal(actual, desired, decimal=6, *args, **kwds):
    """Backwards compatible replacement. In new code, use xp_assert_close instead.
    """
    rtol, atol = 0, 1.5*10**(-decimal)
    return xp_assert_close(actual, desired,
                           atol=atol, rtol=rtol, check_dtype=False, check_shape=False,
                           *args, **kwds)


def assert_almost_equal(actual, desired, decimal=7, *args, **kwds):
    """Backwards compatible replacement. In new code, use xp_assert_close instead.
    """
    rtol, atol = 0, 1.5*10**(-decimal)
    return xp_assert_close(actual, desired,
                           atol=atol, rtol=rtol, check_dtype=False, check_shape=False,
                           *args, **kwds)


def xp_unsupported_param_msg(param: Any) -> str:
    return f'Providing {param!r} is only supported for numpy arrays.'


def is_complex(x: Array, xp: ModuleType) -> bool:
    return xp.isdtype(x.dtype, 'complex floating')


def get_xp_devices(xp: ModuleType) -> list[str] | list[None]:
    """Returns a list of available devices for the given namespace."""
    devices: list[str] = []
    if is_torch(xp):
        devices += ['cpu']
        import torch # type: ignore[import]
        num_cuda = torch.cuda.device_count()
        for i in range(0, num_cuda):
            devices += [f'cuda:{i}']
        if torch.backends.mps.is_available():
            devices += ['mps']
        return devices
    elif is_cupy(xp):
        import cupy # type: ignore[import]
        num_cuda = cupy.cuda.runtime.getDeviceCount()
        for i in range(0, num_cuda):
            devices += [f'cuda:{i}']
        return devices
    elif is_jax(xp):
        import jax # type: ignore[import]
        num_cpu = jax.device_count(backend='cpu')
        for i in range(0, num_cpu):
            devices += [f'cpu:{i}']
        num_gpu = jax.device_count(backend='gpu')
        for i in range(0, num_gpu):
            devices += [f'gpu:{i}']
        num_tpu = jax.device_count(backend='tpu')
        for i in range(0, num_tpu):
            devices += [f'tpu:{i}']
        return devices

    # given namespace is not known to have a list of available devices;
    # return `[None]` so that one can use this in tests for `device=None`.
    return [None]


def scipy_namespace_for(xp: ModuleType) -> ModuleType | None:
    """Return the `scipy`-like namespace of a non-NumPy backend

    That is, return the namespace corresponding with backend `xp` that contains
    `scipy` sub-namespaces like `linalg` and `special`. If no such namespace
    exists, return ``None``. Useful for dispatching.
    """

    if is_cupy(xp):
        import cupyx  # type: ignore[import-not-found,import-untyped]
        return cupyx.scipy

    if is_jax(xp):
        import jax  # type: ignore[import-not-found]
        return jax.scipy

    if is_torch(xp):
        return xp

    return None


# maybe use `scipy.linalg` if/when array API support is added
def xp_vector_norm(x: Array, /, *,
                   axis: int | tuple[int] | None = None,
                   keepdims: bool = False,
                   ord: int | float = 2,
                   xp: ModuleType | None = None) -> Array:
    xp = array_namespace(x) if xp is None else xp

    if SCIPY_ARRAY_API:
        # check for optional `linalg` extension
        if hasattr(xp, 'linalg'):
            return xp.linalg.vector_norm(x, axis=axis, keepdims=keepdims, ord=ord)
        else:
            if ord != 2:
                raise ValueError(
                    "only the Euclidean norm (`ord=2`) is currently supported in "
                    "`xp_vector_norm` for backends not implementing the `linalg` "
                    "extension."
                )
            # return (x @ x)**0.5
            # or to get the right behavior with nd, complex arrays
            return xp.sum(xp.conj(x) * x, axis=axis, keepdims=keepdims)**0.5
    else:
        # to maintain backwards compatibility
        return np.linalg.norm(x, ord=ord, axis=axis, keepdims=keepdims)


def xp_ravel(x: Array, /, *, xp: ModuleType | None = None) -> Array:
    # Equivalent of np.ravel written in terms of array API
    # Even though it's one line, it comes up so often that it's worth having
    # this function for readability
    xp = array_namespace(x) if xp is None else xp
    return xp.reshape(x, (-1,))


<<<<<<< HEAD
# utility to broadcast arrays and promote to common dtype
def xp_broadcast_promote(*args, force_floating=False, xp=None):
    xp = array_namespace(*args) if xp is None else xp

    args = [(_asarray(arg, subok=True) if arg is not None else arg) for arg in args]
=======
# utility to find common dtype with option to force floating
def xp_result_type(*args, force_floating=False, xp):
    """
    Returns the dtype that results from applying type promotion rules
    (see Array API Standard Type Promotion Rules) to the arguments. Augments
    standard `result_type` in a few ways:

    - There is a `force_floating` argument that ensures that the result type
      is floating point, even when all args are integer.     
    - When a TypeError is raised (e.g. due to an unsupported promotion)
      and `force_floating=True`, we define a custom rule: use the result type
      of the default float and any other floats passed. See
      https://github.com/scipy/scipy/pull/22695/files#r1997905891
      for rationale.
    - This function accepts array-like iterables, which are immediately converted
      to the namespace's arrays before result type calculation. Consequently, the
      result dtype may be different when an argument is `1.` vs `[1.]`.

    Typically, this function will be called shortly after `array_namespace`
    on a subset of the arguments passed to `array_namespace`.
    """
    args = [(_asarray(arg, subok=True, xp=xp) if np.iterable(arg) else arg)
            for arg in args]
>>>>>>> a8e12fcf
    args_not_none = [arg for arg in args if arg is not None]
    if force_floating:
        args_not_none.append(1.0)

    if is_numpy(xp) and xp.__version__ < '2.0':
        # Follow NEP 50 promotion rules anyway
        args_not_none = [arg.dtype if getattr(arg, 'size', 0) == 1 else arg
                         for arg in args_not_none]
        return xp.result_type(*args_not_none)

    try:  # follow library's preferred promotion rules
        return xp.result_type(*args_not_none)
    except TypeError:  # mixed type promotion isn't defined
        if not force_floating:
            raise
        # use `result_type` of default floating point type and any floats present
        # This can be revisited, but right now, the only backends that get here
        # are array-api-strict (which is not for production use) and PyTorch
        # (due to data-apis/array-api-compat#279).
        float_args = []
        for arg in args_not_none:
            arg_array = xp.asarray(arg) if np.isscalar(arg) else arg
            dtype = getattr(arg_array, 'dtype', arg)
            if xp.isdtype(dtype, ('real floating', 'complex floating')):
                float_args.append(arg)
        return xp.result_type(*float_args, xp_default_dtype(xp))


def xp_promote(*args, broadcast=False, ensure_writeable=False,
               force_floating=False, xp):
    """
    Promotes elements of *args to result dtype, ignoring `None`s.
    Includes options for forcing promotion to floating point and
    broadcasting the arrays, again ignoring `None`s.
    Type promotion rules follow `xp_result_type` instead of `xp.result_type`.

    Typically, this function will be called shortly after `array_namespace`
    on a subset of the arguments passed to `array_namespace`.

    This function accepts array-like iterables, which are immediately converted
    to the namespace's arrays before result type calculation. Consequently, the
    result dtype may be different when an argument is `1.` vs `[1.]`.
    
    See Also
    --------
    xp_result_type
    """
    args = [(_asarray(arg, subok=True, xp=xp) if np.iterable(arg) else arg)
            for arg in args]  # solely to prevent double conversion of iterable to array

    dtype = xp_result_type(*args, force_floating=force_floating, xp=xp)

    args = [(_asarray(arg, dtype=dtype, subok=True, xp=xp) if arg is not None else arg)
            for arg in args]

    if not broadcast:
        return args[0] if len(args)==1 else tuple(args)

    args_not_none = [arg for arg in args if arg is not None]

    # determine result shape
    shapes = {arg.shape for arg in args_not_none}
    try:
        shape = (np.broadcast_shapes(*shapes) if len(shapes) != 1
                 else args_not_none[0].shape)
    except ValueError as e:
        message = "Array shapes are incompatible for broadcasting."
        raise ValueError(message) from e

    out = []
    for arg in args:
        if arg is None:
            out.append(arg)
            continue

        # broadcast only if needed
        # Even if two arguments need broadcasting, this is faster than
        # `broadcast_arrays`, especially since we've already determined `shape`
        if arg.shape != shape:
            kwargs = {'subok': True} if is_numpy(xp) else {}
            arg = xp.broadcast_to(arg, shape, **kwargs)

        # This is much faster than xp.astype(arg, dtype, copy=False)
        if arg.dtype != dtype:
            arg = xp.astype(arg, dtype)

        out.append(arg)

    return out[0] if len(out)==1 else tuple(out)


def xp_float_to_complex(arr: Array, xp: ModuleType | None = None) -> Array:
    xp = array_namespace(arr) if xp is None else xp
    arr_dtype = arr.dtype
    # The standard float dtypes are float32 and float64.
    # Convert float32 to complex64,
    # and float64 (and non-standard real dtypes) to complex128
    if xp.isdtype(arr_dtype, xp.float32):
        arr = xp.astype(arr, xp.complex64)
    elif xp.isdtype(arr_dtype, 'real floating'):
        arr = xp.astype(arr, xp.complex128)

    return arr


def xp_default_dtype(xp):
    """Query the namespace-dependent default floating-point dtype.
    """
    if is_torch(xp):
        # historically, we allow pytorch to keep its default of float32
        return xp.get_default_dtype()
    else:
        # we default to float64
        return xp.float64


def is_marray(xp):
    """Returns True if `xp` is an MArray namespace; False otherwise."""
    return "marray" in xp.__name__



def _make_capabilities(skip_backends=None, cpu_only=False, np_only=False,
                       exceptions=None, reason=None):
    skip_backends = [] if skip_backends is None else skip_backends
    exceptions = [] if exceptions is None else exceptions

    capabilities = dataclasses.make_dataclass('capabilities', ['cpu', 'gpu'])

    # Default capabilities
    numpy = capabilities(cpu=True, gpu=False)
    strict = capabilities(cpu=True, gpu=False)
    cupy = capabilities(cpu=False, gpu=True)
    torch = capabilities(cpu=True, gpu=True)
    jax = capabilities(cpu=True, gpu=True)
    dask = capabilities(cpu=True, gpu=True)

    capabilities = dict(numpy=numpy, array_api_strict=strict, cupy=cupy,
                        torch=torch, jax=jax, dask=dask)

    for backend, _ in skip_backends:  # ignoring the reason
        setattr(capabilities[backend], 'cpu', False)
        setattr(capabilities[backend], 'gpu', False)

    other_backends = {'cupy', 'torch', 'jax', 'dask'}

    if cpu_only:
        for backend in other_backends - set(exceptions):
            setattr(capabilities[backend], 'gpu', False)

    if np_only:
        for backend in other_backends:
            setattr(capabilities[backend], 'cpu', False)
            setattr(capabilities[backend], 'gpu', False)

    return capabilities


def _make_capabilities_table(capabilities):
    numpy = capabilities['numpy']
    cupy = capabilities['cupy']
    torch = capabilities['torch']
    jax = capabilities['jax']
    dask = capabilities['dask']

    for backend in [numpy, cupy, torch, jax, dask]:
        for attr in ['cpu', 'gpu']:
            val = "✓" if getattr(backend, attr) else "✗"
            val += " " * (len('{numpy.}') + len(attr) - 1)
            setattr(backend, attr, val)

    table = f"""
    +---------+-------------+-------------+
    | Library | CPU         | GPU         |
    +=========+=============+=============+
    | NumPy   | {numpy.cpu} | n/a         |
    +---------+-------------+-------------+
    | CuPy    | n/a         | {cupy.gpu } |
    +---------+-------------+-------------+
    | PyTorch | {torch.cpu} | {torch.gpu} |
    +---------+-------------+-------------+
    | JAX     | {jax.cpu  } | {jax.gpu  } |
    +---------+-------------+-------------+
    | Dask    | {dask.cpu } | {dask.gpu } |
    +---------+-------------+-------------+
    """
    return table


def _make_capabilities_note(fun_name, capabilities):
    table = _make_capabilities_table(capabilities)
    note = f"""
    `{fun_name}` has experimental support for Python Array API Standard compatible
    backends in addition to NumPy. Please consider testing these features
    by setting an environment variable ``SCIPY_ARRAY_API=1`` and providing
    CuPy, PyTorch, JAX, or Dask arrays as array arguments. The following
    combinations of backend and device (or other capability) are supported.
    {table}
    See :ref:`dev-arrayapi` for more information.
    """
    return textwrap.dedent(note)


def xp_capabilities(capabilities_table=None, **kwargs):
    capabilities_table = (xp_capabilities_table if capabilities_table is None
                          else capabilities_table)

    def decorator(f):
        @functools.wraps(f)
        def wrapper(*args, **kwargs):
            return f(*args, **kwargs)

        capabilities_table[wrapper] = kwargs
        capabilities = _make_capabilities(**capabilities_table[wrapper])

        note = _make_capabilities_note(f.__name__, capabilities)
        doc = FunctionDoc(wrapper)
        doc['Notes'].append(note)
        wrapper.__doc__ = str(doc).split("\n", 1)[1]  # remove signature

        return wrapper
    return decorator


def make_skip_xp_backends(*funs, capabilities_table=None):
    capabilities_table = (xp_capabilities_table if capabilities_table is None
                          else capabilities_table)

    import pytest

    skip_backends = []
    cpu_only = False
    cpu_only_reason = set()
    np_only = False
    exceptions = []

    for fun in funs:
        skip_backends += capabilities_table[fun].get('skip_backends', [])
        cpu_only |= capabilities_table[fun].get('cpu_only', False)
        # Empty reason causes the decorator to have no effect
        cpu_only_reason.add(capabilities_table[fun].get('reason', "No reason given."))
        np_only |= capabilities_table[fun].get('np_only', False)
        exceptions += capabilities_table[fun].get('exceptions', [])

    decorators = []
    if cpu_only:
        kwargs = dict(cpu_only=True, exceptions=exceptions)
        kwargs |= {'reason': "\n".join(cpu_only_reason)}
        decorators.append(pytest.mark.skip_xp_backends(**kwargs))

    if np_only:
        decorators.append(pytest.mark.skip_xp_backends(np_only=True))

    for backend, reason in skip_backends:
        backends = {'dask': 'dask.array', 'jax': 'jax.numpy'}
        backend = backends.get(backend, backend)
        decorators.append(pytest.mark.skip_xp_backends(backend, reason=reason))

    return lambda fun: functools.reduce(lambda f, g: g(f), decorators, fun)


# Is it OK to have a dictionary that is mutated (once upon import) in many places?
xp_capabilities_table = {}  # type: ignore[var-annotated]<|MERGE_RESOLUTION|>--- conflicted
+++ resolved
@@ -514,13 +514,6 @@
     return xp.reshape(x, (-1,))
 
 
-<<<<<<< HEAD
-# utility to broadcast arrays and promote to common dtype
-def xp_broadcast_promote(*args, force_floating=False, xp=None):
-    xp = array_namespace(*args) if xp is None else xp
-
-    args = [(_asarray(arg, subok=True) if arg is not None else arg) for arg in args]
-=======
 # utility to find common dtype with option to force floating
 def xp_result_type(*args, force_floating=False, xp):
     """
@@ -544,7 +537,6 @@
     """
     args = [(_asarray(arg, subok=True, xp=xp) if np.iterable(arg) else arg)
             for arg in args]
->>>>>>> a8e12fcf
     args_not_none = [arg for arg in args if arg is not None]
     if force_floating:
         args_not_none.append(1.0)
@@ -573,8 +565,7 @@
         return xp.result_type(*float_args, xp_default_dtype(xp))
 
 
-def xp_promote(*args, broadcast=False, ensure_writeable=False,
-               force_floating=False, xp):
+def xp_promote(*args, broadcast=False, force_floating=False, xp):
     """
     Promotes elements of *args to result dtype, ignoring `None`s.
     Includes options for forcing promotion to floating point and
