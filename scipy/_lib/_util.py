--- conflicted
+++ resolved
@@ -5,21 +5,11 @@
 import warnings
 import numbers
 from collections import namedtuple
-from collections.abc import Callable
 import inspect
 import math
-<<<<<<< HEAD
-from typing import (
-    TYPE_CHECKING,
-    TypeVar,
-    cast,
-)
-=======
 from typing import TypeAlias, TypeVar
->>>>>>> c1f35513
 
 import numpy as np
-import numpy.typing as npt
 from scipy._lib._array_api import array_namespace, is_numpy, xp_size
 from scipy._lib._docscrape import FunctionDoc, Parameter
 
@@ -61,10 +51,7 @@
 
 IntNumber = int | np.integer
 DecimalNumber = float | np.floating | np.integer
-<<<<<<< HEAD
-=======
-
->>>>>>> c1f35513
+
 copy_if_needed: bool | None
 
 if np.lib.NumpyVersion(np.__version__) >= "2.0.0":
@@ -87,13 +74,6 @@
 
 # Since Generator was introduced in numpy 1.17, the following condition is needed for
 # backward compatibility
-<<<<<<< HEAD
-if TYPE_CHECKING:
-    SeedType = IntNumber | np.random.Generator | np.random.RandomState | None
-    GeneratorType = TypeVar("GeneratorType",
-                            bound=np.random.Generator | np.random.RandomState)
-=======
->>>>>>> c1f35513
 try:
     from numpy.random import Generator as Generator
 except ImportError:
@@ -508,14 +488,9 @@
                      " instance")
 
 
-def _asarray_validated(
-    a: npt.ArrayLike,
-    check_finite: bool = True,
-    sparse_ok: bool = False,
-    objects_ok: bool = False,
-    mask_ok: bool = False,
-    as_inexact: bool = False,
-) -> np.ndarray:
+def _asarray_validated(a, check_finite=True,
+                       sparse_ok=False, objects_ok=False, mask_ok=False,
+                       as_inexact=False):
     """
     Helper function for SciPy argument validation.
 
@@ -558,10 +533,7 @@
     if not mask_ok:
         if np.ma.isMaskedArray(a):
             raise ValueError('masked arrays are not supported')
-    toarray = cast(
-        Callable[..., np.ndarray],
-        np.asarray_chkfinite if check_finite else np.asarray,
-    )
+    toarray = np.asarray_chkfinite if check_finite else np.asarray
     a = toarray(a)
     if not objects_ok:
         if a.dtype is np.dtype('O'):
