--- conflicted
+++ resolved
@@ -447,13 +447,8 @@
                 self._mapfunc = self.pool.map
                 self._own_pool = True
             else:
-<<<<<<< HEAD
-                raise RuntimeError("Number of workers specified must be -1, "
-                                   "an int >= 1, or an object with a 'map' "
-=======
                 raise RuntimeError("Number of workers specified must be -1,"
                                    " an int >= 1, or an object with a 'map' "
->>>>>>> 19647a8c
                                    "method")
 
     def __enter__(self):
@@ -550,7 +545,17 @@
         return gen.randint(low, high=high, size=size, dtype=dtype)
 
 
-<<<<<<< HEAD
+@contextmanager
+def _fixed_default_rng(seed=1638083107694713882823079058616272161):
+    """Context with a fixed np.random.default_rng seed."""
+    orig_fun = np.random.default_rng
+    np.random.default_rng = lambda seed=seed: orig_fun(seed)
+    try:
+        yield
+    finally:
+        np.random.default_rng = orig_fun
+
+
 def _argmin(a, keepdims=False, axis=None):
     """
     argmin with a `keepdims` parameter.
@@ -641,15 +646,4 @@
             shp = shp[:axis] + (1,)*keepdims + shp[axis + 1:]
             return np.full(shp, fill_value=True, dtype=bool)
     a0 = _first_nonnan(a, axis=axis)
-    return ((a0 == a) | np.isnan(a)).all(axis=axis, keepdims=keepdims)
-=======
-@contextmanager
-def _fixed_default_rng(seed=1638083107694713882823079058616272161):
-    """Context with a fixed np.random.default_rng seed."""
-    orig_fun = np.random.default_rng
-    np.random.default_rng = lambda seed=seed: orig_fun(seed)
-    try:
-        yield
-    finally:
-        np.random.default_rng = orig_fun
->>>>>>> 19647a8c
+    return ((a0 == a) | np.isnan(a)).all(axis=axis, keepdims=keepdims)