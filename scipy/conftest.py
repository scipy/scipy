# Pytest customization
import json
import os
import warnings
import tempfile
from contextlib import contextmanager
from typing import Literal

import numpy as np
import numpy.testing as npt
import pytest
import hypothesis

from scipy._lib._fpumode import get_fpu_mode
from scipy._lib._array_api import (
    SCIPY_ARRAY_API, SCIPY_DEVICE, array_namespace, default_xp
)
from scipy._lib._testutils import FPUModeChangeWarning
from scipy._lib.array_api_extra.testing import patch_lazy_xp_functions
from scipy._lib import _pep440

try:
    from scipy_doctest.conftest import dt_config
    HAVE_SCPDT = True
except ModuleNotFoundError:
    HAVE_SCPDT = False

try:
    import pytest_run_parallel  # noqa:F401
    PARALLEL_RUN_AVAILABLE = True
except Exception:
    PARALLEL_RUN_AVAILABLE = False


def pytest_configure(config):
    try:
        import pytest_timeout  # noqa:F401
    except Exception:
        config.addinivalue_line(
            "markers", 'timeout: mark a test for a non-default timeout')
    try:
        # This is a more reliable test of whether pytest_fail_slow is installed
        # When I uninstalled it, `import pytest_fail_slow` didn't fail!
        from pytest_fail_slow import parse_duration  # type: ignore[import-not-found] # noqa:F401,E501
    except Exception:
        config.addinivalue_line(
            "markers", 'fail_slow: mark a test for a non-default timeout failure')

    if not PARALLEL_RUN_AVAILABLE:
        config.addinivalue_line(
            'markers',
            'parallel_threads(n): run the given test function in parallel '
            'using `n` threads.')
        config.addinivalue_line(
            "markers",
            "thread_unsafe: mark the test function as single-threaded",
        )
        config.addinivalue_line(
            "markers",
            "iterations(n): run the given test function `n` times in each thread",
        )


def pytest_runtest_setup(item):
    mark = item.get_closest_marker("xslow")
    if mark is not None:
        try:
            v = int(os.environ.get('SCIPY_XSLOW', '0'))
        except ValueError:
            v = False
        if not v:
            pytest.skip("very slow test; "
                        "set environment variable SCIPY_XSLOW=1 to run it")
    mark = item.get_closest_marker("xfail_on_32bit")
    if mark is not None and np.intp(0).itemsize < 8:
        pytest.xfail(f'Fails on our 32-bit test platform(s): {mark.args[0]}')

    # Older versions of threadpoolctl have an issue that may lead to this
    # warning being emitted, see gh-14441
    with npt.suppress_warnings() as sup:
        sup.filter(pytest.PytestUnraisableExceptionWarning)

        try:
            from threadpoolctl import threadpool_limits

            HAS_THREADPOOLCTL = True
        except Exception:  # observed in gh-14441: (ImportError, AttributeError)
            # Optional dependency only. All exceptions are caught, for robustness
            HAS_THREADPOOLCTL = False

        if HAS_THREADPOOLCTL:
            # Set the number of openmp threads based on the number of workers
            # xdist is using to prevent oversubscription. Simplified version of what
            # sklearn does (it can rely on threadpoolctl and its builtin OpenMP helper
            # functions)
            try:
                xdist_worker_count = int(os.environ['PYTEST_XDIST_WORKER_COUNT'])
            except KeyError:
                # raises when pytest-xdist is not installed
                return

            if not os.getenv('OMP_NUM_THREADS'):
                max_openmp_threads = os.cpu_count() // 2  # use nr of physical cores
                threads_per_worker = max(max_openmp_threads // xdist_worker_count, 1)
                try:
                    threadpool_limits(threads_per_worker, user_api='blas')
                except Exception:
                    # May raise AttributeError for older versions of OpenBLAS.
                    # Catch any error for robustness.
                    return


@pytest.fixture(scope="function", autouse=True)
def check_fpu_mode(request):
    """
    Check FPU mode was not changed during the test.
    """
    old_mode = get_fpu_mode()
    yield
    new_mode = get_fpu_mode()

    if old_mode != new_mode:
        warnings.warn(f"FPU mode changed from {old_mode:#x} to {new_mode:#x} during "
                      "the test",
                      category=FPUModeChangeWarning, stacklevel=0)


if not PARALLEL_RUN_AVAILABLE:
    @pytest.fixture
    def num_parallel_threads():
        return 1


# Array API backend handling
xp_known_backends = {'numpy', 'array_api_strict', 'torch', 'cupy', 'jax.numpy',
                     'dask.array'}
xp_available_backends = {'numpy': np}
xp_skip_cpu_only_backends = set()
xp_skip_eager_only_backends = set()

if SCIPY_ARRAY_API:
    # fill the dict of backends with available libraries
    try:
        import array_api_strict
        xp_available_backends.update({'array_api_strict': array_api_strict})
        if _pep440.parse(array_api_strict.__version__) < _pep440.Version('2.0'):
            raise ImportError("array-api-strict must be >= version 2.0")
        array_api_strict.set_array_api_strict_flags(
            api_version='2024.12'
        )
    except ImportError:
        pass

    try:
        import torch  # type: ignore[import-not-found]
        xp_available_backends.update({'torch': torch})
        # can use `mps` or `cpu`
        torch.set_default_device(SCIPY_DEVICE)
        if SCIPY_DEVICE != "cpu":
            xp_skip_cpu_only_backends.add('torch')

        # default to float64 unless explicitly requested
        default = os.getenv('SCIPY_DEFAULT_DTYPE', default='float64')
        if default == 'float64':
            torch.set_default_dtype(torch.float64)
        elif default != "float32":
            raise ValueError(
                "SCIPY_DEFAULT_DTYPE env var, if set, can only be either 'float64' "
               f"or 'float32'. Got '{default}' instead."
            )
    except ImportError:
        pass

    try:
        import cupy  # type: ignore[import-not-found]
        # Note: cupy disregards SCIPY_DEVICE and always runs on cuda.
        # It will fail to import if you don't have CUDA hardware and drivers.
        xp_available_backends.update({'cupy': cupy})
        xp_skip_cpu_only_backends.add('cupy')

        # this is annoying in CuPy 13.x
        warnings.filterwarnings(
            'ignore', 'cupyx.jit.rawkernel is experimental', category=FutureWarning
        )
        from cupyx.scipy import signal
        del signal
    except ImportError:
        pass

    try:
        import jax.numpy  # type: ignore[import-not-found]
        xp_available_backends.update({'jax.numpy': jax.numpy})
        jax.config.update("jax_enable_x64", True)
        jax.config.update("jax_default_device", jax.devices(SCIPY_DEVICE)[0])
        if SCIPY_DEVICE != "cpu":
            xp_skip_cpu_only_backends.add('jax.numpy')
        # JAX can be eager or lazy (when wrapped in jax.jit). However it is
        # recommended by upstream devs to assume it's always lazy.
        xp_skip_eager_only_backends.add('jax.numpy')
    except ImportError:
        pass

    try:
        import dask.array as da
        xp_available_backends.update({'dask.array': da})
        # Dask can wrap around cupy. However, this is untested in scipy
        # (and will almost surely not work as delegation will misbehave).

        # Dask, strictly speaking, can be eager, in the sense that
        # __array__, __bool__ etc. are implemented and do not raise.
        # However, calling them triggers an extra computation of the whole graph
        # until that point, which is highly destructive for performance.
        xp_skip_eager_only_backends.add('dask.array')
    except ImportError:
        pass

    # by default, use all available backends
    if (
        isinstance(SCIPY_ARRAY_API, str) 
        and SCIPY_ARRAY_API.lower() not in ("1", "true", "all")
    ):
        SCIPY_ARRAY_API_ = json.loads(SCIPY_ARRAY_API)
        if SCIPY_ARRAY_API_ != ['all']:
            # only select a subset of backend by filtering out the dict
            try:
                xp_available_backends = {
                    backend: xp_available_backends[backend]
                    for backend in SCIPY_ARRAY_API_
                }
            except KeyError:
<<<<<<< HEAD
                msg = (
                    f"'--array-api-backend' must be in {list(xp_available_backends)}; "
                    f"got {SCIPY_ARRAY_API_}"
                )
=======
                msg = ("'--array-api-backend' must be in "
                       f"{list(xp_available_backends)}; got {SCIPY_ARRAY_API_}")
>>>>>>> 3bca7ec1
                raise ValueError(msg)

assert not set(xp_available_backends) - xp_known_backends
xp_skip_np_only_backends = set(xp_available_backends) - {"numpy"}


@pytest.fixture(params=[
    pytest.param(v, id=k, marks=pytest.mark.array_api_backends)
    for k, v in xp_available_backends.items()
])
def xp(request, monkeypatch):
    """Run the test that uses this fixture on each available array API library.

    You can select all and only the tests that use the `xp` fixture by
    passing `-m array_api_backends` to pytest.

    You can select where individual tests run through the `@skip_xp_backends`,
    `@xfail_xp_backends`, and `@skip_xp_invalid_arg` pytest markers.

    Please read: https://docs.scipy.org/doc/scipy/dev/api-dev/array_api.html#adding-tests
    """
    # Read all @pytest.marks.skip_xp_backends markers that decorate to the test,
    # if any, and raise pytest.skip() if the current xp is in the list.
    skip_or_xfail_xp_backends(request, "skip")
    # Read all @pytest.marks.xfail_xp_backends markers that decorate the test,
    # if any, and raise pytest.xfail() if the current xp is in the list.
    skip_or_xfail_xp_backends(request, "xfail")

    xp = request.param
    # Potentially wrap namespace with array_api_compat
    xp = array_namespace(xp.empty(0))

    if SCIPY_ARRAY_API:
        # If request.param==jax.numpy, wrap tested functions in jax.jit
        patch_lazy_xp_functions(
            xp=request.param, request=request, monkeypatch=monkeypatch
        )

        # Throughout all calls to assert_almost_equal, assert_array_almost_equal, and
        # xp_assert_* functions, test that the array namespace is xp in both the
        # expected and actual arrays. This is to detect the case where both arrays are
        # erroneously just plain numpy while xp is something else.
        with default_xp(xp):
            yield xp
    else:
        yield xp


skip_xp_invalid_arg = pytest.mark.skipif(SCIPY_ARRAY_API,
    reason = ('Test involves masked arrays, object arrays, or other types '
              'that are not valid input when `SCIPY_ARRAY_API` is used.'))


def _backends_kwargs_from_request(request, skip_or_xfail):
    """A helper for {skip,xfail}_xp_backends.
    
    Return dict of {backend to skip/xfail: top reason to skip/xfail it}
    """
    markers = list(request.node.iter_markers(f'{skip_or_xfail}_xp_backends'))
    reasons = {backend: [] for backend in xp_known_backends}

    for marker in markers:
        invalid_kwargs = set(marker.kwargs) - {
            "cpu_only", "np_only", "eager_only", "reason", "exceptions"}
        if invalid_kwargs:
            raise TypeError(f"Invalid kwargs: {invalid_kwargs}")

        exceptions = set(marker.kwargs.get('exceptions', []))
        invalid_exceptions = exceptions - xp_known_backends
        if (invalid_exceptions := list(exceptions - xp_known_backends)):
            raise ValueError(f"Unknown backend(s): {invalid_exceptions}; "
                             f"must be a subset of {list(xp_known_backends)}")

        if marker.kwargs.get('np_only', False):
            reason = marker.kwargs.get(
                "reason", "do not run with non-NumPy backends")
            for backend in xp_skip_np_only_backends - exceptions:
                reasons[backend].append(reason)

        elif marker.kwargs.get('cpu_only', False):
            reason = marker.kwargs.get(
                "reason", "no array-agnostic implementation or delegation available "
                          "for this backend and device")
            for backend in xp_skip_cpu_only_backends - exceptions:
                reasons[backend].append(reason)

        elif marker.kwargs.get('eager_only', False):
            reason = marker.kwargs.get(
                "reason", "eager checks not executed on lazy backends")
            for backend in xp_skip_eager_only_backends - exceptions:
                reasons[backend].append(reason)

        # add backends, if any
        if len(marker.args) == 1:
            backend = marker.args[0]
            if backend not in xp_known_backends:
                raise ValueError(f"Unknown backend: {backend}; "
                                 f"must be one of {list(xp_known_backends)}")
            reason = marker.kwargs.get(
                "reason", f"do not run with array API backend: {backend}")
            # reason overrides the ones from cpu_only, np_only, and eager_only.
            # This is regardless of order of appearence of the markers.
            reasons[backend].insert(0, reason)

            for kwarg in ("cpu_only", "np_only", "eager_only", "exceptions"):
                if kwarg in marker.kwargs:
                    raise ValueError(f"{kwarg} is mutually exclusive with {backend}")

        elif len(marker.args) > 1:
            raise ValueError(
                f"Please specify only one backend per marker: {marker.args}"
            )

    return {backend: backend_reasons[0] 
            for backend, backend_reasons in reasons.items()
            if backend_reasons}


def skip_or_xfail_xp_backends(request: pytest.FixtureRequest,
                              skip_or_xfail: Literal['skip', 'xfail']) -> None:
    """
    Helper of the `xp` fixture.
    Skip or xfail based on the ``skip_xp_backends`` or ``xfail_xp_backends`` markers.

    See the "Support for the array API standard" docs page for usage examples.

    Usage
    -----
    ::
        skip_xp_backends = pytest.mark.skip_xp_backends
        xfail_xp_backends = pytest.mark.xfail_xp_backends
        ...

        @skip_xp_backends(backend, *, reason=None)
        @skip_xp_backends(*, cpu_only=True, exceptions=(), reason=None)
        @skip_xp_backends(*, eager_only=True, exceptions=(), reason=None)
        @skip_xp_backends(*, np_only=True, exceptions=(), reason=None)

        @xfail_xp_backends(backend, *, reason=None)
        @xfail_xp_backends(*, cpu_only=True, exceptions=(), reason=None)
        @xfail_xp_backends(*, eager_only=True, exceptions=(), reason=None)
        @xfail_xp_backends(*, np_only=True, exceptions=(), reason=None)

    Parameters
    ----------
    backend : str, optional
        Backend to skip/xfail, e.g. ``"torch"``.
        Mutually exclusive with ``cpu_only``, ``eager_only``, and ``np_only``.
    cpu_only : bool, optional
        When ``True``, the test is skipped/xfailed on non-CPU devices,
        minus exceptions. Mutually exclusive with ``backend``.
    eager_only : bool, optional
        When ``True``, the test is skipped/xfailed for lazy backends, e.g. those
        with major caveats when invoking ``__array__``, ``__bool__``, ``__float__``,
        or ``__complex__``, minus exceptions. Mutually exclusive with ``backend``.
    np_only : bool, optional
        When ``True``, the test is skipped/xfailed for all backends other
        than the default NumPy backend and the exceptions.
        Mutually exclusive with ``backend``. Implies ``cpu_only`` and ``eager_only``.
    reason : str, optional
        A reason for the skip/xfail. If omitted, a default reason is used.
    exceptions : list[str], optional
        A list of exceptions for use with ``cpu_only``, ``eager_only``, or ``np_only``.
        This should be provided when delegation is implemented for some,
        but not all, non-CPU/non-NumPy backends.
    """
    if f"{skip_or_xfail}_xp_backends" not in request.keywords:
        return

    skip_xfail_reasons = _backends_kwargs_from_request(
        request, skip_or_xfail=skip_or_xfail
    )
    xp = request.param
    skip_or_xfail = getattr(pytest, skip_or_xfail)
    reason = skip_xfail_reasons.get(xp.__name__)
    if reason:
        skip_or_xfail(reason=reason)


# Following the approach of NumPy's conftest.py...
# Use a known and persistent tmpdir for hypothesis' caches, which
# can be automatically cleared by the OS or user.
hypothesis.configuration.set_hypothesis_home_dir(
    os.path.join(tempfile.gettempdir(), ".hypothesis")
)

# We register two custom profiles for SciPy - for details see
# https://hypothesis.readthedocs.io/en/latest/settings.html
# The first is designed for our own CI runs; the latter also
# forces determinism and is designed for use via scipy.test()
hypothesis.settings.register_profile(
    name="nondeterministic", deadline=None, print_blob=True,
)
hypothesis.settings.register_profile(
    name="deterministic",
    deadline=None, print_blob=True, database=None, derandomize=True,
    suppress_health_check=list(hypothesis.HealthCheck),
)

# Profile is currently set by environment variable `SCIPY_HYPOTHESIS_PROFILE`
# In the future, it would be good to work the choice into dev.py.
SCIPY_HYPOTHESIS_PROFILE = os.environ.get("SCIPY_HYPOTHESIS_PROFILE",
                                          "deterministic")
hypothesis.settings.load_profile(SCIPY_HYPOTHESIS_PROFILE)


############################################################################
# doctesting stuff

if HAVE_SCPDT:

    # FIXME: populate the dict once
    @contextmanager
    def warnings_errors_and_rng(test=None):
        """Temporarily turn (almost) all warnings to errors.

        Filter out known warnings which we allow.
        """
        known_warnings = dict()

        # these functions are known to emit "divide by zero" RuntimeWarnings
        divide_by_zero = [
            'scipy.linalg.norm', 'scipy.ndimage.center_of_mass',
        ]
        for name in divide_by_zero:
            known_warnings[name] = dict(category=RuntimeWarning,
                                        message='divide by zero')

        # Deprecated stuff in scipy.signal and elsewhere
        deprecated = [
            'scipy.signal.cwt', 'scipy.signal.morlet', 'scipy.signal.morlet2',
            'scipy.signal.ricker',
            'scipy.integrate.simpson',
            'scipy.interpolate.interp2d',
            'scipy.linalg.kron',
        ]
        for name in deprecated:
            known_warnings[name] = dict(category=DeprecationWarning)

        from scipy import integrate
        # the functions are known to emit IntegrationWarnings
        integration_w = ['scipy.special.ellip_normal',
                         'scipy.special.ellip_harm_2',
        ]
        for name in integration_w:
            known_warnings[name] = dict(category=integrate.IntegrationWarning,
                                        message='The occurrence of roundoff')

        # scipy.stats deliberately emits UserWarnings sometimes
        user_w = ['scipy.stats.anderson_ksamp', 'scipy.stats.kurtosistest',
                  'scipy.stats.normaltest', 'scipy.sparse.linalg.norm']
        for name in user_w:
            known_warnings[name] = dict(category=UserWarning)

        # additional one-off warnings to filter
        dct = {
            'scipy.sparse.linalg.norm':
                dict(category=UserWarning, message="Exited at iteration"),
            # tutorials
            'linalg.rst':
                dict(message='the matrix subclass is not',
                     category=PendingDeprecationWarning),
            'stats.rst':
                dict(message='The maximum number of subdivisions',
                     category=integrate.IntegrationWarning),
        }
        known_warnings.update(dct)

        # these legitimately emit warnings in examples
        legit = set('scipy.signal.normalize')

        # Now, the meat of the matter: filter warnings,
        # also control the random seed for each doctest.

        # XXX: this matches the refguide-check behavior, but is a tad strange:
        # makes sure that the seed the old-fashioned np.random* methods is
        # *NOT* reproducible but the new-style `default_rng()` *IS* repoducible.
        # Should these two be either both repro or both not repro?

        from scipy._lib._util import _fixed_default_rng
        import numpy as np
        with _fixed_default_rng():
            np.random.seed(None)
            with warnings.catch_warnings():
                if test and test.name in known_warnings:
                    warnings.filterwarnings('ignore',
                                            **known_warnings[test.name])
                    yield
                elif test and test.name in legit:
                    yield
                else:
                    warnings.simplefilter('error', Warning)
                    yield

    dt_config.user_context_mgr = warnings_errors_and_rng
    dt_config.skiplist = set([
        'scipy.linalg.LinAlgError',     # comes from numpy
        'scipy.fftpack.fftshift',       # fftpack stuff is also from numpy
        'scipy.fftpack.ifftshift',
        'scipy.fftpack.fftfreq',
        'scipy.special.sinc',           # sinc is from numpy
        'scipy.optimize.show_options',  # does not have much to doctest
        'scipy.signal.normalize',       # manipulates warnings (XXX temp skip)
        'scipy.sparse.linalg.norm',     # XXX temp skip
        # these below test things which inherit from np.ndarray
        # cross-ref https://github.com/numpy/numpy/issues/28019
        'scipy.io.matlab.MatlabObject.strides',
        'scipy.io.matlab.MatlabObject.dtype',
        'scipy.io.matlab.MatlabOpaque.dtype',
        'scipy.io.matlab.MatlabOpaque.strides',
        'scipy.io.matlab.MatlabFunction.strides',
        'scipy.io.matlab.MatlabFunction.dtype'
    ])

    # these are affected by NumPy 2.0 scalar repr: rely on string comparison
    if np.__version__ < "2":
        dt_config.skiplist.update(set([
            'scipy.io.hb_read',
            'scipy.io.hb_write',
            'scipy.sparse.csgraph.connected_components',
            'scipy.sparse.csgraph.depth_first_order',
            'scipy.sparse.csgraph.shortest_path',
            'scipy.sparse.csgraph.floyd_warshall',
            'scipy.sparse.csgraph.dijkstra',
            'scipy.sparse.csgraph.bellman_ford',
            'scipy.sparse.csgraph.johnson',
            'scipy.sparse.csgraph.yen',
            'scipy.sparse.csgraph.breadth_first_order',
            'scipy.sparse.csgraph.reverse_cuthill_mckee',
            'scipy.sparse.csgraph.structural_rank',
            'scipy.sparse.csgraph.construct_dist_matrix',
            'scipy.sparse.csgraph.reconstruct_path',
            'scipy.ndimage.value_indices',
            'scipy.stats.mstats.describe',
    ]))

    # help pytest collection a bit: these names are either private
    # (distributions), or just do not need doctesting.
    dt_config.pytest_extra_ignore = [
        "scipy.stats.distributions",
        "scipy.optimize.cython_optimize",
        "scipy.test",
        "scipy.show_config",
        # equivalent to "pytest --ignore=path/to/file"
        "scipy/special/_precompute",
        "scipy/interpolate/_interpnd_info.py",
        "scipy/_lib/array_api_compat",
        "scipy/_lib/highs",
        "scipy/_lib/unuran",
        "scipy/_lib/_gcutils.py",
        "scipy/_lib/doccer.py",
        "scipy/_lib/_uarray",
    ]

    dt_config.pytest_extra_xfail = {
        # name: reason
        "ND_regular_grid.rst": "ReST parser limitation",
        "extrapolation_examples.rst": "ReST parser limitation",
        "sampling_pinv.rst": "__cinit__ unexpected argument",
        "sampling_srou.rst": "nan in scalar_power",
        "probability_distributions.rst": "integration warning",
    }

    # tutorials
    dt_config.pseudocode = set(['integrate.nquad(func,'])
    dt_config.local_resources = {
        'io.rst': [
            "octave_a.mat",
            "octave_cells.mat",
            "octave_struct.mat"
        ]
    }

    dt_config.strict_check = True

    # ignore Matplotlib's `ax.text`:
    dt_config.stopwords.add('.text(')
############################################################################<|MERGE_RESOLUTION|>--- conflicted
+++ resolved
@@ -228,15 +228,8 @@
                     for backend in SCIPY_ARRAY_API_
                 }
             except KeyError:
-<<<<<<< HEAD
-                msg = (
-                    f"'--array-api-backend' must be in {list(xp_available_backends)}; "
-                    f"got {SCIPY_ARRAY_API_}"
-                )
-=======
                 msg = ("'--array-api-backend' must be in "
                        f"{list(xp_available_backends)}; got {SCIPY_ARRAY_API_}")
->>>>>>> 3bca7ec1
                 raise ValueError(msg)
 
 assert not set(xp_available_backends) - xp_known_backends
