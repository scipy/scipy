--- conflicted
+++ resolved
@@ -12,13 +12,10 @@
 import hypothesis
 
 from scipy._lib._fpumode import get_fpu_mode
-from scipy._lib._array_api import SCIPY_ARRAY_API, SCIPY_DEVICE, default_xp
+from scipy._lib._array_api import (SCIPY_ARRAY_API, SCIPY_DEVICE,
+                                   array_namespace, default_xp)
 from scipy._lib._lazy_testing import patch_lazy_xp_functions
 from scipy._lib._testutils import FPUModeChangeWarning
-<<<<<<< HEAD
-=======
-from scipy._lib._array_api import SCIPY_ARRAY_API, SCIPY_DEVICE, array_namespace
->>>>>>> 564da792
 from scipy._lib import _pep440
 
 try:
