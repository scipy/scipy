"""Base class for sparse matrice with a .data attribute

    subclasses must provide a _with_data() method that
    creates a new matrix with the same sparsity pattern
    as self but with a different data array

"""

import numpy as np

from ._base import _sparray, _ufuncs_with_fixed_point_at_zero
from ._sputils import isscalarlike, validateaxis

__all__ = []


# TODO implement all relevant operations
# use .data.__methods__() instead of /=, *=, etc.
class _data_matrix(_sparray):
    def __init__(self):
        _sparray.__init__(self)

    def _get_dtype(self):
        return self.data.dtype

    def _set_dtype(self, newtype):
        self.data.dtype = newtype
    dtype = property(fget=_get_dtype, fset=_set_dtype)

    def _deduped_data(self):
        if hasattr(self, 'sum_duplicates'):
            self.sum_duplicates()
        return self.data

    def __abs__(self):
        return self._with_data(abs(self._deduped_data()))

    def __round__(self, ndigits=0):
        return self._with_data(np.around(self._deduped_data(), decimals=ndigits))

    def _real(self):
        return self._with_data(self.data.real)

    def _imag(self):
        return self._with_data(self.data.imag)

    def __neg__(self):
        if self.dtype.kind == 'b':
            raise NotImplementedError('negating a boolean sparse array is not '
                                      'supported')
        return self._with_data(-self.data)

    def __imul__(self, other):  # self *= other
        if isscalarlike(other):
            self.data *= other
            return self
        else:
            return NotImplemented

    def __itruediv__(self, other):  # self /= other
        if isscalarlike(other):
            recip = 1.0 / other
            self.data *= recip
            return self
        else:
            return NotImplemented

    def astype(self, dtype, casting='unsafe', copy=True):
        dtype = np.dtype(dtype)
        if self.dtype != dtype:
            matrix = self._with_data(
                self.data.astype(dtype, casting=casting, copy=True),
                copy=True
            )
            return matrix._with_data(matrix._deduped_data(), copy=False)
        elif copy:
            return self.copy()
        else:
            return self

    astype.__doc__ = _sparray.astype.__doc__

    def conjugate(self, copy=True):
        if np.issubdtype(self.dtype, np.complexfloating):
            return self._with_data(self.data.conjugate(), copy=copy)
        elif copy:
            return self.copy()
        else:
            return self

    conjugate.__doc__ = _sparray.conjugate.__doc__

    def copy(self):
        return self._with_data(self.data.copy(), copy=True)

    copy.__doc__ = _sparray.copy.__doc__

    def count_nonzero(self):
        return np.count_nonzero(self._deduped_data())

    count_nonzero.__doc__ = _sparray.count_nonzero.__doc__

    def power(self, n, dtype=None):
        """
        This function performs element-wise power.

        Parameters
        ----------
        n : n is a scalar

        dtype : If dtype is not specified, the current dtype will be preserved.
        """
        if not isscalarlike(n):
            raise NotImplementedError("input is not scalar")

        data = self._deduped_data()
        if dtype is not None:
            data = data.astype(dtype)
        return self._with_data(data ** n)

    ###########################
    # Multiplication handlers #
    ###########################

    def _mul_scalar(self, other):
        return self._with_data(self.data * other)


# Add the numpy unary ufuncs for which func(0) = 0 to _data_matrix.
for npfunc in _ufuncs_with_fixed_point_at_zero:
    name = npfunc.__name__

    def _create_method(op):
        def method(self):
            result = op(self._deduped_data())
            return self._with_data(result, copy=True)

        method.__doc__ = ("Element-wise {}.\n\n"
                          "See `numpy.{}` for more information.".format(name, name))
        method.__name__ = name

        return method

    setattr(_data_matrix, name, _create_method(npfunc))


def _find_missing_index(ind, n):
    for k, a in enumerate(ind):
        if k != a:
            return k

    k += 1
    if k < n:
        return k
    else:
        return -1


def groupby(values):
    diff = np.concatenate(([1], np.diff(values)))
    idx = np.concatenate((np.where(diff)[0], [len(values)]))
    index = np.empty(len(idx)-1, dtype='u4,u2')
    index['f0'] = values[idx[:-1]]
    index['f1'] = np.diff(idx)
    return index

class _minmax_mixin:
    """Mixin for min and max methods.

    These are not implemented for dia_matrix, hence the separate class.
    """

    def _min_or_max_axis(self, axis, min_or_max, explicit):
        N = self.shape[axis]
        if N == 0:
            raise ValueError("zero-size array to reduction operation")
        M = self.shape[1 - axis]
        idx_dtype = self._get_index_dtype(maxval=M)

        mat = self.tocsc() if axis == 0 else self.tocsr()
        mat.sum_duplicates()

        major_index, value = mat._minor_reduce(min_or_max)
        if not explicit:
            not_full = np.diff(mat.indptr)[major_index] < N
            value[not_full] = min_or_max(value[not_full], 0)

        mask = value != 0
        major_index = np.compress(mask, major_index)
        value = np.compress(mask, value)

        if axis == 0:
            return self._coo_container(
                (value, (np.zeros(len(value), dtype=idx_dtype), major_index)),
                dtype=self.dtype, shape=(1, M)
            )
        else:
            return self._coo_container(
                (value, (major_index, np.zeros(len(value), dtype=idx_dtype))),
                dtype=self.dtype, shape=(M, 1)
            )

    def _min_or_max(self, axis, out, min_or_max, explicit):
        if out is not None:
            raise ValueError("Sparse matrices do not support "
                              "an 'out' parameter.")

        validateaxis(axis)

        if axis is None:
            if 0 in self.shape:
                raise ValueError("zero-size array to reduction operation")

            zero = self.dtype.type(0)
            if self.nnz == 0:
                return zero
            m = min_or_max.reduce(self._deduped_data().ravel())
            if self.nnz != np.prod(self.shape) and not explicit:
                m = min_or_max(zero, m)
            return m

        if axis < 0:
            axis += 2

        if (axis == 0) or (axis == 1):
            return self._min_or_max_axis(axis, min_or_max, explicit)
        else:
            raise ValueError("axis out of range")

<<<<<<< HEAD
    def _arg_min_or_max_axis(self, axis, op, compare, explicit):
=======
    def _arg_min_or_max_axis(self, axis, argmin_or_argmax, compare):
>>>>>>> db328208
        if self.shape[axis] == 0:
            raise ValueError("Can't apply the operation along a zero-sized "
                             "dimension.")

        if axis < 0:
            axis += 2

        zero = self.dtype.type(0)

        mat = self.tocsc() if axis == 0 else self.tocsr()
        mat.sum_duplicates()

        ret_size, line_size = mat._swap(mat.shape)
        ret = np.zeros(ret_size, dtype=int)

        nz_lines, = np.nonzero(np.diff(mat.indptr))
        for i in nz_lines:
            p, q = mat.indptr[i:i + 2]
            data = mat.data[p:q]
            indices = mat.indices[p:q]
<<<<<<< HEAD
            am = op(data)
            m = data[am]
            if explicit:
                if q - p > 0:
                    ret[i] = indices[am]
            else:
                if compare(m, zero) or q - p == line_size:
                    ret[i] = indices[am]
=======
            extreme_index = argmin_or_argmax(data)
            extreme_value = data[extreme_index]
            if compare(extreme_value, zero) or q - p == line_size:
                ret[i] = indices[extreme_index]
            else:
                zero_ind = _find_missing_index(indices, line_size)
                if extreme_value == zero:
                    ret[i] = min(extreme_index, zero_ind)
>>>>>>> db328208
                else:
                    zero_ind = _find_missing_index(indices, line_size)
                    if m == zero:
                        ret[i] = min(am, zero_ind)
                    else:
                        ret[i] = zero_ind

        if axis == 1:
            ret = ret.reshape(-1, 1)

        return self._ascontainer(ret)

<<<<<<< HEAD
    def _arg_min_or_max(self, axis, out, op, compare, explicit):
=======
    def _arg_min_or_max(self, axis, out, argmin_or_argmax, compare):
>>>>>>> db328208
        if out is not None:
            raise ValueError("Sparse types do not support an 'out' parameter.")

        validateaxis(axis)

        if axis is not None:
            return self._arg_min_or_max_axis(axis, argmin_or_argmax, compare)

<<<<<<< HEAD
            if self.nnz == 0:
                if explicit:
                    raise ValueError(
                        "Can't apply the operation "
                        "to zero matrix when explicit is True.")
                return 0
            else:
                zero = self.dtype.type(0)
                mat = self.tocoo()
                mat.sum_duplicates()
                am = op(mat.data)
                if explicit:
                    return am
                m = mat.data[am]

                if compare(m, zero):
                    # cast to Python int to avoid overflow
                    # and RuntimeError
                    return int(mat.row[am])*mat.shape[1] + int(mat.col[am])
                else:
                    size = np.prod(mat.shape)
                    if size == mat.nnz:
                        return am
                    else:
                        ind = mat.row * mat.shape[1] + mat.col
                        zero_ind = _find_missing_index(ind, size)
                        if m == zero:
                            return min(zero_ind, am)
                        else:
                            return zero_ind

        return self._arg_min_or_max_axis(axis, op, compare, explicit)
=======
        if 0 in self.shape:
            raise ValueError("Can't apply the operation to an empty matrix.")

        if self.nnz == 0:
            return 0

        zero = self.dtype.type(0)
        mat = self.tocoo()
        # Convert to canonical form: no duplicates, sorted indices.
        mat.sum_duplicates()
        extreme_index = argmin_or_argmax(mat.data)
        extreme_value = mat.data[extreme_index]
        num_row, num_col = mat.shape

        # If the min value is less than zero, or max is greater than zero,
        # then we don't need to worry about implicit zeros.
        if compare(extreme_value, zero):
            # cast to Python int to avoid overflow and RuntimeError
            return (int(mat.row[extreme_index]) * num_col +
                    int(mat.col[extreme_index]))

        # Cheap test for the rare case where we have no implicit zeros.
        size = num_row * num_col
        if size == mat.nnz:
            return (int(mat.row[extreme_index]) * num_col +
                    int(mat.col[extreme_index]))

        # At this stage, any implicit zero could be the min or max value.
        # After sum_duplicates(), the `row` and `col` arrays are guaranteed to
        # be sorted in C-order, which means the linearized indices are sorted.
        linear_indices = mat.row * num_col + mat.col
        first_implicit_zero_index = _find_missing_index(linear_indices, size)
        if extreme_value == zero:
            return min(first_implicit_zero_index, extreme_index)
        return first_implicit_zero_index
>>>>>>> db328208

    def max(self, axis=None, out=None, *, explicit=False):
        """
        Return the maximum of the matrix or maximum along an axis.
        This takes all elements into account, not just the non-zero ones.

        Parameters
        ----------
        axis : {-2, -1, 0, 1, None} optional
            Axis along which the sum is computed. The default is to
            compute the maximum over all the matrix elements, returning
            a scalar (i.e., `axis` = `None`).

        out : None, optional
            This argument is in the signature *solely* for NumPy
            compatibility reasons. Do not pass in anything except
            for the default value, as this argument is not used.

        explicit : {False, True} optional
            Indicates whether the nonzero entries of the matrix should be
            considered. If a row/column is empty, a zero will be returned
            to indicate it contains no nonzero values.


        Returns
        -------
        amax : coo_matrix or scalar
            Maximum of `a`. If `axis` is None, the result is a scalar value.
            If `axis` is given, the result is a sparse.coo_matrix of dimension
            ``a.ndim - 1``.

        See Also
        --------
        min : The minimum value of a sparse matrix along a given axis.
        numpy.matrix.max : NumPy's implementation of 'max' for matrices

        """
        return self._min_or_max(axis, out, np.maximum, explicit)

    def min(self, axis=None, out=None, *, explicit=False):
        """
        Return the minimum of the matrix or maximum along an axis.
        This takes all elements into account, not just the non-zero ones.

        Parameters
        ----------
        axis : {-2, -1, 0, 1, None} optional
            Axis along which the sum is computed. The default is to
            compute the minimum over all the matrix elements, returning
            a scalar (i.e., `axis` = `None`).

        out : None, optional
            This argument is in the signature *solely* for NumPy
            compatibility reasons. Do not pass in anything except for
            the default value, as this argument is not used.

        explicit : {False, True} optional
            Indicates whether the nonzero entries of the matrix should be
            considered. If a row/column is empty, a zero will be returned
            to indicate it contains no nonzero values.

        Returns
        -------
        amin : coo_matrix or scalar
            Minimum of `a`. If `axis` is None, the result is a scalar value.
            If `axis` is given, the result is a sparse.coo_matrix of dimension
            ``a.ndim - 1``.

        See Also
        --------
        max : The maximum value of a sparse matrix along a given axis.
        numpy.matrix.min : NumPy's implementation of 'min' for matrices

        """
        return self._min_or_max(axis, out, np.minimum, explicit)

    def argmax(self, axis=None, out=None, *, explicit=False):
        """Return indices of maximum elements along an axis.

        Implicit zero elements are also taken into account. If there are
        several maximum values, the index of the first occurrence is returned.

        Parameters
        ----------
        axis : {-2, -1, 0, 1, None}, optional
            Axis along which the argmax is computed. If None (default), index
            of the maximum element in the flatten data is returned.
        out : None, optional
            This argument is in the signature *solely* for NumPy
            compatibility reasons. Do not pass in anything except for
            the default value, as this argument is not used.
        explicit : {False, True} optional
            Indicates whether the nonzero entries of the matrix should be
            considered. If a row/column is empty, a zero will be returned
            to indicate it contains no nonzero values.

        Returns
        -------
        ind : numpy.matrix or int
            Indices of maximum elements. If matrix, its size along `axis` is 1.
        """
        return self._arg_min_or_max(axis, out, np.argmax, np.greater, explicit)

    def argmin(self, axis=None, out=None, *, explicit=False):
        """Return indices of minimum elements along an axis.

        Implicit zero elements are also taken into account. If there are
        several minimum values, the index of the first occurrence is returned.

        Parameters
        ----------
        axis : {-2, -1, 0, 1, None}, optional
            Axis along which the argmin is computed. If None (default), index
            of the minimum element in the flatten data is returned.
        out : None, optional
            This argument is in the signature *solely* for NumPy
            compatibility reasons. Do not pass in anything except for
            the default value, as this argument is not used.
        explicit : {False, True} optional
            Indicates whether the nonzero entries of the matrix should be
            considered. If a row/column is empty, a zero will be returned
            to indicate it contains no nonzero values.

        Returns
        -------
         ind : numpy.matrix or int
            Indices of minimum elements. If matrix, its size along `axis` is 1.
        """
        return self._arg_min_or_max(axis, out, np.argmin, np.less, explicit)<|MERGE_RESOLUTION|>--- conflicted
+++ resolved
@@ -227,11 +227,7 @@
         else:
             raise ValueError("axis out of range")
 
-<<<<<<< HEAD
-    def _arg_min_or_max_axis(self, axis, op, compare, explicit):
-=======
-    def _arg_min_or_max_axis(self, axis, argmin_or_argmax, compare):
->>>>>>> db328208
+    def _arg_min_or_max_axis(self, axis, argmin_or_argmax, compare, explicit):
         if self.shape[axis] == 0:
             raise ValueError("Can't apply the operation along a zero-sized "
                              "dimension.")
@@ -252,25 +248,18 @@
             p, q = mat.indptr[i:i + 2]
             data = mat.data[p:q]
             indices = mat.indices[p:q]
-<<<<<<< HEAD
-            am = op(data)
-            m = data[am]
+            extreme_index = argmin_or_argmax(data)
+            extreme_value = data[extreme_index]
             if explicit:
                 if q - p > 0:
-                    ret[i] = indices[am]
+                    ret[i] = indices[extreme_index]
             else:
-                if compare(m, zero) or q - p == line_size:
-                    ret[i] = indices[am]
-=======
-            extreme_index = argmin_or_argmax(data)
-            extreme_value = data[extreme_index]
-            if compare(extreme_value, zero) or q - p == line_size:
-                ret[i] = indices[extreme_index]
-            else:
-                zero_ind = _find_missing_index(indices, line_size)
-                if extreme_value == zero:
-                    ret[i] = min(extreme_index, zero_ind)
->>>>>>> db328208
+                if compare(extreme_value, zero) or q - p == line_size:
+                    ret[i] = indices[extreme_index]
+                else:
+                    zero_ind = _find_missing_index(indices, line_size)
+                    if extreme_value == zero:
+                        ret[i] = min(extreme_index, zero_ind)
                 else:
                     zero_ind = _find_missing_index(indices, line_size)
                     if m == zero:
@@ -283,11 +272,7 @@
 
         return self._ascontainer(ret)
 
-<<<<<<< HEAD
-    def _arg_min_or_max(self, axis, out, op, compare, explicit):
-=======
-    def _arg_min_or_max(self, axis, out, argmin_or_argmax, compare):
->>>>>>> db328208
+    def _arg_min_or_max(self, axis, out, argmin_or_argmax, compare, explicit):
         if out is not None:
             raise ValueError("Sparse types do not support an 'out' parameter.")
 
@@ -296,44 +281,13 @@
         if axis is not None:
             return self._arg_min_or_max_axis(axis, argmin_or_argmax, compare)
 
-<<<<<<< HEAD
-            if self.nnz == 0:
-                if explicit:
-                    raise ValueError(
-                        "Can't apply the operation "
-                        "to zero matrix when explicit is True.")
-                return 0
-            else:
-                zero = self.dtype.type(0)
-                mat = self.tocoo()
-                mat.sum_duplicates()
-                am = op(mat.data)
-                if explicit:
-                    return am
-                m = mat.data[am]
-
-                if compare(m, zero):
-                    # cast to Python int to avoid overflow
-                    # and RuntimeError
-                    return int(mat.row[am])*mat.shape[1] + int(mat.col[am])
-                else:
-                    size = np.prod(mat.shape)
-                    if size == mat.nnz:
-                        return am
-                    else:
-                        ind = mat.row * mat.shape[1] + mat.col
-                        zero_ind = _find_missing_index(ind, size)
-                        if m == zero:
-                            return min(zero_ind, am)
-                        else:
-                            return zero_ind
-
-        return self._arg_min_or_max_axis(axis, op, compare, explicit)
-=======
         if 0 in self.shape:
             raise ValueError("Can't apply the operation to an empty matrix.")
 
         if self.nnz == 0:
+            if explicit:
+                raise ValueError("Can't apply the operation to zero matrix "
+                                 "when explicit=True.")
             return 0
 
         zero = self.dtype.type(0)
@@ -341,6 +295,8 @@
         # Convert to canonical form: no duplicates, sorted indices.
         mat.sum_duplicates()
         extreme_index = argmin_or_argmax(mat.data)
+        if explicit:
+          return extreme_index
         extreme_value = mat.data[extreme_index]
         num_row, num_col = mat.shape
 
@@ -365,7 +321,6 @@
         if extreme_value == zero:
             return min(first_implicit_zero_index, extreme_index)
         return first_implicit_zero_index
->>>>>>> db328208
 
     def max(self, axis=None, out=None, *, explicit=False):
         """
