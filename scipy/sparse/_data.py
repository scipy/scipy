"""Base class for sparse matrice with a .data attribute

    subclasses must provide a _with_data() method that
    creates a new matrix with the same sparsity pattern
    as self but with a different data array

"""

import math
import numpy as np

from ._base import _spbase, sparray, _ufuncs_with_fixed_point_at_zero
from ._sputils import isscalarlike, validateaxis

__all__ = []


# TODO implement all relevant operations
# use .data.__methods__() instead of /=, *=, etc.
class _data_matrix(_spbase):
    def __init__(self, arg1, *, maxprint=None):
        _spbase.__init__(self, arg1, maxprint=maxprint)

    @property
    def dtype(self):
        return self.data.dtype

    @dtype.setter
    def dtype(self, newtype):
        self.data.dtype = newtype

    def _deduped_data(self):
        if hasattr(self, 'sum_duplicates'):
            self.sum_duplicates()
        return self.data

    def __abs__(self):
        return self._with_data(abs(self._deduped_data()))

    def __round__(self, ndigits=0):
        return self._with_data(np.around(self._deduped_data(), decimals=ndigits))

    def _real(self):
        return self._with_data(self.data.real)

    def _imag(self):
        return self._with_data(self.data.imag)

    def __neg__(self):
        if self.dtype.kind == 'b':
            raise NotImplementedError('negating a boolean sparse array is not '
                                      'supported')
        return self._with_data(-self.data)

    def __imul__(self, other):  # self *= other
        if isscalarlike(other):
            self.data *= other
            return self
        return NotImplemented

    def __itruediv__(self, other):  # self /= other
        if isscalarlike(other):
            recip = 1.0 / other
            self.data *= recip
            return self
        else:
            return NotImplemented

    def astype(self, dtype, casting='unsafe', copy=True):
        dtype = np.dtype(dtype)
        if self.dtype != dtype:
            matrix = self._with_data(
                self.data.astype(dtype, casting=casting, copy=True),
                copy=True
            )
            return matrix._with_data(matrix._deduped_data(), copy=False)
        elif copy:
            return self.copy()
        else:
            return self

    astype.__doc__ = _spbase.astype.__doc__

    def conjugate(self, copy=True):
        if np.issubdtype(self.dtype, np.complexfloating):
            return self._with_data(self.data.conjugate(), copy=copy)
        elif copy:
            return self.copy()
        else:
            return self

    conjugate.__doc__ = _spbase.conjugate.__doc__

    def copy(self):
        return self._with_data(self.data.copy(), copy=True)

    copy.__doc__ = _spbase.copy.__doc__

    def power(self, n, dtype=None):
        """
        This function performs element-wise power.

        Parameters
        ----------
        n : scalar
            n is a non-zero scalar (nonzero avoids dense ones creation)
            If zero power is desired, special case it to use `np.ones`

        dtype : If dtype is not specified, the current dtype will be preserved.

        Raises
        ------
        NotImplementedError : if n is a zero scalar
            If zero power is desired, special case it to use
            `np.ones(A.shape, dtype=A.dtype)`
        """
        if not isscalarlike(n):
            raise NotImplementedError("input is not scalar")
        if not n:
            raise NotImplementedError(
                "zero power is not supported as it would densify the matrix.\n"
                "Use `np.ones(A.shape, dtype=A.dtype)` for this case."
            )

        data = self._deduped_data()
        if dtype is not None:
            data = data.astype(dtype)
        return self._with_data(data ** n)

    ###########################
    # Multiplication handlers #
    ###########################

    def _mul_scalar(self, other):
        return self._with_data(self.data * other)


# Add the numpy unary ufuncs for which func(0) = 0 to _data_matrix.
for npfunc in _ufuncs_with_fixed_point_at_zero:
    name = npfunc.__name__

    def _create_method(op):
        def method(self):
            result = op(self._deduped_data())
            return self._with_data(result, copy=True)

        method.__doc__ = (f"Element-wise {name}.\n\n"
                          f"See `numpy.{name}` for more information.")
        method.__name__ = name

        return method

    setattr(_data_matrix, name, _create_method(npfunc))


def _find_missing_index(ind, n):
    for k, a in enumerate(ind):
        if k != a:
            return k

    k += 1
    if k < n:
        return k
    else:
        return -1


class _minmax_mixin:
    """Mixin for min and max methods.

    These are not implemented for dia_matrix, hence the separate class.
    """

    def _min_or_max_axis(self, axis, min_or_max, explicit):
        N = self.shape[axis]
        if N == 0:
            raise ValueError("zero-size array to reduction operation")
        M = self.shape[1 - axis]
        idx_dtype = self._get_index_dtype(maxval=M)

        mat = self.tocsc() if axis == 0 else self.tocsr()
        mat.sum_duplicates()

        major_index, value = mat._minor_reduce(min_or_max)
        if not explicit:
            not_full = np.diff(mat.indptr)[major_index] < N
            value[not_full] = min_or_max(value[not_full], 0)

        mask = value != 0
        major_index = np.compress(mask, major_index)
        value = np.compress(mask, value)

        if isinstance(self, sparray):
            coords = (major_index,)
            shape = (M,)
            return self._coo_container((value, coords), shape=shape, dtype=self.dtype)

        if axis == 0:
            return self._coo_container(
                (value, (np.zeros(len(value), dtype=idx_dtype), major_index)),
                dtype=self.dtype, shape=(1, M)
            )
        else:
            return self._coo_container(
                (value, (major_index, np.zeros(len(value), dtype=idx_dtype))),
                dtype=self.dtype, shape=(M, 1)
            )

    def _min_or_max(self, axis, out, min_or_max, explicit):
        if out is not None:
            raise ValueError("Sparse arrays do not support an 'out' parameter.")

        validateaxis(axis)
        if self.ndim == 1:
            if axis not in (None, 0, -1):
                raise ValueError("axis out of range")
            axis = None  # avoid calling special axis case. no impact on 1d

        if axis is None:
            if 0 in self.shape:
                raise ValueError("zero-size array to reduction operation")

            zero = self.dtype.type(0)
            if self.nnz == 0:
                return zero
            m = min_or_max.reduce(self._deduped_data().ravel())
<<<<<<< HEAD
            if self.nnz != np.prod(self.shape) and not explicit:
=======
            if self.nnz != math.prod(self.shape):
>>>>>>> c17b05e3
                m = min_or_max(zero, m)
            return m

        if axis < 0:
            axis += 2

        if (axis == 0) or (axis == 1):
            return self._min_or_max_axis(axis, min_or_max, explicit)
        else:
            raise ValueError("axis out of range")

    def _arg_min_or_max_axis(self, axis, argmin_or_argmax, compare, explicit):
        if self.shape[axis] == 0:
            raise ValueError("Cannot apply the operation along a zero-sized dimension.")

        if axis < 0:
            axis += 2

        zero = self.dtype.type(0)

        mat = self.tocsc() if axis == 0 else self.tocsr()
        mat.sum_duplicates()

        ret_size, line_size = mat._swap(mat.shape)
        ret = np.zeros(ret_size, dtype=int)

        nz_lines, = np.nonzero(np.diff(mat.indptr))
        for i in nz_lines:
            p, q = mat.indptr[i:i + 2]
            data = mat.data[p:q]
            indices = mat.indices[p:q]
            extreme_index = argmin_or_argmax(data)
            extreme_value = data[extreme_index]
            if explicit:
                if q - p > 0:
                    ret[i] = indices[extreme_index]
            else:
                if compare(extreme_value, zero) or q - p == line_size:
                    ret[i] = indices[extreme_index]
                else:
                    zero_ind = _find_missing_index(indices, line_size)
                    if extreme_value == zero:
                        ret[i] = min(extreme_index, zero_ind)
                    else:
                        ret[i] = zero_ind

        if isinstance(self, sparray):
            return ret

        if axis == 1:
            ret = ret.reshape(-1, 1)

        return self._ascontainer(ret)

    def _arg_min_or_max(self, axis, out, argmin_or_argmax, compare, explicit):
        if out is not None:
            raise ValueError("Sparse types do not support an 'out' parameter.")

        validateaxis(axis)

        if self.ndim == 1:
            if axis not in (None, 0, -1):
                raise ValueError("axis out of range")
            axis = None  # avoid calling special axis case. no impact on 1d

        if axis is not None:
            return self._arg_min_or_max_axis(axis, argmin_or_argmax, compare, explicit)

        if 0 in self.shape:
            raise ValueError("Cannot apply the operation to an empty matrix.")

        if self.nnz == 0:
            if explicit:
                raise ValueError("Can't apply the operation to zero matrix "
                                 "when explicit=True.")
            return 0

        zero = self.dtype.type(0)
        mat = self.tocoo()
        # Convert to canonical form: no duplicates, sorted indices.
        mat.sum_duplicates()
        extreme_index = argmin_or_argmax(mat.data)
        if explicit:
            return extreme_index
        extreme_value = mat.data[extreme_index]
        num_col = mat.shape[-1]

        # If the min value is less than zero, or max is greater than zero,
        # then we do not need to worry about implicit zeros.
        if compare(extreme_value, zero):
            # cast to Python int to avoid overflow and RuntimeError
            return int(mat.row[extreme_index]) * num_col + int(mat.col[extreme_index])

        # Cheap test for the rare case where we have no implicit zeros.
        size = math.prod(self.shape)
        if size == mat.nnz:
            return int(mat.row[extreme_index]) * num_col + int(mat.col[extreme_index])

        # At this stage, any implicit zero could be the min or max value.
        # After sum_duplicates(), the `row` and `col` arrays are guaranteed to
        # be sorted in C-order, which means the linearized indices are sorted.
        linear_indices = mat.row * num_col + mat.col
        first_implicit_zero_index = _find_missing_index(linear_indices, size)
        if extreme_value == zero:
            return min(first_implicit_zero_index, extreme_index)
        return first_implicit_zero_index

    def max(self, axis=None, out=None, *, explicit=False):
        """
        Return the maximum of the array/matrix or maximum along an axis.
        This takes all elements into account, not just the non-zero ones.

        Parameters
        ----------
        axis : {-2, -1, 0, 1, None} optional
            Axis along which the sum is computed. The default is to
            compute the maximum over all elements, returning
            a scalar (i.e., `axis` = `None`).

        out : None, optional
            This argument is in the signature *solely* for NumPy
            compatibility reasons. Do not pass in anything except
            for the default value, as this argument is not used.

        explicit : {False, True} optional
            When set to True, only the nonzero entries of the matrix will be
            considered. If a row/column is empty, a zero will be returned
            to indicate it contains no nonzero values. Default is False.
            .. versionadded:: 1.15.0


        Returns
        -------
        amax : coo_matrix or scalar
            Maximum of `a`. If `axis` is None, the result is a scalar value.
            If `axis` is given, the result is a sparse.coo_matrix of dimension
            ``a.ndim - 1``.

        See Also
        --------
        min : The minimum value of a sparse array/matrix along a given axis.
        numpy.matrix.max : NumPy's implementation of 'max' for matrices

        """
        return self._min_or_max(axis, out, np.maximum, explicit)

    def min(self, axis=None, out=None, *, explicit=False):
        """
        Return the minimum of the array/matrix or maximum along an axis.
        This takes all elements into account, not just the non-zero ones.

        Parameters
        ----------
        axis : {-2, -1, 0, 1, None} optional
            Axis along which the sum is computed. The default is to
            compute the minimum over all elements, returning
            a scalar (i.e., `axis` = `None`).

        out : None, optional
            This argument is in the signature *solely* for NumPy
            compatibility reasons. Do not pass in anything except for
            the default value, as this argument is not used.

        explicit : {False, True} optional
            When set to True, only the nonzero entries of the matrix will be
            considered. If a row/column is empty, a zero will be returned
            to indicate it contains no nonzero values. Default is False.
            .. versionadded:: 1.15.0
        Returns
        -------
        amin : coo_matrix or scalar
            Minimum of `a`. If `axis` is None, the result is a scalar value.
            If `axis` is given, the result is a sparse.coo_matrix of dimension
            ``a.ndim - 1``.

        See Also
        --------
        max : The maximum value of a sparse array/matrix along a given axis.
        numpy.matrix.min : NumPy's implementation of 'min' for matrices

        """
        return self._min_or_max(axis, out, np.minimum, explicit)

    def nanmax(self, axis=None, out=None, *, explicit=False):
        """
        Return the maximum of the array/matrix or maximum along an axis, ignoring any
        NaNs. This takes all elements into account, not just the non-zero
        ones.

        .. versionadded:: 1.11.0

        Parameters
        ----------
        axis : {-2, -1, 0, 1, None} optional
            Axis along which the maximum is computed. The default is to
            compute the maximum over all elements, returning
            a scalar (i.e., `axis` = `None`).

        out : None, optional
            This argument is in the signature *solely* for NumPy
            compatibility reasons. Do not pass in anything except
            for the default value, as this argument is not used.

        explicit : {False, True} optional
            When set to True, only the nonzero entries of the matrix will be
            considered. If a row/column is empty, a zero will be returned
            to indicate it contains no nonzero values. Default is False.
            .. versionadded:: 1.15.0

        Returns
        -------
        amax : coo_matrix or scalar
            Maximum of `a`. If `axis` is None, the result is a scalar value.
            If `axis` is given, the result is a sparse.coo_matrix of dimension
            ``a.ndim - 1``.

        See Also
        --------
        nanmin : The minimum value of a sparse array/matrix along a given axis,
                 ignoring NaNs.
        max : The maximum value of a sparse array/matrix along a given axis,
              propagating NaNs.
        numpy.nanmax : NumPy's implementation of 'nanmax'.

        """
        return self._min_or_max(axis, out, np.fmax, explicit)

    def nanmin(self, axis=None, out=None, *, explicit=False):
        """
        Return the minimum of the array/matrix or minimum along an axis, ignoring any
        NaNs. This takes all elements into account, not just the non-zero
        ones.

        .. versionadded:: 1.11.0

        Parameters
        ----------
        axis : {-2, -1, 0, 1, None} optional
            Axis along which the minimum is computed. The default is to
            compute the minimum over all elements, returning
            a scalar (i.e., `axis` = `None`).

        out : None, optional
            This argument is in the signature *solely* for NumPy
            compatibility reasons. Do not pass in anything except for
            the default value, as this argument is not used.

        explicit : {False, True} optional
            When set to True, only the nonzero entries of the matrix will be
            considered. If a row/column is empty, a zero will be returned
            to indicate it contains no nonzero values. Default is False.
            .. versionadded:: 1.15.0

        Returns
        -------
        amin : coo_matrix or scalar
            Minimum of `a`. If `axis` is None, the result is a scalar value.
            If `axis` is given, the result is a sparse.coo_matrix of dimension
            ``a.ndim - 1``.

        See Also
        --------
        nanmax : The maximum value of a sparse array/matrix along a given axis,
                 ignoring NaNs.
        min : The minimum value of a sparse array/matrix along a given axis,
              propagating NaNs.
        numpy.nanmin : NumPy's implementation of 'nanmin'.

        """
        return self._min_or_max(axis, out, np.fmin, explicit)

    def argmax(self, axis=None, out=None, *, explicit=False):
        """Return indices of maximum elements along an axis.

        Implicit zero elements are also taken into account. If there are
        several maximum values, the index of the first occurrence is returned.

        Parameters
        ----------
        axis : {-2, -1, 0, 1, None}, optional
            Axis along which the argmax is computed. If None (default), index
            of the maximum element in the flatten data is returned.
        out : None, optional
            This argument is in the signature *solely* for NumPy
            compatibility reasons. Do not pass in anything except for
            the default value, as this argument is not used.
        explicit : {False, True} optional
            When set to True, only the nonzero entries of the matrix will be
            considered. If a row/column is empty, a zero will be returned
            to indicate it contains no nonzero values. Default is False.
            .. versionadded:: 1.15.0

        Returns
        -------
        ind : numpy.matrix or int
            Indices of maximum elements. If matrix, its size along `axis` is 1.
        """
        return self._arg_min_or_max(axis, out, np.argmax, np.greater, explicit)

    def argmin(self, axis=None, out=None, *, explicit=False):
        """Return indices of minimum elements along an axis.

        Implicit zero elements are also taken into account. If there are
        several minimum values, the index of the first occurrence is returned.

        Parameters
        ----------
        axis : {-2, -1, 0, 1, None}, optional
            Axis along which the argmin is computed. If None (default), index
            of the minimum element in the flatten data is returned.
        out : None, optional
            This argument is in the signature *solely* for NumPy
            compatibility reasons. Do not pass in anything except for
            the default value, as this argument is not used.
        explicit : {False, True} optional
            When set to True, only the nonzero entries of the matrix will be
            considered. If a row/column is empty, a zero will be returned
            to indicate it contains no nonzero values. Default is False.
            .. versionadded:: 1.15.0

        Returns
        -------
         ind : numpy.matrix or int
            Indices of minimum elements. If matrix, its size along `axis` is 1.
        """
        return self._arg_min_or_max(axis, out, np.argmin, np.less, explicit)<|MERGE_RESOLUTION|>--- conflicted
+++ resolved
@@ -224,11 +224,7 @@
             if self.nnz == 0:
                 return zero
             m = min_or_max.reduce(self._deduped_data().ravel())
-<<<<<<< HEAD
-            if self.nnz != np.prod(self.shape) and not explicit:
-=======
-            if self.nnz != math.prod(self.shape):
->>>>>>> c17b05e3
+            if self.nnz != math.prod(self.shape) and not explicit:
                 m = min_or_max(zero, m)
             return m
 
