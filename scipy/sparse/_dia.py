--- conflicted
+++ resolved
@@ -7,11 +7,7 @@
 import numpy as np
 
 from ._matrix import spmatrix, _array_doc_to_matrix
-<<<<<<< HEAD
-from ._base import issparse, _formats, _sparray
-=======
-from ._base import isspmatrix, _formats, _spbase, sparray
->>>>>>> 3a1bd91d
+from ._base import issparse, _formats, _spbase, sparray
 from ._data import _data_matrix
 from ._sputils import (isshape, upcast_char, getdtype, get_sum_dtype, validateaxis, check_shape)
 from ._sparsetools import dia_matvec
