--- conflicted
+++ resolved
@@ -266,13 +266,8 @@
     Valid type for row/col is integer, slice, or array of integers.
     """
     # First, check if indexing with single boolean matrix.
-<<<<<<< HEAD
-    from ._base import _sparray, issparse
-    if (isinstance(index, (_sparray, np.ndarray)) and
-=======
-    from ._base import _spbase, isspmatrix
+    from ._base import _spbase, issparse
     if (isinstance(index, (_spbase, np.ndarray)) and
->>>>>>> 3a1bd91d
             index.ndim == 2 and index.dtype.kind == 'b'):
         return index.nonzero()
 
