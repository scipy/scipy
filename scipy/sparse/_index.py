--- conflicted
+++ resolved
@@ -314,23 +314,13 @@
 
     if not isinstance(index, tuple):
         return index
-<<<<<<< HEAD
-    
-=======
-
->>>>>>> db328208
+
     # Find any Ellipsis objects.
     ellipsis_indices = [i for i, v in enumerate(index) if v is Ellipsis]
     if not ellipsis_indices:
         return index
     if len(ellipsis_indices) > 1:
-<<<<<<< HEAD
         raise IndexError("an index can only have a single ellipsis ('...')")
-=======
-        warn('multi-Ellipsis indexing is deprecated will be removed in v1.13.',
-             DeprecationWarning, stacklevel=2)
-    first_ellipsis = ellipsis_indices[0]
->>>>>>> db328208
 
     # Replace the Ellipsis object with 0, 1, or 2 null-slices as needed.
     i, = ellipsis_indices
