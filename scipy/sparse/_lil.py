"""List of Lists sparse matrix class
"""

__docformat__ = "restructuredtext en"

__all__ = ['lil_matrix', 'isspmatrix_lil']

from bisect import bisect_left

import numpy as np

from ._base import spmatrix, isspmatrix
from ._index import IndexMixin, INT_TYPES, _broadcast_arrays
from ._sputils import (getdtype, isshape, isscalarlike, upcast_scalar,
                       get_index_dtype, check_shape, check_reshape_kwargs)
from . import _csparsetools


class lil_matrix(spmatrix, IndexMixin):
    """Row-based LIst of Lists sparse matrix

    This is a structure for constructing sparse matrices incrementally.
    Note that inserting a single item can take linear time in the worst case;
    to construct a matrix efficiently, make sure the items are pre-sorted by
    index, per row.

    This can be instantiated in several ways:
        lil_matrix(D)
            with a dense matrix or rank-2 ndarray D

        lil_matrix(S)
            with another sparse matrix S (equivalent to S.tolil())

        lil_matrix((M, N), [dtype])
            to construct an empty matrix with shape (M, N)
            dtype is optional, defaulting to dtype='d'.

    Attributes
    ----------
    dtype : dtype
        Data type of the matrix
    shape : 2-tuple
        Shape of the matrix
    ndim : int
        Number of dimensions (this is always 2)
    nnz
        Number of stored values, including explicit zeros
    data
        LIL format data array of the matrix
    rows
        LIL format row index array of the matrix

    Notes
    -----
    Sparse matrices can be used in arithmetic operations: they support
    addition, subtraction, multiplication, division, and matrix power.

    Advantages of the LIL format
        - supports flexible slicing
        - changes to the matrix sparsity structure are efficient

    Disadvantages of the LIL format
        - arithmetic operations LIL + LIL are slow (consider CSR or CSC)
        - slow column slicing (consider CSC)
        - slow matrix vector products (consider CSR or CSC)

    Intended Usage
        - LIL is a convenient format for constructing sparse matrices
        - once a matrix has been constructed, convert to CSR or
          CSC format for fast arithmetic and matrix vector operations
        - consider using the COO format when constructing large matrices

    Data Structure
        - An array (``self.rows``) of rows, each of which is a sorted
          list of column indices of non-zero elements.
        - The corresponding nonzero values are stored in similar
          fashion in ``self.data``.


    """
    format = 'lil'

    def __init__(self, arg1, shape=None, dtype=None, copy=False):
        spmatrix.__init__(self)
        self.dtype = getdtype(dtype, arg1, default=float)

        # First get the shape
        if isspmatrix(arg1):
            if isspmatrix_lil(arg1) and copy:
                A = arg1.copy()
            else:
                A = arg1.tolil()

            if dtype is not None:
                A = A.astype(dtype, copy=False)

            self._shape = check_shape(A.shape)
            self.dtype = A.dtype
            self.rows = A.rows
            self.data = A.data
        elif isinstance(arg1,tuple):
            if isshape(arg1):
                if shape is not None:
                    raise ValueError('invalid use of shape parameter')
                M, N = arg1
                self._shape = check_shape((M, N))
                self.rows = np.empty((M,), dtype=object)
                self.data = np.empty((M,), dtype=object)
                for i in range(M):
                    self.rows[i] = []
                    self.data[i] = []
            else:
                raise TypeError('unrecognized lil_matrix constructor usage')
        else:
            # assume A is dense
            try:
                A = self._ascontainer(arg1)
            except TypeError as e:
                raise TypeError('unsupported matrix type') from e
            else:
                A = self._csr_container(A, dtype=dtype).tolil()

                self._shape = check_shape(A.shape)
                self.dtype = A.dtype
                self.rows = A.rows
                self.data = A.data

    def __iadd__(self,other):
        self[:,:] = self + other
        return self

    def __isub__(self,other):
        self[:,:] = self - other
        return self

    def __imul__(self,other):
        if isscalarlike(other):
            self[:,:] = self * other
            return self
        else:
            return NotImplemented

    def __itruediv__(self,other):
        if isscalarlike(other):
            self[:,:] = self / other
            return self
        else:
            return NotImplemented

    # Whenever the dimensions change, empty lists should be created for each
    # row

    def getnnz(self, axis=None):
        if axis is None:
            return sum([len(rowvals) for rowvals in self.data])
        if axis < 0:
            axis += 2
        if axis == 0:
            out = np.zeros(self.shape[1], dtype=np.intp)
            for row in self.rows:
                out[row] += 1
            return out
        elif axis == 1:
            return np.array([len(rowvals) for rowvals in self.data], dtype=np.intp)
        else:
            raise ValueError('axis out of bounds')

    def count_nonzero(self):
        return sum(np.count_nonzero(rowvals) for rowvals in self.data)

    getnnz.__doc__ = spmatrix.getnnz.__doc__
    count_nonzero.__doc__ = spmatrix.count_nonzero.__doc__

    def __str__(self):
        val = ''
        for i, row in enumerate(self.rows):
            for pos, j in enumerate(row):
                val += f"  {str((i, j))}\t{str(self.data[i][pos])}\n"
        return val[:-1]

    def getrowview(self, i):
        """Returns a view of the 'i'th row (without copying).
        """
        new = self._lil_container((1, self.shape[1]), dtype=self.dtype)
        new.rows[0] = self.rows[i]
        new.data[0] = self.data[i]
        return new

    def getrow(self, i):
        """Returns a copy of the 'i'th row.
        """
        M, N = self.shape
        if i < 0:
            i += M
        if i < 0 or i >= M:
            raise IndexError('row index out of bounds')
        new = self._lil_container((1, N), dtype=self.dtype)
        new.rows[0] = self.rows[i][:]
        new.data[0] = self.data[i][:]
        return new

    def __getitem__(self, key):
        # Fast path for simple (int, int) indexing.
        if (isinstance(key, tuple) and len(key) == 2 and
                isinstance(key[0], INT_TYPES) and
                isinstance(key[1], INT_TYPES)):
            # lil_get1 handles validation for us.
            return self._get_intXint(*key)
        # Everything else takes the normal path.
        return IndexMixin.__getitem__(self, key)

    def _asindices(self, idx, N):
        # LIL routines handle bounds-checking for us, so don't do it here.
        try:
            x = np.asarray(idx)
        except (ValueError, TypeError, MemoryError) as e:
            raise IndexError('invalid index') from e
        if x.ndim not in (1, 2):
            raise IndexError('Index dimension must be <= 2')
        return x

    def _get_intXint(self, row, col):
        v = _csparsetools.lil_get1(self.shape[0], self.shape[1], self.rows,
                                   self.data, row, col)
        return self.dtype.type(v)

    def _get_sliceXint(self, row, col):
        row = range(*row.indices(self.shape[0]))
        return self._get_row_ranges(row, slice(col, col+1))

    def _get_arrayXint(self, row, col):
        row = row.squeeze()
        return self._get_row_ranges(row, slice(col, col+1))

    def _get_intXslice(self, row, col):
        return self._get_row_ranges((row,), col)

    def _get_sliceXslice(self, row, col):
        row = range(*row.indices(self.shape[0]))
        return self._get_row_ranges(row, col)

    def _get_arrayXslice(self, row, col):
        return self._get_row_ranges(row, col)

    def _get_intXarray(self, row, col):
        row = np.array(row, dtype=col.dtype, ndmin=1)
        return self._get_columnXarray(row, col)

    def _get_sliceXarray(self, row, col):
        row = np.arange(*row.indices(self.shape[0]))
        return self._get_columnXarray(row, col)

    def _get_columnXarray(self, row, col):
        # outer indexing
        row, col = _broadcast_arrays(row[:,None], col)
        return self._get_arrayXarray(row, col)

    def _get_arrayXarray(self, row, col):
        # inner indexing
        i, j = map(np.atleast_2d, _prepare_index_for_memoryview(row, col))
        new = self._lil_container(i.shape, dtype=self.dtype)
        _csparsetools.lil_fancy_get(self.shape[0], self.shape[1],
                                    self.rows, self.data,
                                    new.rows, new.data,
                                    i, j)
        return new

    def _get_row_ranges(self, rows, col_slice):
        """
        Fast path for indexing in the case where column index is slice.

        This gains performance improvement over brute force by more
        efficient skipping of zeros, by accessing the elements
        column-wise in order.

        Parameters
        ----------
        rows : sequence or range
            Rows indexed. If range, must be within valid bounds.
        col_slice : slice
            Columns indexed

        """
        j_start, j_stop, j_stride = col_slice.indices(self.shape[1])
        col_range = range(j_start, j_stop, j_stride)
        nj = len(col_range)
        new = self._lil_container((len(rows), nj), dtype=self.dtype)

        _csparsetools.lil_get_row_ranges(self.shape[0], self.shape[1],
                                         self.rows, self.data,
                                         new.rows, new.data,
                                         rows,
                                         j_start, j_stop, j_stride, nj)

        return new

    def _set_intXint(self, row, col, x):
        _csparsetools.lil_insert(self.shape[0], self.shape[1], self.rows,
                                 self.data, row, col, x)

    def _set_arrayXarray(self, row, col, x):
        i, j, x = map(np.atleast_2d, _prepare_index_for_memoryview(row, col, x))
        _csparsetools.lil_fancy_set(self.shape[0], self.shape[1],
                                    self.rows, self.data,
                                    i, j, x)

    def _clear_cells(self, row, col):
        # the indexing result of self[row, col] is 1D, so the call to nonzero
        # is performed on a 1D sparse matrix, therefore nonzero rows are
        # irrelevant
        _, nnz_cols = self[row, col].nonzero()
        mapped_nnz_rows = row[nnz_cols]
        mapped_nnz_cols = col[nnz_cols]
        _csparsetools.lil_fancy_linear_set(self.shape[0], self.shape[1],
                                           self.rows, self.data,
                                           mapped_nnz_rows, mapped_nnz_cols,
                                           np.zeros_like(mapped_nnz_rows))

    def _densify_set(self, row, col, x):
        x = np.asarray(x.toarray(), dtype=self.dtype)
        x, _ = _broadcast_arrays(x, row)
        self._set_arrayXarray(row, col, x)

    def _set_arrayXarray_sparse(self, row, col, x):
<<<<<<< HEAD
        x_nrows, x_ncols = x.shape
        # Special case: full matrix assignment
        if ((x_nrows, x_ncols) == self.shape and
                isinstance(row, slice) and row == slice(None) and
                isinstance(col, slice) and col == slice(None)):
            x = self._lil_container(x, dtype=self.dtype)
            self.rows = x.rows
            self.data = x.data
            return
        elif x_nrows == x_ncols == 1:
            self._densify_set(row, col, x)
            return
        elif isinstance(row, slice) and isinstance(col, slice):
            # determine the slicing target
            row, col = _nd_slice_to_indexes(*self.shape, row, col)
        elif (not isinstance(row, np.ndarray) or row.ndim != 2 or
              not isinstance(col, np.ndarray) or col.ndim != 2):
            self._densify_set(row, col, x)
            return

        # clear the block
        self._clear_cells(row.flatten(), col.flatten())

        # extract sparsity structure from x
        x_nnz_rows, x_nnz_cols = x.nonzero()
        row = row[x_nnz_rows, x_nnz_cols].flatten()
        col = col[x_nnz_rows, x_nnz_cols].flatten()
        # write in the locations specified by the sparsity structure
        _csparsetools.lil_fancy_linear_set(self.shape[0], self.shape[1],
                                           self.rows, self.data, row, col,
                                           x.data)
=======
        # Fall back to densifying x
        x = np.asarray(x.toarray(), dtype=self.dtype)
        x, _ = _broadcast_arrays(x, row)
        self._set_arrayXarray(row, col, x)
>>>>>>> e574cbca

    def __setitem__(self, key, x):
        if isinstance(key, tuple) and len(key) == 2:
            row, col = key
            # Fast path for simple (int, int) indexing.
            if isinstance(row, INT_TYPES) and isinstance(col, INT_TYPES):
                x = self.dtype.type(x)
                if x.size > 1:
                    raise ValueError("Trying to assign a sequence to an item")
                return self._set_intXint(row, col, x)
            # Fast path for full-matrix sparse assignment.
            if (isinstance(row, slice) and isinstance(col, slice) and
                    row == slice(None) and col == slice(None) and
                    isspmatrix(x) and x.shape == self.shape):
                x = self._lil_container(x, dtype=self.dtype)
                self.rows = x.rows
                self.data = x.data
                return
        # Everything else takes the normal path.
        IndexMixin.__setitem__(self, key, x)

    def _mul_scalar(self, other):
        if other == 0:
            # Multiply by zero: return the zero matrix
            new = self._lil_container(self.shape, dtype=self.dtype)
        else:
            res_dtype = upcast_scalar(self.dtype, other)

            new = self.copy()
            new = new.astype(res_dtype)
            # Multiply this scalar by every element.
            for j, rowvals in enumerate(new.data):
                new.data[j] = [val*other for val in rowvals]
        return new

    def __truediv__(self, other):           # self / other
        if isscalarlike(other):
            new = self.copy()
            # Divide every element by this scalar
            for j, rowvals in enumerate(new.data):
                new.data[j] = [val/other for val in rowvals]
            return new
        else:
            return self.tocsr() / other

    def copy(self):
        M, N = self.shape
        new = self._lil_container(self.shape, dtype=self.dtype)
        # This is ~14x faster than calling deepcopy() on rows and data.
        _csparsetools.lil_get_row_ranges(M, N, self.rows, self.data,
                                         new.rows, new.data, range(M),
                                         0, N, 1, N)
        return new

    copy.__doc__ = spmatrix.copy.__doc__

    def reshape(self, *args, **kwargs):
        shape = check_shape(args, self.shape)
        order, copy = check_reshape_kwargs(kwargs)

        # Return early if reshape is not required
        if shape == self.shape:
            if copy:
                return self.copy()
            else:
                return self

        new = self._lil_container(shape, dtype=self.dtype)

        if order == 'C':
            ncols = self.shape[1]
            for i, row in enumerate(self.rows):
                for col, j in enumerate(row):
                    new_r, new_c = np.unravel_index(i * ncols + j, shape)
                    new[new_r, new_c] = self[i, j]
        elif order == 'F':
            nrows = self.shape[0]
            for i, row in enumerate(self.rows):
                for col, j in enumerate(row):
                    new_r, new_c = np.unravel_index(i + j * nrows, shape, order)
                    new[new_r, new_c] = self[i, j]
        else:
            raise ValueError("'order' must be 'C' or 'F'")

        return new

    reshape.__doc__ = spmatrix.reshape.__doc__

    def resize(self, *shape):
        shape = check_shape(shape)
        new_M, new_N = shape
        M, N = self.shape

        if new_M < M:
            self.rows = self.rows[:new_M]
            self.data = self.data[:new_M]
        elif new_M > M:
            self.rows = np.resize(self.rows, new_M)
            self.data = np.resize(self.data, new_M)
            for i in range(M, new_M):
                self.rows[i] = []
                self.data[i] = []

        if new_N < N:
            for row, data in zip(self.rows, self.data):
                trunc = bisect_left(row, new_N)
                del row[trunc:]
                del data[trunc:]

        self._shape = shape

    resize.__doc__ = spmatrix.resize.__doc__

    def toarray(self, order=None, out=None):
        d = self._process_toarray_args(order, out)
        for i, row in enumerate(self.rows):
            for pos, j in enumerate(row):
                d[i, j] = self.data[i][pos]
        return d

    toarray.__doc__ = spmatrix.toarray.__doc__

    def transpose(self, axes=None, copy=False):
        return self.tocsr(copy=copy).transpose(axes=axes, copy=False).tolil(copy=False)

    transpose.__doc__ = spmatrix.transpose.__doc__

    def tolil(self, copy=False):
        if copy:
            return self.copy()
        else:
            return self

    tolil.__doc__ = spmatrix.tolil.__doc__

    def tocsr(self, copy=False):
        M, N = self.shape
        if M == 0 or N == 0:
            return self._csr_container((M, N), dtype=self.dtype)

        # construct indptr array
        if M*N <= np.iinfo(np.int32).max:
            # fast path: it is known that 64-bit indexing will not be needed.
            idx_dtype = np.int32
            indptr = np.empty(M + 1, dtype=idx_dtype)
            indptr[0] = 0
            _csparsetools.lil_get_lengths(self.rows, indptr[1:])
            np.cumsum(indptr, out=indptr)
            nnz = indptr[-1]
        else:
            idx_dtype = get_index_dtype(maxval=N)
            lengths = np.empty(M, dtype=idx_dtype)
            _csparsetools.lil_get_lengths(self.rows, lengths)
            nnz = lengths.sum(dtype=np.int64)
            idx_dtype = get_index_dtype(maxval=max(N, nnz))
            indptr = np.empty(M + 1, dtype=idx_dtype)
            indptr[0] = 0
            np.cumsum(lengths, dtype=idx_dtype, out=indptr[1:])

        indices = np.empty(nnz, dtype=idx_dtype)
        data = np.empty(nnz, dtype=self.dtype)
        _csparsetools.lil_flatten_to_array(self.rows, indices)
        _csparsetools.lil_flatten_to_array(self.data, data)

        # init csr matrix
        return self._csr_container((data, indices, indptr), shape=self.shape)

    tocsr.__doc__ = spmatrix.tocsr.__doc__


def _prepare_index_for_memoryview(i, j, x=None):
    """
    Convert index and data arrays to form suitable for passing to the
    Cython fancy getset routines.

    The conversions are necessary since to (i) ensure the integer
    index arrays are in one of the accepted types, and (ii) to ensure
    the arrays are writable so that Cython memoryview support doesn't
    choke on them.

    Parameters
    ----------
    i, j
        Index arrays
    x : optional
        Data arrays

    Returns
    -------
    i, j, x
        Re-formatted arrays (x is omitted, if input was None)

    """
    if i.dtype > j.dtype:
        j = j.astype(i.dtype)
    elif i.dtype < j.dtype:
        i = i.astype(j.dtype)

    if not i.flags.writeable or i.dtype not in (np.int32, np.int64):
        i = i.astype(np.intp)
    if not j.flags.writeable or j.dtype not in (np.int32, np.int64):
        j = j.astype(np.intp)

    if x is not None:
        if not x.flags.writeable:
            x = x.copy()
        return i, j, x
    else:
        return i, j


def _nd_slice_to_indexes(n_rows, n_cols, row_slice, col_slice):
    row_slices = np.arange(n_rows)[row_slice]
    col_slices = np.arange(n_cols)[col_slice]
    rows, cols = np.meshgrid(row_slices, col_slices)
    return rows, cols


def isspmatrix_lil(x):
    """Is x of lil_matrix type?

    Parameters
    ----------
    x
        object to check for being a lil matrix

    Returns
    -------
    bool
        True if x is a lil matrix, False otherwise

    Examples
    --------
    >>> from scipy.sparse import lil_matrix, isspmatrix_lil
    >>> isspmatrix_lil(lil_matrix([[5]]))
    True

    >>> from scipy.sparse import lil_matrix, csr_matrix, isspmatrix_lil
    >>> isspmatrix_lil(csr_matrix([[5]]))
    False
    """
    from ._arrays import lil_array
    return isinstance(x, lil_matrix) or isinstance(x, lil_array)<|MERGE_RESOLUTION|>--- conflicted
+++ resolved
@@ -322,22 +322,10 @@
         self._set_arrayXarray(row, col, x)
 
     def _set_arrayXarray_sparse(self, row, col, x):
-<<<<<<< HEAD
         x_nrows, x_ncols = x.shape
-        # Special case: full matrix assignment
-        if ((x_nrows, x_ncols) == self.shape and
-                isinstance(row, slice) and row == slice(None) and
-                isinstance(col, slice) and col == slice(None)):
-            x = self._lil_container(x, dtype=self.dtype)
-            self.rows = x.rows
-            self.data = x.data
-            return
-        elif x_nrows == x_ncols == 1:
+        if x_nrows == x_ncols == 1:
             self._densify_set(row, col, x)
             return
-        elif isinstance(row, slice) and isinstance(col, slice):
-            # determine the slicing target
-            row, col = _nd_slice_to_indexes(*self.shape, row, col)
         elif (not isinstance(row, np.ndarray) or row.ndim != 2 or
               not isinstance(col, np.ndarray) or col.ndim != 2):
             self._densify_set(row, col, x)
@@ -354,12 +342,6 @@
         _csparsetools.lil_fancy_linear_set(self.shape[0], self.shape[1],
                                            self.rows, self.data, row, col,
                                            x.data)
-=======
-        # Fall back to densifying x
-        x = np.asarray(x.toarray(), dtype=self.dtype)
-        x, _ = _broadcast_arrays(x, row)
-        self._set_arrayXarray(row, col, x)
->>>>>>> e574cbca
 
     def __setitem__(self, key, x):
         if isinstance(key, tuple) and len(key) == 2:
