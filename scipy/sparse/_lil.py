"""List of Lists sparse matrix class
"""

__docformat__ = "restructuredtext en"

__all__ = ['lil_array', 'lil_matrix', 'isspmatrix_lil']

from bisect import bisect_left

import numpy as np

from ._matrix import spmatrix, _array_doc_to_matrix
<<<<<<< HEAD
from ._base import _sparray, issparse
=======
from ._base import _spbase, sparray, isspmatrix
>>>>>>> 3a1bd91d
from ._index import IndexMixin, INT_TYPES, _broadcast_arrays
from ._sputils import (getdtype, isshape, isscalarlike, upcast_scalar,
                       check_shape, check_reshape_kwargs)
from . import _csparsetools


class _lil_base(_spbase, IndexMixin):
    """Row-based LIst of Lists sparse matrix

    This is a structure for constructing sparse matrices incrementally.
    Note that inserting a single item can take linear time in the worst case;
    to construct a matrix efficiently, make sure the items are pre-sorted by
    index, per row.

    This can be instantiated in several ways:
        lil_array(D)
            with a dense matrix or rank-2 ndarray D

        lil_array(S)
            with another sparse matrix S (equivalent to S.tolil())

        lil_array((M, N), [dtype])
            to construct an empty matrix with shape (M, N)
            dtype is optional, defaulting to dtype='d'.

    Attributes
    ----------
    dtype : dtype
        Data type of the matrix
    shape : 2-tuple
        Shape of the matrix
    ndim : int
        Number of dimensions (this is always 2)
    nnz
        Number of stored values, including explicit zeros
    data
        LIL format data array of the matrix
    rows
        LIL format row index array of the matrix

    Notes
    -----
    Sparse matrices can be used in arithmetic operations: they support
    addition, subtraction, multiplication, division, and matrix power.

    Advantages of the LIL format
        - supports flexible slicing
        - changes to the matrix sparsity structure are efficient

    Disadvantages of the LIL format
        - arithmetic operations LIL + LIL are slow (consider CSR or CSC)
        - slow column slicing (consider CSC)
        - slow matrix vector products (consider CSR or CSC)

    Intended Usage
        - LIL is a convenient format for constructing sparse matrices
        - once a matrix has been constructed, convert to CSR or
          CSC format for fast arithmetic and matrix vector operations
        - consider using the COO format when constructing large matrices

    Data Structure
        - An array (``self.rows``) of rows, each of which is a sorted
          list of column indices of non-zero elements.
        - The corresponding nonzero values are stored in similar
          fashion in ``self.data``.


    """
    _format = 'lil'

    def __init__(self, arg1, shape=None, dtype=None, copy=False):
        _spbase.__init__(self)
        self.dtype = getdtype(dtype, arg1, default=float)

        # First get the shape
        if issparse(arg1):
            if arg1.format == "lil" and copy:
                A = arg1.copy()
            else:
                A = arg1.tolil()

            if dtype is not None:
                A = A.astype(dtype, copy=False)

            self._shape = check_shape(A.shape)
            self.dtype = A.dtype
            self.rows = A.rows
            self.data = A.data
        elif isinstance(arg1,tuple):
            if isshape(arg1):
                if shape is not None:
                    raise ValueError('invalid use of shape parameter')
                M, N = arg1
                self._shape = check_shape((M, N))
                self.rows = np.empty((M,), dtype=object)
                self.data = np.empty((M,), dtype=object)
                for i in range(M):
                    self.rows[i] = []
                    self.data[i] = []
            else:
                raise TypeError('unrecognized lil_array constructor usage')
        else:
            # assume A is dense
            try:
                A = self._ascontainer(arg1)
            except TypeError as e:
                raise TypeError('unsupported matrix type') from e
            else:
                A = self._csr_container(A, dtype=dtype).tolil()

                self._shape = check_shape(A.shape)
                self.dtype = A.dtype
                self.rows = A.rows
                self.data = A.data

    def __iadd__(self,other):
        self[:,:] = self + other
        return self

    def __isub__(self,other):
        self[:,:] = self - other
        return self

    def __imul__(self,other):
        if isscalarlike(other):
            self[:,:] = self * other
            return self
        else:
            return NotImplemented

    def __itruediv__(self,other):
        if isscalarlike(other):
            self[:,:] = self / other
            return self
        else:
            return NotImplemented

    # Whenever the dimensions change, empty lists should be created for each
    # row

    def _getnnz(self, axis=None):
        if axis is None:
            return sum([len(rowvals) for rowvals in self.data])
        if axis < 0:
            axis += 2
        if axis == 0:
            out = np.zeros(self.shape[1], dtype=np.intp)
            for row in self.rows:
                out[row] += 1
            return out
        elif axis == 1:
            return np.array([len(rowvals) for rowvals in self.data], dtype=np.intp)
        else:
            raise ValueError('axis out of bounds')

    def count_nonzero(self):
        return sum(np.count_nonzero(rowvals) for rowvals in self.data)

    _getnnz.__doc__ = _spbase._getnnz.__doc__
    count_nonzero.__doc__ = _spbase.count_nonzero.__doc__

    def __str__(self):
        val = ''
        for i, row in enumerate(self.rows):
            for pos, j in enumerate(row):
                val += f"  {str((i, j))}\t{str(self.data[i][pos])}\n"
        return val[:-1]

    def getrowview(self, i):
        """Returns a view of the 'i'th row (without copying).
        """
        new = self._lil_container((1, self.shape[1]), dtype=self.dtype)
        new.rows[0] = self.rows[i]
        new.data[0] = self.data[i]
        return new

    def getrow(self, i):
        """Returns a copy of the 'i'th row.
        """
        M, N = self.shape
        if i < 0:
            i += M
        if i < 0 or i >= M:
            raise IndexError('row index out of bounds')
        new = self._lil_container((1, N), dtype=self.dtype)
        new.rows[0] = self.rows[i][:]
        new.data[0] = self.data[i][:]
        return new

    def __getitem__(self, key):
        # Fast path for simple (int, int) indexing.
        if (isinstance(key, tuple) and len(key) == 2 and
                isinstance(key[0], INT_TYPES) and
                isinstance(key[1], INT_TYPES)):
            # lil_get1 handles validation for us.
            return self._get_intXint(*key)
        # Everything else takes the normal path.
        return IndexMixin.__getitem__(self, key)

    def _asindices(self, idx, N):
        # LIL routines handle bounds-checking for us, so don't do it here.
        try:
            x = np.asarray(idx)
        except (ValueError, TypeError, MemoryError) as e:
            raise IndexError('invalid index') from e
        if x.ndim not in (1, 2):
            raise IndexError('Index dimension must be <= 2')
        return x

    def _get_intXint(self, row, col):
        v = _csparsetools.lil_get1(self.shape[0], self.shape[1], self.rows,
                                   self.data, row, col)
        return self.dtype.type(v)

    def _get_sliceXint(self, row, col):
        row = range(*row.indices(self.shape[0]))
        return self._get_row_ranges(row, slice(col, col+1))

    def _get_arrayXint(self, row, col):
        row = row.squeeze()
        return self._get_row_ranges(row, slice(col, col+1))

    def _get_intXslice(self, row, col):
        return self._get_row_ranges((row,), col)

    def _get_sliceXslice(self, row, col):
        row = range(*row.indices(self.shape[0]))
        return self._get_row_ranges(row, col)

    def _get_arrayXslice(self, row, col):
        return self._get_row_ranges(row, col)

    def _get_intXarray(self, row, col):
        row = np.array(row, dtype=col.dtype, ndmin=1)
        return self._get_columnXarray(row, col)

    def _get_sliceXarray(self, row, col):
        row = np.arange(*row.indices(self.shape[0]))
        return self._get_columnXarray(row, col)

    def _get_columnXarray(self, row, col):
        # outer indexing
        row, col = _broadcast_arrays(row[:,None], col)
        return self._get_arrayXarray(row, col)

    def _get_arrayXarray(self, row, col):
        # inner indexing
        i, j = map(np.atleast_2d, _prepare_index_for_memoryview(row, col))
        new = self._lil_container(i.shape, dtype=self.dtype)
        _csparsetools.lil_fancy_get(self.shape[0], self.shape[1],
                                    self.rows, self.data,
                                    new.rows, new.data,
                                    i, j)
        return new

    def _get_row_ranges(self, rows, col_slice):
        """
        Fast path for indexing in the case where column index is slice.

        This gains performance improvement over brute force by more
        efficient skipping of zeros, by accessing the elements
        column-wise in order.

        Parameters
        ----------
        rows : sequence or range
            Rows indexed. If range, must be within valid bounds.
        col_slice : slice
            Columns indexed

        """
        j_start, j_stop, j_stride = col_slice.indices(self.shape[1])
        col_range = range(j_start, j_stop, j_stride)
        nj = len(col_range)
        new = self._lil_container((len(rows), nj), dtype=self.dtype)

        _csparsetools.lil_get_row_ranges(self.shape[0], self.shape[1],
                                         self.rows, self.data,
                                         new.rows, new.data,
                                         rows,
                                         j_start, j_stop, j_stride, nj)

        return new

    def _set_intXint(self, row, col, x):
        _csparsetools.lil_insert(self.shape[0], self.shape[1], self.rows,
                                 self.data, row, col, x)

    def _set_arrayXarray(self, row, col, x):
        i, j, x = map(np.atleast_2d, _prepare_index_for_memoryview(row, col, x))
        _csparsetools.lil_fancy_set(self.shape[0], self.shape[1],
                                    self.rows, self.data,
                                    i, j, x)

    def _set_arrayXarray_sparse(self, row, col, x):
        # Fall back to densifying x
        x = np.asarray(x.toarray(), dtype=self.dtype)
        x, _ = _broadcast_arrays(x, row)
        self._set_arrayXarray(row, col, x)

    def __setitem__(self, key, x):
        if isinstance(key, tuple) and len(key) == 2:
            row, col = key
            # Fast path for simple (int, int) indexing.
            if isinstance(row, INT_TYPES) and isinstance(col, INT_TYPES):
                x = self.dtype.type(x)
                if x.size > 1:
                    raise ValueError("Trying to assign a sequence to an item")
                return self._set_intXint(row, col, x)
            # Fast path for full-matrix sparse assignment.
            if (isinstance(row, slice) and isinstance(col, slice) and
                    row == slice(None) and col == slice(None) and
                    issparse(x) and x.shape == self.shape):
                x = self._lil_container(x, dtype=self.dtype)
                self.rows = x.rows
                self.data = x.data
                return
        # Everything else takes the normal path.
        IndexMixin.__setitem__(self, key, x)

    def _mul_scalar(self, other):
        if other == 0:
            # Multiply by zero: return the zero matrix
            new = self._lil_container(self.shape, dtype=self.dtype)
        else:
            res_dtype = upcast_scalar(self.dtype, other)

            new = self.copy()
            new = new.astype(res_dtype)
            # Multiply this scalar by every element.
            for j, rowvals in enumerate(new.data):
                new.data[j] = [val*other for val in rowvals]
        return new

    def __truediv__(self, other):           # self / other
        if isscalarlike(other):
            new = self.copy()
            # Divide every element by this scalar
            for j, rowvals in enumerate(new.data):
                new.data[j] = [val/other for val in rowvals]
            return new
        else:
            return self.tocsr() / other

    def copy(self):
        M, N = self.shape
        new = self._lil_container(self.shape, dtype=self.dtype)
        # This is ~14x faster than calling deepcopy() on rows and data.
        _csparsetools.lil_get_row_ranges(M, N, self.rows, self.data,
                                         new.rows, new.data, range(M),
                                         0, N, 1, N)
        return new

    copy.__doc__ = _spbase.copy.__doc__

    def reshape(self, *args, **kwargs):
        shape = check_shape(args, self.shape)
        order, copy = check_reshape_kwargs(kwargs)

        # Return early if reshape is not required
        if shape == self.shape:
            if copy:
                return self.copy()
            else:
                return self

        new = self._lil_container(shape, dtype=self.dtype)

        if order == 'C':
            ncols = self.shape[1]
            for i, row in enumerate(self.rows):
                for col, j in enumerate(row):
                    new_r, new_c = np.unravel_index(i * ncols + j, shape)
                    new[new_r, new_c] = self[i, j]
        elif order == 'F':
            nrows = self.shape[0]
            for i, row in enumerate(self.rows):
                for col, j in enumerate(row):
                    new_r, new_c = np.unravel_index(i + j * nrows, shape, order)
                    new[new_r, new_c] = self[i, j]
        else:
            raise ValueError("'order' must be 'C' or 'F'")

        return new

    reshape.__doc__ = _spbase.reshape.__doc__

    def resize(self, *shape):
        shape = check_shape(shape)
        new_M, new_N = shape
        M, N = self.shape

        if new_M < M:
            self.rows = self.rows[:new_M]
            self.data = self.data[:new_M]
        elif new_M > M:
            self.rows = np.resize(self.rows, new_M)
            self.data = np.resize(self.data, new_M)
            for i in range(M, new_M):
                self.rows[i] = []
                self.data[i] = []

        if new_N < N:
            for row, data in zip(self.rows, self.data):
                trunc = bisect_left(row, new_N)
                del row[trunc:]
                del data[trunc:]

        self._shape = shape

    resize.__doc__ = _spbase.resize.__doc__

    def toarray(self, order=None, out=None):
        d = self._process_toarray_args(order, out)
        for i, row in enumerate(self.rows):
            for pos, j in enumerate(row):
                d[i, j] = self.data[i][pos]
        return d

    toarray.__doc__ = _spbase.toarray.__doc__

    def transpose(self, axes=None, copy=False):
        return self.tocsr(copy=copy).transpose(axes=axes, copy=False).tolil(copy=False)

    transpose.__doc__ = _spbase.transpose.__doc__

    def tolil(self, copy=False):
        if copy:
            return self.copy()
        else:
            return self

    tolil.__doc__ = _spbase.tolil.__doc__

    def tocsr(self, copy=False):
        M, N = self.shape
        if M == 0 or N == 0:
            return self._csr_container((M, N), dtype=self.dtype)

        # construct indptr array
        if M*N <= np.iinfo(np.int32).max:
            # fast path: it is known that 64-bit indexing will not be needed.
            idx_dtype = np.int32
            indptr = np.empty(M + 1, dtype=idx_dtype)
            indptr[0] = 0
            _csparsetools.lil_get_lengths(self.rows, indptr[1:])
            np.cumsum(indptr, out=indptr)
            nnz = indptr[-1]
        else:
            idx_dtype = self._get_index_dtype(maxval=N)
            lengths = np.empty(M, dtype=idx_dtype)
            _csparsetools.lil_get_lengths(self.rows, lengths)
            nnz = lengths.sum(dtype=np.int64)
            idx_dtype = self._get_index_dtype(maxval=max(N, nnz))
            indptr = np.empty(M + 1, dtype=idx_dtype)
            indptr[0] = 0
            np.cumsum(lengths, dtype=idx_dtype, out=indptr[1:])

        indices = np.empty(nnz, dtype=idx_dtype)
        data = np.empty(nnz, dtype=self.dtype)
        _csparsetools.lil_flatten_to_array(self.rows, indices)
        _csparsetools.lil_flatten_to_array(self.data, data)

        # init csr matrix
        return self._csr_container((data, indices, indptr), shape=self.shape)

    tocsr.__doc__ = _spbase.tocsr.__doc__


def _prepare_index_for_memoryview(i, j, x=None):
    """
    Convert index and data arrays to form suitable for passing to the
    Cython fancy getset routines.

    The conversions are necessary since to (i) ensure the integer
    index arrays are in one of the accepted types, and (ii) to ensure
    the arrays are writable so that Cython memoryview support doesn't
    choke on them.

    Parameters
    ----------
    i, j
        Index arrays
    x : optional
        Data arrays

    Returns
    -------
    i, j, x
        Re-formatted arrays (x is omitted, if input was None)

    """
    if i.dtype > j.dtype:
        j = j.astype(i.dtype)
    elif i.dtype < j.dtype:
        i = i.astype(j.dtype)

    if not i.flags.writeable or i.dtype not in (np.int32, np.int64):
        i = i.astype(np.intp)
    if not j.flags.writeable or j.dtype not in (np.int32, np.int64):
        j = j.astype(np.intp)

    if x is not None:
        if not x.flags.writeable:
            x = x.copy()
        return i, j, x
    else:
        return i, j


def isspmatrix_lil(x):
    """Is `x` of lil_matrix type?

    Parameters
    ----------
    x
        object to check for being a lil matrix

    Returns
    -------
    bool
        True if `x` is a lil matrix, False otherwise

    Examples
    --------
    >>> from scipy.sparse import lil_array, lil_matrix, coo_matrix, isspmatrix_lil
    >>> isspmatrix_lil(lil_matrix([[5]]))
    True
    >>> isspmatrix_lil(lil_array([[5]]))
    False
    >>> isspmatrix_lil(coo_matrix([[5]]))
    False
    """
    return isinstance(x, lil_matrix)


# This namespace class separates array from matrix with isinstance
class lil_array(_lil_base, sparray):
    pass

class lil_matrix(spmatrix, _lil_base):
    pass

lil_matrix.__doc__ = _array_doc_to_matrix(_lil_base.__doc__)<|MERGE_RESOLUTION|>--- conflicted
+++ resolved
@@ -10,11 +10,7 @@
 import numpy as np
 
 from ._matrix import spmatrix, _array_doc_to_matrix
-<<<<<<< HEAD
-from ._base import _sparray, issparse
-=======
-from ._base import _spbase, sparray, isspmatrix
->>>>>>> 3a1bd91d
+from ._base import _spbase, sparray, issparse
 from ._index import IndexMixin, INT_TYPES, _broadcast_arrays
 from ._sputils import (getdtype, isshape, isscalarlike, upcast_scalar,
                        check_shape, check_reshape_kwargs)
