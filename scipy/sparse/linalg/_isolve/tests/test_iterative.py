--- conflicted
+++ resolved
@@ -143,11 +143,7 @@
 
         # Non-symmetric and Positive Definite
         #
-<<<<<<< HEAD
         # cgs, qmr, and tfqmr fail to converge on this one
-=======
-        # cgs, qmr, bicg and tfqmr fail to converge on this one
->>>>>>> b6ef699e
         #   -- algorithmic limitation apparently
         data = ones((2,10))
         data[0,:] = 2
