--- conflicted
+++ resolved
@@ -3,16 +3,11 @@
 from warnings import warn
 
 import numpy as np
-<<<<<<< HEAD
-from scipy.linalg import solve_banded, LinAlgError
-from scipy.sparse import (isspmatrix_csc, isspmatrix_csr, isspmatrix,
-                          SparseEfficiencyWarning, csc_matrix, isspmatrix_dia)
-=======
 from numpy import asarray
 from scipy.sparse import (isspmatrix_csc, isspmatrix_csr, isspmatrix,
                           SparseEfficiencyWarning, csc_matrix, csr_matrix)
-from scipy.linalg import LinAlgError
->>>>>>> b47122bf
+from scipy.linalg import solve_banded, LinAlgError
+
 
 from . import _superlu
 
@@ -273,11 +268,7 @@
 
 
 def splu(A, permc_spec=None, diag_pivot_thresh=None,
-<<<<<<< HEAD
-         drop_tol=None, relax=None, panel_size=None, options=None):
-=======
          relax=None, panel_size=None, options=dict()):
->>>>>>> b47122bf
     """
     Compute the LU decomposition of a sparse, square matrix.
 
@@ -467,37 +458,28 @@
     array([ 1., -2., -2.])
 
     """
-    if not useUmfpack:
-        return splu(A).solve
-
-    if noScikit:
-        raise RuntimeError('Scikits.umfpack not installed.')
-
-<<<<<<< HEAD
-    if not isspmatrix_csc(A):
-        A = csc_matrix(A)
-        warn('splu requires CSC matrix format', SparseEfficiencyWarning)
-=======
+    if useUmfpack:
+        if noScikit:
+            raise RuntimeError('Scikits.umfpack not installed.')
+
+        if not isspmatrix_csc(A):
+            A = csc_matrix(A)
+            warn('splu requires CSC matrix format', SparseEfficiencyWarning)
+
         A = A.asfptype()  # upcast to a floating point format
->>>>>>> b47122bf
-
-    A.sort_indices()
-    A = A.asfptype()  # upcast to a floating point format
-
-    if A.dtype.char not in 'dD':
-        raise ValueError("matrix dtype must be float64 for umfpack solver")
-
-    umf = umfpack.UmfpackContext(_get_umf_family(A))
-
-    # Make LU decomposition.
-    umf.numeric(A)
-
-<<<<<<< HEAD
-    def solve(b):
-        return umf.solve(umfpack.UMFPACK_A, A, b, autoTranspose=True)
-
-    return solve
-=======
+
+        if A.dtype.char not in 'dD':
+            raise ValueError("convert matrix data to double, please, using"
+                  " .astype(), or set linsolve.useUmfpack = False")
+
+        umf = umfpack.UmfpackContext(_get_umf_family(A))
+
+        # Make LU decomposition.
+        umf.numeric(A)
+
+        def solve(b):
+            return umf.solve(umfpack.UMFPACK_A, A, b, autoTranspose=True)
+
         return solve
     else:
         return splu(A).solve
@@ -635,5 +617,4 @@
         if not unit_diagonal:
             x[i] /= A.data[A_diagonal_index_row_i]
 
-    return x
->>>>>>> b47122bf
+    return x