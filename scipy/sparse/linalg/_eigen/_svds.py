import numpy as np

from .arpack import _arpack  # type: ignore[attr-defined]
from . import eigsh

from scipy._lib._util import check_random_state
from scipy.sparse.linalg._interface import LinearOperator, aslinearoperator
from scipy.sparse.linalg._eigen.lobpcg import lobpcg  # type: ignore[no-redef]
from scipy.sparse.linalg._svdp import _svdp
from scipy.linalg import svd

arpack_int = _arpack.timing.nbx.dtype
__all__ = ['svds']


def _herm(x):
    return x.T.conj()


def _iv(A, k, ncv, tol, which, v0, maxiter,
        return_singular, solver, random_state):

    # input validation/standardization for `solver`
    # out of order because it's needed for other parameters
    solver = str(solver).lower()
    solvers = {"arpack", "lobpcg", "propack"}
    if solver not in solvers:
        raise ValueError(f"solver must be one of {solvers}.")

    # input validation/standardization for `A`
    A = aslinearoperator(A)  # this takes care of some input validation
    if not (np.issubdtype(A.dtype, np.complexfloating)
            or np.issubdtype(A.dtype, np.floating)):
        message = "`A` must be of floating or complex floating data type."
        raise ValueError(message)
    if np.prod(A.shape) == 0:
        message = "`A` must not be empty."
        raise ValueError(message)

    # input validation/standardization for `k`
    kmax = min(A.shape) if solver == 'propack' else min(A.shape) - 1
    if int(k) != k or not (0 < k <= kmax):
        message = "`k` must be an integer satisfying `0 < k < min(A.shape)`."
        raise ValueError(message)
    k = int(k)

    # input validation/standardization for `ncv`
    if solver == "arpack" and ncv is not None:
        if int(ncv) != ncv or not (k < ncv < min(A.shape)):
            message = ("`ncv` must be an integer satisfying "
                       "`k < ncv < min(A.shape)`.")
            raise ValueError(message)
        ncv = int(ncv)

    # input validation/standardization for `tol`
    if tol < 0 or not np.isfinite(tol):
        message = "`tol` must be a non-negative floating point value."
        raise ValueError(message)
    tol = float(tol)

    # input validation/standardization for `which`
    which = str(which).upper()
    whichs = {'LM', 'SM'}
    if which not in whichs:
        raise ValueError(f"`which` must be in {whichs}.")

    # input validation/standardization for `v0`
    if v0 is not None:
        v0 = np.atleast_1d(v0)
        if not (np.issubdtype(v0.dtype, np.complexfloating)
                or np.issubdtype(v0.dtype, np.floating)):
            message = ("`v0` must be of floating or complex floating "
                       "data type.")
            raise ValueError(message)

        shape = (A.shape[0],) if solver == 'propack' else (min(A.shape),)
        if v0.shape != shape:
            message = f"`v0` must have shape {shape}."
            raise ValueError(message)

    # input validation/standardization for `maxiter`
    if maxiter is not None and (int(maxiter) != maxiter or maxiter <= 0):
        message = "`maxiter` must be a positive integer."
        raise ValueError(message)
    maxiter = int(maxiter) if maxiter is not None else maxiter

    # input validation/standardization for `return_singular_vectors`
    # not going to be flexible with this; too complicated for little gain
    rs_options = {True, False, "vh", "u"}
    if return_singular not in rs_options:
        raise ValueError(f"`return_singular_vectors` must be in {rs_options}.")

    random_state = check_random_state(random_state)

    return (A, k, ncv, tol, which, v0, maxiter,
            return_singular, solver, random_state)


def svds(A, k=6, ncv=None, tol=0, which='LM', v0=None,
         maxiter=None, return_singular_vectors=True,
         solver='arpack', random_state=None, options=None):
    """
    Partial singular value decomposition of a sparse matrix.

    Compute the largest or smallest `k` singular values and corresponding
    singular vectors of a sparse matrix `A`. The order in which the singular
    values are returned is not guaranteed.

    In the descriptions below, let ``M, N = A.shape``.

    Parameters
    ----------
    A : ndarray, sparse matrix, or LinearOperator
        Matrix to decompose of a floating point numeric dtype.
    k : int, default: 6
        Number of singular values and singular vectors to compute.
        Must satisfy ``1 <= k <= kmax``, where ``kmax=min(M, N)`` for
        ``solver='propack'`` and ``kmax=min(M, N) - 1`` otherwise.
    ncv : int, optional
        When ``solver='arpack'``, this is the number of Lanczos vectors
        generated. See :ref:`'arpack' <sparse.linalg.svds-arpack>` for details.
        When ``solver='lobpcg'`` or ``solver='propack'``, this parameter is
        ignored.
    tol : float, optional
        Tolerance for singular values. Zero (default) means machine precision.
    which : {'LM', 'SM'}
        Which `k` singular values to find: either the largest magnitude ('LM')
        or smallest magnitude ('SM') singular values.
    v0 : ndarray, optional
        The starting vector for iteration; see method-specific
        documentation (:ref:`'arpack' <sparse.linalg.svds-arpack>`,
        :ref:`'lobpcg' <sparse.linalg.svds-lobpcg>`), or
        :ref:`'propack' <sparse.linalg.svds-propack>` for details.
    maxiter : int, optional
        Maximum number of iterations; see method-specific
        documentation (:ref:`'arpack' <sparse.linalg.svds-arpack>`,
        :ref:`'lobpcg' <sparse.linalg.svds-lobpcg>`), or
        :ref:`'propack' <sparse.linalg.svds-propack>` for details.
    return_singular_vectors : {True, False, "u", "vh"}
        Singular values are always computed and returned; this parameter
        controls the computation and return of singular vectors.

        - ``True``: return singular vectors.
        - ``False``: do not return singular vectors.
        - ``"u"``: if ``M <= N``, compute only the left singular vectors and
          return ``None`` for the right singular vectors. Otherwise, compute
          all singular vectors.
        - ``"vh"``: if ``M > N``, compute only the right singular vectors and
          return ``None`` for the left singular vectors. Otherwise, compute
          all singular vectors.

        If ``solver='propack'``, the option is respected regardless of the
        matrix shape.

    solver :  {'arpack', 'propack', 'lobpcg'}, optional
            The solver used.
            :ref:`'arpack' <sparse.linalg.svds-arpack>`,
            :ref:`'lobpcg' <sparse.linalg.svds-lobpcg>`, and
            :ref:`'propack' <sparse.linalg.svds-propack>` are supported.
            Default: `'arpack'`.
    random_state : {None, int, `numpy.random.Generator`,
                    `numpy.random.RandomState`}, optional

        Pseudorandom number generator state used to generate resamples.

        If `random_state` is ``None`` (or `np.random`), the
        `numpy.random.RandomState` singleton is used.
        If `random_state` is an int, a new ``RandomState`` instance is used,
        seeded with `random_state`.
        If `random_state` is already a ``Generator`` or ``RandomState``
        instance then that instance is used.
    options : dict, optional
        A dictionary of solver-specific options. No solver-specific options
        are currently supported; this parameter is reserved for future use.

    Returns
    -------
    u : ndarray, shape=(M, k)
        Unitary matrix having left singular vectors as columns.
    s : ndarray, shape=(k,)
        The singular values.
    vh : ndarray, shape=(k, N)
        Unitary matrix having right singular vectors as rows.

    Notes
    -----
    This is a naive implementation using ARPACK or LOBPCG as an eigensolver
    on ``A.conj().T @ A`` or ``A @ A.conj().T``, depending on which one is more
    efficient, followed by the Rayleigh-Ritz method as postprocessing; see
    https://w.wiki/4zms

    Alternatively, the PROPACK solver can be called. ``form="array"``

    Choices of the input matrix ``A`` numeric dtype may be limited.
    Only ``solver="lobpcg"`` supports all floating point dtypes
    real: 'np.single', 'np.double', 'np.longdouble' and
    complex: 'np.csingle', 'np.cdouble', 'np.clongdouble'.
    The ``solver="arpack"`` supports only
    'np.single', 'np.double', and 'np.cdouble'.

    Examples
    --------
    Construct a matrix ``A`` from singular values and vectors.

    >>> from scipy.stats import ortho_group
    >>> from scipy.sparse import csc_matrix, diags
    >>> from scipy.sparse.linalg import svds
    >>> rng = np.random.default_rng()
    >>> orthogonal = csc_matrix(ortho_group.rvs(10, random_state=rng))
    >>> s = [0.0001, 0.001, 3, 4, 5]  # singular values
    >>> u = orthogonal[:, :5]         # left singular vectors
    >>> vT = orthogonal[:, 5:].T      # right singular vectors
    >>> A = u @ diags(s) @ vT

    With only three singular values/vectors, the SVD approximates the original
    matrix.

    >>> u2, s2, vT2 = svds(A, k=3)
    >>> A2 = u2 @ np.diag(s2) @ vT2
    >>> np.allclose(A2, A.toarray(), atol=1e-3)
    True

    With all five singular values/vectors, we can reproduce the original
    matrix.

    >>> u3, s3, vT3 = svds(A, k=5)
    >>> A3 = u3 @ np.diag(s3) @ vT3
    >>> np.allclose(A3, A.toarray())
    True

    The singular values match the expected singular values, and the singular
    vectors are as expected up to a difference in sign.

    >>> (np.allclose(s3, s) and
    ...  np.allclose(np.abs(u3), np.abs(u.toarray())) and
    ...  np.allclose(np.abs(vT3), np.abs(vT.toarray())))
    True

    The singular vectors are also orthogonal.
    >>> (np.allclose(u3.T @ u3, np.eye(5)) and
    ...  np.allclose(vT3 @ vT3.T, np.eye(5)))
    True

    """
    rs_was_None = random_state is None  # avoid changing v0 for arpack/lobpcg

    args = _iv(A, k, ncv, tol, which, v0, maxiter, return_singular_vectors,
               solver, random_state)
    (A, k, ncv, tol, which, v0, maxiter,
     return_singular_vectors, solver, random_state) = args

    largest = (which == 'LM')
    n, m = A.shape

    if n > m:
        X_dot = A.matvec
        X_matmat = A.matmat
        XH_dot = A.rmatvec
        XH_mat = A.rmatmat
        transpose = False
    else:
        X_dot = A.rmatvec
        X_matmat = A.rmatmat
        XH_dot = A.matvec
        XH_mat = A.matmat
        transpose = True

        dtype = getattr(A, 'dtype', None)
        if dtype is None:
            dtype = A.dot(np.zeros([m, 1])).dtype

    def matvec_XH_X(x):
        return XH_dot(X_dot(x))

    def matmat_XH_X(x):
        return XH_mat(X_matmat(x))

    def matvec_X_XH(x):
        return X_dot(XH_dot(x))

    def matmat_X_XH(x):
        return X_matmat(XH_mat(x))

    XH_X = LinearOperator(matvec=matvec_XH_X, dtype=A.dtype,
                          matmat=matmat_XH_X,
                          shape=(min(A.shape), min(A.shape)))

    X_XH = LinearOperator(matvec=matvec_X_XH, dtype=A.dtype,
                          matmat=matmat_X_XH,
                          shape=(max(A.shape), max(A.shape)))

    # Get a low rank approximation of the implicitly defined gramian matrix.
    # This is not a stable way to approach the problem.
    if solver == 'lobpcg':

        if k == 1 and v0 is not None:
            X = np.reshape(v0, (-1, 1))
        else:
            if rs_was_None:
                X = np.random.RandomState(52).randn(min(A.shape), k)
            else:
                X = random_state.uniform(size=(min(A.shape), k))

<<<<<<< HEAD
        eigvals, eigvec = lobpcg(XH_X, X, tol=tol ** 2, maxiter=maxiter,
                                 largest=largest)
=======
        _, eigvec = lobpcg(XH_X, X, tol=tol ** 2, maxiter=maxiter,
                                 largest=largest, )
>>>>>>> f524fc70

    elif solver == 'propack':
        jobu = return_singular_vectors in {True, 'u'}
        jobv = return_singular_vectors in {True, 'vh'}
        irl_mode = (which == 'SM')
        res = _svdp(A, k=k, tol=tol**2, which=which, maxiter=None,
                    compute_u=jobu, compute_v=jobv, irl_mode=irl_mode,
                    kmax=maxiter, v0=v0, random_state=random_state)

        u, s, vh, _ = res  # but we'll ignore bnd, the last output

        # PROPACK order appears to be largest first. `svds` output order is not
        # guaranteed, according to documentation, but for ARPACK and LOBPCG
        # they actually are ordered smallest to largest, so reverse for
        # consistency.
        s = s[::-1]
        u = u[:, ::-1]
        vh = vh[::-1]

        u = u if jobu else None
        vh = vh if jobv else None

        if return_singular_vectors:
            return u, s, vh
        else:
            return s

    elif solver == 'arpack' or solver is None:
        if v0 is None and not rs_was_None:
            v0 = random_state.uniform(size=(min(A.shape),))
        _, eigvec = eigsh(XH_X, k=k, tol=tol ** 2, maxiter=maxiter,
                                ncv=ncv, which=which, v0=v0)

    eigvec, _ = np.linalg.qr(eigvec)
    u = X_matmat(eigvec)
    if not return_singular_vectors:
        s = svd(u, compute_uv=False, overwrite_a=True)
        return s[::-1]

    # compute the left singular vectors of X and update the right ones
    # accordingly
    u, s, vh = svd(u, full_matrices=False, overwrite_a=True)
    u = u[:, ::-1]
    s = s[::-1]
    vh = vh[::-1]

    jobu = return_singular_vectors in {True, 'u'}
    jobv = return_singular_vectors in {True, 'vh'}
<<<<<<< HEAD

    if tol is None or tol <= 0.0:
        res_tol = np.sqrt(1e-15) * max(A.shape)
    else:
        res_tol = tol

=======
>>>>>>> f524fc70
    if transpose:
        u_tmp = eigvec @ _herm(vh) if jobu else None
        if jobv:
            # if singular values are very small, the right singular vectors
            # computed above may be inaccurate, so we have to re-compute
            # them as the eigenvectors of X_XH
            eigvals, eigvec = lobpcg(X_XH, u, tol=res_tol**2, maxiter=maxiter,
                largest=largest)
            vh = _herm(eigvec)
        else:
            vh = None
        u = u_tmp
    else:
<<<<<<< HEAD
        if jobu:
            # same situation as above but for the left singular vectors
            eigvals, u = lobpcg(X_XH, u, tol=res_tol**2, maxiter=maxiter,
                largest=largest)
        else:
            u = None
        vh = vh @ _herm(eigvec) if jobv else None

    if jobu and jobv:
        # apply Rayleigh-Ritz-like procedure to adjust singular vectors
        Av = A.matmat(_herm(vh))
        uhAv = _herm(u) @ Av
        uu, s, vvh = svd(uhAv, full_matrices=False)
        uu = uu[:, ::-1]
        s = s[::-1]
        vvh = vvh[::-1]
        u = u @ _herm(uu)
        vh = vvh @ vh

=======
        u = u if jobu else None
        vh = vh @ _herm(eigvec) if jobv else None
>>>>>>> f524fc70
    return u, s, vh<|MERGE_RESOLUTION|>--- conflicted
+++ resolved
@@ -301,13 +301,8 @@
             else:
                 X = random_state.uniform(size=(min(A.shape), k))
 
-<<<<<<< HEAD
-        eigvals, eigvec = lobpcg(XH_X, X, tol=tol ** 2, maxiter=maxiter,
+        _, eigvec = lobpcg(XH_X, X, tol=tol ** 2, maxiter=maxiter,
                                  largest=largest)
-=======
-        _, eigvec = lobpcg(XH_X, X, tol=tol ** 2, maxiter=maxiter,
-                                 largest=largest, )
->>>>>>> f524fc70
 
     elif solver == 'propack':
         jobu = return_singular_vectors in {True, 'u'}
@@ -356,15 +351,12 @@
 
     jobu = return_singular_vectors in {True, 'u'}
     jobv = return_singular_vectors in {True, 'vh'}
-<<<<<<< HEAD
 
     if tol is None or tol <= 0.0:
         res_tol = np.sqrt(1e-15) * max(A.shape)
     else:
         res_tol = tol
 
-=======
->>>>>>> f524fc70
     if transpose:
         u_tmp = eigvec @ _herm(vh) if jobu else None
         if jobv:
@@ -378,7 +370,6 @@
             vh = None
         u = u_tmp
     else:
-<<<<<<< HEAD
         if jobu:
             # same situation as above but for the left singular vectors
             eigvals, u = lobpcg(X_XH, u, tol=res_tol**2, maxiter=maxiter,
@@ -398,8 +389,4 @@
         u = u @ _herm(uu)
         vh = vvh @ vh
 
-=======
-        u = u if jobu else None
-        vh = vh @ _herm(eigvec) if jobv else None
->>>>>>> f524fc70
     return u, s, vh