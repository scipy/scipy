"""
Locally Optimal Block Preconditioned Conjugate Gradient Method (LOBPCG).

References
----------
.. [1] A. V. Knyazev (2001),
       Toward the Optimal Preconditioned Eigensolver: Locally Optimal
       Block Preconditioned Conjugate Gradient Method.
       SIAM Journal on Scientific Computing 23, no. 2,
       pp. 517-541. :doi:`10.1137/S1064827500366124`

.. [2] A. V. Knyazev, I. Lashuk, M. E. Argentati, and E. Ovchinnikov (2007),
       Block Locally Optimal Preconditioned Eigenvalue Xolvers (BLOPEX)
       in hypre and PETSc.  :arxiv:`0705.2626`

.. [3] A. V. Knyazev's C and MATLAB implementations:
       https://github.com/lobpcg/blopex
"""

import warnings
import numpy as np
from scipy.linalg import (inv, eigh, cho_factor, cho_solve,
                          cholesky, LinAlgError)
from scipy.sparse.linalg import LinearOperator
<<<<<<< HEAD
from scipy.sparse import isspmatrix
=======
from scipy.sparse import issparse
from numpy import block as bmat
>>>>>>> 15ecb5f0

__all__ = ["lobpcg"]


def _report_nonhermitian(M, name):
    """
    Report if `M` is not a Hermitian matrix given its type.
    """
    from scipy.linalg import norm

    md = M - M.T.conj()
    nmd = norm(md, 1)
    tol = 10 * np.finfo(M.dtype).eps
    tol = max(tol, tol * norm(M, 1))
    if nmd > tol:
        warnings.warn(
              f"Matrix {name} of the type {M.dtype} is not Hermitian: "
              f"condition: {nmd} < {tol} fails.",
              UserWarning, stacklevel=4
         )

def _as2d(ar):
    """
    If the input array is 2D return it, if it is 1D, append a dimension,
    making it a column vector.
    """
    if ar.ndim == 2:
        return ar
    else:  # Assume 1!
        aux = np.array(ar, copy=False)
        aux.shape = (ar.shape[0], 1)
        return aux


def _makeMatMat(m):
    if m is None:
        return None
    elif callable(m):
        return lambda v: m(v)
    else:
        return lambda v: m @ v


def _matmul_inplace(x, y, verbosityLevel=0):
    """Perform 'np.matmul' in-place if possible.
    If some sufficient conditions for inplace matmul are met, do so.
    Otherwise try inplace update and fall back to overwrite if that fails.
    """
    if x.flags["CARRAY"] and x.shape[1] == y.shape[1] and x.dtype == y.dtype:
        # conditions where we can guarantee that inplace updates will work;
        # i.e. x is not a view/slice, x & y have compatible dtypes, and the
        # shape of the result of x @ y matches the shape of x.
        np.matmul(x, y, out=x)
    else:
        # ideally, we'd have an exhaustive list of conditions above when
        # inplace updates are possible; since we don't, we opportunistically
        # try if it works, and fall back to overwriting if necessary
        try:
            np.matmul(x, y, out=x)
        except Exception:
            if verbosityLevel:
                warnings.warn(
                    "Inplace update of x = x @ y failed, "
                    "x needs to be overwritten.",
                    UserWarning, stacklevel=3
                )
            x = x @ y
    return x


def _applyConstraints(blockVectorV, factYBY, blockVectorBY, blockVectorY):
    """Changes blockVectorV in-place."""
    YBV = blockVectorBY.T.conj() @ blockVectorV
    tmp = cho_solve(factYBY, YBV)
    blockVectorV -= blockVectorY @ tmp


def _b_orthonormalize(B, blockVectorV, blockVectorBV=None,
                      verbosityLevel=0):
    """in-place B-orthonormalize the given block vector using Cholesky."""
    if blockVectorBV is None:
        if B is None:
            blockVectorBV = blockVectorV
        else:
            try:
                blockVectorBV = B(blockVectorV)
            except Exception as e:
                if verbosityLevel:
                    warnings.warn(
                        f"Secondary MatMul call failed with error\n"
                        f"{e}\n",
                        UserWarning, stacklevel=3
                    )
                    return None, None, None
            if blockVectorBV.shape != blockVectorV.shape:
                raise ValueError(
                    f"The shape {blockVectorV.shape} "
                    f"of the orthogonalized matrix not preserved\n"
                    f"and changed to {blockVectorBV.shape} "
                    f"after multiplying by the secondary matrix.\n"
                )

    VBV = blockVectorV.T.conj() @ blockVectorBV
    try:
        # VBV is a Cholesky factor from now on...
        VBV = cholesky(VBV, overwrite_a=True)
        VBV = inv(VBV, overwrite_a=True)
        blockVectorV = _matmul_inplace(
            blockVectorV, VBV,
            verbosityLevel=verbosityLevel
        )
        if B is not None:
            blockVectorBV = _matmul_inplace(
                blockVectorBV, VBV,
                verbosityLevel=verbosityLevel
            )
        return blockVectorV, blockVectorBV, VBV
    except LinAlgError:
        if verbosityLevel:
            warnings.warn(
                "Cholesky has failed.",
                UserWarning, stacklevel=3
            )
        return None, None, None


def _get_indx(_lambda, num, largest):
    """Get `num` indices into `_lambda` depending on `largest` option."""
    ii = np.argsort(_lambda)
    if largest:
        ii = ii[:-num - 1:-1]
    else:
        ii = ii[:num]

    return ii


def _handle_gramA_gramB_verbosity(gramA, gramB, verbosityLevel):
    if verbosityLevel:
        _report_nonhermitian(gramA, "gramA")
        _report_nonhermitian(gramB, "gramB")


def lobpcg(
    A,
    X,
    B=None,
    M=None,
    Y=None,
    tol=None,
    maxiter=None,
    largest=True,
    verbosityLevel=0,
    retLambdaHistory=False,
    retResidualNormsHistory=False,
    restartControl=20,
):
    """Locally Optimal Block Preconditioned Conjugate Gradient Method (LOBPCG).

    LOBPCG is a preconditioned eigensolver for large real symmetric and complex
    Hermitian definite generalized eigenproblems.

    Parameters
    ----------
    A : {sparse matrix, ndarray, LinearOperator, callable object}
        The Hermitian linear operator of the problem, usually given by a
        sparse matrix.  Often called the "stiffness matrix".
    X : ndarray, float32 or float64
        Initial approximation to the ``k`` eigenvectors (non-sparse).
        If `A` has ``shape=(n,n)`` then `X` must have ``shape=(n,k)``.
    B : {sparse matrix, ndarray, LinearOperator, callable object}
        Optional. By default ``B = None``, which is equivalent to identity.
        The right hand side operator in a generalized eigenproblem if present.
        Often called the "mass matrix". Must be Hermitian positive definite.
    M : {sparse matrix, ndarray, LinearOperator, callable object}
        Optional. By default ``M = None``, which is equivalent to identity.
        Preconditioner aiming to accelerate convergence.
    Y : ndarray, float32 or float64, default: None
        An ``n-by-sizeY`` ndarray of constraints with ``sizeY < n``.
        The iterations will be performed in the ``B``-orthogonal complement
        of the column-space of `Y`. `Y` must be full rank if present.
    tol : scalar, optional
        The default is ``tol=n*sqrt(eps)``.
        Solver tolerance for the stopping criterion.
    maxiter : int, default: 20
        Maximum number of iterations.
    largest : bool, default: True
        When True, solve for the largest eigenvalues, otherwise the smallest.
    verbosityLevel : int, optional
        By default ``verbosityLevel=0`` no output.
        Controls the solver standard/screen output.
    retLambdaHistory : bool, default: False
        Whether to return iterative eigenvalue history.
    retResidualNormsHistory : bool, default: False
        Whether to return iterative history of residual norms.
    restartControl : int, optional.
        Iterations restart if the residuals jump ``2**restartControl`` times
        compared to the smallest recorded in ``retResidualNormsHistory``.
        The default is ``restartControl=20``, making the restarts rare for
        backward compatibility.

    Returns
    -------
    lambda : ndarray of the shape ``(k, )``.
        Array of ``k`` approximate eigenvalues.
    v : ndarray of the same shape as ``X.shape``.
        An array of ``k`` approximate eigenvectors.
    lambdaHistory : ndarray, optional.
        The eigenvalue history, if `retLambdaHistory` is ``True``.
    ResidualNormsHistory : ndarray, optional.
        The history of residual norms, if `retResidualNormsHistory`
        is ``True``.

    Notes
    -----
    The iterative loop runs ``maxit=maxiter`` (20 if ``maxit=None``)
    iterations at most and finishes earler if the tolerance is met.
    Breaking backward compatibility with the previous version, LOBPCG
    now returns the block of iterative vectors with the best accuracy rather
    than the last one iterated, as a cure for possible divergence.

    If ``X.dtype == np.float32`` and user-provided operations/multiplications
    by `A`, `B`, and `M` all preserve the ``np.float32`` data type,
    all the calculations and the output are in ``np.float32``.

    The size of the iteration history output equals to the number of the best
    (limited by `maxit`) iterations plus 3: initial, final, and postprocessing.

    If both `retLambdaHistory` and `retResidualNormsHistory` are ``True``,
    the return tuple has the following format
    ``(lambda, V, lambda history, residual norms history)``.

    In the following ``n`` denotes the matrix size and ``k`` the number
    of required eigenvalues (smallest or largest).

    The LOBPCG code internally solves eigenproblems of the size ``3k`` on every
    iteration by calling the dense eigensolver `eigh`, so if ``k`` is not
    small enough compared to ``n``, it makes no sense to call the LOBPCG code.
    Moreover, if one calls the LOBPCG algorithm for ``5k > n``, it would likely
    break internally, so the code calls the standard function `eigh` instead.
    It is not that ``n`` should be large for the LOBPCG to work, but rather the
    ratio ``n / k`` should be large. It you call LOBPCG with ``k=1``
    and ``n=10``, it works though ``n`` is small. The method is intended
    for extremely large ``n / k``.

    The convergence speed depends basically on three factors:

    1. Quality of the initial approximations `X` to the seeking eigenvectors.
       Randomly distributed around the origin vectors work well if no better
       choice is known.

    2. Relative separation of the desired eigenvalues from the rest
       of the eigenvalues. One can vary ``k`` to improve the separation.

    3. Proper preconditioning to shrink the spectral spread.
       For example, a rod vibration test problem (under tests
       directory) is ill-conditioned for large ``n``, so convergence will be
       slow, unless efficient preconditioning is used. For this specific
       problem, a good simple preconditioner function would be a linear solve
       for `A`, which is easy to code since `A` is tridiagonal.

    References
    ----------
    .. [1] A. V. Knyazev (2001),
           Toward the Optimal Preconditioned Eigensolver: Locally Optimal
           Block Preconditioned Conjugate Gradient Method.
           SIAM Journal on Scientific Computing 23, no. 2,
           pp. 517-541. :doi:`10.1137/S1064827500366124`

    .. [2] A. V. Knyazev, I. Lashuk, M. E. Argentati, and E. Ovchinnikov
           (2007), Block Locally Optimal Preconditioned Eigenvalue Xolvers
           (BLOPEX) in hypre and PETSc. :arxiv:`0705.2626`

    .. [3] A. V. Knyazev's C and MATLAB implementations:
           https://github.com/lobpcg/blopex

    Examples
    --------
    Our first example is minimalistic - find the largest eigenvalue of
    a diagonal matrix by solving the non-generalized eigenvalue problem
    ``A x = lambda x`` without constraints or preconditioning.

    >>> import numpy as np
    >>> from scipy.sparse import spdiags
    >>> from scipy.sparse.linalg import LinearOperator, aslinearoperator
    >>> from scipy.sparse.linalg import lobpcg

    The square matrix size is

    >>> n = 100

    and its diagonal entries are 1, ..., 100 defined by

    >>> vals = np.arange(1, n + 1).astype(np.int16)

    The first mandatory input parameter in this test is
    the sparse diagonal matrix `A`
    of the eigenvalue problem ``A x = lambda x`` to solve.

    >>> A = spdiags(vals, 0, n, n)
    >>> A = A.astype(np.int16)
    >>> A.toarray()
    array([[  1,   0,   0, ...,   0,   0,   0],
           [  0,   2,   0, ...,   0,   0,   0],
           [  0,   0,   3, ...,   0,   0,   0],
           ...,
           [  0,   0,   0, ...,  98,   0,   0],
           [  0,   0,   0, ...,   0,  99,   0],
           [  0,   0,   0, ...,   0,   0, 100]], dtype=int16)

    The second mandatory input parameter `X` is a 2D array with the
    row dimension determining the number of requested eigenvalues.
    `X` is an initial guess for targeted eigenvectors.
    `X` must have linearly independent columns.
    If no initial approximations available, randomly oriented vectors
    commonly work best, e.g., with components normally distributed
    around zero or uniformly distributed on the interval [-1 1].
    Setting the initial approximations to dtype ``np.float32``
    forces all iterative values to dtype ``np.float32`` speeding up
    the run while still allowing accurate eigenvalue computations.

    >>> k = 1
    >>> rng = np.random.default_rng()
    >>> X = rng.normal(size=(n, k))
    >>> X = X.astype(np.float32)

    >>> eigenvalues, _ = lobpcg(A, X, maxiter=60)
    >>> eigenvalues
    array([100.])
    >>> eigenvalues.dtype
    dtype('float32')

    LOBPCG needs only access the matrix product with `A` rather
    then the matrix itself. Since the matrix `A` is diagonal in
    this example, one can write a function of the product
    ``A @ X`` using the diagonal values ``vals`` only, e.g., by
    element-wise multiplication with broadcasting

    >>> A_f = lambda X: vals[:, np.newaxis] * X

    and use the handle ``A_f`` to this callable function as an input

    >>> eigenvalues, _ = lobpcg(A_f, X, maxiter=60)
    >>> eigenvalues
    array([100.])

    The next example illustrates computing 3 smallest eigenvalues of
    the same matrix given by the function handle ``A_f`` with
    constraints and preconditioning.

    >>> k = 3
    >>> X = rng.normal(size=(n, k))

    Constraints - an optional input parameter is a 2D array comprising
    of column vectors that the eigenvectors must be orthogonal to

    >>> Y = np.eye(n, 3)

    The preconditioner acts as the inverse of `A` in this example, but
    in the reduced precision ``np.float32`` even though the initial `X`
    and thus all iterates and the output are in full ``np.float64``.

    >>> inv_vals = 1./vals
    >>> inv_vals = inv_vals.astype(np.float32)
    >>> M = lambda X: inv_vals[:, np.newaxis] * X

    Let us now solve the eigenvalue problem for the matrix `A` first
    without preconditioning requesting 80 iterations

    >>> eigenvalues, _ = lobpcg(A_f, X, Y=Y, largest=False, maxiter=80)
    >>> eigenvalues
    array([4., 5., 6.])
    >>> eigenvalues.dtype
    dtype('float64')

    With preconditioning we need only 20 iterations from the same `X`

    >>> eigenvalues, _ = lobpcg(A_f, X, Y=Y, M=M, largest=False, maxiter=20)
    >>> eigenvalues
    array([4., 5., 6.])

    Note that the vectors passed in `Y` are the eigenvectors of the 3
    smallest eigenvalues. The results returned above are orthogonal to those.

    Finally, the primary matrix `A` may be indefinite, e.g., after shifting
    ``vals`` by 50 from 1, ..., 100 to -49, ..., 50, we still can compute
    the 3 smallest or largest eigenvalues.

    >>> vals = vals - 50
    >>> X = rng.normal(size=(n, k))
    >>> eigenvalues, _ = lobpcg(A_f, X, largest=False, maxiter=99)
    >>> eigenvalues
    array([-49., -48., -47.])
    >>> eigenvalues, _ = lobpcg(A_f, X, largest=True, maxiter=99)
    >>> eigenvalues
    array([50., 49., 48.])

    """
    blockVectorX = X
    bestblockVectorX = blockVectorX
    blockVectorY = Y
    residualTolerance = tol
    if maxiter is None:
        maxiter = 20

    bestIterationNumber = maxiter

    sizeY = 0
    if blockVectorY is not None:
        if len(blockVectorY.shape) != 2:
            warnings.warn(
                f"Expected rank-2 array for argument Y, instead got "
                f"{len(blockVectorY.shape)}, "
                f"so ignore it and use no constraints.",
                UserWarning, stacklevel=2
            )
            blockVectorY = None
        else:
            sizeY = blockVectorY.shape[1]

    # Block size.
    if blockVectorX is None:
        raise ValueError("The mandatory initial matrix X cannot be None")
    if len(blockVectorX.shape) != 2:
        raise ValueError("expected rank-2 array for argument X")

    n, sizeX = blockVectorX.shape

    # Data type of iterates, determined by X, must be inexact
    if not np.issubdtype(blockVectorX.dtype, np.inexact):
        warnings.warn(
            f"Data type for argument X is {blockVectorX.dtype}, "
            f"which is not inexact, so casted to np.float32.",
            UserWarning, stacklevel=2
        )
        blockVectorX = np.asarray(blockVectorX, dtype=np.float32)

    if retLambdaHistory:
        lambdaHistory = np.zeros((maxiter + 3, sizeX),
                                 dtype=blockVectorX.dtype)
    if retResidualNormsHistory:
        residualNormsHistory = np.zeros((maxiter + 3, sizeX),
                                        dtype=blockVectorX.dtype)

    if verbosityLevel:
        aux = "Solving "
        if B is None:
            aux += "standard"
        else:
            aux += "generalized"
        aux += " eigenvalue problem with"
        if M is None:
            aux += "out"
        aux += " preconditioning\n\n"
        aux += "matrix size %d\n" % n
        aux += "block size %d\n\n" % sizeX
        if blockVectorY is None:
            aux += "No constraints\n\n"
        else:
            if sizeY > 1:
                aux += "%d constraints\n\n" % sizeY
            else:
                aux += "%d constraint\n\n" % sizeY
        print(aux)

    if (n - sizeY) < (5 * sizeX):
        warnings.warn(
            f"The problem size {n} minus the constraints size {sizeY} "
            f"is too small relative to the block size {sizeX}. "
            f"Using a dense eigensolver instead of LOBPCG iterations."
            f"No output of the history of the iterations.",
            UserWarning, stacklevel=2
        )

        sizeX = min(sizeX, n)

        if blockVectorY is not None:
            raise NotImplementedError(
                "The dense eigensolver does not support constraints."
            )

        # Define the closed range of indices of eigenvalues to return.
        if largest:
            eigvals = (n - sizeX, n - 1)
        else:
            eigvals = (0, sizeX - 1)

        try:
            if isinstance(A, LinearOperator):
                A = A(np.eye(n, dtype=int))
            elif callable(A):
                A = A(np.eye(n, dtype=int))
                if A.shape != (n, n):
                    raise ValueError(
                        f"The shape {A.shape} of the primary matrix\n"
                        f"defined by a callable object is wrong.\n"
                    )
            elif issparse(A):
                A = A.toarray()
            else:
                A = np.asarray(A)
        except Exception as e:
            raise Exception(
                f"Primary MatMul call failed with error\n"
                f"{e}\n")

        if B is not None:
            try:
                if isinstance(B, LinearOperator):
                    B = B(np.eye(n, dtype=int))
                elif callable(B):
                    B = B(np.eye(n, dtype=int))
                    if B.shape != (n, n):
                        raise ValueError(
                            f"The shape {B.shape} of the secondary matrix\n"
                            f"defined by a callable object is wrong.\n"
                        )
                elif issparse(B):
                    B = B.toarray()
                else:
                    B = np.asarray(B)
            except Exception as e:
                raise Exception(
                    f"Secondary MatMul call failed with error\n"
                    f"{e}\n")

        try:
            vals, vecs = eigh(A,
                              B,
                              subset_by_index=eigvals,
                              check_finite=False)
            if largest:
                # Reverse order to be compatible with eigs() in 'LM' mode.
                vals = vals[::-1]
                vecs = vecs[:, ::-1]

            return vals, vecs
        except Exception as e:
            raise Exception(
                f"Dense eigensolver failed with error\n"
                f"{e}\n"
            )

    if (residualTolerance is None) or (residualTolerance <= 0.0):
        residualTolerance = np.sqrt(np.finfo(blockVectorX.dtype).eps) * n

    A = _makeMatMat(A)
    B = _makeMatMat(B)
    M = _makeMatMat(M)

    # Apply constraints to X.
    if blockVectorY is not None:

        if B is not None:
            blockVectorBY = B(blockVectorY)
            if blockVectorBY.shape != blockVectorY.shape:
                raise ValueError(
                    f"The shape {blockVectorY.shape} "
                    f"of the constraint not preserved\n"
                    f"and changed to {blockVectorBY.shape} "
                    f"after multiplying by the secondary matrix.\n"
                )
        else:
            blockVectorBY = blockVectorY

        # gramYBY is a dense array.
        gramYBY = blockVectorY.T.conj() @ blockVectorBY
        try:
            # gramYBY is a Cholesky factor from now on...
            gramYBY = cho_factor(gramYBY, overwrite_a=True)
        except LinAlgError as e:
            raise ValueError("Linearly dependent constraints") from e

        _applyConstraints(blockVectorX, gramYBY, blockVectorBY, blockVectorY)

    ##
    # B-orthonormalize X.
    blockVectorX, blockVectorBX, _ = _b_orthonormalize(
        B, blockVectorX, verbosityLevel=verbosityLevel)
    if blockVectorX is None:
        raise ValueError("Linearly dependent initial approximations")

    ##
    # Compute the initial Ritz vectors: solve the eigenproblem.
    blockVectorAX = A(blockVectorX)
    if blockVectorAX.shape != blockVectorX.shape:
        raise ValueError(
            f"The shape {blockVectorX.shape} "
            f"of the initial approximations not preserved\n"
            f"and changed to {blockVectorAX.shape} "
            f"after multiplying by the primary matrix.\n"
        )

    gramXAX = blockVectorX.T.conj() @ blockVectorAX

    _lambda, eigBlockVector = eigh(gramXAX, check_finite=False)
    ii = _get_indx(_lambda, sizeX, largest)
    _lambda = _lambda[ii]
    if retLambdaHistory:
        lambdaHistory[0, :] = _lambda

    eigBlockVector = np.asarray(eigBlockVector[:, ii])
    blockVectorX = _matmul_inplace(
        blockVectorX, eigBlockVector,
        verbosityLevel=verbosityLevel
    )
    blockVectorAX = _matmul_inplace(
        blockVectorAX, eigBlockVector,
        verbosityLevel=verbosityLevel
    )
    if B is not None:
        blockVectorBX = _matmul_inplace(
            blockVectorBX, eigBlockVector,
            verbosityLevel=verbosityLevel
        )

    ##
    # Active index set.
    activeMask = np.ones((sizeX,), dtype=bool)

    ##
    # Main iteration loop.

    blockVectorP = None  # set during iteration
    blockVectorAP = None
    blockVectorBP = None

    smallestResidualNorm = np.abs(np.finfo(blockVectorX.dtype).max)

    iterationNumber = -1
    restart = True
    forcedRestart = False
    explicitGramFlag = False
    while iterationNumber < maxiter:
        iterationNumber += 1

        if B is not None:
            aux = blockVectorBX * _lambda[np.newaxis, :]
        else:
            aux = blockVectorX * _lambda[np.newaxis, :]

        blockVectorR = blockVectorAX - aux

        aux = np.sum(blockVectorR.conj() * blockVectorR, 0)
        residualNorms = np.sqrt(np.abs(aux))
        if retResidualNormsHistory:
            residualNormsHistory[iterationNumber, :] = residualNorms
        residualNorm = np.sum(np.abs(residualNorms)) / sizeX

        if residualNorm < smallestResidualNorm:
            smallestResidualNorm = residualNorm
            bestIterationNumber = iterationNumber
            bestblockVectorX = blockVectorX
        elif residualNorm > 2**restartControl * smallestResidualNorm:
            forcedRestart = True
            blockVectorAX = A(blockVectorX)
            if blockVectorAX.shape != blockVectorX.shape:
                raise ValueError(
                    f"The shape {blockVectorX.shape} "
                    f"of the restarted iterate not preserved\n"
                    f"and changed to {blockVectorAX.shape} "
                    f"after multiplying by the primary matrix.\n"
                )
            if B is not None:
                blockVectorBX = B(blockVectorX)
                if blockVectorBX.shape != blockVectorX.shape:
                    raise ValueError(
                        f"The shape {blockVectorX.shape} "
                        f"of the restarted iterate not preserved\n"
                        f"and changed to {blockVectorBX.shape} "
                        f"after multiplying by the secondary matrix.\n"
                    )

        ii = np.where(residualNorms > residualTolerance, True, False)
        activeMask = activeMask & ii
        currentBlockSize = activeMask.sum()

        if verbosityLevel:
            print(f"iteration {iterationNumber}")
            print(f"current block size: {currentBlockSize}")
            print(f"eigenvalue(s):\n{_lambda}")
            print(f"residual norm(s):\n{residualNorms}")

        if currentBlockSize == 0:
            break

        activeBlockVectorR = _as2d(blockVectorR[:, activeMask])

        if iterationNumber > 0:
            activeBlockVectorP = _as2d(blockVectorP[:, activeMask])
            activeBlockVectorAP = _as2d(blockVectorAP[:, activeMask])
            if B is not None:
                activeBlockVectorBP = _as2d(blockVectorBP[:, activeMask])

        if M is not None:
            # Apply preconditioner T to the active residuals.
            activeBlockVectorR = M(activeBlockVectorR)

        ##
        # Apply constraints to the preconditioned residuals.
        if blockVectorY is not None:
            _applyConstraints(activeBlockVectorR,
                              gramYBY,
                              blockVectorBY,
                              blockVectorY)

        ##
        # B-orthogonalize the preconditioned residuals to X.
        if B is not None:
            activeBlockVectorR = activeBlockVectorR - (
                blockVectorX @
                (blockVectorBX.T.conj() @ activeBlockVectorR)
            )
        else:
            activeBlockVectorR = activeBlockVectorR - (
                blockVectorX @
                (blockVectorX.T.conj() @ activeBlockVectorR)
            )

        ##
        # B-orthonormalize the preconditioned residuals.
        aux = _b_orthonormalize(
            B, activeBlockVectorR, verbosityLevel=verbosityLevel)
        activeBlockVectorR, activeBlockVectorBR, _ = aux

        if activeBlockVectorR is None:
            warnings.warn(
                f"Failed at iteration {iterationNumber} with accuracies "
                f"{residualNorms}\n not reaching the requested "
                f"tolerance {residualTolerance}.",
                UserWarning, stacklevel=2
            )
            break
        activeBlockVectorAR = A(activeBlockVectorR)

        if iterationNumber > 0:
            if B is not None:
                aux = _b_orthonormalize(
                    B, activeBlockVectorP, activeBlockVectorBP,
                    verbosityLevel=verbosityLevel
                )
                activeBlockVectorP, activeBlockVectorBP, invR = aux
            else:
                aux = _b_orthonormalize(B, activeBlockVectorP,
                                        verbosityLevel=verbosityLevel)
                activeBlockVectorP, _, invR = aux
            # Function _b_orthonormalize returns None if Cholesky fails
            if activeBlockVectorP is not None:
                activeBlockVectorAP = _matmul_inplace(
                    activeBlockVectorAP, invR,
                    verbosityLevel=verbosityLevel
                )
                restart = forcedRestart
            else:
                restart = True

        ##
        # Perform the Rayleigh Ritz Procedure:
        # Compute symmetric Gram matrices:

        if activeBlockVectorAR.dtype == "float32":
            myeps = 1
        else:
            myeps = np.sqrt(np.finfo(activeBlockVectorR.dtype).eps)

        if residualNorms.max() > myeps and not explicitGramFlag:
            explicitGramFlag = False
        else:
            # Once explicitGramFlag, forever explicitGramFlag.
            explicitGramFlag = True

        # Shared memory assingments to simplify the code
        if B is None:
            blockVectorBX = blockVectorX
            activeBlockVectorBR = activeBlockVectorR
            if not restart:
                activeBlockVectorBP = activeBlockVectorP

        # Common submatrices:
        gramXAR = np.dot(blockVectorX.T.conj(), activeBlockVectorAR)
        gramRAR = np.dot(activeBlockVectorR.T.conj(), activeBlockVectorAR)

        gramDtype = activeBlockVectorAR.dtype
        if explicitGramFlag:
            gramRAR = (gramRAR + gramRAR.T.conj()) / 2
            gramXAX = np.dot(blockVectorX.T.conj(), blockVectorAX)
            gramXAX = (gramXAX + gramXAX.T.conj()) / 2
            gramXBX = np.dot(blockVectorX.T.conj(), blockVectorBX)
            gramRBR = np.dot(activeBlockVectorR.T.conj(), activeBlockVectorBR)
            gramXBR = np.dot(blockVectorX.T.conj(), activeBlockVectorBR)
        else:
            gramXAX = np.diag(_lambda).astype(gramDtype)
            gramXBX = np.eye(sizeX, dtype=gramDtype)
            gramRBR = np.eye(currentBlockSize, dtype=gramDtype)
            gramXBR = np.zeros((sizeX, currentBlockSize), dtype=gramDtype)

        if not restart:
            gramXAP = np.dot(blockVectorX.T.conj(), activeBlockVectorAP)
            gramRAP = np.dot(activeBlockVectorR.T.conj(), activeBlockVectorAP)
            gramPAP = np.dot(activeBlockVectorP.T.conj(), activeBlockVectorAP)
            gramXBP = np.dot(blockVectorX.T.conj(), activeBlockVectorBP)
            gramRBP = np.dot(activeBlockVectorR.T.conj(), activeBlockVectorBP)
            if explicitGramFlag:
                gramPAP = (gramPAP + gramPAP.T.conj()) / 2
                gramPBP = np.dot(activeBlockVectorP.T.conj(),
                                 activeBlockVectorBP)
            else:
                gramPBP = np.eye(currentBlockSize, dtype=gramDtype)

            gramA = np.block(
                [
                    [gramXAX, gramXAR, gramXAP],
                    [gramXAR.T.conj(), gramRAR, gramRAP],
                    [gramXAP.T.conj(), gramRAP.T.conj(), gramPAP],
                ]
            )
            gramB = np.block(
                [
                    [gramXBX, gramXBR, gramXBP],
                    [gramXBR.T.conj(), gramRBR, gramRBP],
                    [gramXBP.T.conj(), gramRBP.T.conj(), gramPBP],
                ]
            )

            _handle_gramA_gramB_verbosity(gramA, gramB, verbosityLevel)

            try:
                _lambda, eigBlockVector = eigh(gramA,
                                               gramB,
                                               check_finite=False)
            except LinAlgError as e:
                # raise ValueError("eigh failed in lobpcg iterations") from e
                if verbosityLevel:
                    warnings.warn(
                        f"eigh failed at iteration {iterationNumber} \n"
                        f"with error {e} causing a restart.\n",
                        UserWarning, stacklevel=2
                    )
                # try again after dropping the direction vectors P from RR
                restart = True

        if restart:
            gramA = np.block([[gramXAX, gramXAR], [gramXAR.T.conj(), gramRAR]])
            gramB = np.block([[gramXBX, gramXBR], [gramXBR.T.conj(), gramRBR]])

            _handle_gramA_gramB_verbosity(gramA, gramB, verbosityLevel)

            try:
                _lambda, eigBlockVector = eigh(gramA,
                                               gramB,
                                               check_finite=False)
            except LinAlgError as e:
                # raise ValueError("eigh failed in lobpcg iterations") from e
                warnings.warn(
                    f"eigh failed at iteration {iterationNumber} with error\n"
                    f"{e}\n",
                    UserWarning, stacklevel=2
                )
                break

        ii = _get_indx(_lambda, sizeX, largest)
        _lambda = _lambda[ii]
        eigBlockVector = eigBlockVector[:, ii]
        if retLambdaHistory:
            lambdaHistory[iterationNumber + 1, :] = _lambda

        # Compute Ritz vectors.
        if B is not None:
            if not restart:
                eigBlockVectorX = eigBlockVector[:sizeX]
                eigBlockVectorR = eigBlockVector[sizeX:
                                                 sizeX + currentBlockSize]
                eigBlockVectorP = eigBlockVector[sizeX + currentBlockSize:]

                pp = np.dot(activeBlockVectorR, eigBlockVectorR)
                pp += np.dot(activeBlockVectorP, eigBlockVectorP)

                app = np.dot(activeBlockVectorAR, eigBlockVectorR)
                app += np.dot(activeBlockVectorAP, eigBlockVectorP)

                bpp = np.dot(activeBlockVectorBR, eigBlockVectorR)
                bpp += np.dot(activeBlockVectorBP, eigBlockVectorP)
            else:
                eigBlockVectorX = eigBlockVector[:sizeX]
                eigBlockVectorR = eigBlockVector[sizeX:]

                pp = np.dot(activeBlockVectorR, eigBlockVectorR)
                app = np.dot(activeBlockVectorAR, eigBlockVectorR)
                bpp = np.dot(activeBlockVectorBR, eigBlockVectorR)

            blockVectorX = np.dot(blockVectorX, eigBlockVectorX) + pp
            blockVectorAX = np.dot(blockVectorAX, eigBlockVectorX) + app
            blockVectorBX = np.dot(blockVectorBX, eigBlockVectorX) + bpp

            blockVectorP, blockVectorAP, blockVectorBP = pp, app, bpp

        else:
            if not restart:
                eigBlockVectorX = eigBlockVector[:sizeX]
                eigBlockVectorR = eigBlockVector[sizeX:
                                                 sizeX + currentBlockSize]
                eigBlockVectorP = eigBlockVector[sizeX + currentBlockSize:]

                pp = np.dot(activeBlockVectorR, eigBlockVectorR)
                pp += np.dot(activeBlockVectorP, eigBlockVectorP)

                app = np.dot(activeBlockVectorAR, eigBlockVectorR)
                app += np.dot(activeBlockVectorAP, eigBlockVectorP)
            else:
                eigBlockVectorX = eigBlockVector[:sizeX]
                eigBlockVectorR = eigBlockVector[sizeX:]

                pp = np.dot(activeBlockVectorR, eigBlockVectorR)
                app = np.dot(activeBlockVectorAR, eigBlockVectorR)

            blockVectorX = np.dot(blockVectorX, eigBlockVectorX) + pp
            blockVectorAX = np.dot(blockVectorAX, eigBlockVectorX) + app

            blockVectorP, blockVectorAP = pp, app

    if B is not None:
        aux = blockVectorBX * _lambda[np.newaxis, :]
    else:
        aux = blockVectorX * _lambda[np.newaxis, :]

    blockVectorR = blockVectorAX - aux

    aux = np.sum(blockVectorR.conj() * blockVectorR, 0)
    residualNorms = np.sqrt(np.abs(aux))
    # Use old lambda in case of early loop exit.
    if retLambdaHistory:
        lambdaHistory[iterationNumber + 1, :] = _lambda
    if retResidualNormsHistory:
        residualNormsHistory[iterationNumber + 1, :] = residualNorms
    residualNorm = np.sum(np.abs(residualNorms)) / sizeX
    if residualNorm < smallestResidualNorm:
        smallestResidualNorm = residualNorm
        bestIterationNumber = iterationNumber + 1
        bestblockVectorX = blockVectorX

    if np.max(np.abs(residualNorms)) > residualTolerance:
        warnings.warn(
            f"Exited at iteration {iterationNumber} with accuracies \n"
            f"{residualNorms}\n"
            f"not reaching the requested tolerance {residualTolerance}.\n"
            f"Use iteration {bestIterationNumber} instead with accuracy \n"
            f"{smallestResidualNorm}.\n",
            UserWarning, stacklevel=2
        )

    if verbosityLevel:
        print(f"Final iterative eigenvalue(s):\n{_lambda}")
        print(f"Final iterative residual norm(s):\n{residualNorms}")

    blockVectorX = bestblockVectorX
    # Making eigenvectors "exactly" satisfy the blockVectorY constrains
    if blockVectorY is not None:
        _applyConstraints(blockVectorX,
                          gramYBY,
                          blockVectorBY,
                          blockVectorY)

    # Making eigenvectors "exactly" othonormalized by final "exact" RR
    blockVectorAX = A(blockVectorX)
    if blockVectorAX.shape != blockVectorX.shape:
        raise ValueError(
            f"The shape {blockVectorX.shape} "
            f"of the postprocessing iterate not preserved\n"
            f"and changed to {blockVectorAX.shape} "
            f"after multiplying by the primary matrix.\n"
        )
    gramXAX = np.dot(blockVectorX.T.conj(), blockVectorAX)

    blockVectorBX = blockVectorX
    if B is not None:
        blockVectorBX = B(blockVectorX)
        if blockVectorBX.shape != blockVectorX.shape:
            raise ValueError(
                f"The shape {blockVectorX.shape} "
                f"of the postprocessing iterate not preserved\n"
                f"and changed to {blockVectorBX.shape} "
                f"after multiplying by the secondary matrix.\n"
            )

    gramXBX = np.dot(blockVectorX.T.conj(), blockVectorBX)
    _handle_gramA_gramB_verbosity(gramXAX, gramXBX, verbosityLevel)
    gramXAX = (gramXAX + gramXAX.T.conj()) / 2
    gramXBX = (gramXBX + gramXBX.T.conj()) / 2
    try:
        _lambda, eigBlockVector = eigh(gramXAX,
                                       gramXBX,
                                       check_finite=False)
    except LinAlgError as e:
        raise ValueError("eigh has failed in lobpcg postprocessing") from e

    ii = _get_indx(_lambda, sizeX, largest)
    _lambda = _lambda[ii]
    eigBlockVector = np.asarray(eigBlockVector[:, ii])

    blockVectorX = np.dot(blockVectorX, eigBlockVector)
    blockVectorAX = np.dot(blockVectorAX, eigBlockVector)

    if B is not None:
        blockVectorBX = np.dot(blockVectorBX, eigBlockVector)
        aux = blockVectorBX * _lambda[np.newaxis, :]
    else:
        aux = blockVectorX * _lambda[np.newaxis, :]

    blockVectorR = blockVectorAX - aux

    aux = np.sum(blockVectorR.conj() * blockVectorR, 0)
    residualNorms = np.sqrt(np.abs(aux))

    if retLambdaHistory:
        lambdaHistory[bestIterationNumber + 1, :] = _lambda
    if retResidualNormsHistory:
        residualNormsHistory[bestIterationNumber + 1, :] = residualNorms

    if retLambdaHistory:
        lambdaHistory = lambdaHistory[
            : bestIterationNumber + 2, :]
    if retResidualNormsHistory:
        residualNormsHistory = residualNormsHistory[
            : bestIterationNumber + 2, :]

    if np.max(np.abs(residualNorms)) > residualTolerance:
        warnings.warn(
            f"Exited postprocessing with accuracies \n"
            f"{residualNorms}\n"
            f"not reaching the requested tolerance {residualTolerance}.",
            UserWarning, stacklevel=2
        )

    if verbosityLevel:
        print(f"Final postprocessing eigenvalue(s):\n{_lambda}")
        print(f"Final residual norm(s):\n{residualNorms}")

    if retLambdaHistory:
        lambdaHistory = np.vsplit(lambdaHistory, np.shape(lambdaHistory)[0])
        lambdaHistory = [np.squeeze(i) for i in lambdaHistory]
    if retResidualNormsHistory:
        residualNormsHistory = np.vsplit(residualNormsHistory,
                                         np.shape(residualNormsHistory)[0])
        residualNormsHistory = [np.squeeze(i) for i in residualNormsHistory]

    if retLambdaHistory:
        if retResidualNormsHistory:
            return _lambda, blockVectorX, lambdaHistory, residualNormsHistory
        else:
            return _lambda, blockVectorX, lambdaHistory
    else:
        if retResidualNormsHistory:
            return _lambda, blockVectorX, residualNormsHistory
        else:
            return _lambda, blockVectorX<|MERGE_RESOLUTION|>--- conflicted
+++ resolved
@@ -22,12 +22,7 @@
 from scipy.linalg import (inv, eigh, cho_factor, cho_solve,
                           cholesky, LinAlgError)
 from scipy.sparse.linalg import LinearOperator
-<<<<<<< HEAD
-from scipy.sparse import isspmatrix
-=======
 from scipy.sparse import issparse
-from numpy import block as bmat
->>>>>>> 15ecb5f0
 
 __all__ = ["lobpcg"]
 
@@ -73,6 +68,7 @@
 
 def _matmul_inplace(x, y, verbosityLevel=0):
     """Perform 'np.matmul' in-place if possible.
+
     If some sufficient conditions for inplace matmul are met, do so.
     Otherwise try inplace update and fall back to overwrite if that fails.
     """
