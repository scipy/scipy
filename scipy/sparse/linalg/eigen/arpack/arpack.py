"""
Find a few eigenvectors and eigenvalues of a matrix.


Uses ARPACK: http://www.caam.rice.edu/software/ARPACK/

"""
# Wrapper implementation notes
#
# ARPACK Entry Points
# -------------------
# The entry points to ARPACK are
# - (s,d)seupd : single and double precision symmetric matrix
# - (s,d,c,z)neupd: single,double,complex,double complex general matrix
# This wrapper puts the *neupd (general matrix) interfaces in eigs()
# and the *seupd (symmetric matrix) in eigsh().
# There is no specialized interface for complex Hermitian matrices.
# To find eigenvalues of a complex Hermitian matrix you
# may use eigsh(), but eigsh() will simply call eigs()
# and return the real part of the eigenvalues thus obtained.

# Number of eigenvalues returned and complex eigenvalues
# ------------------------------------------------------
# The ARPACK nonsymmetric real and double interface (s,d)naupd return
# eigenvalues and eigenvectors in real (float,double) arrays.
# Since the eigenvalues and eigenvectors are, in general, complex
# ARPACK puts the real and imaginary parts in consecutive entries
# in real-valued arrays.   This wrapper puts the real entries
# into complex data types and attempts to return the requested eigenvalues
# and eigenvectors.


# Solver modes
# ------------
# ARPACK and handle shifted and shift-inverse computations
# for eigenvalues by providing a shift (sigma) and a solver.

__docformat__ = "restructuredtext en"

__all__ = ['eigs', 'eigsh', 'ArpackError', 'ArpackNoConvergence']

from . import _arpack
arpack_int = _arpack.timing.nbx.dtype

import numpy as np
import warnings
from scipy.sparse.linalg.interface import aslinearoperator, LinearOperator
from scipy.sparse import eye, issparse, isspmatrix, isspmatrix_csr
from scipy.linalg import eig, eigh, lu_factor, lu_solve, svd
from scipy.sparse.sputils import isdense, is_pydata_spmatrix
from scipy.sparse.linalg import gmres, splu
from scipy._lib._util import _aligned_zeros
from scipy._lib._threadsafety import ReentrancyLock


_type_conv = {'f': 's', 'd': 'd', 'F': 'c', 'D': 'z'}
_ndigits = {'f': 5, 'd': 12, 'F': 5, 'D': 12}

DNAUPD_ERRORS = {
    0: "Normal exit.",
    1: "Maximum number of iterations taken. "
       "All possible eigenvalues of OP has been found. IPARAM(5) "
       "returns the number of wanted converged Ritz values.",
    2: "No longer an informational error. Deprecated starting "
       "with release 2 of ARPACK.",
    3: "No shifts could be applied during a cycle of the "
       "Implicitly restarted Arnoldi iteration. One possibility "
       "is to increase the size of NCV relative to NEV. ",
    -1: "N must be positive.",
    -2: "NEV must be positive.",
    -3: "NCV-NEV >= 2 and less than or equal to N.",
    -4: "The maximum number of Arnoldi update iterations allowed "
        "must be greater than zero.",
    -5: " WHICH must be one of 'LM', 'SM', 'LR', 'SR', 'LI', 'SI'",
    -6: "BMAT must be one of 'I' or 'G'.",
    -7: "Length of private work array WORKL is not sufficient.",
    -8: "Error return from LAPACK eigenvalue calculation;",
    -9: "Starting vector is zero.",
    -10: "IPARAM(7) must be 1,2,3,4.",
    -11: "IPARAM(7) = 1 and BMAT = 'G' are incompatible.",
    -12: "IPARAM(1) must be equal to 0 or 1.",
    -13: "NEV and WHICH = 'BE' are incompatible.",
    -9999: "Could not build an Arnoldi factorization. "
           "IPARAM(5) returns the size of the current Arnoldi "
           "factorization. The user is advised to check that "
           "enough workspace and array storage has been allocated."
}

SNAUPD_ERRORS = DNAUPD_ERRORS

ZNAUPD_ERRORS = DNAUPD_ERRORS.copy()
ZNAUPD_ERRORS[-10] = "IPARAM(7) must be 1,2,3."

CNAUPD_ERRORS = ZNAUPD_ERRORS

DSAUPD_ERRORS = {
    0: "Normal exit.",
    1: "Maximum number of iterations taken. "
       "All possible eigenvalues of OP has been found.",
    2: "No longer an informational error. Deprecated starting with "
       "release 2 of ARPACK.",
    3: "No shifts could be applied during a cycle of the Implicitly "
       "restarted Arnoldi iteration. One possibility is to increase "
       "the size of NCV relative to NEV. ",
    -1: "N must be positive.",
    -2: "NEV must be positive.",
    -3: "NCV must be greater than NEV and less than or equal to N.",
    -4: "The maximum number of Arnoldi update iterations allowed "
        "must be greater than zero.",
    -5: "WHICH must be one of 'LM', 'SM', 'LA', 'SA' or 'BE'.",
    -6: "BMAT must be one of 'I' or 'G'.",
    -7: "Length of private work array WORKL is not sufficient.",
    -8: "Error return from trid. eigenvalue calculation; "
        "Informational error from LAPACK routine dsteqr .",
    -9: "Starting vector is zero.",
    -10: "IPARAM(7) must be 1,2,3,4,5.",
    -11: "IPARAM(7) = 1 and BMAT = 'G' are incompatible.",
    -12: "IPARAM(1) must be equal to 0 or 1.",
    -13: "NEV and WHICH = 'BE' are incompatible. ",
    -9999: "Could not build an Arnoldi factorization. "
           "IPARAM(5) returns the size of the current Arnoldi "
           "factorization. The user is advised to check that "
           "enough workspace and array storage has been allocated.",
}

SSAUPD_ERRORS = DSAUPD_ERRORS

DNEUPD_ERRORS = {
    0: "Normal exit.",
    1: "The Schur form computed by LAPACK routine dlahqr "
       "could not be reordered by LAPACK routine dtrsen. "
       "Re-enter subroutine dneupd  with IPARAM(5)NCV and "
       "increase the size of the arrays DR and DI to have "
       "dimension at least dimension NCV and allocate at least NCV "
       "columns for Z. NOTE: Not necessary if Z and V share "
       "the same space. Please notify the authors if this error"
       "occurs.",
    -1: "N must be positive.",
    -2: "NEV must be positive.",
    -3: "NCV-NEV >= 2 and less than or equal to N.",
    -5: "WHICH must be one of 'LM', 'SM', 'LR', 'SR', 'LI', 'SI'",
    -6: "BMAT must be one of 'I' or 'G'.",
    -7: "Length of private work WORKL array is not sufficient.",
    -8: "Error return from calculation of a real Schur form. "
        "Informational error from LAPACK routine dlahqr .",
    -9: "Error return from calculation of eigenvectors. "
        "Informational error from LAPACK routine dtrevc.",
    -10: "IPARAM(7) must be 1,2,3,4.",
    -11: "IPARAM(7) = 1 and BMAT = 'G' are incompatible.",
    -12: "HOWMNY = 'S' not yet implemented",
    -13: "HOWMNY must be one of 'A' or 'P' if RVEC = .true.",
    -14: "DNAUPD  did not find any eigenvalues to sufficient "
         "accuracy.",
    -15: "DNEUPD got a different count of the number of converged "
         "Ritz values than DNAUPD got.  This indicates the user "
         "probably made an error in passing data from DNAUPD to "
         "DNEUPD or that the data was modified before entering "
         "DNEUPD",
}

SNEUPD_ERRORS = DNEUPD_ERRORS.copy()
SNEUPD_ERRORS[1] = ("The Schur form computed by LAPACK routine slahqr "
                    "could not be reordered by LAPACK routine strsen . "
                    "Re-enter subroutine dneupd  with IPARAM(5)=NCV and "
                    "increase the size of the arrays DR and DI to have "
                    "dimension at least dimension NCV and allocate at least "
                    "NCV columns for Z. NOTE: Not necessary if Z and V share "
                    "the same space. Please notify the authors if this error "
                    "occurs.")
SNEUPD_ERRORS[-14] = ("SNAUPD did not find any eigenvalues to sufficient "
                      "accuracy.")
SNEUPD_ERRORS[-15] = ("SNEUPD got a different count of the number of "
                      "converged Ritz values than SNAUPD got.  This indicates "
                      "the user probably made an error in passing data from "
                      "SNAUPD to SNEUPD or that the data was modified before "
                      "entering SNEUPD")

ZNEUPD_ERRORS = {0: "Normal exit.",
                 1: "The Schur form computed by LAPACK routine csheqr "
                    "could not be reordered by LAPACK routine ztrsen. "
                    "Re-enter subroutine zneupd with IPARAM(5)=NCV and "
                    "increase the size of the array D to have "
                    "dimension at least dimension NCV and allocate at least "
                    "NCV columns for Z. NOTE: Not necessary if Z and V share "
                    "the same space. Please notify the authors if this error "
                    "occurs.",
                 -1: "N must be positive.",
                 -2: "NEV must be positive.",
                 -3: "NCV-NEV >= 1 and less than or equal to N.",
                 -5: "WHICH must be one of 'LM', 'SM', 'LR', 'SR', 'LI', 'SI'",
                 -6: "BMAT must be one of 'I' or 'G'.",
                 -7: "Length of private work WORKL array is not sufficient.",
                 -8: "Error return from LAPACK eigenvalue calculation. "
                     "This should never happened.",
                 -9: "Error return from calculation of eigenvectors. "
                     "Informational error from LAPACK routine ztrevc.",
                 -10: "IPARAM(7) must be 1,2,3",
                 -11: "IPARAM(7) = 1 and BMAT = 'G' are incompatible.",
                 -12: "HOWMNY = 'S' not yet implemented",
                 -13: "HOWMNY must be one of 'A' or 'P' if RVEC = .true.",
                 -14: "ZNAUPD did not find any eigenvalues to sufficient "
                      "accuracy.",
                 -15: "ZNEUPD got a different count of the number of "
                      "converged Ritz values than ZNAUPD got.  This "
                      "indicates the user probably made an error in passing "
                      "data from ZNAUPD to ZNEUPD or that the data was "
                      "modified before entering ZNEUPD"
                 }

CNEUPD_ERRORS = ZNEUPD_ERRORS.copy()
CNEUPD_ERRORS[-14] = ("CNAUPD did not find any eigenvalues to sufficient "
                      "accuracy.")
CNEUPD_ERRORS[-15] = ("CNEUPD got a different count of the number of "
                      "converged Ritz values than CNAUPD got.  This indicates "
                      "the user probably made an error in passing data from "
                      "CNAUPD to CNEUPD or that the data was modified before "
                      "entering CNEUPD")

DSEUPD_ERRORS = {
    0: "Normal exit.",
    -1: "N must be positive.",
    -2: "NEV must be positive.",
    -3: "NCV must be greater than NEV and less than or equal to N.",
    -5: "WHICH must be one of 'LM', 'SM', 'LA', 'SA' or 'BE'.",
    -6: "BMAT must be one of 'I' or 'G'.",
    -7: "Length of private work WORKL array is not sufficient.",
    -8: ("Error return from trid. eigenvalue calculation; "
         "Information error from LAPACK routine dsteqr."),
    -9: "Starting vector is zero.",
    -10: "IPARAM(7) must be 1,2,3,4,5.",
    -11: "IPARAM(7) = 1 and BMAT = 'G' are incompatible.",
    -12: "NEV and WHICH = 'BE' are incompatible.",
    -14: "DSAUPD  did not find any eigenvalues to sufficient accuracy.",
    -15: "HOWMNY must be one of 'A' or 'S' if RVEC = .true.",
    -16: "HOWMNY = 'S' not yet implemented",
    -17: ("DSEUPD  got a different count of the number of converged "
          "Ritz values than DSAUPD  got.  This indicates the user "
          "probably made an error in passing data from DSAUPD  to "
          "DSEUPD  or that the data was modified before entering  "
          "DSEUPD.")
}

SSEUPD_ERRORS = DSEUPD_ERRORS.copy()
SSEUPD_ERRORS[-14] = ("SSAUPD  did not find any eigenvalues "
                      "to sufficient accuracy.")
SSEUPD_ERRORS[-17] = ("SSEUPD  got a different count of the number of "
                      "converged "
                      "Ritz values than SSAUPD  got.  This indicates the user "
                      "probably made an error in passing data from SSAUPD  to "
                      "SSEUPD  or that the data was modified before entering  "
                      "SSEUPD.")

_SAUPD_ERRORS = {'d': DSAUPD_ERRORS,
                 's': SSAUPD_ERRORS}
_NAUPD_ERRORS = {'d': DNAUPD_ERRORS,
                 's': SNAUPD_ERRORS,
                 'z': ZNAUPD_ERRORS,
                 'c': CNAUPD_ERRORS}
_SEUPD_ERRORS = {'d': DSEUPD_ERRORS,
                 's': SSEUPD_ERRORS}
_NEUPD_ERRORS = {'d': DNEUPD_ERRORS,
                 's': SNEUPD_ERRORS,
                 'z': ZNEUPD_ERRORS,
                 'c': CNEUPD_ERRORS}

# accepted values of parameter WHICH in _SEUPD
_SEUPD_WHICH = ['LM', 'SM', 'LA', 'SA', 'BE']

# accepted values of parameter WHICH in _NAUPD
_NEUPD_WHICH = ['LM', 'SM', 'LR', 'SR', 'LI', 'SI']


class ArpackError(RuntimeError):
    """
    ARPACK error
    """
    def __init__(self, info, infodict=_NAUPD_ERRORS):
        msg = infodict.get(info, "Unknown error")
        RuntimeError.__init__(self, "ARPACK error %d: %s" % (info, msg))


class ArpackNoConvergence(ArpackError):
    """
    ARPACK iteration did not converge

    Attributes
    ----------
    eigenvalues : ndarray
        Partial result. Converged eigenvalues.
    eigenvectors : ndarray
        Partial result. Converged eigenvectors.

    """
    def __init__(self, msg, eigenvalues, eigenvectors):
        ArpackError.__init__(self, -1, {-1: msg})
        self.eigenvalues = eigenvalues
        self.eigenvectors = eigenvectors


def choose_ncv(k):
    """
    Choose number of lanczos vectors based on target number
    of singular/eigen values and vectors to compute, k.
    """
    return max(2 * k + 1, 20)


class _ArpackParams:
    def __init__(self, n, k, tp, mode=1, sigma=None,
                 ncv=None, v0=None, maxiter=None, which="LM", tol=0):
        if k <= 0:
            raise ValueError("k must be positive, k=%d" % k)

        if maxiter is None:
            maxiter = n * 10
        if maxiter <= 0:
            raise ValueError("maxiter must be positive, maxiter=%d" % maxiter)

        if tp not in 'fdFD':
            raise ValueError("matrix type must be 'f', 'd', 'F', or 'D'")

        if v0 is not None:
            # ARPACK overwrites its initial resid,  make a copy
            self.resid = np.array(v0, copy=True)
            info = 1
        else:
            # ARPACK will use a random initial vector.
            self.resid = np.zeros(n, tp)
            info = 0

        if sigma is None:
            #sigma not used
            self.sigma = 0
        else:
            self.sigma = sigma

        if ncv is None:
            ncv = choose_ncv(k)
        ncv = min(ncv, n)

        self.v = np.zeros((n, ncv), tp)  # holds Ritz vectors
        self.iparam = np.zeros(11, arpack_int)

        # set solver mode and parameters
        ishfts = 1
        self.mode = mode
        self.iparam[0] = ishfts
        self.iparam[2] = maxiter
        self.iparam[3] = 1
        self.iparam[6] = mode

        self.n = n
        self.tol = tol
        self.k = k
        self.maxiter = maxiter
        self.ncv = ncv
        self.which = which
        self.tp = tp
        self.info = info

        self.converged = False
        self.ido = 0

    def _raise_no_convergence(self):
        msg = "No convergence (%d iterations, %d/%d eigenvectors converged)"
        k_ok = self.iparam[4]
        num_iter = self.iparam[2]
        try:
            ev, vec = self.extract(True)
        except ArpackError as err:
            msg = "%s [%s]" % (msg, err)
            ev = np.zeros((0,))
            vec = np.zeros((self.n, 0))
            k_ok = 0
        raise ArpackNoConvergence(msg % (num_iter, k_ok, self.k), ev, vec)


class _SymmetricArpackParams(_ArpackParams):
    def __init__(self, n, k, tp, matvec, mode=1, M_matvec=None,
                 Minv_matvec=None, sigma=None,
                 ncv=None, v0=None, maxiter=None, which="LM", tol=0):
        # The following modes are supported:
        #  mode = 1:
        #    Solve the standard eigenvalue problem:
        #      A*x = lambda*x :
        #       A - symmetric
        #    Arguments should be
        #       matvec      = left multiplication by A
        #       M_matvec    = None [not used]
        #       Minv_matvec = None [not used]
        #
        #  mode = 2:
        #    Solve the general eigenvalue problem:
        #      A*x = lambda*M*x
        #       A - symmetric
        #       M - symmetric positive definite
        #    Arguments should be
        #       matvec      = left multiplication by A
        #       M_matvec    = left multiplication by M
        #       Minv_matvec = left multiplication by M^-1
        #
        #  mode = 3:
        #    Solve the general eigenvalue problem in shift-invert mode:
        #      A*x = lambda*M*x
        #       A - symmetric
        #       M - symmetric positive semi-definite
        #    Arguments should be
        #       matvec      = None [not used]
        #       M_matvec    = left multiplication by M
        #                     or None, if M is the identity
        #       Minv_matvec = left multiplication by [A-sigma*M]^-1
        #
        #  mode = 4:
        #    Solve the general eigenvalue problem in Buckling mode:
        #      A*x = lambda*AG*x
        #       A  - symmetric positive semi-definite
        #       AG - symmetric indefinite
        #    Arguments should be
        #       matvec      = left multiplication by A
        #       M_matvec    = None [not used]
        #       Minv_matvec = left multiplication by [A-sigma*AG]^-1
        #
        #  mode = 5:
        #    Solve the general eigenvalue problem in Cayley-transformed mode:
        #      A*x = lambda*M*x
        #       A - symmetric
        #       M - symmetric positive semi-definite
        #    Arguments should be
        #       matvec      = left multiplication by A
        #       M_matvec    = left multiplication by M
        #                     or None, if M is the identity
        #       Minv_matvec = left multiplication by [A-sigma*M]^-1
        if mode == 1:
            if matvec is None:
                raise ValueError("matvec must be specified for mode=1")
            if M_matvec is not None:
                raise ValueError("M_matvec cannot be specified for mode=1")
            if Minv_matvec is not None:
                raise ValueError("Minv_matvec cannot be specified for mode=1")

            self.OP = matvec
            self.B = lambda x: x
            self.bmat = 'I'
        elif mode == 2:
            if matvec is None:
                raise ValueError("matvec must be specified for mode=2")
            if M_matvec is None:
                raise ValueError("M_matvec must be specified for mode=2")
            if Minv_matvec is None:
                raise ValueError("Minv_matvec must be specified for mode=2")

            self.OP = lambda x: Minv_matvec(matvec(x))
            self.OPa = Minv_matvec
            self.OPb = matvec
            self.B = M_matvec
            self.bmat = 'G'
        elif mode == 3:
            if matvec is not None:
                raise ValueError("matvec must not be specified for mode=3")
            if Minv_matvec is None:
                raise ValueError("Minv_matvec must be specified for mode=3")

            if M_matvec is None:
                self.OP = Minv_matvec
                self.OPa = Minv_matvec
                self.B = lambda x: x
                self.bmat = 'I'
            else:
                self.OP = lambda x: Minv_matvec(M_matvec(x))
                self.OPa = Minv_matvec
                self.B = M_matvec
                self.bmat = 'G'
        elif mode == 4:
            if matvec is None:
                raise ValueError("matvec must be specified for mode=4")
            if M_matvec is not None:
                raise ValueError("M_matvec must not be specified for mode=4")
            if Minv_matvec is None:
                raise ValueError("Minv_matvec must be specified for mode=4")
            self.OPa = Minv_matvec
            self.OP = lambda x: self.OPa(matvec(x))
            self.B = matvec
            self.bmat = 'G'
        elif mode == 5:
            if matvec is None:
                raise ValueError("matvec must be specified for mode=5")
            if Minv_matvec is None:
                raise ValueError("Minv_matvec must be specified for mode=5")

            self.OPa = Minv_matvec
            self.A_matvec = matvec

            if M_matvec is None:
                self.OP = lambda x: Minv_matvec(matvec(x) + sigma * x)
                self.B = lambda x: x
                self.bmat = 'I'
            else:
                self.OP = lambda x: Minv_matvec(matvec(x)
                                                + sigma * M_matvec(x))
                self.B = M_matvec
                self.bmat = 'G'
        else:
            raise ValueError("mode=%i not implemented" % mode)

        if which not in _SEUPD_WHICH:
            raise ValueError("which must be one of %s"
                             % ' '.join(_SEUPD_WHICH))
        if k >= n:
            raise ValueError("k must be less than ndim(A), k=%d" % k)

        _ArpackParams.__init__(self, n, k, tp, mode, sigma,
                               ncv, v0, maxiter, which, tol)

        if self.ncv > n or self.ncv <= k:
            raise ValueError("ncv must be k<ncv<=n, ncv=%s" % self.ncv)

        # Use _aligned_zeros to work around a f2py bug in Numpy 1.9.1
        self.workd = _aligned_zeros(3 * n, self.tp)
        self.workl = _aligned_zeros(self.ncv * (self.ncv + 8), self.tp)

        ltr = _type_conv[self.tp]
        if ltr not in ["s", "d"]:
            raise ValueError("Input matrix is not real-valued.")

        self._arpack_solver = _arpack.__dict__[ltr + 'saupd']
        self._arpack_extract = _arpack.__dict__[ltr + 'seupd']

        self.iterate_infodict = _SAUPD_ERRORS[ltr]
        self.extract_infodict = _SEUPD_ERRORS[ltr]

        self.ipntr = np.zeros(11, arpack_int)

    def iterate(self):
        self.ido, self.tol, self.resid, self.v, self.iparam, self.ipntr, self.info = \
            self._arpack_solver(self.ido, self.bmat, self.which, self.k,
                                self.tol, self.resid, self.v, self.iparam,
                                self.ipntr, self.workd, self.workl, self.info)

        xslice = slice(self.ipntr[0] - 1, self.ipntr[0] - 1 + self.n)
        yslice = slice(self.ipntr[1] - 1, self.ipntr[1] - 1 + self.n)
        if self.ido == -1:
            # initialization
            self.workd[yslice] = self.OP(self.workd[xslice])
        elif self.ido == 1:
            # compute y = Op*x
            if self.mode == 1:
                self.workd[yslice] = self.OP(self.workd[xslice])
            elif self.mode == 2:
                self.workd[xslice] = self.OPb(self.workd[xslice])
                self.workd[yslice] = self.OPa(self.workd[xslice])
            elif self.mode == 5:
                Bxslice = slice(self.ipntr[2] - 1, self.ipntr[2] - 1 + self.n)
                Ax = self.A_matvec(self.workd[xslice])
                self.workd[yslice] = self.OPa(Ax + (self.sigma *
                                                    self.workd[Bxslice]))
            else:
                Bxslice = slice(self.ipntr[2] - 1, self.ipntr[2] - 1 + self.n)
                self.workd[yslice] = self.OPa(self.workd[Bxslice])
        elif self.ido == 2:
            self.workd[yslice] = self.B(self.workd[xslice])
        elif self.ido == 3:
            raise ValueError("ARPACK requested user shifts.  Assure ISHIFT==0")
        else:
            self.converged = True

            if self.info == 0:
                pass
            elif self.info == 1:
                self._raise_no_convergence()
            else:
                raise ArpackError(self.info, infodict=self.iterate_infodict)

    def extract(self, return_eigenvectors):
        rvec = return_eigenvectors
        ierr = 0
        howmny = 'A'  # return all eigenvectors
        sselect = np.zeros(self.ncv, 'int')  # unused
        d, z, ierr = self._arpack_extract(rvec, howmny, sselect, self.sigma,
                                          self.bmat, self.which, self.k,
                                          self.tol, self.resid, self.v,
                                          self.iparam[0:7], self.ipntr,
                                          self.workd[0:2 * self.n],
                                          self.workl, ierr)
        if ierr != 0:
            raise ArpackError(ierr, infodict=self.extract_infodict)
        k_ok = self.iparam[4]
        d = d[:k_ok]
        z = z[:, :k_ok]

        if return_eigenvectors:
            return d, z
        else:
            return d


class _UnsymmetricArpackParams(_ArpackParams):
    def __init__(self, n, k, tp, matvec, mode=1, M_matvec=None,
                 Minv_matvec=None, sigma=None,
                 ncv=None, v0=None, maxiter=None, which="LM", tol=0):
        # The following modes are supported:
        #  mode = 1:
        #    Solve the standard eigenvalue problem:
        #      A*x = lambda*x
        #       A - square matrix
        #    Arguments should be
        #       matvec      = left multiplication by A
        #       M_matvec    = None [not used]
        #       Minv_matvec = None [not used]
        #
        #  mode = 2:
        #    Solve the generalized eigenvalue problem:
        #      A*x = lambda*M*x
        #       A - square matrix
        #       M - symmetric, positive semi-definite
        #    Arguments should be
        #       matvec      = left multiplication by A
        #       M_matvec    = left multiplication by M
        #       Minv_matvec = left multiplication by M^-1
        #
        #  mode = 3,4:
        #    Solve the general eigenvalue problem in shift-invert mode:
        #      A*x = lambda*M*x
        #       A - square matrix
        #       M - symmetric, positive semi-definite
        #    Arguments should be
        #       matvec      = None [not used]
        #       M_matvec    = left multiplication by M
        #                     or None, if M is the identity
        #       Minv_matvec = left multiplication by [A-sigma*M]^-1
        #    if A is real and mode==3, use the real part of Minv_matvec
        #    if A is real and mode==4, use the imag part of Minv_matvec
        #    if A is complex and mode==3,
        #       use real and imag parts of Minv_matvec
        if mode == 1:
            if matvec is None:
                raise ValueError("matvec must be specified for mode=1")
            if M_matvec is not None:
                raise ValueError("M_matvec cannot be specified for mode=1")
            if Minv_matvec is not None:
                raise ValueError("Minv_matvec cannot be specified for mode=1")

            self.OP = matvec
            self.B = lambda x: x
            self.bmat = 'I'
        elif mode == 2:
            if matvec is None:
                raise ValueError("matvec must be specified for mode=2")
            if M_matvec is None:
                raise ValueError("M_matvec must be specified for mode=2")
            if Minv_matvec is None:
                raise ValueError("Minv_matvec must be specified for mode=2")

            self.OP = lambda x: Minv_matvec(matvec(x))
            self.OPa = Minv_matvec
            self.OPb = matvec
            self.B = M_matvec
            self.bmat = 'G'
        elif mode in (3, 4):
            if matvec is None:
                raise ValueError("matvec must be specified "
                                 "for mode in (3,4)")
            if Minv_matvec is None:
                raise ValueError("Minv_matvec must be specified "
                                 "for mode in (3,4)")

            self.matvec = matvec
            if tp in 'DF':  # complex type
                if mode == 3:
                    self.OPa = Minv_matvec
                else:
                    raise ValueError("mode=4 invalid for complex A")
            else:  # real type
                if mode == 3:
                    self.OPa = lambda x: np.real(Minv_matvec(x))
                else:
                    self.OPa = lambda x: np.imag(Minv_matvec(x))
            if M_matvec is None:
                self.B = lambda x: x
                self.bmat = 'I'
                self.OP = self.OPa
            else:
                self.B = M_matvec
                self.bmat = 'G'
                self.OP = lambda x: self.OPa(M_matvec(x))
        else:
            raise ValueError("mode=%i not implemented" % mode)

        if which not in _NEUPD_WHICH:
            raise ValueError("Parameter which must be one of %s"
                             % ' '.join(_NEUPD_WHICH))
        if k >= n - 1:
            raise ValueError("k must be less than ndim(A)-1, k=%d" % k)

        _ArpackParams.__init__(self, n, k, tp, mode, sigma,
                               ncv, v0, maxiter, which, tol)

        if self.ncv > n or self.ncv <= k + 1:
            raise ValueError("ncv must be k+1<ncv<=n, ncv=%s" % self.ncv)

        # Use _aligned_zeros to work around a f2py bug in Numpy 1.9.1
        self.workd = _aligned_zeros(3 * n, self.tp)
        self.workl = _aligned_zeros(3 * self.ncv * (self.ncv + 2), self.tp)

        ltr = _type_conv[self.tp]
        self._arpack_solver = _arpack.__dict__[ltr + 'naupd']
        self._arpack_extract = _arpack.__dict__[ltr + 'neupd']

        self.iterate_infodict = _NAUPD_ERRORS[ltr]
        self.extract_infodict = _NEUPD_ERRORS[ltr]

        self.ipntr = np.zeros(14, arpack_int)

        if self.tp in 'FD':
            # Use _aligned_zeros to work around a f2py bug in Numpy 1.9.1
            self.rwork = _aligned_zeros(self.ncv, self.tp.lower())
        else:
            self.rwork = None

    def iterate(self):
        if self.tp in 'fd':
            self.ido, self.tol, self.resid, self.v, self.iparam, self.ipntr, self.info =\
                self._arpack_solver(self.ido, self.bmat, self.which, self.k,
                                    self.tol, self.resid, self.v, self.iparam,
                                    self.ipntr, self.workd, self.workl,
                                    self.info)
        else:
            self.ido, self.tol, self.resid, self.v, self.iparam, self.ipntr, self.info =\
                self._arpack_solver(self.ido, self.bmat, self.which, self.k,
                                    self.tol, self.resid, self.v, self.iparam,
                                    self.ipntr, self.workd, self.workl,
                                    self.rwork, self.info)

        xslice = slice(self.ipntr[0] - 1, self.ipntr[0] - 1 + self.n)
        yslice = slice(self.ipntr[1] - 1, self.ipntr[1] - 1 + self.n)
        if self.ido == -1:
            # initialization
            self.workd[yslice] = self.OP(self.workd[xslice])
        elif self.ido == 1:
            # compute y = Op*x
            if self.mode in (1, 2):
                self.workd[yslice] = self.OP(self.workd[xslice])
            else:
                Bxslice = slice(self.ipntr[2] - 1, self.ipntr[2] - 1 + self.n)
                self.workd[yslice] = self.OPa(self.workd[Bxslice])
        elif self.ido == 2:
            self.workd[yslice] = self.B(self.workd[xslice])
        elif self.ido == 3:
            raise ValueError("ARPACK requested user shifts.  Assure ISHIFT==0")
        else:
            self.converged = True

            if self.info == 0:
                pass
            elif self.info == 1:
                self._raise_no_convergence()
            else:
                raise ArpackError(self.info, infodict=self.iterate_infodict)

    def extract(self, return_eigenvectors):
        k, n = self.k, self.n

        ierr = 0
        howmny = 'A'  # return all eigenvectors
        sselect = np.zeros(self.ncv, 'int')  # unused
        sigmar = np.real(self.sigma)
        sigmai = np.imag(self.sigma)
        workev = np.zeros(3 * self.ncv, self.tp)

        if self.tp in 'fd':
            dr = np.zeros(k + 1, self.tp)
            di = np.zeros(k + 1, self.tp)
            zr = np.zeros((n, k + 1), self.tp)
            dr, di, zr, ierr = \
                self._arpack_extract(return_eigenvectors,
                       howmny, sselect, sigmar, sigmai, workev,
                       self.bmat, self.which, k, self.tol, self.resid,
                       self.v, self.iparam, self.ipntr,
                       self.workd, self.workl, self.info)
            if ierr != 0:
                raise ArpackError(ierr, infodict=self.extract_infodict)
            nreturned = self.iparam[4]  # number of good eigenvalues returned

            # Build complex eigenvalues from real and imaginary parts
            d = dr + 1.0j * di

            # Arrange the eigenvectors: complex eigenvectors are stored as
            # real,imaginary in consecutive columns
            z = zr.astype(self.tp.upper())

            # The ARPACK nonsymmetric real and double interface (s,d)naupd
            # return eigenvalues and eigenvectors in real (float,double)
            # arrays.

            # Efficiency: this should check that return_eigenvectors == True
            #  before going through this construction.
            if sigmai == 0:
                i = 0
                while i <= k:
                    # check if complex
                    if abs(d[i].imag) != 0:
                        # this is a complex conjugate pair with eigenvalues
                        # in consecutive columns
                        if i < k:
                            z[:, i] = zr[:, i] + 1.0j * zr[:, i + 1]
                            z[:, i + 1] = z[:, i].conjugate()
                            i += 1
                        else:
                            #last eigenvalue is complex: the imaginary part of
                            # the eigenvector has not been returned
                            #this can only happen if nreturned > k, so we'll
                            # throw out this case.
                            nreturned -= 1
                    i += 1

            else:
                # real matrix, mode 3 or 4, imag(sigma) is nonzero:
                # see remark 3 in <s,d>neupd.f
                # Build complex eigenvalues from real and imaginary parts
                i = 0
                while i <= k:
                    if abs(d[i].imag) == 0:
                        d[i] = np.dot(zr[:, i], self.matvec(zr[:, i]))
                    else:
                        if i < k:
                            z[:, i] = zr[:, i] + 1.0j * zr[:, i + 1]
                            z[:, i + 1] = z[:, i].conjugate()
                            d[i] = ((np.dot(zr[:, i],
                                            self.matvec(zr[:, i]))
                                     + np.dot(zr[:, i + 1],
                                              self.matvec(zr[:, i + 1])))
                                    + 1j * (np.dot(zr[:, i],
                                                   self.matvec(zr[:, i + 1]))
                                            - np.dot(zr[:, i + 1],
                                                     self.matvec(zr[:, i]))))
                            d[i + 1] = d[i].conj()
                            i += 1
                        else:
                            #last eigenvalue is complex: the imaginary part of
                            # the eigenvector has not been returned
                            #this can only happen if nreturned > k, so we'll
                            # throw out this case.
                            nreturned -= 1
                    i += 1

            # Now we have k+1 possible eigenvalues and eigenvectors
            # Return the ones specified by the keyword "which"

            if nreturned <= k:
                # we got less or equal as many eigenvalues we wanted
                d = d[:nreturned]
                z = z[:, :nreturned]
            else:
                # we got one extra eigenvalue (likely a cc pair, but which?)
                if self.mode in (1, 2):
                    rd = d
                elif self.mode in (3, 4):
                    rd = 1 / (d - self.sigma)

                if self.which in ['LR', 'SR']:
                    ind = np.argsort(rd.real)
                elif self.which in ['LI', 'SI']:
                    # for LI,SI ARPACK returns largest,smallest
                    # abs(imaginary) (complex pairs come together)
                    ind = np.argsort(abs(rd.imag))
                else:
                    ind = np.argsort(abs(rd))

                if self.which in ['LR', 'LM', 'LI']:
                    ind = ind[-k:][::-1]
                elif self.which in ['SR', 'SM', 'SI']:
                    ind = ind[:k]

                d = d[ind]
                z = z[:, ind]
        else:
            # complex is so much simpler...
            d, z, ierr =\
                    self._arpack_extract(return_eigenvectors,
                           howmny, sselect, self.sigma, workev,
                           self.bmat, self.which, k, self.tol, self.resid,
                           self.v, self.iparam, self.ipntr,
                           self.workd, self.workl, self.rwork, ierr)

            if ierr != 0:
                raise ArpackError(ierr, infodict=self.extract_infodict)

            k_ok = self.iparam[4]
            d = d[:k_ok]
            z = z[:, :k_ok]

        if return_eigenvectors:
            return d, z
        else:
            return d


def _aslinearoperator_with_dtype(m):
    m = aslinearoperator(m)
    if not hasattr(m, 'dtype'):
        x = np.zeros(m.shape[1])
        m.dtype = (m * x).dtype
    return m


class SpLuInv(LinearOperator):
    """
    SpLuInv:
       helper class to repeatedly solve M*x=b
       using a sparse LU-decomposition of M
    """
    def __init__(self, M):
        self.M_lu = splu(M)
        self.shape = M.shape
        self.dtype = M.dtype
        self.isreal = not np.issubdtype(self.dtype, np.complexfloating)

    def _matvec(self, x):
        # careful here: splu.solve will throw away imaginary
        # part of x if M is real
        x = np.asarray(x)
        if self.isreal and np.issubdtype(x.dtype, np.complexfloating):
            return (self.M_lu.solve(np.real(x).astype(self.dtype))
                    + 1j * self.M_lu.solve(np.imag(x).astype(self.dtype)))
        else:
            return self.M_lu.solve(x.astype(self.dtype))


class LuInv(LinearOperator):
    """
    LuInv:
       helper class to repeatedly solve M*x=b
       using an LU-decomposition of M
    """
    def __init__(self, M):
        self.M_lu = lu_factor(M)
        self.shape = M.shape
        self.dtype = M.dtype

    def _matvec(self, x):
        return lu_solve(self.M_lu, x)


def gmres_loose(A, b, tol):
    """
    gmres with looser termination condition.
    """
    b = np.asarray(b)
    min_tol = 1000 * np.sqrt(b.size) * np.finfo(b.dtype).eps
    return gmres(A, b, tol=max(tol, min_tol), atol=0)


class IterInv(LinearOperator):
    """
    IterInv:
       helper class to repeatedly solve M*x=b
       using an iterative method.
    """
    def __init__(self, M, ifunc=gmres_loose, tol=0):
        self.M = M
        if hasattr(M, 'dtype'):
            self.dtype = M.dtype
        else:
            x = np.zeros(M.shape[1])
            self.dtype = (M * x).dtype
        self.shape = M.shape

        if tol <= 0:
            # when tol=0, ARPACK uses machine tolerance as calculated
            # by LAPACK's _LAMCH function.  We should match this
            tol = 2 * np.finfo(self.dtype).eps
        self.ifunc = ifunc
        self.tol = tol

    def _matvec(self, x):
        b, info = self.ifunc(self.M, x, tol=self.tol)
        if info != 0:
            raise ValueError("Error in inverting M: function "
                             "%s did not converge (info = %i)."
                             % (self.ifunc.__name__, info))
        return b


class IterOpInv(LinearOperator):
    """
    IterOpInv:
       helper class to repeatedly solve [A-sigma*M]*x = b
       using an iterative method
    """
    def __init__(self, A, M, sigma, ifunc=gmres_loose, tol=0):
        self.A = A
        self.M = M
        self.sigma = sigma

        def mult_func(x):
            return A.matvec(x) - sigma * M.matvec(x)

        def mult_func_M_None(x):
            return A.matvec(x) - sigma * x

        x = np.zeros(A.shape[1])
        if M is None:
            dtype = mult_func_M_None(x).dtype
            self.OP = LinearOperator(self.A.shape,
                                     mult_func_M_None,
                                     dtype=dtype)
        else:
            dtype = mult_func(x).dtype
            self.OP = LinearOperator(self.A.shape,
                                     mult_func,
                                     dtype=dtype)
        self.shape = A.shape

        if tol <= 0:
            # when tol=0, ARPACK uses machine tolerance as calculated
            # by LAPACK's _LAMCH function.  We should match this
            tol = 2 * np.finfo(self.OP.dtype).eps
        self.ifunc = ifunc
        self.tol = tol

    def _matvec(self, x):
        b, info = self.ifunc(self.OP, x, tol=self.tol)
        if info != 0:
            raise ValueError("Error in inverting [A-sigma*M]: function "
                             "%s did not converge (info = %i)."
                             % (self.ifunc.__name__, info))
        return b

    @property
    def dtype(self):
        return self.OP.dtype


def _fast_spmatrix_to_csc(A, hermitian=False):
    """Convert sparse matrix to CSC (by transposing, if possible)"""
    if (isspmatrix_csr(A) and hermitian
            and not np.issubdtype(A.dtype, np.complexfloating)):
        return A.T
    elif is_pydata_spmatrix(A):
        # No need to convert
        return A
    else:
        return A.tocsc()


def get_inv_matvec(M, hermitian=False, tol=0):
    if isdense(M):
        return LuInv(M).matvec
    elif isspmatrix(M) or is_pydata_spmatrix(M):
        M = _fast_spmatrix_to_csc(M, hermitian=hermitian)
        return SpLuInv(M).matvec
    else:
        return IterInv(M, tol=tol).matvec


def get_OPinv_matvec(A, M, sigma, hermitian=False, tol=0):
    if sigma == 0:
        return get_inv_matvec(A, hermitian=hermitian, tol=tol)

    if M is None:
        #M is the identity matrix
        if isdense(A):
            if (np.issubdtype(A.dtype, np.complexfloating)
                    or np.imag(sigma) == 0):
                A = np.copy(A)
            else:
                A = A + 0j
            A.flat[::A.shape[1] + 1] -= sigma
            return LuInv(A).matvec
        elif isspmatrix(A) or is_pydata_spmatrix(A):
            A = A - sigma * eye(A.shape[0])
            A = _fast_spmatrix_to_csc(A, hermitian=hermitian)
            return SpLuInv(A).matvec
        else:
            return IterOpInv(_aslinearoperator_with_dtype(A),
                             M, sigma, tol=tol).matvec
    else:
        if ((not isdense(A) and not isspmatrix(A) and not is_pydata_spmatrix(A)) or
                (not isdense(M) and not isspmatrix(M) and not is_pydata_spmatrix(A))):
            return IterOpInv(_aslinearoperator_with_dtype(A),
                             _aslinearoperator_with_dtype(M),
                             sigma, tol=tol).matvec
        elif isdense(A) or isdense(M):
            return LuInv(A - sigma * M).matvec
        else:
            OP = A - sigma * M
            OP = _fast_spmatrix_to_csc(OP, hermitian=hermitian)
            return SpLuInv(OP).matvec


# ARPACK is not threadsafe or reentrant (SAVE variables), so we need a
# lock and a re-entering check.
_ARPACK_LOCK = ReentrancyLock("Nested calls to eigs/eighs not allowed: "
                              "ARPACK is not re-entrant")


def eigs(A, k=6, M=None, sigma=None, which='LM', v0=None,
         ncv=None, maxiter=None, tol=0, return_eigenvectors=True,
         Minv=None, OPinv=None, OPpart=None):
    """
    Find k eigenvalues and eigenvectors of the square matrix A.

    Solves ``A * x[i] = w[i] * x[i]``, the standard eigenvalue problem
    for w[i] eigenvalues with corresponding eigenvectors x[i].

    If M is specified, solves ``A * x[i] = w[i] * M * x[i]``, the
    generalized eigenvalue problem for w[i] eigenvalues
    with corresponding eigenvectors x[i]

    Parameters
    ----------
    A : ndarray, sparse matrix or LinearOperator
        An array, sparse matrix, or LinearOperator representing
        the operation ``A * x``, where A is a real or complex square matrix.
    k : int, optional
        The number of eigenvalues and eigenvectors desired.
        `k` must be smaller than N-1. It is not possible to compute all
        eigenvectors of a matrix.
    M : ndarray, sparse matrix or LinearOperator, optional
        An array, sparse matrix, or LinearOperator representing
        the operation M*x for the generalized eigenvalue problem

            A * x = w * M * x.

        M must represent a real symmetric matrix if A is real, and must
        represent a complex Hermitian matrix if A is complex. For best
        results, the data type of M should be the same as that of A.
        Additionally:

            If `sigma` is None, M is positive definite

            If sigma is specified, M is positive semi-definite

        If sigma is None, eigs requires an operator to compute the solution
        of the linear equation ``M * x = b``.  This is done internally via a
        (sparse) LU decomposition for an explicit matrix M, or via an
        iterative solver for a general linear operator.  Alternatively,
        the user can supply the matrix or operator Minv, which gives
        ``x = Minv * b = M^-1 * b``.
    sigma : real or complex, optional
        Find eigenvalues near sigma using shift-invert mode.  This requires
        an operator to compute the solution of the linear system
        ``[A - sigma * M] * x = b``, where M is the identity matrix if
        unspecified. This is computed internally via a (sparse) LU
        decomposition for explicit matrices A & M, or via an iterative
        solver if either A or M is a general linear operator.
        Alternatively, the user can supply the matrix or operator OPinv,
        which gives ``x = OPinv * b = [A - sigma * M]^-1 * b``.
        For a real matrix A, shift-invert can either be done in imaginary
        mode or real mode, specified by the parameter OPpart ('r' or 'i').
        Note that when sigma is specified, the keyword 'which' (below)
        refers to the shifted eigenvalues ``w'[i]`` where:

            If A is real and OPpart == 'r' (default),
              ``w'[i] = 1/2 * [1/(w[i]-sigma) + 1/(w[i]-conj(sigma))]``.

            If A is real and OPpart == 'i',
              ``w'[i] = 1/2i * [1/(w[i]-sigma) - 1/(w[i]-conj(sigma))]``.

            If A is complex, ``w'[i] = 1/(w[i]-sigma)``.

    v0 : ndarray, optional
        Starting vector for iteration.
        Default: random
    ncv : int, optional
        The number of Lanczos vectors generated
        `ncv` must be greater than `k`; it is recommended that ``ncv > 2*k``.
        Default: ``min(n, max(2*k + 1, 20))``
    which : str, ['LM' | 'SM' | 'LR' | 'SR' | 'LI' | 'SI'], optional
        Which `k` eigenvectors and eigenvalues to find:

            'LM' : largest magnitude

            'SM' : smallest magnitude

            'LR' : largest real part

            'SR' : smallest real part

            'LI' : largest imaginary part

            'SI' : smallest imaginary part

        When sigma != None, 'which' refers to the shifted eigenvalues w'[i]
        (see discussion in 'sigma', above).  ARPACK is generally better
        at finding large values than small values.  If small eigenvalues are
        desired, consider using shift-invert mode for better performance.
    maxiter : int, optional
        Maximum number of Arnoldi update iterations allowed
        Default: ``n*10``
    tol : float, optional
        Relative accuracy for eigenvalues (stopping criterion)
        The default value of 0 implies machine precision.
    return_eigenvectors : bool, optional
        Return eigenvectors (True) in addition to eigenvalues
    Minv : ndarray, sparse matrix or LinearOperator, optional
        See notes in M, above.
    OPinv : ndarray, sparse matrix or LinearOperator, optional
        See notes in sigma, above.
    OPpart : {'r' or 'i'}, optional
        See notes in sigma, above

    Returns
    -------
    w : ndarray
        Array of k eigenvalues.
    v : ndarray
        An array of `k` eigenvectors.
        ``v[:, i]`` is the eigenvector corresponding to the eigenvalue w[i].

    Raises
    ------
    ArpackNoConvergence
        When the requested convergence is not obtained.
        The currently converged eigenvalues and eigenvectors can be found
        as ``eigenvalues`` and ``eigenvectors`` attributes of the exception
        object.

    See Also
    --------
    eigsh : eigenvalues and eigenvectors for symmetric matrix A
    svds : singular value decomposition for a matrix A

    Notes
    -----
    This function is a wrapper to the ARPACK [1]_ SNEUPD, DNEUPD, CNEUPD,
    ZNEUPD, functions which use the Implicitly Restarted Arnoldi Method to
    find the eigenvalues and eigenvectors [2]_.

    References
    ----------
    .. [1] ARPACK Software, http://www.caam.rice.edu/software/ARPACK/
    .. [2] R. B. Lehoucq, D. C. Sorensen, and C. Yang,  ARPACK USERS GUIDE:
       Solution of Large Scale Eigenvalue Problems by Implicitly Restarted
       Arnoldi Methods. SIAM, Philadelphia, PA, 1998.

    Examples
    --------
    Find 6 eigenvectors of the identity matrix:

    >>> from scipy.sparse.linalg import eigs
    >>> id = np.eye(13)
    >>> vals, vecs = eigs(id, k=6)
    >>> vals
    array([ 1.+0.j,  1.+0.j,  1.+0.j,  1.+0.j,  1.+0.j,  1.+0.j])
    >>> vecs.shape
    (13, 6)

    """
    if A.shape[0] != A.shape[1]:
        raise ValueError('expected square matrix (shape=%s)' % (A.shape,))
    if M is not None:
        if M.shape != A.shape:
            raise ValueError('wrong M dimensions %s, should be %s'
                             % (M.shape, A.shape))
        if np.dtype(M.dtype).char.lower() != np.dtype(A.dtype).char.lower():
            warnings.warn('M does not have the same type precision as A. '
                          'This may adversely affect ARPACK convergence')

    n = A.shape[0]

    if k <= 0:
        raise ValueError("k=%d must be greater than 0." % k)

    if k >= n - 1:
        warnings.warn("k >= N - 1 for N * N square matrix. "
                      "Attempting to use scipy.linalg.eig instead.",
                      RuntimeWarning)

        if issparse(A):
            raise TypeError("Cannot use scipy.linalg.eig for sparse A with "
                            "k >= N - 1. Use scipy.linalg.eig(A.toarray()) or"
                            " reduce k.")
        if isinstance(A, LinearOperator):
            raise TypeError("Cannot use scipy.linalg.eig for LinearOperator "
                            "A with k >= N - 1.")
        if isinstance(M, LinearOperator):
            raise TypeError("Cannot use scipy.linalg.eig for LinearOperator "
                            "M with k >= N - 1.")

        return eig(A, b=M, right=return_eigenvectors)

    if sigma is None:
        matvec = _aslinearoperator_with_dtype(A).matvec

        if OPinv is not None:
            raise ValueError("OPinv should not be specified "
                             "with sigma = None.")
        if OPpart is not None:
            raise ValueError("OPpart should not be specified with "
                             "sigma = None or complex A")

        if M is None:
            #standard eigenvalue problem
            mode = 1
            M_matvec = None
            Minv_matvec = None
            if Minv is not None:
                raise ValueError("Minv should not be "
                                 "specified with M = None.")
        else:
            #general eigenvalue problem
            mode = 2
            if Minv is None:
                Minv_matvec = get_inv_matvec(M, hermitian=True, tol=tol)
            else:
                Minv = _aslinearoperator_with_dtype(Minv)
                Minv_matvec = Minv.matvec
            M_matvec = _aslinearoperator_with_dtype(M).matvec
    else:
        #sigma is not None: shift-invert mode
        if np.issubdtype(A.dtype, np.complexfloating):
            if OPpart is not None:
                raise ValueError("OPpart should not be specified "
                                 "with sigma=None or complex A")
            mode = 3
        elif OPpart is None or OPpart.lower() == 'r':
            mode = 3
        elif OPpart.lower() == 'i':
            if np.imag(sigma) == 0:
                raise ValueError("OPpart cannot be 'i' if sigma is real")
            mode = 4
        else:
            raise ValueError("OPpart must be one of ('r','i')")

        matvec = _aslinearoperator_with_dtype(A).matvec
        if Minv is not None:
            raise ValueError("Minv should not be specified when sigma is")
        if OPinv is None:
            Minv_matvec = get_OPinv_matvec(A, M, sigma,
                                           hermitian=False, tol=tol)
        else:
            OPinv = _aslinearoperator_with_dtype(OPinv)
            Minv_matvec = OPinv.matvec
        if M is None:
            M_matvec = None
        else:
            M_matvec = _aslinearoperator_with_dtype(M).matvec

    params = _UnsymmetricArpackParams(n, k, A.dtype.char, matvec, mode,
                                      M_matvec, Minv_matvec, sigma,
                                      ncv, v0, maxiter, which, tol)

    with _ARPACK_LOCK:
        while not params.converged:
            params.iterate()

        return params.extract(return_eigenvectors)


def eigsh(A, k=6, M=None, sigma=None, which='LM', v0=None,
          ncv=None, maxiter=None, tol=0, return_eigenvectors=True,
          Minv=None, OPinv=None, mode='normal'):
    """
    Find k eigenvalues and eigenvectors of the real symmetric square matrix
    or complex Hermitian matrix A.

    Solves ``A * x[i] = w[i] * x[i]``, the standard eigenvalue problem for
    w[i] eigenvalues with corresponding eigenvectors x[i].

    If M is specified, solves ``A * x[i] = w[i] * M * x[i]``, the
    generalized eigenvalue problem for w[i] eigenvalues
    with corresponding eigenvectors x[i].

    Note that there is no specialized routine for the case when A is a complex
    Hermitian matrix. In this case, ``eigsh()`` will call ``eigs()`` and return the
    real parts of the eigenvalues thus obtained.

    Parameters
    ----------
    A : ndarray, sparse matrix or LinearOperator
        A square operator representing the operation ``A * x``, where ``A`` is
        real symmetric or complex Hermitian. For buckling mode (see below)
        ``A`` must additionally be positive-definite.
    k : int, optional
        The number of eigenvalues and eigenvectors desired.
        `k` must be smaller than N. It is not possible to compute all
        eigenvectors of a matrix.

    Returns
    -------
    w : array
        Array of k eigenvalues.
    v : array
        An array representing the `k` eigenvectors.  The column ``v[:, i]`` is
        the eigenvector corresponding to the eigenvalue ``w[i]``.

    Other Parameters
    ----------------
    M : An N x N matrix, array, sparse matrix, or linear operator representing
        the operation ``M @ x`` for the generalized eigenvalue problem

            A @ x = w * M @ x.

        M must represent a real symmetric matrix if A is real, and must
        represent a complex Hermitian matrix if A is complex. For best
        results, the data type of M should be the same as that of A.
        Additionally:

            If sigma is None, M is symmetric positive definite.

            If sigma is specified, M is symmetric positive semi-definite.

            In buckling mode, M is symmetric indefinite.

        If sigma is None, eigsh requires an operator to compute the solution
        of the linear equation ``M @ x = b``. This is done internally via a
        (sparse) LU decomposition for an explicit matrix M, or via an
        iterative solver for a general linear operator.  Alternatively,
        the user can supply the matrix or operator Minv, which gives
        ``x = Minv @ b = M^-1 @ b``.
    sigma : real
        Find eigenvalues near sigma using shift-invert mode.  This requires
        an operator to compute the solution of the linear system
        ``[A - sigma * M] x = b``, where M is the identity matrix if
        unspecified.  This is computed internally via a (sparse) LU
        decomposition for explicit matrices A & M, or via an iterative
        solver if either A or M is a general linear operator.
        Alternatively, the user can supply the matrix or operator OPinv,
        which gives ``x = OPinv @ b = [A - sigma * M]^-1 @ b``.
        Note that when sigma is specified, the keyword 'which' refers to
        the shifted eigenvalues ``w'[i]`` where:

            if mode == 'normal', ``w'[i] = 1 / (w[i] - sigma)``.

            if mode == 'cayley', ``w'[i] = (w[i] + sigma) / (w[i] - sigma)``.

            if mode == 'buckling', ``w'[i] = w[i] / (w[i] - sigma)``.

        (see further discussion in 'mode' below)
    v0 : ndarray, optional
        Starting vector for iteration.
        Default: random
    ncv : int, optional
        The number of Lanczos vectors generated ncv must be greater than k and
        smaller than n; it is recommended that ``ncv > 2*k``.
        Default: ``min(n, max(2*k + 1, 20))``
    which : str ['LM' | 'SM' | 'LA' | 'SA' | 'BE']
        If A is a complex Hermitian matrix, 'BE' is invalid.
        Which `k` eigenvectors and eigenvalues to find:

            'LM' : Largest (in magnitude) eigenvalues.

            'SM' : Smallest (in magnitude) eigenvalues.

            'LA' : Largest (algebraic) eigenvalues.

            'SA' : Smallest (algebraic) eigenvalues.

            'BE' : Half (k/2) from each end of the spectrum.

        When k is odd, return one more (k/2+1) from the high end.
        When sigma != None, 'which' refers to the shifted eigenvalues ``w'[i]``
        (see discussion in 'sigma', above).  ARPACK is generally better
        at finding large values than small values.  If small eigenvalues are
        desired, consider using shift-invert mode for better performance.
    maxiter : int, optional
        Maximum number of Arnoldi update iterations allowed.
        Default: ``n*10``
    tol : float
        Relative accuracy for eigenvalues (stopping criterion).
        The default value of 0 implies machine precision.
    Minv : N x N matrix, array, sparse matrix, or LinearOperator
        See notes in M, above.
    OPinv : N x N matrix, array, sparse matrix, or LinearOperator
        See notes in sigma, above.
    return_eigenvectors : bool
        Return eigenvectors (True) in addition to eigenvalues.
        This value determines the order in which eigenvalues are sorted.
        The sort order is also dependent on the `which` variable.

            For which = 'LM' or 'SA':
                If `return_eigenvectors` is True, eigenvalues are sorted by
                algebraic value.

                If `return_eigenvectors` is False, eigenvalues are sorted by
                absolute value.

            For which = 'BE' or 'LA':
                eigenvalues are always sorted by algebraic value.

            For which = 'SM':
                If `return_eigenvectors` is True, eigenvalues are sorted by
                algebraic value.

                If `return_eigenvectors` is False, eigenvalues are sorted by
                decreasing absolute value.

    mode : string ['normal' | 'buckling' | 'cayley']
        Specify strategy to use for shift-invert mode.  This argument applies
        only for real-valued A and sigma != None.  For shift-invert mode,
        ARPACK internally solves the eigenvalue problem
        ``OP * x'[i] = w'[i] * B * x'[i]``
        and transforms the resulting Ritz vectors x'[i] and Ritz values w'[i]
        into the desired eigenvectors and eigenvalues of the problem
        ``A * x[i] = w[i] * M * x[i]``.
        The modes are as follows:

            'normal' :
                OP = [A - sigma * M]^-1 @ M,
                B = M,
                w'[i] = 1 / (w[i] - sigma)

            'buckling' :
                OP = [A - sigma * M]^-1 @ A,
                B = A,
                w'[i] = w[i] / (w[i] - sigma)

            'cayley' :
                OP = [A - sigma * M]^-1 @ [A + sigma * M],
                B = M,
                w'[i] = (w[i] + sigma) / (w[i] - sigma)

        The choice of mode will affect which eigenvalues are selected by
        the keyword 'which', and can also impact the stability of
        convergence (see [2] for a discussion).

    Raises
    ------
    ArpackNoConvergence
        When the requested convergence is not obtained.

        The currently converged eigenvalues and eigenvectors can be found
        as ``eigenvalues`` and ``eigenvectors`` attributes of the exception
        object.

    See Also
    --------
    eigs : eigenvalues and eigenvectors for a general (nonsymmetric) matrix A
    svds : singular value decomposition for a matrix A

    Notes
    -----
    This function is a wrapper to the ARPACK [1]_ SSEUPD and DSEUPD
    functions which use the Implicitly Restarted Lanczos Method to
    find the eigenvalues and eigenvectors [2]_.

    References
    ----------
    .. [1] ARPACK Software, http://www.caam.rice.edu/software/ARPACK/
    .. [2] R. B. Lehoucq, D. C. Sorensen, and C. Yang,  ARPACK USERS GUIDE:
       Solution of Large Scale Eigenvalue Problems by Implicitly Restarted
       Arnoldi Methods. SIAM, Philadelphia, PA, 1998.

    Examples
    --------
    >>> from scipy.sparse.linalg import eigsh
    >>> identity = np.eye(13)
    >>> eigenvalues, eigenvectors = eigsh(identity, k=6)
    >>> eigenvalues
    array([1., 1., 1., 1., 1., 1.])
    >>> eigenvectors.shape
    (13, 6)

    """
    # complex Hermitian matrices should be solved with eigs
    if np.issubdtype(A.dtype, np.complexfloating):
        if mode != 'normal':
            raise ValueError("mode=%s cannot be used with "
                             "complex matrix A" % mode)
        if which == 'BE':
            raise ValueError("which='BE' cannot be used with complex matrix A")
        elif which == 'LA':
            which = 'LR'
        elif which == 'SA':
            which = 'SR'
        ret = eigs(A, k, M=M, sigma=sigma, which=which, v0=v0,
                   ncv=ncv, maxiter=maxiter, tol=tol,
                   return_eigenvectors=return_eigenvectors, Minv=Minv,
                   OPinv=OPinv)

        if return_eigenvectors:
            return ret[0].real, ret[1]
        else:
            return ret.real

    if A.shape[0] != A.shape[1]:
        raise ValueError('expected square matrix (shape=%s)' % (A.shape,))
    if M is not None:
        if M.shape != A.shape:
            raise ValueError('wrong M dimensions %s, should be %s'
                             % (M.shape, A.shape))
        if np.dtype(M.dtype).char.lower() != np.dtype(A.dtype).char.lower():
            warnings.warn('M does not have the same type precision as A. '
                          'This may adversely affect ARPACK convergence')

    n = A.shape[0]

    if k <= 0:
        raise ValueError("k must be greater than 0.")

    if k >= n:
        warnings.warn("k >= N for N * N square matrix. "
                      "Attempting to use scipy.linalg.eigh instead.",
                      RuntimeWarning)

        if issparse(A):
            raise TypeError("Cannot use scipy.linalg.eigh for sparse A with "
                            "k >= N. Use scipy.linalg.eigh(A.toarray()) or"
                            " reduce k.")
        if isinstance(A, LinearOperator):
            raise TypeError("Cannot use scipy.linalg.eigh for LinearOperator "
                            "A with k >= N.")
        if isinstance(M, LinearOperator):
            raise TypeError("Cannot use scipy.linalg.eigh for LinearOperator "
                            "M with k >= N.")

        return eigh(A, b=M, eigvals_only=not return_eigenvectors)

    if sigma is None:
        A = _aslinearoperator_with_dtype(A)
        matvec = A.matvec

        if OPinv is not None:
            raise ValueError("OPinv should not be specified "
                             "with sigma = None.")
        if M is None:
            #standard eigenvalue problem
            mode = 1
            M_matvec = None
            Minv_matvec = None
            if Minv is not None:
                raise ValueError("Minv should not be "
                                 "specified with M = None.")
        else:
            #general eigenvalue problem
            mode = 2
            if Minv is None:
                Minv_matvec = get_inv_matvec(M, hermitian=True, tol=tol)
            else:
                Minv = _aslinearoperator_with_dtype(Minv)
                Minv_matvec = Minv.matvec
            M_matvec = _aslinearoperator_with_dtype(M).matvec
    else:
        # sigma is not None: shift-invert mode
        if Minv is not None:
            raise ValueError("Minv should not be specified when sigma is")

        # normal mode
        if mode == 'normal':
            mode = 3
            matvec = None
            if OPinv is None:
                Minv_matvec = get_OPinv_matvec(A, M, sigma,
                                               hermitian=True, tol=tol)
            else:
                OPinv = _aslinearoperator_with_dtype(OPinv)
                Minv_matvec = OPinv.matvec
            if M is None:
                M_matvec = None
            else:
                M = _aslinearoperator_with_dtype(M)
                M_matvec = M.matvec

        # buckling mode
        elif mode == 'buckling':
            mode = 4
            if OPinv is None:
                Minv_matvec = get_OPinv_matvec(A, M, sigma,
                                               hermitian=True, tol=tol)
            else:
                Minv_matvec = _aslinearoperator_with_dtype(OPinv).matvec
            matvec = _aslinearoperator_with_dtype(A).matvec
            M_matvec = None

        # cayley-transform mode
        elif mode == 'cayley':
            mode = 5
            matvec = _aslinearoperator_with_dtype(A).matvec
            if OPinv is None:
                Minv_matvec = get_OPinv_matvec(A, M, sigma,
                                               hermitian=True, tol=tol)
            else:
                Minv_matvec = _aslinearoperator_with_dtype(OPinv).matvec
            if M is None:
                M_matvec = None
            else:
                M_matvec = _aslinearoperator_with_dtype(M).matvec

        # unrecognized mode
        else:
            raise ValueError("unrecognized mode '%s'" % mode)

    params = _SymmetricArpackParams(n, k, A.dtype.char, matvec, mode,
                                    M_matvec, Minv_matvec, sigma,
                                    ncv, v0, maxiter, which, tol)

    with _ARPACK_LOCK:
        while not params.converged:
            params.iterate()

<<<<<<< HEAD
        return params.extract(return_eigenvectors)


def _herm(x):
    return x.T.conj()


def svds(A, k=6, ncv=None, tol=0, which='LM', v0=None,
         maxiter=None, return_singular_vectors=True,
         solver='arpack'):
    """Compute the largest or smallest k singular values/vectors for a sparse matrix. The order of the singular values is not guaranteed.

    Parameters
    ----------
    A : {sparse matrix, LinearOperator}
        Array to compute the SVD on, of shape (M, N)
    k : int, optional
        Number of singular values and vectors to compute.
        Must be 1 <= k < min(A.shape).
    ncv : int, optional
        The number of Lanczos vectors generated
        ncv must be greater than k+1 and smaller than n;
        it is recommended that ncv > 2*k
        Default: ``min(n, max(2*k + 1, 20))``
    tol : float, optional
        Tolerance for singular values. Zero (default) means machine precision.
    which : str, ['LM' | 'SM'], optional
        Which `k` singular values to find:

            - 'LM' : largest singular values
            - 'SM' : smallest singular values

        .. versionadded:: 0.12.0
    v0 : ndarray, optional
        Starting vector for iteration, of length min(A.shape). Should be an
        (approximate) left singular vector if N > M and a right singular
        vector otherwise.
        Default: random

        .. versionadded:: 0.12.0
    maxiter : int, optional
        Maximum number of iterations.

        .. versionadded:: 0.12.0
    return_singular_vectors : bool or str, optional
        - True: return singular vectors (True) in addition to singular values.

        .. versionadded:: 0.12.0

        - "u": only return the u matrix, without computing vh (if N > M).
        - "vh": only return the vh matrix, without computing u (if N <= M).

        .. versionadded:: 0.16.0
    solver : str, optional
            Eigenvalue solver to use. Should be 'arpack' or 'lobpcg'.
            Default: 'arpack'

    Returns
    -------
    u : ndarray, shape=(M, k)
        Unitary matrix having left singular vectors as columns.
        If `return_singular_vectors` is "vh", this variable is not computed,
        and None is returned instead.
    s : ndarray, shape=(k,)
        The singular values.
    vt : ndarray, shape=(k, N)
        Unitary matrix having right singular vectors as rows.
        If `return_singular_vectors` is "u", this variable is not computed,
        and None is returned instead.


    Notes
    -----
    This is a naive implementation using ARPACK or LOBPCG as an eigensolver
    on A.H * A or A * A.H, depending on which one is more efficient.

    Examples
    --------
    >>> from scipy.sparse import csc_matrix
    >>> from scipy.sparse.linalg import svds, eigs
    >>> A = csc_matrix([[1, 0, 0], [5, 0, 2], [0, -1, 0], [0, 0, 3]], dtype=float)
    >>> u, s, vt = svds(A, k=2)
    >>> s
    array([ 2.75193379,  5.6059665 ])
    >>> np.sqrt(eigs(A.dot(A.T), k=2)[0]).real
    array([ 5.6059665 ,  2.75193379])
    """
    if which == 'LM':
        largest = True
    elif which == 'SM':
        largest = False
    else:
        raise ValueError("which must be either 'LM' or 'SM'.")

    if not (isinstance(A, LinearOperator) or isspmatrix(A) or is_pydata_spmatrix(A)):
        A = np.asarray(A)

    n, m = A.shape

    if k <= 0 or k >= min(n, m):
        raise ValueError("k must be between 1 and min(A.shape), k=%d" % k)

    if isinstance(A, LinearOperator):
        if n > m:
            X_dot = A.matvec
            X_matmat = A.matmat
            XH_dot = A.rmatvec
            XH_mat = A.rmatmat
            transpose = False
        else:
            X_dot = A.rmatvec
            X_matmat = A.rmatmat
            XH_dot = A.matvec
            XH_mat = A.matmat

            dtype = getattr(A, 'dtype', None)
            if dtype is None:
                dtype = A.dot(np.zeros([m, 1])).dtype
            transpose = True

    else:
        if n > m:
            X_dot = X_matmat = A.dot
            XH_dot = XH_mat = _herm(A).dot
            transpose = False
        else:
            XH_dot = XH_mat = A.dot
            X_dot = X_matmat = _herm(A).dot
            transpose = True

    def matvec_XH_X(x):
        return XH_dot(X_dot(x))

    def matmat_XH_X(x):
        return XH_mat(X_matmat(x))

    XH_X = LinearOperator(matvec=matvec_XH_X, dtype=A.dtype,
                          matmat=matmat_XH_X,
                          shape=(min(A.shape), min(A.shape)))

    # Get a low rank approximation of the implicitly defined gramian matrix.
    # This is not a stable way to approach the problem.
    if solver == 'lobpcg':

        if k == 1 and v0 is not None:
            X = np.reshape(v0, (-1, 1))
        else:
            X = np.random.RandomState(52).randn(min(A.shape), k)

        eigvals, eigvec = lobpcg(XH_X, X, tol=tol, maxiter=maxiter,
                                 largest=largest)

    elif solver == 'arpack' or solver is None:
        eigvals, eigvec = eigsh(XH_X, k=k, tol=tol, maxiter=maxiter,
                                ncv=ncv, which=which, v0=v0)

    else:
        raise ValueError("solver must be either 'arpack', or 'lobpcg'.")

    u = X_matmat(eigvec)
    if not return_singular_vectors:
        s = svd(u, compute_uv=False)
        return s[::-1]

    # compute the right singular vectors of X and update the left ones accordingly
    u, s, vh = svd(u, full_matrices=False)
    u = u[:, ::-1]
    s = s[::-1]
    vh = vh[::-1]
    return_u = (return_singular_vectors == 'u')
    return_vh = (return_singular_vectors == 'vh')
    if not transpose:
        if return_vh:
            u = None
        if return_u:
            vh = None
        else:
            vh = vh @ _herm(eigvec)
        return u, s, vh
    else:
        if return_u:
            u = eigvec @ _herm(vh)
            return u, s, None
        if return_vh:
            return None, s, _herm(u)
        u, vh = eigvec @ _herm(vh), _herm(u)
        return u, s, vh
=======
        return params.extract(return_eigenvectors)
>>>>>>> 935f448e
<|MERGE_RESOLUTION|>--- conflicted
+++ resolved
@@ -1688,194 +1688,4 @@
         while not params.converged:
             params.iterate()
 
-<<<<<<< HEAD
-        return params.extract(return_eigenvectors)
-
-
-def _herm(x):
-    return x.T.conj()
-
-
-def svds(A, k=6, ncv=None, tol=0, which='LM', v0=None,
-         maxiter=None, return_singular_vectors=True,
-         solver='arpack'):
-    """Compute the largest or smallest k singular values/vectors for a sparse matrix. The order of the singular values is not guaranteed.
-
-    Parameters
-    ----------
-    A : {sparse matrix, LinearOperator}
-        Array to compute the SVD on, of shape (M, N)
-    k : int, optional
-        Number of singular values and vectors to compute.
-        Must be 1 <= k < min(A.shape).
-    ncv : int, optional
-        The number of Lanczos vectors generated
-        ncv must be greater than k+1 and smaller than n;
-        it is recommended that ncv > 2*k
-        Default: ``min(n, max(2*k + 1, 20))``
-    tol : float, optional
-        Tolerance for singular values. Zero (default) means machine precision.
-    which : str, ['LM' | 'SM'], optional
-        Which `k` singular values to find:
-
-            - 'LM' : largest singular values
-            - 'SM' : smallest singular values
-
-        .. versionadded:: 0.12.0
-    v0 : ndarray, optional
-        Starting vector for iteration, of length min(A.shape). Should be an
-        (approximate) left singular vector if N > M and a right singular
-        vector otherwise.
-        Default: random
-
-        .. versionadded:: 0.12.0
-    maxiter : int, optional
-        Maximum number of iterations.
-
-        .. versionadded:: 0.12.0
-    return_singular_vectors : bool or str, optional
-        - True: return singular vectors (True) in addition to singular values.
-
-        .. versionadded:: 0.12.0
-
-        - "u": only return the u matrix, without computing vh (if N > M).
-        - "vh": only return the vh matrix, without computing u (if N <= M).
-
-        .. versionadded:: 0.16.0
-    solver : str, optional
-            Eigenvalue solver to use. Should be 'arpack' or 'lobpcg'.
-            Default: 'arpack'
-
-    Returns
-    -------
-    u : ndarray, shape=(M, k)
-        Unitary matrix having left singular vectors as columns.
-        If `return_singular_vectors` is "vh", this variable is not computed,
-        and None is returned instead.
-    s : ndarray, shape=(k,)
-        The singular values.
-    vt : ndarray, shape=(k, N)
-        Unitary matrix having right singular vectors as rows.
-        If `return_singular_vectors` is "u", this variable is not computed,
-        and None is returned instead.
-
-
-    Notes
-    -----
-    This is a naive implementation using ARPACK or LOBPCG as an eigensolver
-    on A.H * A or A * A.H, depending on which one is more efficient.
-
-    Examples
-    --------
-    >>> from scipy.sparse import csc_matrix
-    >>> from scipy.sparse.linalg import svds, eigs
-    >>> A = csc_matrix([[1, 0, 0], [5, 0, 2], [0, -1, 0], [0, 0, 3]], dtype=float)
-    >>> u, s, vt = svds(A, k=2)
-    >>> s
-    array([ 2.75193379,  5.6059665 ])
-    >>> np.sqrt(eigs(A.dot(A.T), k=2)[0]).real
-    array([ 5.6059665 ,  2.75193379])
-    """
-    if which == 'LM':
-        largest = True
-    elif which == 'SM':
-        largest = False
-    else:
-        raise ValueError("which must be either 'LM' or 'SM'.")
-
-    if not (isinstance(A, LinearOperator) or isspmatrix(A) or is_pydata_spmatrix(A)):
-        A = np.asarray(A)
-
-    n, m = A.shape
-
-    if k <= 0 or k >= min(n, m):
-        raise ValueError("k must be between 1 and min(A.shape), k=%d" % k)
-
-    if isinstance(A, LinearOperator):
-        if n > m:
-            X_dot = A.matvec
-            X_matmat = A.matmat
-            XH_dot = A.rmatvec
-            XH_mat = A.rmatmat
-            transpose = False
-        else:
-            X_dot = A.rmatvec
-            X_matmat = A.rmatmat
-            XH_dot = A.matvec
-            XH_mat = A.matmat
-
-            dtype = getattr(A, 'dtype', None)
-            if dtype is None:
-                dtype = A.dot(np.zeros([m, 1])).dtype
-            transpose = True
-
-    else:
-        if n > m:
-            X_dot = X_matmat = A.dot
-            XH_dot = XH_mat = _herm(A).dot
-            transpose = False
-        else:
-            XH_dot = XH_mat = A.dot
-            X_dot = X_matmat = _herm(A).dot
-            transpose = True
-
-    def matvec_XH_X(x):
-        return XH_dot(X_dot(x))
-
-    def matmat_XH_X(x):
-        return XH_mat(X_matmat(x))
-
-    XH_X = LinearOperator(matvec=matvec_XH_X, dtype=A.dtype,
-                          matmat=matmat_XH_X,
-                          shape=(min(A.shape), min(A.shape)))
-
-    # Get a low rank approximation of the implicitly defined gramian matrix.
-    # This is not a stable way to approach the problem.
-    if solver == 'lobpcg':
-
-        if k == 1 and v0 is not None:
-            X = np.reshape(v0, (-1, 1))
-        else:
-            X = np.random.RandomState(52).randn(min(A.shape), k)
-
-        eigvals, eigvec = lobpcg(XH_X, X, tol=tol, maxiter=maxiter,
-                                 largest=largest)
-
-    elif solver == 'arpack' or solver is None:
-        eigvals, eigvec = eigsh(XH_X, k=k, tol=tol, maxiter=maxiter,
-                                ncv=ncv, which=which, v0=v0)
-
-    else:
-        raise ValueError("solver must be either 'arpack', or 'lobpcg'.")
-
-    u = X_matmat(eigvec)
-    if not return_singular_vectors:
-        s = svd(u, compute_uv=False)
-        return s[::-1]
-
-    # compute the right singular vectors of X and update the left ones accordingly
-    u, s, vh = svd(u, full_matrices=False)
-    u = u[:, ::-1]
-    s = s[::-1]
-    vh = vh[::-1]
-    return_u = (return_singular_vectors == 'u')
-    return_vh = (return_singular_vectors == 'vh')
-    if not transpose:
-        if return_vh:
-            u = None
-        if return_u:
-            vh = None
-        else:
-            vh = vh @ _herm(eigvec)
-        return u, s, vh
-    else:
-        if return_u:
-            u = eigvec @ _herm(vh)
-            return u, s, None
-        if return_vh:
-            return None, s, _herm(u)
-        u, vh = eigvec @ _herm(vh), _herm(u)
-        return u, s, vh
-=======
-        return params.extract(return_eigenvectors)
->>>>>>> 935f448e
+        return params.extract(return_eigenvectors)