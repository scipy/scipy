--- conflicted
+++ resolved
@@ -4,6 +4,8 @@
 """ Test functions for scipy.linalg.matfuncs module
 
 """
+from __future__ import division, print_function, absolute_import
+
 import math
 
 import numpy as np
@@ -11,16 +13,16 @@
 from numpy.linalg import matrix_power
 from numpy.testing import (
         assert_allclose, assert_, assert_array_almost_equal, assert_equal,
-        assert_array_almost_equal_nulp, suppress_warnings)
+        assert_array_almost_equal_nulp)
+from scipy._lib._numpy_compat import suppress_warnings
 
 from scipy.sparse import csc_matrix, SparseEfficiencyWarning
 from scipy.sparse.construct import eye as speye
 from scipy.sparse.linalg.matfuncs import (expm, _expm,
         ProductOperator, MatrixPowerOperator,
         _onenorm_matrix_power_nnm)
-from scipy.sparse.sputils import matrix
 from scipy.linalg import logm
-from scipy.special import factorial, binom
+from scipy.special import factorial
 import scipy.sparse
 import scipy.sparse.linalg
 
@@ -78,20 +80,20 @@
         assert_array_almost_equal(expm(a).toarray(),[[1,0],[0,1]])
 
     def test_zero_matrix(self):
-        a = matrix([[0.,0],[0,0]])
+        a = np.matrix([[0.,0],[0,0]])
         assert_array_almost_equal(expm(a),[[1,0],[0,1]])
 
     def test_misc_types(self):
         A = expm(np.array([[1]]))
         assert_allclose(expm(((1,),)), A)
         assert_allclose(expm([[1]]), A)
-        assert_allclose(expm(matrix([[1]])), A)
+        assert_allclose(expm(np.matrix([[1]])), A)
         assert_allclose(expm(np.array([[1]])), A)
         assert_allclose(expm(csc_matrix([[1]])).A, A)
         B = expm(np.array([[1j]]))
         assert_allclose(expm(((1j,),)), B)
         assert_allclose(expm([[1j]]), B)
-        assert_allclose(expm(matrix([[1j]])), B)
+        assert_allclose(expm(np.matrix([[1j]])), B)
         assert_allclose(expm(csc_matrix([[1j]])).A, B)
 
     def test_bidiagonal_sparse(self):
@@ -167,17 +169,6 @@
             [1, 1, -3, 1],
             [1, 1, 1, -3]])
         assert_allclose(expm(Q), expm(1.0 * Q))
-
-    def test_integer_matrix_2(self):
-        # Check for integer overflows
-        Q = np.array([[-500, 500, 0, 0],
-                      [0, -550, 360, 190],
-                      [0, 630, -630, 0],
-                      [0, 0, 0, 0]], dtype=np.int16)
-        assert_allclose(expm(Q), expm(1.0 * Q))
-
-        Q = csc_matrix(Q)
-        assert_allclose(expm(Q).A, expm(1.0 * Q).A)
 
     def test_triangularity_perturbation(self):
         # Experiment (1) of
@@ -209,12 +200,8 @@
         A_logm_perturbed = A_logm.copy()
         A_logm_perturbed[1, 0] = tiny
         with suppress_warnings() as sup:
-<<<<<<< HEAD
-            sup.filter(RuntimeWarning, "Ill-conditioned.*")
-=======
             sup.filter(RuntimeWarning,
                        "scipy.linalg.solve\nIll-conditioned.*")
->>>>>>> 7511430b
             A_expm_logm_perturbed = expm(A_logm_perturbed)
         rtol = 1e-4
         atol = 100 * tiny
@@ -507,54 +494,6 @@
         actual = expm(A)
         assert_allclose(actual, desired)
 
-    def test_pascal(self):
-        # Test pascal triangle.
-        # Nilpotent exponential, used to trigger a failure (gh-8029)
-
-        for scale in [1.0, 1e-3, 1e-6]:
-            for n in range(0, 80, 3):
-                sc = scale ** np.arange(n, -1, -1)
-                if np.any(sc < 1e-300):
-                    break
-
-                A = np.diag(np.arange(1, n + 1), -1) * scale
-                B = expm(A)
-
-                got = B
-                expected = binom(np.arange(n + 1)[:,None],
-                                 np.arange(n + 1)[None,:]) * sc[None,:] / sc[:,None]
-                atol = 1e-13 * abs(expected).max()
-                assert_allclose(got, expected, atol=atol)
-
-    def test_matrix_input(self):
-        # Large np.matrix inputs should work, gh-5546
-        A = np.zeros((200, 200))
-        A[-1,0] = 1
-        B0 = expm(A)
-        with suppress_warnings() as sup:
-            sup.filter(DeprecationWarning, "the matrix subclass.*")
-            sup.filter(PendingDeprecationWarning, "the matrix subclass.*")
-            B = expm(np.matrix(A))
-        assert_allclose(B, B0)
-
-    def test_exp_sinch_overflow(self):
-        # Check overflow in intermediate steps is fixed (gh-11839)
-        L = np.array([[1.0, -0.5, -0.5, 0.0, 0.0, 0.0, 0.0],
-                      [0.0, 1.0, 0.0, -0.5, -0.5, 0.0, 0.0],
-                      [0.0, 0.0, 1.0, 0.0, 0.0, -0.5, -0.5],
-                      [0.0, 0.0, 0.0, 0.0, 0.0, 0.0, 0.0],
-                      [0.0, 0.0, 0.0, 0.0, 0.0, 0.0, 0.0],
-                      [0.0, 0.0, 0.0, 0.0, 0.0, 0.0, 0.0],
-                      [0.0, 0.0, 0.0, 0.0, 0.0, 0.0, 0.0]])
-
-        E0 = expm(-L)
-        E1 = expm(-2**11 * L)
-        E2 = E0
-        for j in range(11):
-            E2 = E2 @ E2
-
-        assert_allclose(E1, E2)
-
 
 class TestOperators(object):
 
