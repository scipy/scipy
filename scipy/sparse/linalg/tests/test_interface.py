"""Test functions for the sparse.linalg.interface module
"""

from functools import partial
from itertools import product
import operator
import pytest
from pytest import raises as assert_raises, warns
from numpy.testing import assert_, assert_equal

import numpy as np
import scipy.sparse as sparse

from scipy.sparse.linalg import interface
from scipy.sparse.sputils import matrix


# Only test matmul operator (A @ B) when available (Python 3.5+)
TEST_MATMUL = hasattr(operator, 'matmul')


class TestLinearOperator(object):
    def setup_method(self):
        self.A = np.array([[1,2,3],
                           [4,5,6]])
        self.B = np.array([[1,2],
                           [3,4],
                           [5,6]])
        self.C = np.array([[1,2],
                           [3,4]])

    def test_matvec(self):
        def get_matvecs(A):
            return [{
                        'shape': A.shape,
                        'matvec': lambda x: np.dot(A, x).reshape(A.shape[0]),
                        'rmatvec': lambda x: np.dot(A.T.conj(),
                                                    x).reshape(A.shape[1])
                    },
                    {
                        'shape': A.shape,
                        'matvec': lambda x: np.dot(A, x),
                        'rmatvec': lambda x: np.dot(A.T.conj(), x),
                        'rmatmat': lambda x: np.dot(A.T.conj(), x),
                        'matmat': lambda x: np.dot(A, x)
                    }]

        for matvecs in get_matvecs(self.A):
            A = interface.LinearOperator(**matvecs)

            assert_(A.args == ())

            assert_equal(A.matvec(np.array([1,2,3])), [14,32])
            assert_equal(A.matvec(np.array([[1],[2],[3]])), [[14],[32]])
            assert_equal(A * np.array([1,2,3]), [14,32])
            assert_equal(A * np.array([[1],[2],[3]]), [[14],[32]])
            assert_equal(A.dot(np.array([1,2,3])), [14,32])
            assert_equal(A.dot(np.array([[1],[2],[3]])), [[14],[32]])

            assert_equal(A.matvec(matrix([[1],[2],[3]])), [[14],[32]])
            assert_equal(A * matrix([[1],[2],[3]]), [[14],[32]])
            assert_equal(A.dot(matrix([[1],[2],[3]])), [[14],[32]])

            assert_equal((2*A)*[1,1,1], [12,30])
            assert_equal((2 * A).rmatvec([1, 1]), [10, 14, 18])
            assert_equal((2*A).H.matvec([1,1]), [10, 14, 18])
            assert_equal((2*A)*[[1],[1],[1]], [[12],[30]])
            assert_equal((2 * A).matmat([[1], [1], [1]]), [[12], [30]])
            assert_equal((A*2)*[1,1,1], [12,30])
            assert_equal((A*2)*[[1],[1],[1]], [[12],[30]])
            assert_equal((2j*A)*[1,1,1], [12j,30j])
            assert_equal((A+A)*[1,1,1], [12, 30])
            assert_equal((A + A).rmatvec([1, 1]), [10, 14, 18])
            assert_equal((A+A).H.matvec([1,1]), [10, 14, 18])
            assert_equal((A+A)*[[1],[1],[1]], [[12], [30]])
            assert_equal((A+A).matmat([[1],[1],[1]]), [[12], [30]])
            assert_equal((-A)*[1,1,1], [-6,-15])
            assert_equal((-A)*[[1],[1],[1]], [[-6],[-15]])
            assert_equal((A-A)*[1,1,1], [0,0])
            assert_equal((A - A) * [[1], [1], [1]], [[0], [0]])

            X = np.array([[1, 2], [3, 4]])
            # A_asarray = np.array([[1, 2, 3], [4, 5, 6]])
            assert_equal((2 * A).rmatmat(X), np.dot((2 * self.A).T, X))
            assert_equal((A * 2).rmatmat(X), np.dot((self.A * 2).T, X))
            assert_equal((2j * A).rmatmat(X),
                         np.dot((2j * self.A).T.conj(), X))
            assert_equal((A * 2j).rmatmat(X),
                         np.dot((self.A * 2j).T.conj(), X))
            assert_equal((A + A).rmatmat(X),
                         np.dot((self.A + self.A).T, X))
            assert_equal((A + 2j * A).rmatmat(X),
                         np.dot((self.A + 2j * self.A).T.conj(), X))
            assert_equal((-A).rmatmat(X), np.dot((-self.A).T, X))
            assert_equal((A - A).rmatmat(X),
                         np.dot((self.A - self.A).T, X))
            assert_equal((2j * A).rmatmat(2j * X),
                         np.dot((2j * self.A).T.conj(), 2j * X))

            z = A+A
            assert_(len(z.args) == 2 and z.args[0] is A and z.args[1] is A)
            z = 2*A
            assert_(len(z.args) == 2 and z.args[0] is A and z.args[1] == 2)

            assert_(isinstance(A.matvec([1, 2, 3]), np.ndarray))
            assert_(isinstance(A.matvec(np.array([[1],[2],[3]])), np.ndarray))
            assert_(isinstance(A * np.array([1,2,3]), np.ndarray))
            assert_(isinstance(A * np.array([[1],[2],[3]]), np.ndarray))
            assert_(isinstance(A.dot(np.array([1,2,3])), np.ndarray))
            assert_(isinstance(A.dot(np.array([[1],[2],[3]])), np.ndarray))

            assert_(isinstance(A.matvec(matrix([[1],[2],[3]])), np.ndarray))
            assert_(isinstance(A * matrix([[1],[2],[3]]), np.ndarray))
            assert_(isinstance(A.dot(matrix([[1],[2],[3]])), np.ndarray))

            assert_(isinstance(2*A, interface._ScaledLinearOperator))
            assert_(isinstance(2j*A, interface._ScaledLinearOperator))
            assert_(isinstance(A+A, interface._SumLinearOperator))
            assert_(isinstance(-A, interface._ScaledLinearOperator))
            assert_(isinstance(A-A, interface._SumLinearOperator))

            assert_((2j*A).dtype == np.complex_)

            assert_raises(ValueError, A.matvec, np.array([1,2]))
            assert_raises(ValueError, A.matvec, np.array([1,2,3,4]))
            assert_raises(ValueError, A.matvec, np.array([[1],[2]]))
            assert_raises(ValueError, A.matvec, np.array([[1],[2],[3],[4]]))

            assert_raises(ValueError, lambda: A*A)
            assert_raises(ValueError, lambda: A**2)

        for matvecsA, matvecsB in product(get_matvecs(self.A),
                                          get_matvecs(self.B)):
            A = interface.LinearOperator(**matvecsA)
            B = interface.LinearOperator(**matvecsB)
            # AtimesB = np.array([[22, 28], [49, 64]])
            AtimesB = self.A.dot(self.B)
            X = np.array([[1, 2], [3, 4]])

            assert_equal((A * B).rmatmat(X), np.dot((AtimesB).T, X))
            assert_equal((2j * A * B).rmatmat(X),
                         np.dot((2j * AtimesB).T.conj(), X))

            assert_equal((A*B)*[1,1], [50,113])
            assert_equal((A*B)*[[1],[1]], [[50],[113]])
            assert_equal((A*B).matmat([[1],[1]]), [[50],[113]])

            assert_equal((A * B).rmatvec([1, 1]), [71, 92])
            assert_equal((A * B).H.matvec([1, 1]), [71, 92])

            assert_(isinstance(A*B, interface._ProductLinearOperator))

            assert_raises(ValueError, lambda: A+B)
            assert_raises(ValueError, lambda: A**2)

            z = A*B
            assert_(len(z.args) == 2 and z.args[0] is A and z.args[1] is B)

        for matvecsC in get_matvecs(self.C):
            C = interface.LinearOperator(**matvecsC)
            X = np.array([[1, 2], [3, 4]])

            assert_equal(C.rmatmat(X), np.dot((self.C).T, X))
            assert_equal((C**2).rmatmat(X),
                         np.dot((np.dot(self.C, self.C)).T, X))

            assert_equal((C**2)*[1,1], [17,37])
            assert_equal((C**2).rmatvec([1, 1]), [22, 32])
            assert_equal((C**2).H.matvec([1, 1]), [22, 32])
            assert_equal((C**2).matmat([[1],[1]]), [[17],[37]])

            assert_(isinstance(C**2, interface._PowerLinearOperator))

    def test_matmul(self):
        if not TEST_MATMUL:
            pytest.skip("matmul is only tested in Python 3.5+")

        D = {'shape': self.A.shape,
             'matvec': lambda x: np.dot(self.A, x).reshape(self.A.shape[0]),
             'rmatvec': lambda x: np.dot(self.A.T.conj(),
                                         x).reshape(self.A.shape[1]),
             'rmatmat': lambda x: np.dot(self.A.T.conj(), x),
             'matmat': lambda x: np.dot(self.A, x)}
        A = interface.LinearOperator(**D)
        B = np.array([[1, 2, 3],
                      [4, 5, 6],
                      [7, 8, 9]])
        b = B[0]

        assert_equal(operator.matmul(A, b), A * b)
        assert_equal(operator.matmul(A, B), A * B)
        assert_raises(ValueError, operator.matmul, A, 2)
        assert_raises(ValueError, operator.matmul, 2, A)


class TestAsLinearOperator(object):
    def setup_method(self):
        self.cases = []

        def make_cases(original, dtype):
            cases = []

            cases.append((matrix(original, dtype=dtype), original))
            cases.append((np.array(original, dtype=dtype), original))
            cases.append((sparse.csr_matrix(original, dtype=dtype), original))

            # Test default implementations of _adjoint and _rmatvec, which
            # refer to each other.
            def mv(x, dtype):
                y = original.dot(x)
                if len(x.shape) == 2:
                    y = y.reshape(-1, 1)
                return y

            def rmv(x, dtype):
                return original.T.conj().dot(x)

            class BaseMatlike(interface.LinearOperator):
                args = ()

                def __init__(self, dtype):
                    self.dtype = np.dtype(dtype)
                    self.shape = original.shape

                def _matvec(self, x):
                    return mv(x, self.dtype)

            class HasRmatvec(BaseMatlike):
                args = ()

                def _rmatvec(self,x):
                    return rmv(x, self.dtype)

            class HasAdjoint(BaseMatlike):
                args = ()

                def _adjoint(self):
                    shape = self.shape[1], self.shape[0]
                    matvec = partial(rmv, dtype=self.dtype)
                    rmatvec = partial(mv, dtype=self.dtype)
                    return interface.LinearOperator(matvec=matvec,
                                                    rmatvec=rmatvec,
                                                    dtype=self.dtype,
                                                    shape=shape)

            class HasRmatmat(HasRmatvec):
                def _matmat(self, x):
                    return original.dot(x)

                def _rmatmat(self, x):
                    return original.T.conj().dot(x)

            cases.append((HasRmatvec(dtype), original))
            cases.append((HasAdjoint(dtype), original))
            cases.append((HasRmatmat(dtype), original))
            return cases

        original = np.array([[1,2,3], [4,5,6]])
        self.cases += make_cases(original, np.int32)
        self.cases += make_cases(original, np.float32)
        self.cases += make_cases(original, np.float64)
        self.cases += [(interface.aslinearoperator(M).T, A.T)
                       for M, A in make_cases(original.T, np.float64)]
        self.cases += [(interface.aslinearoperator(M).H, A.T.conj())
                       for M, A in make_cases(original.T, np.float64)]

        original = np.array([[1, 2j, 3j], [4j, 5j, 6]])
        self.cases += make_cases(original, np.complex_)
        self.cases += [(interface.aslinearoperator(M).T, A.T)
                       for M, A in make_cases(original.T, np.complex_)]
        self.cases += [(interface.aslinearoperator(M).H, A.T.conj())
                       for M, A in make_cases(original.T, np.complex_)]

    def test_basic(self):

        for M, A_array in self.cases:
            A = interface.aslinearoperator(M)
            M,N = A.shape

            xs = [np.array([1, 2, 3]),
                  np.array([[1], [2], [3]])]
            ys = [np.array([1, 2]), np.array([[1], [2]])]

            if A.dtype == np.complex_:
                xs += [np.array([1, 2j, 3j]),
                       np.array([[1], [2j], [3j]])]
                ys += [np.array([1, 2j]), np.array([[1], [2j]])]

            x2 = np.array([[1, 4], [2, 5], [3, 6]])

            for x in xs:
                assert_equal(A.matvec(x), A_array.dot(x))
                assert_equal(A * x, A_array.dot(x))

            assert_equal(A.matmat(x2), A_array.dot(x2))
            assert_equal(A * x2, A_array.dot(x2))

            for y in ys:
                assert_equal(A.rmatvec(y), A_array.T.conj().dot(y))
                assert_equal(A.T.matvec(y), A_array.T.dot(y))
                assert_equal(A.H.matvec(y), A_array.T.conj().dot(y))

            for y in ys:
                if y.ndim < 2:
                    continue
                assert_equal(A.rmatmat(y), A_array.T.conj().dot(y))
                assert_equal(A.T.matmat(y), A_array.T.dot(y))
                assert_equal(A.H.matmat(y), A_array.T.conj().dot(y))

            if hasattr(M,'dtype'):
                assert_equal(A.dtype, M.dtype)

            assert_(hasattr(A, 'args'))

    def test_dot(self):

        for M, A_array in self.cases:
            A = interface.aslinearoperator(M)
            M,N = A.shape

            x0 = np.array([1, 2, 3])
            x1 = np.array([[1], [2], [3]])
            x2 = np.array([[1, 4], [2, 5], [3, 6]])

            assert_equal(A.dot(x0), A_array.dot(x0))
            assert_equal(A.dot(x1), A_array.dot(x1))
            assert_equal(A.dot(x2), A_array.dot(x2))


def test_repr():
    A = interface.LinearOperator(shape=(1, 1), matvec=lambda x: 1)
    repr_A = repr(A)
    assert_('unspecified dtype' not in repr_A, repr_A)


def test_identity():
    ident = interface.IdentityOperator((3, 3))
    assert_equal(ident * [1, 2, 3], [1, 2, 3])
    assert_equal(ident.dot(np.arange(9).reshape(3, 3)).ravel(), np.arange(9))

    assert_raises(ValueError, ident.matvec, [1, 2, 3, 4])


def test_attributes():
    A = interface.aslinearoperator(np.arange(16).reshape(4, 4))

    def always_four_ones(x):
        x = np.asarray(x)
        assert_(x.shape == (3,) or x.shape == (3, 1))
        return np.ones(4)

    B = interface.LinearOperator(shape=(4, 3), matvec=always_four_ones)

    for op in [A, B, A * B, A.H, A + A, B + B, A**4]:
        assert_(hasattr(op, "dtype"))
        assert_(hasattr(op, "shape"))
        assert_(hasattr(op, "_matvec"))

def matvec(x):
    """ Needed for test_pickle as local functions are not pickleable """
    return np.zeros(3)

def test_pickle():
    import pickle

    for protocol in range(pickle.HIGHEST_PROTOCOL + 1):
        A = interface.LinearOperator((3, 3), matvec)
        s = pickle.dumps(A, protocol=protocol)
        B = pickle.loads(s)

        for k in A.__dict__:
            assert_equal(getattr(A, k), getattr(B, k))

def test_inheritance():
    class Empty(interface.LinearOperator):
        pass

    with warns(RuntimeWarning, match="should implement at least"):
        assert_raises(TypeError, Empty)

    class Identity(interface.LinearOperator):
        def __init__(self, n):
            super(Identity, self).__init__(dtype=None, shape=(n, n))

        def _matvec(self, x):
            return x

    id3 = Identity(3)
    assert_equal(id3.matvec([1, 2, 3]), [1, 2, 3])
    assert_raises(NotImplementedError, id3.rmatvec, [4, 5, 6])

    class MatmatOnly(interface.LinearOperator):
        def __init__(self, A):
            super(MatmatOnly, self).__init__(A.dtype, A.shape)
            self.A = A

        def _matmat(self, x):
            return self.A.dot(x)

    mm = MatmatOnly(np.random.randn(5, 3))
    assert_equal(mm.matvec(np.random.randn(3)).shape, (5,))

def test_dtypes_of_operator_sum():
    # gh-6078

    mat_complex = np.random.rand(2,2) + 1j * np.random.rand(2,2)
    mat_real = np.random.rand(2,2)

    complex_operator = interface.aslinearoperator(mat_complex)
    real_operator = interface.aslinearoperator(mat_real)

    sum_complex = complex_operator + complex_operator
    sum_real = real_operator + real_operator

    assert_equal(sum_real.dtype, np.float64)
    assert_equal(sum_complex.dtype, np.complex128)

def test_no_double_init():
    call_count = [0]

    def matvec(v):
        call_count[0] += 1
        return v

    # It should call matvec exactly once (in order to determine the
    # operator dtype)
    interface.LinearOperator((2, 2), matvec=matvec)
    assert_equal(call_count[0], 1)

def test_adjoint_conjugate():
    X = np.array([[1j]])
    A = interface.aslinearoperator(X)

    B = 1j * A
    Y = 1j * X

    v = np.array([1])

    assert_equal(B.dot(v), Y.dot(v))
    assert_equal(B.H.dot(v), Y.T.conj().dot(v))

<<<<<<< HEAD
def test_ndim():
    X = np.array([[1]])
    A = interface.aslinearoperator(X)
    assert_equal(A.ndim, 2)
=======
def test_transpose_noconjugate():
    X = np.array([[1j]])
    A = interface.aslinearoperator(X)

    B = 1j * A
    Y = 1j * X

    v = np.array([1])

    assert_equal(B.dot(v), Y.dot(v))
    assert_equal(B.T.dot(v), Y.T.dot(v))
>>>>>>> 88b9e702
<|MERGE_RESOLUTION|>--- conflicted
+++ resolved
@@ -439,12 +439,11 @@
     assert_equal(B.dot(v), Y.dot(v))
     assert_equal(B.H.dot(v), Y.T.conj().dot(v))
 
-<<<<<<< HEAD
 def test_ndim():
     X = np.array([[1]])
     A = interface.aslinearoperator(X)
     assert_equal(A.ndim, 2)
-=======
+
 def test_transpose_noconjugate():
     X = np.array([[1j]])
     A = interface.aslinearoperator(X)
@@ -455,5 +454,4 @@
     v = np.array([1])
 
     assert_equal(B.dot(v), Y.dot(v))
-    assert_equal(B.T.dot(v), Y.T.dot(v))
->>>>>>> 88b9e702
+    assert_equal(B.T.dot(v), Y.T.dot(v))