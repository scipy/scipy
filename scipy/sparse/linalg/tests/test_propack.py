import os
import pytest
import sys

import numpy as np
from numpy.testing import assert_allclose
from pytest import raises as assert_raises
from scipy.sparse.linalg._svdp import _svdp
from scipy.sparse import csr_matrix, csc_matrix, coo_matrix

TOLS = {
    np.float32: 1e-4,
    np.float64: 1e-8,
    np.complex64: 1e-4,
    np.complex128: 1e-8,
}

_dtype_map = {
    "single": np.float32,
    "double": np.float64,
    "complex8": np.complex64,
    "complex16": np.complex128,
}


def is_complex_type(dtype):
    return np.dtype(dtype).char.isupper()


def is_32bit():
    return sys.maxsize <= 2**32  # (usually 2**31-1 on 32-bit)


_dtype_testing = []
for dtype in _dtype_map:
    if 'complex' in dtype and is_32bit():
        # PROPACK has issues w/ complex on 32-bit; see gh-14433
        marks = [pytest.mark.skip]
    elif 'complex' in dtype:
        marks = [pytest.mark.slow]  # type: ignore[list-item]
    else:
        marks = []
    _dtype_testing.append(pytest.param(dtype, marks=marks))
_dtype_testing = tuple(_dtype_testing)  # type: ignore[assignment]


def generate_matrix(constructor, n, m, f,
                    dtype=float, rseed=0, **kwargs):
    """Generate a random sparse matrix"""
    rng = np.random.RandomState(rseed)
    if is_complex_type(dtype):
        M = (- 5 + 10 * rng.rand(n, m)
             - 5j + 10j * rng.rand(n, m)).astype(dtype)
    else:
        M = (-5 + 10 * rng.rand(n, m)).astype(dtype)
    M[M.real > 10 * f - 5] = 0
    return constructor(M, **kwargs)


def assert_orthogonal(u1, u2, rtol, atol):
    """Check that the first k rows of u1 and u2 are orthogonal"""
    A = abs(np.dot(u1.conj().T, u2))
    assert_allclose(A, np.eye(u1.shape[1], u2.shape[1]), rtol=rtol, atol=atol)


def check_svdp(n, m, constructor, dtype, k, irl_mode, which, f=0.8):
    tol = TOLS[dtype]

    M = generate_matrix(np.asarray, n, m, f, dtype)
    Msp = constructor(M)

    u1, sigma1, vt1 = np.linalg.svd(M, full_matrices=False)
    u2, sigma2, vt2, _ = _svdp(Msp, k=k, which=which, irl_mode=irl_mode,
                               tol=tol)

    # check the which
    if which.upper() == 'SM':
        u1 = np.roll(u1, k, 1)
        vt1 = np.roll(vt1, k, 0)
        sigma1 = np.roll(sigma1, k)

    # check that singular values agree
    assert_allclose(sigma1[:k], sigma2, rtol=tol, atol=tol)

    # check that singular vectors are orthogonal
    assert_orthogonal(u1, u2, rtol=tol, atol=tol)
    assert_orthogonal(vt1.T, vt2.T, rtol=tol, atol=tol)


@pytest.mark.parametrize('ctor', (np.array, csr_matrix, csc_matrix))
@pytest.mark.parametrize('precision', _dtype_testing)
@pytest.mark.parametrize('irl', (True, False))
@pytest.mark.parametrize('which', ('LM', 'SM'))
def test_svdp(ctor, precision, irl, which):
    np.random.seed(0)
    dtype = _dtype_map[precision]
    n, m, k = 10, 20, 3
    if which == 'SM' and not irl:
        message = "`which`='SM' requires irl_mode=True"
        with assert_raises(ValueError, match=message):
            check_svdp(n, m, ctor, dtype, k, irl, which)
    else:
        if is_32bit() and is_complex_type(dtype):
            message = 'PROPACK complex-valued SVD methods not available '
            with assert_raises(TypeError, match=message):
                check_svdp(n, m, ctor, dtype, k, irl, which)
        else:
            check_svdp(n, m, ctor, dtype, k, irl, which)


@pytest.mark.parametrize('precision', _dtype_testing)
@pytest.mark.parametrize('irl', (False, True))
def test_examples(precision, irl):
    # Note: atol for complex8 bumped from 1e-4 to 1e-3 because of test failures
    # with BLIS, Netlib, and MKL+AVX512 - see
    # https://github.com/conda-forge/scipy-feedstock/pull/198#issuecomment-999180432
    atol = {
<<<<<<< HEAD
        'single': 1e-3,
=======
        'single': 1.2e-4,
>>>>>>> dd27ac76
        'double': 1e-9,
        'complex8': 1e-3,
        'complex16': 1e-9,
    }[precision]

    path_prefix = os.path.dirname(__file__)
    # Test matrices from `illc1850.coord` and `mhd1280b.cua` distributed with
    # PROPACK 2.1: http://sun.stanford.edu/~rmunk/PROPACK/
    relative_path = "propack_test_data.npz"
    filename = os.path.join(path_prefix, relative_path)
    data = np.load(filename, allow_pickle=True)

    dtype = _dtype_map[precision]
    if precision in {'single', 'double'}:
        A = data['A_real'].item().astype(dtype)
    elif precision in {'complex8', 'complex16'}:
        A = data['A_complex'].item().astype(dtype)

    k = 200
    u, s, vh, _ = _svdp(A, k, irl_mode=irl, random_state=0)

    # complex example matrix has many repeated singular values, so check only
    # beginning non-repeated singular vectors to avoid permutations
    sv_check = 27 if precision in {'complex8', 'complex16'} else k
    u = u[:, :sv_check]
    vh = vh[:sv_check, :]
    s = s[:sv_check]

    # Check orthogonality of singular vectors
    assert_allclose(np.eye(u.shape[1]), u.conj().T @ u, atol=atol)
    assert_allclose(np.eye(vh.shape[0]), vh @ vh.conj().T, atol=atol)

    # Ensure the norm of the difference between the np.linalg.svd and
    # PROPACK reconstructed matrices is small
    u3, s3, vh3 = np.linalg.svd(A.todense())
    u3 = u3[:, :sv_check]
    s3 = s3[:sv_check]
    vh3 = vh3[:sv_check, :]
    A3 = u3 @ np.diag(s3) @ vh3
    recon = u @ np.diag(s) @ vh
    assert_allclose(np.linalg.norm(A3 - recon), 0, atol=atol)


@pytest.mark.parametrize('shifts', (None, -10, 0, 1, 10, 70))
@pytest.mark.parametrize('precision', ('single', 'double'))
def test_shifts(shifts, precision):
    np.random.seed(0)
    n, k = 70, 10
    A = np.random.random((n, n))
    if shifts is not None and ((shifts < 0) or (k > min(n-1-shifts, n))):
        with pytest.raises(ValueError):
            _svdp(A, k, shifts=shifts, kmax=5*k, irl_mode=True)
    else:
        _svdp(A, k, shifts=shifts, kmax=5*k, irl_mode=True)


@pytest.mark.slow
@pytest.mark.xfail()
def test_shifts_accuracy():
    np.random.seed(0)
    n, k = 70, 10
    A = np.random.random((n, n)).astype(np.double)
    u1, s1, vt1, _ = _svdp(A, k, shifts=None, which='SM', irl_mode=True)
    u2, s2, vt2, _ = _svdp(A, k, shifts=32, which='SM', irl_mode=True)
    # shifts <= 32 doesn't agree with shifts > 32
    # Does agree when which='LM' instead of 'SM'
    assert_allclose(s1, s2)<|MERGE_RESOLUTION|>--- conflicted
+++ resolved
@@ -115,11 +115,7 @@
     # with BLIS, Netlib, and MKL+AVX512 - see
     # https://github.com/conda-forge/scipy-feedstock/pull/198#issuecomment-999180432
     atol = {
-<<<<<<< HEAD
-        'single': 1e-3,
-=======
         'single': 1.2e-4,
->>>>>>> dd27ac76
         'double': 1e-9,
         'complex8': 1e-3,
         'complex16': 1e-9,
