--- conflicted
+++ resolved
@@ -91,18 +91,12 @@
 
 def _ident_like(A):
     # A compatibility function which should eventually disappear.
-<<<<<<< HEAD
-    if scipy.sparse.isspmatrix(A):
-        return scipy.sparse._construct.eye(A.shape[0], A.shape[1],
-                                           dtype=A.dtype, format=A.format)
-=======
     if scipy.sparse.issparse(A):
         # Creates a sparse matrix in dia format
         out = scipy.sparse.eye(A.shape[0], A.shape[1], dtype=A.dtype)
         if isinstance(A, scipy.sparse.spmatrix):
             return out.asformat(A.format)
         return scipy.sparse.dia_array(out).asformat(A.format)
->>>>>>> 86ab6046
     elif is_pydata_spmatrix(A):
         import sparse
         return sparse.eye(A.shape[0], A.shape[1], dtype=A.dtype)
