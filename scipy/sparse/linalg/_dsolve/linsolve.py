--- conflicted
+++ resolved
@@ -371,15 +371,9 @@
 
     Notes
     -----
-<<<<<<< HEAD
-    When a real array is factorized and the returned SuperLU object's ``solve()`` method
-    is used with complex arguments an error is generated. Instead, cast the initial
-    array to complex and then factorize.
-=======
     When a real array is factorized and the returned SuperLU object's ``solve()``
     method is used with complex arguments an error is generated. Instead, cast the
     initial array to complex and then factorize.
->>>>>>> 5cfde78b
 
     This function uses the SuperLU library.
 
