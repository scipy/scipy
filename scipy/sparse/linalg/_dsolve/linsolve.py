--- conflicted
+++ resolved
@@ -2,13 +2,8 @@
 
 import numpy as np
 from numpy import asarray
-<<<<<<< HEAD
-from scipy.sparse import (isspmatrix_csc, isspmatrix_csr, isspmatrix,
+from scipy.sparse import (issparse,
                           SparseEfficiencyWarning, csc_matrix, eye)
-=======
-from scipy.sparse import (issparse,
-                          SparseEfficiencyWarning, csc_matrix, csr_matrix)
->>>>>>> 840a9ed0
 from scipy.sparse._sputils import is_pydata_spmatrix
 from scipy.linalg import LinAlgError
 import copy
@@ -665,16 +660,10 @@
     if is_pydata_spmatrix(A):
         A = A.to_scipy_sparse().tocsc()
 
-<<<<<<< HEAD
-    if not isspmatrix_csc(A):
+    if not (issparse(A) and A.format == "csc"): 
+        warn('CSC matrix format is required. Converting to CSC matrix.',
+             SparseEfficiencyWarning)
         A = csc_matrix(A)
-        warn('CSC matrix format is required. Converting to CSC matrix.',
-=======
-    # Check the input for correct type and format.
-    if not (issparse(A) and A.format == "csr"):
-        warn('CSR matrix format is required. Converting to CSR matrix.',
->>>>>>> 840a9ed0
-             SparseEfficiencyWarning)
     elif not overwrite_A:
         A = A.copy()
 
