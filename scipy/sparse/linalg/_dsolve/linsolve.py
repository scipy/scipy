from warnings import warn

import numpy as np
from numpy import asarray
from scipy.sparse import (issparse,
                          SparseEfficiencyWarning, csc_matrix, eye, diags)
from scipy.sparse._sputils import is_pydata_spmatrix
from scipy.linalg import LinAlgError
import copy

from . import _superlu

noScikit = False
try:
    import scikits.umfpack as umfpack
except ImportError:
    noScikit = True

useUmfpack = not noScikit

__all__ = ['use_solver', 'spsolve', 'splu', 'spilu', 'factorized',
           'MatrixRankWarning', 'spsolve_triangular']


class MatrixRankWarning(UserWarning):
    pass


def use_solver(**kwargs):
    """
    Select default sparse direct solver to be used.

    Parameters
    ----------
    useUmfpack : bool, optional
        Use UMFPACK [1]_, [2]_, [3]_, [4]_. over SuperLU. Has effect only
        if ``scikits.umfpack`` is installed. Default: True
    assumeSortedIndices : bool, optional
        Allow UMFPACK to skip the step of sorting indices for a CSR/CSC matrix.
        Has effect only if useUmfpack is True and ``scikits.umfpack`` is
        installed. Default: False

    Notes
    -----
    The default sparse solver is UMFPACK when available
    (``scikits.umfpack`` is installed). This can be changed by passing
    useUmfpack = False, which then causes the always present SuperLU
    based solver to be used.

    UMFPACK requires a CSR/CSC matrix to have sorted column/row indices. If
    sure that the matrix fulfills this, pass ``assumeSortedIndices=True``
    to gain some speed.

    References
    ----------
    .. [1] T. A. Davis, Algorithm 832:  UMFPACK - an unsymmetric-pattern
           multifrontal method with a column pre-ordering strategy, ACM
           Trans. on Mathematical Software, 30(2), 2004, pp. 196--199.
           https://dl.acm.org/doi/abs/10.1145/992200.992206

    .. [2] T. A. Davis, A column pre-ordering strategy for the
           unsymmetric-pattern multifrontal method, ACM Trans.
           on Mathematical Software, 30(2), 2004, pp. 165--195.
           https://dl.acm.org/doi/abs/10.1145/992200.992205

    .. [3] T. A. Davis and I. S. Duff, A combined unifrontal/multifrontal
           method for unsymmetric sparse matrices, ACM Trans. on
           Mathematical Software, 25(1), 1999, pp. 1--19.
           https://doi.org/10.1145/305658.287640

    .. [4] T. A. Davis and I. S. Duff, An unsymmetric-pattern multifrontal
           method for sparse LU factorization, SIAM J. Matrix Analysis and
           Computations, 18(1), 1997, pp. 140--158.
           https://doi.org/10.1137/S0895479894246905T.

    Examples
    --------
    >>> import numpy as np
    >>> from scipy.sparse.linalg import use_solver, spsolve
    >>> from scipy.sparse import csc_matrix
    >>> R = np.random.randn(5, 5)
    >>> A = csc_matrix(R)
    >>> b = np.random.randn(5)
    >>> use_solver(useUmfpack=False) # enforce superLU over UMFPACK
    >>> x = spsolve(A, b)
    >>> np.allclose(A.dot(x), b)
    True
    >>> use_solver(useUmfpack=True) # reset umfPack usage to default
    """
    if 'useUmfpack' in kwargs:
        globals()['useUmfpack'] = kwargs['useUmfpack']
    if useUmfpack and 'assumeSortedIndices' in kwargs:
        umfpack.configure(assumeSortedIndices=kwargs['assumeSortedIndices'])

def _get_umf_family(A):
    """Get umfpack family string given the sparse matrix dtype."""
    _families = {
        (np.float64, np.int32): 'di',
        (np.complex128, np.int32): 'zi',
        (np.float64, np.int64): 'dl',
        (np.complex128, np.int64): 'zl'
    }

    # A.dtype.name can only be "float64" or
    # "complex128" in control flow
    f_type = getattr(np, A.dtype.name)
    # control flow may allow for more index
    # types to get through here
    i_type = getattr(np, A.indices.dtype.name)

    try:
        family = _families[(f_type, i_type)]

    except KeyError as e:
        msg = ('only float64 or complex128 matrices with int32 or int64 '
               f'indices are supported! (got: matrix: {f_type}, indices: {i_type})')
        raise ValueError(msg) from e

    # See gh-8278. Considered converting only if
    # A.shape[0]*A.shape[1] > np.iinfo(np.int32).max,
    # but that didn't always fix the issue.
    family = family[0] + "l"
    A_new = copy.copy(A)
    A_new.indptr = np.array(A.indptr, copy=False, dtype=np.int64)
    A_new.indices = np.array(A.indices, copy=False, dtype=np.int64)

    return family, A_new

def _safe_downcast_indices(A):
    # check for safe downcasting
    max_value = np.iinfo(np.intc).max

    if A.indptr[-1] > max_value:  # indptr[-1] is max b/c indptr always sorted
        raise ValueError("indptr values too large for SuperLU")

    if max(*A.shape) > max_value:  # only check large enough arrays
        if np.any(A.indices > max_value):
            raise ValueError("indices values too large for SuperLU")

    indices = A.indices.astype(np.intc, copy=False)
    indptr = A.indptr.astype(np.intc, copy=False)
    return indices, indptr

def spsolve(A, b, permc_spec=None, use_umfpack=True):
    """Solve the sparse linear system Ax=b, where b may be a vector or a matrix.

    Parameters
    ----------
    A : ndarray or sparse matrix
        The square matrix A will be converted into CSC or CSR form
    b : ndarray or sparse matrix
        The matrix or vector representing the right hand side of the equation.
        If a vector, b.shape must be (n,) or (n, 1).
    permc_spec : str, optional
        How to permute the columns of the matrix for sparsity preservation.
        (default: 'COLAMD')

        - ``NATURAL``: natural ordering.
        - ``MMD_ATA``: minimum degree ordering on the structure of A^T A.
        - ``MMD_AT_PLUS_A``: minimum degree ordering on the structure of A^T+A.
        - ``COLAMD``: approximate minimum degree column ordering [1]_, [2]_.

    use_umfpack : bool, optional
        if True (default) then use UMFPACK for the solution [3]_, [4]_, [5]_,
        [6]_ . This is only referenced if b is a vector and
        ``scikits.umfpack`` is installed.

    Returns
    -------
    x : ndarray or sparse matrix
        the solution of the sparse linear equation.
        If b is a vector, then x is a vector of size A.shape[1]
        If b is a matrix, then x is a matrix of size (A.shape[1], b.shape[1])

    Notes
    -----
    For solving the matrix expression AX = B, this solver assumes the resulting
    matrix X is sparse, as is often the case for very sparse inputs.  If the
    resulting X is dense, the construction of this sparse result will be
    relatively expensive.  In that case, consider converting A to a dense
    matrix and using scipy.linalg.solve or its variants.

    References
    ----------
    .. [1] T. A. Davis, J. R. Gilbert, S. Larimore, E. Ng, Algorithm 836:
           COLAMD, an approximate column minimum degree ordering algorithm,
           ACM Trans. on Mathematical Software, 30(3), 2004, pp. 377--380.
           :doi:`10.1145/1024074.1024080`

    .. [2] T. A. Davis, J. R. Gilbert, S. Larimore, E. Ng, A column approximate
           minimum degree ordering algorithm, ACM Trans. on Mathematical
           Software, 30(3), 2004, pp. 353--376. :doi:`10.1145/1024074.1024079`

    .. [3] T. A. Davis, Algorithm 832:  UMFPACK - an unsymmetric-pattern
           multifrontal method with a column pre-ordering strategy, ACM
           Trans. on Mathematical Software, 30(2), 2004, pp. 196--199.
           https://dl.acm.org/doi/abs/10.1145/992200.992206

    .. [4] T. A. Davis, A column pre-ordering strategy for the
           unsymmetric-pattern multifrontal method, ACM Trans.
           on Mathematical Software, 30(2), 2004, pp. 165--195.
           https://dl.acm.org/doi/abs/10.1145/992200.992205

    .. [5] T. A. Davis and I. S. Duff, A combined unifrontal/multifrontal
           method for unsymmetric sparse matrices, ACM Trans. on
           Mathematical Software, 25(1), 1999, pp. 1--19.
           https://doi.org/10.1145/305658.287640

    .. [6] T. A. Davis and I. S. Duff, An unsymmetric-pattern multifrontal
           method for sparse LU factorization, SIAM J. Matrix Analysis and
           Computations, 18(1), 1997, pp. 140--158.
           https://doi.org/10.1137/S0895479894246905T.


    Examples
    --------
    >>> import numpy as np
    >>> from scipy.sparse import csc_matrix
    >>> from scipy.sparse.linalg import spsolve
    >>> A = csc_matrix([[3, 2, 0], [1, -1, 0], [0, 5, 1]], dtype=float)
    >>> B = csc_matrix([[2, 0], [-1, 0], [2, 0]], dtype=float)
    >>> x = spsolve(A, B)
    >>> np.allclose(A.dot(x).toarray(), B.toarray())
    True
    """

    if is_pydata_spmatrix(A):
        A = A.to_scipy_sparse().tocsc()

    if not (issparse(A) and A.format in ("csc", "csr")):
        A = csc_matrix(A)
        warn('spsolve requires A be CSC or CSR matrix format',
             SparseEfficiencyWarning, stacklevel=2)

    # b is a vector only if b have shape (n,) or (n, 1)
    b_is_sparse = issparse(b) or is_pydata_spmatrix(b)
    if not b_is_sparse:
        b = asarray(b)
    b_is_vector = ((b.ndim == 1) or (b.ndim == 2 and b.shape[1] == 1))

    # sum duplicates for non-canonical format
    A.sum_duplicates()
    A = A._asfptype()  # upcast to a floating point format
    result_dtype = np.promote_types(A.dtype, b.dtype)
    if A.dtype != result_dtype:
        A = A.astype(result_dtype)
    if b.dtype != result_dtype:
        b = b.astype(result_dtype)

    # validate input shapes
    M, N = A.shape
    if (M != N):
        raise ValueError(f"matrix must be square (has shape {(M, N)})")

    if M != b.shape[0]:
        raise ValueError(f"matrix - rhs dimension mismatch ({A.shape} - {b.shape[0]})")

    use_umfpack = use_umfpack and useUmfpack

    if b_is_vector and use_umfpack:
        if b_is_sparse:
            b_vec = b.toarray()
        else:
            b_vec = b
        b_vec = asarray(b_vec, dtype=A.dtype).ravel()

        if noScikit:
            raise RuntimeError('Scikits.umfpack not installed.')

        if A.dtype.char not in 'dD':
            raise ValueError("convert matrix data to double, please, using"
                  " .astype(), or set linsolve.useUmfpack = False")

        umf_family, A = _get_umf_family(A)
        umf = umfpack.UmfpackContext(umf_family)
        x = umf.linsolve(umfpack.UMFPACK_A, A, b_vec,
                         autoTranspose=True)
    else:
        if b_is_vector and b_is_sparse:
            b = b.toarray()
            b_is_sparse = False

        if not b_is_sparse:
            if A.format == "csc":
                flag = 1  # CSC format
            else:
                flag = 0  # CSR format

            indices = A.indices.astype(np.intc, copy=False)
            indptr = A.indptr.astype(np.intc, copy=False)
            options = dict(ColPerm=permc_spec)
            x, info = _superlu.gssv(N, A.nnz, A.data, indices, indptr,
                                    b, flag, options=options)
            if info != 0:
                warn("Matrix is exactly singular", MatrixRankWarning, stacklevel=2)
                x.fill(np.nan)
            if b_is_vector:
                x = x.ravel()
        else:
            # b is sparse
            Afactsolve = factorized(A)

            if not (b.format == "csc" or is_pydata_spmatrix(b)):
                warn('spsolve is more efficient when sparse b '
                     'is in the CSC matrix format',
                     SparseEfficiencyWarning, stacklevel=2)
                b = csc_matrix(b)

            # Create a sparse output matrix by repeatedly applying
            # the sparse factorization to solve columns of b.
            data_segs = []
            row_segs = []
            col_segs = []
            for j in range(b.shape[1]):
                # TODO: replace this with
                # bj = b[:, j].toarray().ravel()
                # once 1D sparse arrays are supported.
                # That is a slightly faster code path.
                bj = b[:, [j]].toarray().ravel()
                xj = Afactsolve(bj)
                w = np.flatnonzero(xj)
                segment_length = w.shape[0]
                row_segs.append(w)
                col_segs.append(np.full(segment_length, j, dtype=int))
                data_segs.append(np.asarray(xj[w], dtype=A.dtype))
            sparse_data = np.concatenate(data_segs)
            sparse_row = np.concatenate(row_segs)
            sparse_col = np.concatenate(col_segs)
            x = A.__class__((sparse_data, (sparse_row, sparse_col)),
                           shape=b.shape, dtype=A.dtype)

            if is_pydata_spmatrix(b):
                x = b.__class__(x)

    return x


def splu(A, permc_spec=None, diag_pivot_thresh=None,
         relax=None, panel_size=None, options=dict()):
    """
    Compute the LU decomposition of a sparse, square matrix.

    Parameters
    ----------
    A : sparse matrix
        Sparse matrix to factorize. Most efficient when provided in CSC
        format. Other formats will be converted to CSC before factorization.
    permc_spec : str, optional
        How to permute the columns of the matrix for sparsity preservation.
        (default: 'COLAMD')

        - ``NATURAL``: natural ordering.
        - ``MMD_ATA``: minimum degree ordering on the structure of A^T A.
        - ``MMD_AT_PLUS_A``: minimum degree ordering on the structure of A^T+A.
        - ``COLAMD``: approximate minimum degree column ordering

    diag_pivot_thresh : float, optional
        Threshold used for a diagonal entry to be an acceptable pivot.
        See SuperLU user's guide for details [1]_
    relax : int, optional
        Expert option for customizing the degree of relaxing supernodes.
        See SuperLU user's guide for details [1]_
    panel_size : int, optional
        Expert option for customizing the panel size.
        See SuperLU user's guide for details [1]_
    options : dict, optional
        Dictionary containing additional expert options to SuperLU.
        See SuperLU user guide [1]_ (section 2.4 on the 'Options' argument)
        for more details. For example, you can specify
        ``options=dict(Equil=False, IterRefine='SINGLE'))``
        to turn equilibration off and perform a single iterative refinement.

    Returns
    -------
    invA : scipy.sparse.linalg.SuperLU
        Object, which has a ``solve`` method.

    See also
    --------
    spilu : incomplete LU decomposition

    Notes
    -----
    This function uses the SuperLU library.

    References
    ----------
    .. [1] SuperLU https://portal.nersc.gov/project/sparse/superlu/

    Examples
    --------
    >>> import numpy as np
    >>> from scipy.sparse import csc_matrix
    >>> from scipy.sparse.linalg import splu
    >>> A = csc_matrix([[1., 0., 0.], [5., 0., 2.], [0., -1., 0.]], dtype=float)
    >>> B = splu(A)
    >>> x = np.array([1., 2., 3.], dtype=float)
    >>> B.solve(x)
    array([ 1. , -3. , -1.5])
    >>> A.dot(B.solve(x))
    array([ 1.,  2.,  3.])
    >>> B.solve(A.dot(x))
    array([ 1.,  2.,  3.])
    """

    if is_pydata_spmatrix(A):
        def csc_construct_func(*a, cls=type(A)):
            return cls(csc_matrix(*a))
        A = A.to_scipy_sparse().tocsc()
    else:
        csc_construct_func = csc_matrix

    if not (issparse(A) and A.format == "csc"):
        A = csc_matrix(A)
        warn('splu converted its input to CSC format',
             SparseEfficiencyWarning, stacklevel=2)

    # sum duplicates for non-canonical format
    A.sum_duplicates()
    A = A._asfptype()  # upcast to a floating point format

    M, N = A.shape
    if (M != N):
        raise ValueError("can only factor square matrices")  # is this true?

    indices, indptr = _safe_downcast_indices(A)

    _options = dict(DiagPivotThresh=diag_pivot_thresh, ColPerm=permc_spec,
                    PanelSize=panel_size, Relax=relax)
    if options is not None:
        _options.update(options)

    # Ensure that no column permutations are applied
    if (_options["ColPerm"] == "NATURAL"):
        _options["SymmetricMode"] = True

    return _superlu.gstrf(N, A.nnz, A.data, indices, indptr,
                          csc_construct_func=csc_construct_func,
                          ilu=False, options=_options)


def spilu(A, drop_tol=None, fill_factor=None, drop_rule=None, permc_spec=None,
          diag_pivot_thresh=None, relax=None, panel_size=None, options=None):
    """
    Compute an incomplete LU decomposition for a sparse, square matrix.

    The resulting object is an approximation to the inverse of `A`.

    Parameters
    ----------
    A : (N, N) array_like
        Sparse matrix to factorize. Most efficient when provided in CSC format.
        Other formats will be converted to CSC before factorization.
    drop_tol : float, optional
        Drop tolerance (0 <= tol <= 1) for an incomplete LU decomposition.
        (default: 1e-4)
    fill_factor : float, optional
        Specifies the fill ratio upper bound (>= 1.0) for ILU. (default: 10)
    drop_rule : str, optional
        Comma-separated string of drop rules to use.
        Available rules: ``basic``, ``prows``, ``column``, ``area``,
        ``secondary``, ``dynamic``, ``interp``. (Default: ``basic,area``)

        See SuperLU documentation for details.

    Remaining other options
        Same as for `splu`

    Returns
    -------
    invA_approx : scipy.sparse.linalg.SuperLU
        Object, which has a ``solve`` method.

    See also
    --------
    splu : complete LU decomposition

    Notes
    -----
    To improve the better approximation to the inverse, you may need to
    increase `fill_factor` AND decrease `drop_tol`.

    This function uses the SuperLU library.

    Examples
    --------
    >>> import numpy as np
    >>> from scipy.sparse import csc_matrix
    >>> from scipy.sparse.linalg import spilu
    >>> A = csc_matrix([[1., 0., 0.], [5., 0., 2.], [0., -1., 0.]], dtype=float)
    >>> B = spilu(A)
    >>> x = np.array([1., 2., 3.], dtype=float)
    >>> B.solve(x)
    array([ 1. , -3. , -1.5])
    >>> A.dot(B.solve(x))
    array([ 1.,  2.,  3.])
    >>> B.solve(A.dot(x))
    array([ 1.,  2.,  3.])
    """

    if is_pydata_spmatrix(A):
        def csc_construct_func(*a, cls=type(A)):
            return cls(csc_matrix(*a))
        A = A.to_scipy_sparse().tocsc()
    else:
        csc_construct_func = csc_matrix

    if not (issparse(A) and A.format == "csc"):
        A = csc_matrix(A)
        warn('spilu converted its input to CSC format',
             SparseEfficiencyWarning, stacklevel=2)

    # sum duplicates for non-canonical format
    A.sum_duplicates()
    A = A._asfptype()  # upcast to a floating point format

    M, N = A.shape
    if (M != N):
        raise ValueError("can only factor square matrices")  # is this true?

    indices, indptr = _safe_downcast_indices(A)

    _options = dict(ILU_DropRule=drop_rule, ILU_DropTol=drop_tol,
                    ILU_FillFactor=fill_factor,
                    DiagPivotThresh=diag_pivot_thresh, ColPerm=permc_spec,
                    PanelSize=panel_size, Relax=relax)
    if options is not None:
        _options.update(options)

    # Ensure that no column permutations are applied
    if (_options["ColPerm"] == "NATURAL"):
        _options["SymmetricMode"] = True

    return _superlu.gstrf(N, A.nnz, A.data, indices, indptr,
                          csc_construct_func=csc_construct_func,
                          ilu=True, options=_options)


def factorized(A):
    """
    Return a function for solving a sparse linear system, with A pre-factorized.

    Parameters
    ----------
    A : (N, N) array_like
        Input. A in CSC format is most efficient. A CSR format matrix will
        be converted to CSC before factorization.

    Returns
    -------
    solve : callable
        To solve the linear system of equations given in `A`, the `solve`
        callable should be passed an ndarray of shape (N,).

    Examples
    --------
    >>> import numpy as np
    >>> from scipy.sparse.linalg import factorized
    >>> from scipy.sparse import csc_matrix
    >>> A = np.array([[ 3. ,  2. , -1. ],
    ...               [ 2. , -2. ,  4. ],
    ...               [-1. ,  0.5, -1. ]])
    >>> solve = factorized(csc_matrix(A)) # Makes LU decomposition.
    >>> rhs1 = np.array([1, -2, 0])
    >>> solve(rhs1) # Uses the LU factors.
    array([ 1., -2., -2.])

    """
    if is_pydata_spmatrix(A):
        A = A.to_scipy_sparse().tocsc()

    if useUmfpack:
        if noScikit:
            raise RuntimeError('Scikits.umfpack not installed.')

        if not (issparse(A) and A.format == "csc"):
            A = csc_matrix(A)
            warn('splu converted its input to CSC format',
                 SparseEfficiencyWarning, stacklevel=2)

        A = A._asfptype()  # upcast to a floating point format

        if A.dtype.char not in 'dD':
            raise ValueError("convert matrix data to double, please, using"
                  " .astype(), or set linsolve.useUmfpack = False")

        umf_family, A = _get_umf_family(A)
        umf = umfpack.UmfpackContext(umf_family)

        # Make LU decomposition.
        umf.numeric(A)

        def solve(b):
            with np.errstate(divide="ignore", invalid="ignore"):
                # Ignoring warnings with numpy >= 1.23.0, see gh-16523
                result = umf.solve(umfpack.UMFPACK_A, A, b, autoTranspose=True)

            return result

        return solve
    else:
        return splu(A).solve


def spsolve_triangular(A, b, lower=True, overwrite_A=False, overwrite_b=False,
                       unit_diagonal=False):
    """
    Solve the equation ``A x = b`` for `x`, assuming A is a triangular matrix.

    Parameters
    ----------
    A : (M, M) sparse matrix
        A sparse square triangular matrix. Should be in CSR format.
    b : (M,) or (M, N) array_like
        Right-hand side matrix in ``A x = b``
    lower : bool, optional
        Whether `A` is a lower or upper triangular matrix.
        Default is lower triangular matrix.
    overwrite_A : bool, optional
        Allow changing `A`.
        Enabling gives a performance gain. Default is False.
    overwrite_b : bool, optional
        Allow overwriting data in `b`.
        Enabling gives a performance gain. Default is False.
        If `overwrite_b` is True, it should be ensured that
        `b` has an appropriate dtype to be able to store the result.
    unit_diagonal : bool, optional
        If True, diagonal elements of `a` are assumed to be 1.

        .. versionadded:: 1.4.0

    Returns
    -------
    x : (M,) or (M, N) ndarray
        Solution to the system ``A x = b``. Shape of return matches shape
        of `b`.

    Raises
    ------
    LinAlgError
        If `A` is singular or not triangular.
    ValueError
        If shape of `A` or shape of `b` do not match the requirements.

    Notes
    -----
    .. versionadded:: 0.19.0

    Examples
    --------
    >>> import numpy as np
    >>> from scipy.sparse import csc_array
    >>> from scipy.sparse.linalg import spsolve_triangular
    >>> A = csc_array([[3, 0, 0], [1, -1, 0], [2, 0, 1]], dtype=float)
    >>> B = np.array([[2, 0], [-1, 0], [2, 0]], dtype=float)
    >>> x = spsolve_triangular(A, B)
    >>> np.allclose(A.dot(x), B)
    True
    """

    if is_pydata_spmatrix(A):
<<<<<<< HEAD
        A = A.to_scipy_sparse().tocsc()
    
    trans = "N"
    if issparse(A) and A.format == "csr":
        A = A.T
        trans = "T"
        lower = not lower

    if not (issparse(A) and A.format == "csc"): 
        warn('CSC or CSR matrix format is required. Converting to CSC matrix.',
             SparseEfficiencyWarning)
        A = csc_matrix(A)
=======
        A = A.to_scipy_sparse().tocsr()

    # Check the input for correct type and format.
    if not (issparse(A) and A.format == "csr"):
        warn('CSR matrix format is required. Converting to CSR matrix.',
             SparseEfficiencyWarning, stacklevel=2)
        A = csr_matrix(A)
>>>>>>> d2336380
    elif not overwrite_A:
        A = A.copy()


    M, N = A.shape
    if M != N:
        raise ValueError(
            f'A must be a square matrix but its shape is {A.shape}.')

    if unit_diagonal:
        A = A.tolil()
        A.setdiag(1)
        A = A.tocsc()
    else:
        diag = A.diagonal()
        if np.any(diag == 0):
            raise LinAlgError(
                'A is singular: zero entry on diagonal.')
        invdiag = 1/diag
        if trans == "N":
            A = A @ diags(invdiag)
        else:
            A = (A.T @ diags(invdiag)).T

    # sum duplicates for non-canonical format
    A.sum_duplicates()

    b = np.asanyarray(b)

    if b.ndim not in [1, 2]:
        raise ValueError(
            f'b must have 1 or 2 dims but its shape is {b.shape}.')
    if M != b.shape[0]:
        raise ValueError(
            'The size of the dimensions of A must be equal to '
            'the size of the first dimension of b but the shape of A is '
            f'{A.shape} and the shape of b is {b.shape}.'
        )

    A = A._asfptype()  # upcast to a floating point format
    result_dtype = np.promote_types(A.dtype, b.dtype)
    if A.dtype != result_dtype:
        A = A.astype(result_dtype)
    if b.dtype != result_dtype:
        b = b.astype(result_dtype)
    if not overwrite_b:
        b = b.copy()

    if lower:
        L = A
        U = csc_matrix((N, N), dtype=result_dtype)
    else:
        L = eye(N, dtype=result_dtype, format='csc')
        U = A
        U.setdiag(0)

    x, info = _superlu.gstrs(trans,
                             N, L.nnz, L.data, L.indices, L.indptr,
                             N, U.nnz, U.data, U.indices, U.indptr,
                             b)
    if info:
        raise LinAlgError('A is singular.')

    if not unit_diagonal:
        invdiag = invdiag.reshape(-1, *([1] * (len(x.shape) - 1)))
        x = x * invdiag

    return x
<|MERGE_RESOLUTION|>--- conflicted
+++ resolved
@@ -659,7 +659,6 @@
     """
 
     if is_pydata_spmatrix(A):
-<<<<<<< HEAD
         A = A.to_scipy_sparse().tocsc()
     
     trans = "N"
@@ -670,17 +669,8 @@
 
     if not (issparse(A) and A.format == "csc"): 
         warn('CSC or CSR matrix format is required. Converting to CSC matrix.',
-             SparseEfficiencyWarning)
+             SparseEfficiencyWarning, stacklevel=2)
         A = csc_matrix(A)
-=======
-        A = A.to_scipy_sparse().tocsr()
-
-    # Check the input for correct type and format.
-    if not (issparse(A) and A.format == "csr"):
-        warn('CSR matrix format is required. Converting to CSR matrix.',
-             SparseEfficiencyWarning, stacklevel=2)
-        A = csr_matrix(A)
->>>>>>> d2336380
     elif not overwrite_A:
         A = A.copy()
 
