--- conflicted
+++ resolved
@@ -3,13 +3,8 @@
 import numpy as np
 from numpy import asarray
 from scipy.sparse import (issparse,
-<<<<<<< HEAD
                           SparseEfficiencyWarning, csc_matrix, eye, diags)
-from scipy.sparse._sputils import is_pydata_spmatrix
-=======
-                          SparseEfficiencyWarning, csc_matrix, csr_matrix)
 from scipy.sparse._sputils import is_pydata_spmatrix, convert_pydata_sparse_to_scipy
->>>>>>> cd9d20bb
 from scipy.linalg import LinAlgError
 import copy
 
