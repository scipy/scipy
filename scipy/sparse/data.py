"""Base class for sparse matrice with a .data attribute

    subclasses must provide a _with_data() method that
    creates a new matrix with the same sparsity pattern
    as self but with a different data array

"""

from __future__ import division, print_function, absolute_import

import numpy as np

from .base import spmatrix, _ufuncs_with_fixed_point_at_zero
from .sputils import isscalarlike, validateaxis, matrix

__all__ = []


# TODO implement all relevant operations
# use .data.__methods__() instead of /=, *=, etc.
class _data_matrix(spmatrix):
    def __init__(self):
        spmatrix.__init__(self)

    def _get_dtype(self):
        return self.data.dtype

    def _set_dtype(self, newtype):
        self.data.dtype = newtype
    dtype = property(fget=_get_dtype, fset=_set_dtype)

    def _deduped_data(self):
        if hasattr(self, 'sum_duplicates'):
            self.sum_duplicates()
        return self.data

    def __abs__(self):
        return self._with_data(abs(self._deduped_data()))

    def __round__(self, ndigits=0):
        return self._with_data(np.around(self._deduped_data(), decimals=ndigits))

    def _real(self):
        return self._with_data(self.data.real)

    def _imag(self):
        return self._with_data(self.data.imag)

    def __neg__(self):
        if self.dtype.kind == 'b':
            raise NotImplementedError('negating a sparse boolean '
                                      'matrix is not supported')
        return self._with_data(-self.data)

    def __imul__(self, other):  # self *= other
        if isscalarlike(other):
            self.data *= other
            return self
        else:
            return NotImplemented

    def __itruediv__(self, other):  # self /= other
        if isscalarlike(other):
            recip = 1.0 / other
            self.data *= recip
            return self
        else:
            return NotImplemented

    def astype(self, dtype, casting='unsafe', copy=True):
        dtype = np.dtype(dtype)
        if self.dtype != dtype:
            return self._with_data(
                self._deduped_data().astype(dtype, casting=casting, copy=copy),
                copy=copy)
        elif copy:
            return self.copy()
        else:
            return self

    astype.__doc__ = spmatrix.astype.__doc__

    def conj(self, copy=True):
        if np.issubdtype(self.dtype, np.complexfloating):
            return self._with_data(self.data.conj(), copy=copy)
        elif copy:
            return self.copy()
        else:
            return self

    conj.__doc__ = spmatrix.conj.__doc__

    def copy(self):
        return self._with_data(self.data.copy(), copy=True)

    copy.__doc__ = spmatrix.copy.__doc__

    def count_nonzero(self):
        return np.count_nonzero(self._deduped_data())

    count_nonzero.__doc__ = spmatrix.count_nonzero.__doc__

    def power(self, n, dtype=None):
        """
        This function performs element-wise power.

        Parameters
        ----------
        n : n is a scalar

        dtype : If dtype is not specified, the current dtype will be preserved.
        """
        if not isscalarlike(n):
            raise NotImplementedError("input is not scalar")

        data = self._deduped_data()
        if dtype is not None:
            data = data.astype(dtype)
        return self._with_data(data ** n)

    ###########################
    # Multiplication handlers #
    ###########################

    def _mul_scalar(self, other):
        return self._with_data(self.data * other)


# Add the numpy unary ufuncs for which func(0) = 0 to _data_matrix.
for npfunc in _ufuncs_with_fixed_point_at_zero:
    name = npfunc.__name__

    def _create_method(op):
        def method(self):
            result = op(self._deduped_data())
            return self._with_data(result, copy=True)

        method.__doc__ = ("Element-wise %s.\n\n"
                          "See numpy.%s for more information." % (name, name))
        method.__name__ = name

        return method

    setattr(_data_matrix, name, _create_method(npfunc))


def _find_missing_index(ind, n):
    for k, a in enumerate(ind):
        if k != a:
            return k

    k += 1
    if k < n:
        return k
    else:
        return -1


class _minmax_mixin(object):
    """Mixin for min and max methods.

    These are not implemented for dia_matrix, hence the separate class.
    """

    def _min_or_max_axis(self, axis, min_or_max):
        N = self.shape[axis]
        if N == 0:
            raise ValueError("zero-size array to reduction operation")
        M = self.shape[1 - axis]

        mat = self.tocsc() if axis == 0 else self.tocsr()
        mat.sum_duplicates()

        major_index, value = mat._minor_reduce(min_or_max)
        not_full = np.diff(mat.indptr)[major_index] < N
        value[not_full] = min_or_max(value[not_full], 0)

        mask = value != 0
        major_index = np.compress(mask, major_index)
        value = np.compress(mask, value)

        from . import coo_matrix
        if axis == 0:
            return coo_matrix((value, (np.zeros(len(value)), major_index)),
                              dtype=self.dtype, shape=(1, M))
        else:
            return coo_matrix((value, (major_index, np.zeros(len(value)))),
                              dtype=self.dtype, shape=(M, 1))

    def _min_or_max(self, axis, out, min_or_max):
        if out is not None:
            raise ValueError(("Sparse matrices do not support "
                              "an 'out' parameter."))

        validateaxis(axis)

        if axis is None:
            if 0 in self.shape:
                raise ValueError("zero-size array to reduction operation")

            zero = self.dtype.type(0)
            if self.nnz == 0:
                return zero
            m = min_or_max.reduce(self._deduped_data().ravel())
            if self.nnz != np.prod(self.shape):
                m = min_or_max(zero, m)
            return m

        if axis < 0:
            axis += 2

        if (axis == 0) or (axis == 1):
            return self._min_or_max_axis(axis, min_or_max)
        else:
            raise ValueError("axis out of range")

    def _arg_min_or_max_axis(self, axis, op, compare):
        if self.shape[axis] == 0:
            raise ValueError("Can't apply the operation along a zero-sized "
                             "dimension.")

        if axis < 0:
            axis += 2

        zero = self.dtype.type(0)

        mat = self.tocsc() if axis == 0 else self.tocsr()
        mat.sum_duplicates()

        ret_size, line_size = mat._swap(mat.shape)
        ret = np.zeros(ret_size, dtype=int)

        nz_lines, = np.nonzero(np.diff(mat.indptr))
        for i in nz_lines:
            p, q = mat.indptr[i:i + 2]
            data = mat.data[p:q]
            indices = mat.indices[p:q]
            am = op(data)
            m = data[am]
            if compare(m, zero) or q - p == line_size:
                ret[i] = indices[am]
            else:
                zero_ind = _find_missing_index(indices, line_size)
                if m == zero:
                    ret[i] = min(am, zero_ind)
                else:
                    ret[i] = zero_ind

        if axis == 1:
            ret = ret.reshape(-1, 1)

        return matrix(ret)

    def _arg_min_or_max(self, axis, out, op, compare):
        if out is not None:
            raise ValueError("Sparse matrices do not support "
                             "an 'out' parameter.")

        validateaxis(axis)

        if axis is None:
            if 0 in self.shape:
                raise ValueError("Can't apply the operation to "
                                 "an empty matrix.")

            if self.nnz == 0:
                return 0
            else:
                zero = self.dtype.type(0)
                mat = self.tocoo()
                mat.sum_duplicates()
                am = op(mat.data)
                m = mat.data[am]

                if compare(m, zero):
                    return mat.row[am] * mat.shape[1] + mat.col[am]
                else:
                    size = np.prod(mat.shape)
                    if size == mat.nnz:
                        return am
                    else:
                        ind = mat.row * mat.shape[1] + mat.col
                        zero_ind = _find_missing_index(ind, size)
                        if m == zero:
                            return min(zero_ind, am)
                        else:
                            return zero_ind

        return self._arg_min_or_max_axis(axis, op, compare)

    def max(self, axis=None, out=None):
        """
        Return the maximum of the matrix or maximum along an axis.
        This takes all elements into account, not just the non-zero ones.

        Parameters
        ----------
        axis : {-2, -1, 0, 1, None} optional
            Axis along which the sum is computed. The default is to
            compute the maximum over all the matrix elements, returning
            a scalar (i.e. `axis` = `None`).

        out : None, optional
            This argument is in the signature *solely* for NumPy
            compatibility reasons. Do not pass in anything except
            for the default value, as this argument is not used.

        Returns
        -------
        amax : coo_matrix or scalar
            Maximum of `a`. If `axis` is None, the result is a scalar value.
            If `axis` is given, the result is a sparse.coo_matrix of dimension
            ``a.ndim - 1``.

        See Also
        --------
        min : The minimum value of a sparse matrix along a given axis.
<<<<<<< HEAD
        nanmax : The maximum value of a sparse matrix along a given axis
        ignoring NaNs.
        np.matrix.max : NumPy's implementation of 'max' for matrices
=======
        numpy.matrix.max : NumPy's implementation of 'max' for matrices
>>>>>>> 0d10fea5

        """
        return self._min_or_max(axis, out, np.maximum)

    def min(self, axis=None, out=None):
        """
        Return the minimum of the matrix or maximum along an axis.
        This takes all elements into account, not just the non-zero ones.

        Parameters
        ----------
        axis : {-2, -1, 0, 1, None} optional
            Axis along which the sum is computed. The default is to
            compute the minimum over all the matrix elements, returning
            a scalar (i.e. `axis` = `None`).

        out : None, optional
            This argument is in the signature *solely* for NumPy
            compatibility reasons. Do not pass in anything except for
            the default value, as this argument is not used.

        Returns
        -------
        amin : coo_matrix or scalar
            Minimum of `a`. If `axis` is None, the result is a scalar value.
            If `axis` is given, the result is a sparse.coo_matrix of dimension
            ``a.ndim - 1``.

        See Also
        --------
        max : The maximum value of a sparse matrix along a given axis.
<<<<<<< HEAD
        nanmin : The minimum value of a sparse matrix along a given axis
        ignoring NaNs.
        np.matrix.min : NumPy's implementation of 'min' for matrices
=======
        numpy.matrix.min : NumPy's implementation of 'min' for matrices
>>>>>>> 0d10fea5

        """
        return self._min_or_max(axis, out, np.minimum)

    def nanmax(self, axis=None, out=None):
        """
        Return the maximum of the matrix or maximum along an axis, ignoring any
        NaNs. This takes all elements into account, not just the non-zero ones.

        .. versionadded:: 1.2.0

        Parameters
        ----------
        axis : {-2, -1, 0, 1, None} optional
            Axis along which the sum is computed. The default is to
            compute the maximum over all the matrix elements, returning
            a scalar (i.e. `axis` = `None`).

        out : None, optional
            This argument is in the signature *solely* for NumPy
            compatibility reasons. Do not pass in anything except
            for the default value, as this argument is not used.

        Returns
        -------
        amax : coo_matrix or scalar
            Maximum of `a`. If `axis` is None, the result is a scalar value.
            If `axis` is given, the result is a sparse.coo_matrix of dimension
            ``a.ndim - 1``.

        See Also
        --------
        nanmin : The minimum value of a sparse matrix along a given axis
        ignoring NaNs.
        max : The maximum value of a sparse matrix along a given axis.
        np.matrix.max : NumPy's implementation of 'max' for matrices

        """
        return self._min_or_max(axis, out, np.fmax)

    def nanmin(self, axis=None, out=None):
        """
        Return the minimum of the matrix or maximum along an axis, ignoring
        NaNs. This takes all elements into account, not just the non-zero
        ones.

        .. versionadded:: 1.2.0

        Parameters
        ----------
        axis : {-2, -1, 0, 1, None} optional
            Axis along which the sum is computed. The default is to
            compute the minimum over all the matrix elements, returning
            a scalar (i.e. `axis` = `None`).

        out : None, optional
            This argument is in the signature *solely* for NumPy
            compatibility reasons. Do not pass in anything except for
            the default value, as this argument is not used.

        Returns
        -------
        amin : coo_matrix or scalar
            Minimum of `a`. If `axis` is None, the result is a scalar value.
            If `axis` is given, the result is a sparse.coo_matrix of dimension
            ``a.ndim - 1``.

        See Also
        --------
        nanmax : The maximum value of a sparse matrix along a given axis
        ignoring NaNs.
        min : The minimum value of a sparse matrix along a given axis.
        np.matrix.min : NumPy's implementation of 'min' for matrices

        """
        return self._min_or_max(axis, out, np.fmin)

    def argmax(self, axis=None, out=None):
        """Return indices of maximum elements along an axis.

        Implicit zero elements are also taken into account. If there are
        several maximum values, the index of the first occurrence is returned.

        Parameters
        ----------
        axis : {-2, -1, 0, 1, None}, optional
            Axis along which the argmax is computed. If None (default), index
            of the maximum element in the flatten data is returned.
        out : None, optional
            This argument is in the signature *solely* for NumPy
            compatibility reasons. Do not pass in anything except for
            the default value, as this argument is not used.

        Returns
        -------
        ind : numpy.matrix or int
            Indices of maximum elements. If matrix, its size along `axis` is 1.
        """
        return self._arg_min_or_max(axis, out, np.argmax, np.greater)

    def argmin(self, axis=None, out=None):
        """Return indices of minimum elements along an axis.

        Implicit zero elements are also taken into account. If there are
        several minimum values, the index of the first occurrence is returned.

        Parameters
        ----------
        axis : {-2, -1, 0, 1, None}, optional
            Axis along which the argmin is computed. If None (default), index
            of the minimum element in the flatten data is returned.
        out : None, optional
            This argument is in the signature *solely* for NumPy
            compatibility reasons. Do not pass in anything except for
            the default value, as this argument is not used.

        Returns
        -------
         ind : numpy.matrix or int
            Indices of minimum elements. If matrix, its size along `axis` is 1.
        """
        return self._arg_min_or_max(axis, out, np.argmin, np.less)<|MERGE_RESOLUTION|>--- conflicted
+++ resolved
@@ -315,13 +315,10 @@
         See Also
         --------
         min : The minimum value of a sparse matrix along a given axis.
-<<<<<<< HEAD
         nanmax : The maximum value of a sparse matrix along a given axis
         ignoring NaNs.
         np.matrix.max : NumPy's implementation of 'max' for matrices
-=======
         numpy.matrix.max : NumPy's implementation of 'max' for matrices
->>>>>>> 0d10fea5
 
         """
         return self._min_or_max(axis, out, np.maximum)
@@ -353,13 +350,10 @@
         See Also
         --------
         max : The maximum value of a sparse matrix along a given axis.
-<<<<<<< HEAD
         nanmin : The minimum value of a sparse matrix along a given axis
         ignoring NaNs.
         np.matrix.min : NumPy's implementation of 'min' for matrices
-=======
         numpy.matrix.min : NumPy's implementation of 'min' for matrices
->>>>>>> 0d10fea5
 
         """
         return self._min_or_max(axis, out, np.minimum)
