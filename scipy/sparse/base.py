"""Base class for sparse matrices"""
from __future__ import division, print_function, absolute_import

import sys

import numpy as np

from scipy._lib.six import xrange
from scipy._lib._numpy_compat import broadcast_to
from .sputils import (isdense, isscalarlike, isintlike,
                      get_sum_dtype, validateaxis, check_reshape_kwargs,
                      check_shape)

__all__ = ['spmatrix', 'isspmatrix', 'issparse',
           'SparseWarning', 'SparseEfficiencyWarning']


class SparseWarning(Warning):
    pass


class SparseFormatWarning(SparseWarning):
    pass


class SparseEfficiencyWarning(SparseWarning):
    pass


# The formats that we might potentially understand.
_formats = {'csc': [0, "Compressed Sparse Column"],
            'csr': [1, "Compressed Sparse Row"],
            'dok': [2, "Dictionary Of Keys"],
            'lil': [3, "LInked List"],
            'dod': [4, "Dictionary of Dictionaries"],
            'sss': [5, "Symmetric Sparse Skyline"],
            'coo': [6, "COOrdinate"],
            'lba': [7, "Linpack BAnded"],
            'egd': [8, "Ellpack-itpack Generalized Diagonal"],
            'dia': [9, "DIAgonal"],
            'bsr': [10, "Block Sparse Row"],
            'msr': [11, "Modified compressed Sparse Row"],
            'bsc': [12, "Block Sparse Column"],
            'msc': [13, "Modified compressed Sparse Column"],
            'ssk': [14, "Symmetric SKyline"],
            'nsk': [15, "Nonsymmetric SKyline"],
            'jad': [16, "JAgged Diagonal"],
            'uss': [17, "Unsymmetric Sparse Skyline"],
            'vbr': [18, "Variable Block Row"],
            'und': [19, "Undefined"]
            }


# These univariate ufuncs preserve zeros.
_ufuncs_with_fixed_point_at_zero = frozenset([
        np.sin, np.tan, np.arcsin, np.arctan, np.sinh, np.tanh, np.arcsinh,
        np.arctanh, np.rint, np.sign, np.expm1, np.log1p, np.deg2rad,
        np.rad2deg, np.floor, np.ceil, np.trunc, np.sqrt])


MAXPRINT = 50


class spmatrix(object):
    """ This class provides a base class for all sparse matrices.  It
    cannot be instantiated.  Most of the work is provided by subclasses.
    """

    __array_priority__ = 10.1
    ndim = 2

    def __init__(self, maxprint=MAXPRINT):
        self._shape = None
        if self.__class__.__name__ == 'spmatrix':
            raise ValueError("This class is not intended"
                             " to be instantiated directly.")
        self.maxprint = maxprint

<<<<<<< HEAD
    def set_shape(self,shape):
        shape = tuple(shape)

        if len(shape) != 2:
            raise ValueError("Only two-dimensional sparse arrays "
                                     "are supported.")
        try:
            shape = int(shape[0]),int(shape[1])  # floats, other weirdness
        except:
            raise TypeError('invalid shape')

        if not (shape[0] >= 0 and shape[1] >= 0):
            raise ValueError('invalid shape')

        if (self._shape != shape) and (self._shape is not None):
            raise NotImplementedError("In-place reshaping not implemented for %s." %
                                      self.__class__.__name__)
        self._shape = shape
=======
    def set_shape(self, shape):
        """See `reshape`."""
        # Make sure copy is False since this is in place
        # Make sure format is unchanged because we are doing a __dict__ swap
        new_matrix = self.reshape(shape, copy=False).asformat(self.format)
        self.__dict__ = new_matrix.__dict__
>>>>>>> 86c13423

    def get_shape(self):
        """Get shape of a matrix."""
        return self._shape

    shape = property(fget=get_shape, fset=set_shape)

    def reshape(self, *args, **kwargs):
        """reshape(self, shape, order='C', copy=False)

        Gives a new shape to a sparse matrix without changing its data.

        Parameters
        ----------
        shape : length-2 tuple of ints
            The new shape should be compatible with the original shape.
        order : {'C', 'F'}, optional
            Read the elements using this index order. 'C' means to read and
            write the elements using C-like index order; e.g. read entire first
            row, then second row, etc. 'F' means to read and write the elements
            using Fortran-like index order; e.g. read entire first column, then
            second column, etc.
        copy : bool, optional
            Indicates whether or not attributes of self should be copied
            whenever possible. The degree to which attributes are copied varies
            depending on the type of sparse matrix being used.

        Returns
        -------
        reshaped_matrix : sparse matrix
            A sparse matrix with the given `shape`, not necessarily of the same
            format as the current object.

        See Also
        --------
        np.matrix.reshape : NumPy's implementation of 'reshape' for matrices
        """
        # If the shape already matches, don't bother doing an actual reshape
        # Otherwise, the default is to convert to COO and use its reshape
        shape = check_shape(args, self.shape)
        order, copy = check_reshape_kwargs(kwargs)
        if shape == self.shape:
            if copy:
                return self.copy()
            else:
                return self

        return self.tocoo(copy=copy).reshape(shape, order=order, copy=False)

    def astype(self, dtype, casting='unsafe', copy=True):
        """Cast the matrix elements to a specified type.

        Parameters
        ----------
        dtype : string or numpy dtype
            Typecode or data-type to which to cast the data.
        casting : {'no', 'equiv', 'safe', 'same_kind', 'unsafe'}, optional
            Controls what kind of data casting may occur.
            Defaults to 'unsafe' for backwards compatibility.
            'no' means the data types should not be cast at all.
            'equiv' means only byte-order changes are allowed.
            'safe' means only casts which can preserve values are allowed.
            'same_kind' means only safe casts or casts within a kind,
            like float64 to float32, are allowed.
            'unsafe' means any data conversions may be done.
        copy : bool, optional
            If `copy` is `False`, the result might share some memory with this
            matrix. If `copy` is `True`, it is guaranteed that the result and
            this matrix do not share any memory.
        """

        dtype = np.dtype(dtype)
        if self.dtype != dtype:
            return self.tocsr().astype(
                dtype, casting=casting, copy=copy).asformat(self.format)
        elif copy:
            return self.copy()
        else:
            return self

    def asfptype(self):
        """Upcast matrix to a floating point format (if necessary)"""

        fp_types = ['f', 'd', 'F', 'D']

        if self.dtype.char in fp_types:
            return self
        else:
            for fp_type in fp_types:
                if self.dtype <= np.dtype(fp_type):
                    return self.astype(fp_type)

            raise TypeError('cannot upcast [%s] to a floating '
                            'point format' % self.dtype.name)

    def __iter__(self):
        for r in xrange(self.shape[0]):
            yield self[r, :]

    def getmaxprint(self):
        """Maximum number of elements to display when printed."""
        return self.maxprint

    def count_nonzero(self):
        """Number of non-zero entries, equivalent to

        np.count_nonzero(a.toarray())

        Unlike getnnz() and the nnz property, which return the number of stored
        entries (the length of the data attribute), this method counts the
        actual number of non-zero entries in data.
        """
        raise NotImplementedError("count_nonzero not implemented for %s." %
                                  self.__class__.__name__)

    def getnnz(self, axis=None):
        """Number of stored values, including explicit zeros.

        Parameters
        ----------
        axis : None, 0, or 1
            Select between the number of values across the whole matrix, in
            each column, or in each row.

        See also
        --------
        count_nonzero : Number of non-zero entries
        """
        raise NotImplementedError("getnnz not implemented for %s." %
                                  self.__class__.__name__)

    @property
    def nnz(self):
        """Number of stored values, including explicit zeros.

        See also
        --------
        count_nonzero : Number of non-zero entries
        """
        return self.getnnz()

    def getformat(self):
        """Format of a matrix representation as a string."""
        return getattr(self, 'format', 'und')

    def __repr__(self):
        _, format_name = _formats[self.getformat()]
        return "<%dx%d sparse matrix of type '%s'\n" \
               "\twith %d stored elements in %s format>" % \
               (self.shape + (self.dtype.type, self.nnz, format_name))

    def __str__(self):
        maxprint = self.getmaxprint()

        A = self.tocoo()

        # helper function, outputs "(i,j)  v"
        def tostr(row, col, data):
            triples = zip(list(zip(row, col)), data)
            return '\n'.join([('  %s\t%s' % t) for t in triples])

        if self.nnz > maxprint:
            half = maxprint // 2
            out = tostr(A.row[:half], A.col[:half], A.data[:half])
            out += "\n  :\t:\n"
            half = maxprint - maxprint//2
            out += tostr(A.row[-half:], A.col[-half:], A.data[-half:])
        else:
            out = tostr(A.row, A.col, A.data)

        return out

    def __bool__(self):  # Simple -- other ideas?
        if self.shape == (1, 1):
            return self.nnz != 0
        else:
            raise ValueError("The truth value of an array with more than one "
                             "element is ambiguous. Use a.any() or a.all().")
    __nonzero__ = __bool__

    # What should len(sparse) return? For consistency with dense matrices,
    # perhaps it should be the number of rows?  But for some uses the number of
    # non-zeros is more important.  For now, raise an exception!
    def __len__(self):
        raise TypeError("sparse matrix length is ambiguous; use getnnz()"
                        " or shape[0]")

    def asformat(self, format):
        """Return this matrix in a given sparse format

        Parameters
        ----------
        format : {string, None}
            desired sparse matrix format
                - None for no format conversion
                - "csr" for csr_matrix format
                - "csc" for csc_matrix format
                - "lil" for lil_matrix format
                - "dok" for dok_matrix format and so on

        """

        if format is None or format == self.format:
            return self
        else:
            return getattr(self, 'to' + format)()

    ###################################################################
    #  NOTE: All arithmetic operations use csr_matrix by default.
    # Therefore a new sparse matrix format just needs to define a
    # .tocsr() method to provide arithmetic support.  Any of these
    # methods can be overridden for efficiency.
    ####################################################################

    def multiply(self, other):
        """Point-wise multiplication by another matrix
        """
        return self.tocsr().multiply(other)

    def maximum(self, other):
        """Element-wise maximum between this and another matrix."""
        return self.tocsr().maximum(other)

    def minimum(self, other):
        """Element-wise minimum between this and another matrix."""
        return self.tocsr().minimum(other)

    def dot(self, other):
        """Ordinary dot product

        Examples
        --------
        >>> import numpy as np
        >>> from scipy.sparse import csr_matrix
        >>> A = csr_matrix([[1, 2, 0], [0, 0, 3], [4, 0, 5]])
        >>> v = np.array([1, 0, -1])
        >>> A.dot(v)
        array([ 1, -3, -1], dtype=int64)

        """
        return self * other

    def power(self, n, dtype=None):
        """Element-wise power."""
        return self.tocsr().power(n, dtype=dtype)

    def __eq__(self, other):
        return self.tocsr().__eq__(other)

    def __ne__(self, other):
        return self.tocsr().__ne__(other)

    def __lt__(self, other):
        return self.tocsr().__lt__(other)

    def __gt__(self, other):
        return self.tocsr().__gt__(other)

    def __le__(self, other):
        return self.tocsr().__le__(other)

    def __ge__(self, other):
        return self.tocsr().__ge__(other)

    def __abs__(self):
        return abs(self.tocsr())

    def _add_sparse(self, other):
        return self.tocsr()._add_sparse(other)

    def _add_dense(self, other):
        return self.tocoo()._add_dense(other)

    def _sub_sparse(self, other):
        return self.tocsr()._sub_sparse(other)

    def _sub_dense(self, other):
        return self.todense() - other

    def _rsub_dense(self, other):
        # note: this can't be replaced by other + (-self) for unsigned types
        return other - self.todense()

    def __add__(self, other):  # self + other
        if isscalarlike(other):
            if other == 0:
                return self.copy()
            # Now we would add this scalar to every element.
            raise NotImplementedError('adding a nonzero scalar to a '
                                      'sparse matrix is not supported')
        elif isspmatrix(other):
            if other.shape != self.shape:
                raise ValueError("inconsistent shapes")
            return self._add_sparse(other)
        elif isdense(other):
            other = broadcast_to(other, self.shape)
            return self._add_dense(other)
        else:
            return NotImplemented

    def __radd__(self,other):  # other + self
        return self.__add__(other)

    def __sub__(self, other):  # self - other
        if isscalarlike(other):
            if other == 0:
                return self.copy()
            raise NotImplementedError('subtracting a nonzero scalar from a '
                                      'sparse matrix is not supported')
        elif isspmatrix(other):
            if other.shape != self.shape:
                raise ValueError("inconsistent shapes")
            return self._sub_sparse(other)
        elif isdense(other):
            other = broadcast_to(other, self.shape)
            return self._sub_dense(other)
        else:
            return NotImplemented

    def __rsub__(self,other):  # other - self
        if isscalarlike(other):
            if other == 0:
                return -self.copy()
            raise NotImplementedError('subtracting a sparse matrix from a '
                                      'nonzero scalar is not supported')
        elif isdense(other):
            other = broadcast_to(other, self.shape)
            return self._rsub_dense(other)
        else:
            return NotImplemented

    def __mul__(self, other):
        """interpret other and call one of the following

        self._mul_scalar()
        self._mul_vector()
        self._mul_multivector()
        self._mul_sparse_matrix()
        """

        M, N = self.shape

        if other.__class__ is np.ndarray:
            # Fast path for the most common case
            if other.shape == (N,):
                return self._mul_vector(other)
            elif other.shape == (N, 1):
                return self._mul_vector(other.ravel()).reshape(M, 1)
            elif other.ndim == 2 and other.shape[0] == N:
                return self._mul_multivector(other)

        if isscalarlike(other):
            # scalar value
            return self._mul_scalar(other)

        if issparse(other):
            if self.shape[1] != other.shape[0]:
                raise ValueError('dimension mismatch')
            return self._mul_sparse_matrix(other)

        # If it's a list or whatever, treat it like a matrix
        other_a = np.asanyarray(other)

        if other_a.ndim == 0 and other_a.dtype == np.object_:
            # Not interpretable as an array; return NotImplemented so that
            # other's __rmul__ can kick in if that's implemented.
            return NotImplemented

        try:
            other.shape
        except AttributeError:
            other = other_a

        if other.ndim == 1 or other.ndim == 2 and other.shape[1] == 1:
            # dense row or column vector
            if other.shape != (N,) and other.shape != (N, 1):
                raise ValueError('dimension mismatch')

            result = self._mul_vector(np.ravel(other))

            if isinstance(other, np.matrix):
                result = np.asmatrix(result)

            if other.ndim == 2 and other.shape[1] == 1:
                # If 'other' was an (nx1) column vector, reshape the result
                result = result.reshape(-1, 1)

            return result

        elif other.ndim == 2:
            ##
            # dense 2D array or matrix ("multivector")

            if other.shape[0] != self.shape[1]:
                raise ValueError('dimension mismatch')

            result = self._mul_multivector(np.asarray(other))

            if isinstance(other, np.matrix):
                result = np.asmatrix(result)

            return result

        else:
            raise ValueError('could not interpret dimensions')

    # by default, use CSR for __mul__ handlers
    def _mul_scalar(self, other):
        return self.tocsr()._mul_scalar(other)

    def _mul_vector(self, other):
        return self.tocsr()._mul_vector(other)

    def _mul_multivector(self, other):
        return self.tocsr()._mul_multivector(other)

    def _mul_sparse_matrix(self, other):
        return self.tocsr()._mul_sparse_matrix(other)

    def __rmul__(self, other):  # other * self
        if isscalarlike(other):
            return self.__mul__(other)
        else:
            # Don't use asarray unless we have to
            try:
                tr = other.transpose()
            except AttributeError:
                tr = np.asarray(other).transpose()
            return (self.transpose() * tr).transpose()

    #####################################
    # matmul (@) operator (Python 3.5+) #
    #####################################

    def __matmul__(self, other):
        if isscalarlike(other):
            raise ValueError("Scalar operands are not allowed, "
                             "use '*' instead")
        return self.__mul__(other)

    def __rmatmul__(self, other):
        if isscalarlike(other):
            raise ValueError("Scalar operands are not allowed, "
                             "use '*' instead")
        return self.__rmul__(other)

    ####################
    # Other Arithmetic #
    ####################

    def _divide(self, other, true_divide=False, rdivide=False):
        if isscalarlike(other):
            if rdivide:
                if true_divide:
                    return np.true_divide(other, self.todense())
                else:
                    return np.divide(other, self.todense())

            if true_divide and np.can_cast(self.dtype, np.float_):
                return self.astype(np.float_)._mul_scalar(1./other)
            else:
                r = self._mul_scalar(1./other)

                scalar_dtype = np.asarray(other).dtype
                if (np.issubdtype(self.dtype, np.integer) and
                        np.issubdtype(scalar_dtype, np.integer)):
                    return r.astype(self.dtype)
                else:
                    return r

        elif isdense(other):
            if not rdivide:
                if true_divide:
                    return np.true_divide(self.todense(), other)
                else:
                    return np.divide(self.todense(), other)
            else:
                if true_divide:
                    return np.true_divide(other, self.todense())
                else:
                    return np.divide(other, self.todense())
        elif isspmatrix(other):
            if rdivide:
                return other._divide(self, true_divide, rdivide=False)

            self_csr = self.tocsr()
            if true_divide and np.can_cast(self.dtype, np.float_):
                return self_csr.astype(np.float_)._divide_sparse(other)
            else:
                return self_csr._divide_sparse(other)
        else:
            return NotImplemented

    def __truediv__(self, other):
        return self._divide(other, true_divide=True)

    def __div__(self, other):
        # Always do true division
        return self._divide(other, true_divide=True)

    def __rtruediv__(self, other):
        # Implementing this as the inverse would be too magical -- bail out
        return NotImplemented

    def __rdiv__(self, other):
        # Implementing this as the inverse would be too magical -- bail out
        return NotImplemented

    def __neg__(self):
        return -self.tocsr()

    def __iadd__(self, other):
        return NotImplemented

    def __isub__(self, other):
        return NotImplemented

    def __imul__(self, other):
        return NotImplemented

    def __idiv__(self, other):
        return self.__itruediv__(other)

    def __itruediv__(self, other):
        return NotImplemented

    def __pow__(self, other):
        if self.shape[0] != self.shape[1]:
            raise TypeError('matrix is not square')

        if isintlike(other):
            other = int(other)
            if other < 0:
                raise ValueError('exponent must be >= 0')

            if other == 0:
                from .construct import eye
                return eye(self.shape[0], dtype=self.dtype)
            elif other == 1:
                return self.copy()
            else:
                tmp = self.__pow__(other//2)
                if (other % 2):
                    return self * tmp * tmp
                else:
                    return tmp * tmp
        elif isscalarlike(other):
            raise ValueError('exponent must be an integer')
        else:
            return NotImplemented

    def __getattr__(self, attr):
        if attr == 'A':
            return self.toarray()
        elif attr == 'T':
            return self.transpose()
        elif attr == 'H':
            return self.getH()
        elif attr == 'real':
            return self._real()
        elif attr == 'imag':
            return self._imag()
        elif attr == 'size':
            return self.getnnz()
        else:
            raise AttributeError(attr + " not found")

    def transpose(self, axes=None, copy=False):
        """
        Reverses the dimensions of the sparse matrix.

        Parameters
        ----------
        axes : None, optional
            This argument is in the signature *solely* for NumPy
            compatibility reasons. Do not pass in anything except
            for the default value.
        copy : bool, optional
            Indicates whether or not attributes of `self` should be
            copied whenever possible. The degree to which attributes
            are copied varies depending on the type of sparse matrix
            being used.

        Returns
        -------
        p : `self` with the dimensions reversed.

        See Also
        --------
        np.matrix.transpose : NumPy's implementation of 'transpose'
                              for matrices
        """
        return self.tocsr().transpose(axes=axes, copy=copy)

    def conj(self):
        """Element-wise complex conjugation.

        If the matrix is of non-complex data type, then this method does
        nothing and the data is not copied.
        """
        return self.tocsr().conj()

    def conjugate(self):
        return self.conj()

    conjugate.__doc__ = conj.__doc__

    # Renamed conjtranspose() -> getH() for compatibility with dense matrices
    def getH(self):
        """Return the Hermitian transpose of this matrix.

        See Also
        --------
        np.matrix.getH : NumPy's implementation of `getH` for matrices
        """
        return self.transpose().conj()

    def _real(self):
        return self.tocsr()._real()

    def _imag(self):
        return self.tocsr()._imag()

    def nonzero(self):
        """nonzero indices

        Returns a tuple of arrays (row,col) containing the indices
        of the non-zero elements of the matrix.

        Examples
        --------
        >>> from scipy.sparse import csr_matrix
        >>> A = csr_matrix([[1,2,0],[0,0,3],[4,0,5]])
        >>> A.nonzero()
        (array([0, 0, 1, 2, 2]), array([0, 1, 2, 0, 2]))

        """

        # convert to COOrdinate format
        A = self.tocoo()
        nz_mask = A.data != 0
        return (A.row[nz_mask], A.col[nz_mask])

    def getcol(self, j):
        """Returns a copy of column j of the matrix, as an (m x 1) sparse
        matrix (column vector).
        """
        # Spmatrix subclasses should override this method for efficiency.
        # Post-multiply by a (n x 1) column vector 'a' containing all zeros
        # except for a_j = 1
        from .csc import csc_matrix
        n = self.shape[1]
        if j < 0:
            j += n
        if j < 0 or j >= n:
            raise IndexError("index out of bounds")
        col_selector = csc_matrix(([1], [[j], [0]]),
                                  shape=(n, 1), dtype=self.dtype)
        return self * col_selector

    def getrow(self, i):
        """Returns a copy of row i of the matrix, as a (1 x n) sparse
        matrix (row vector).
        """
        # Spmatrix subclasses should override this method for efficiency.
        # Pre-multiply by a (1 x m) row vector 'a' containing all zeros
        # except for a_i = 1
        from .csr import csr_matrix
        m = self.shape[0]
        if i < 0:
            i += m
        if i < 0 or i >= m:
            raise IndexError("index out of bounds")
        row_selector = csr_matrix(([1], [[0], [i]]),
                                  shape=(1, m), dtype=self.dtype)
        return row_selector * self

    # def __array__(self):
    #    return self.toarray()

    def todense(self, order=None, out=None):
        """
        Return a dense matrix representation of this matrix.

        Parameters
        ----------
        order : {'C', 'F'}, optional
            Whether to store multi-dimensional data in C (row-major)
            or Fortran (column-major) order in memory. The default
            is 'None', indicating the NumPy default of C-ordered.
            Cannot be specified in conjunction with the `out`
            argument.

        out : ndarray, 2-dimensional, optional
            If specified, uses this array (or `numpy.matrix`) as the
            output buffer instead of allocating a new array to
            return. The provided array must have the same shape and
            dtype as the sparse matrix on which you are calling the
            method.

        Returns
        -------
        arr : numpy.matrix, 2-dimensional
            A NumPy matrix object with the same shape and containing
            the same data represented by the sparse matrix, with the
            requested memory order. If `out` was passed and was an
            array (rather than a `numpy.matrix`), it will be filled
            with the appropriate values and returned wrapped in a
            `numpy.matrix` object that shares the same memory.
        """
        return np.asmatrix(self.toarray(order=order, out=out))

    def toarray(self, order=None, out=None):
        """
        Return a dense ndarray representation of this matrix.

        Parameters
        ----------
        order : {'C', 'F'}, optional
            Whether to store multi-dimensional data in C (row-major)
            or Fortran (column-major) order in memory. The default
            is 'None', indicating the NumPy default of C-ordered.
            Cannot be specified in conjunction with the `out`
            argument.

        out : ndarray, 2-dimensional, optional
            If specified, uses this array as the output buffer
            instead of allocating a new array to return. The provided
            array must have the same shape and dtype as the sparse
            matrix on which you are calling the method. For most
            sparse types, `out` is required to be memory contiguous
            (either C or Fortran ordered).

        Returns
        -------
        arr : ndarray, 2-dimensional
            An array with the same shape and containing the same
            data represented by the sparse matrix, with the requested
            memory order. If `out` was passed, the same object is
            returned after being modified in-place to contain the
            appropriate values.
        """
        return self.tocoo(copy=False).toarray(order=order, out=out)

    # Any sparse matrix format deriving from spmatrix must define one of
    # tocsr or tocoo. The other conversion methods may be implemented for
    # efficiency, but are not required.
    def tocsr(self, copy=False):
        """Convert this matrix to Compressed Sparse Row format.

        With copy=False, the data/indices may be shared between this matrix and
        the resultant csr_matrix.
        """
        return self.tocoo(copy=copy).tocsr(copy=False)

    def todok(self, copy=False):
        """Convert this matrix to Dictionary Of Keys format.

        With copy=False, the data/indices may be shared between this matrix and
        the resultant dok_matrix.
        """
        return self.tocoo(copy=copy).todok(copy=False)

    def tocoo(self, copy=False):
        """Convert this matrix to COOrdinate format.

        With copy=False, the data/indices may be shared between this matrix and
        the resultant coo_matrix.
        """
        return self.tocsr(copy=False).tocoo(copy=copy)

    def tolil(self, copy=False):
        """Convert this matrix to LInked List format.

        With copy=False, the data/indices may be shared between this matrix and
        the resultant lil_matrix.
        """
        return self.tocsr(copy=False).tolil(copy=copy)

    def todia(self, copy=False):
        """Convert this matrix to sparse DIAgonal format.

        With copy=False, the data/indices may be shared between this matrix and
        the resultant dia_matrix.
        """
        return self.tocoo(copy=copy).todia(copy=False)

    def tobsr(self, blocksize=None, copy=False):
        """Convert this matrix to Block Sparse Row format.

        With copy=False, the data/indices may be shared between this matrix and
        the resultant bsr_matrix.

        When blocksize=(R, C) is provided, it will be used for construction of
        the bsr_matrix.
        """
        return self.tocsr(copy=False).tobsr(blocksize=blocksize, copy=copy)

    def tocsc(self, copy=False):
        """Convert this matrix to Compressed Sparse Column format.

        With copy=False, the data/indices may be shared between this matrix and
        the resultant csc_matrix.
        """
        return self.tocsr(copy=copy).tocsc(copy=False)

    def copy(self):
        """Returns a copy of this matrix.

        No data/indices will be shared between the returned value and current
        matrix.
        """
        return self.__class__(self, copy=True)

    def sum(self, axis=None, dtype=None, out=None):
        """
        Sum the matrix elements over a given axis.

        Parameters
        ----------
        axis : {-2, -1, 0, 1, None} optional
            Axis along which the sum is computed. The default is to
            compute the sum of all the matrix elements, returning a scalar
            (i.e. `axis` = `None`).
        dtype : dtype, optional
            The type of the returned matrix and of the accumulator in which
            the elements are summed.  The dtype of `a` is used by default
            unless `a` has an integer dtype of less precision than the default
            platform integer.  In that case, if `a` is signed then the platform
            integer is used while if `a` is unsigned then an unsigned integer
            of the same precision as the platform integer is used.

            .. versionadded: 0.18.0

        out : np.matrix, optional
            Alternative output matrix in which to place the result. It must
            have the same shape as the expected output, but the type of the
            output values will be cast if necessary.

            .. versionadded: 0.18.0

        Returns
        -------
        sum_along_axis : np.matrix
            A matrix with the same shape as `self`, with the specified
            axis removed.

        See Also
        --------
        np.matrix.sum : NumPy's implementation of 'sum' for matrices

        """
        validateaxis(axis)

        # We use multiplication by a matrix of ones to achieve this.
        # For some sparse matrix formats more efficient methods are
        # possible -- these should override this function.
        m, n = self.shape

        # Mimic numpy's casting.
        res_dtype = get_sum_dtype(self.dtype)

        if axis is None:
            # sum over rows and columns
            return (self * np.asmatrix(np.ones(
                (n, 1), dtype=res_dtype))).sum(
                dtype=dtype, out=out)

        if axis < 0:
            axis += 2

        # axis = 0 or 1 now
        if axis == 0:
            # sum over columns
            ret = np.asmatrix(np.ones(
                (1, m), dtype=res_dtype)) * self
        else:
            # sum over rows
            ret = self * np.asmatrix(
                np.ones((n, 1), dtype=res_dtype))

        if out is not None and out.shape != ret.shape:
            raise ValueError("dimensions do not match")

        return ret.sum(axis=(), dtype=dtype, out=out)

    def mean(self, axis=None, dtype=None, out=None):
        """
        Compute the arithmetic mean along the specified axis.

        Returns the average of the matrix elements. The average is taken
        over all elements in the matrix by default, otherwise over the
        specified axis. `float64` intermediate and return values are used
        for integer inputs.

        Parameters
        ----------
        axis : {-2, -1, 0, 1, None} optional
            Axis along which the mean is computed. The default is to compute
            the mean of all elements in the matrix (i.e. `axis` = `None`).
        dtype : data-type, optional
            Type to use in computing the mean. For integer inputs, the default
            is `float64`; for floating point inputs, it is the same as the
            input dtype.

            .. versionadded: 0.18.0

        out : np.matrix, optional
            Alternative output matrix in which to place the result. It must
            have the same shape as the expected output, but the type of the
            output values will be cast if necessary.

            .. versionadded: 0.18.0

        Returns
        -------
        m : np.matrix

        See Also
        --------
        np.matrix.mean : NumPy's implementation of 'mean' for matrices

        """
        def _is_integral(dtype):
            return (np.issubdtype(dtype, np.integer) or
                    np.issubdtype(dtype, np.bool_))

        validateaxis(axis)

        res_dtype = self.dtype.type
        integral = _is_integral(self.dtype)

        # output dtype
        if dtype is None:
            if integral:
                res_dtype = np.float64
        else:
            res_dtype = np.dtype(dtype).type

        # intermediate dtype for summation
        inter_dtype = np.float64 if integral else res_dtype
        inter_self = self.astype(inter_dtype)

        if axis is None:
            return (inter_self / np.array(
                self.shape[0] * self.shape[1]))\
                .sum(dtype=res_dtype, out=out)

        if axis < 0:
            axis += 2

        # axis = 0 or 1 now
        if axis == 0:
            return (inter_self * (1.0 / self.shape[0])).sum(
                axis=0, dtype=res_dtype, out=out)
        else:
            return (inter_self * (1.0 / self.shape[1])).sum(
                axis=1, dtype=res_dtype, out=out)

    def diagonal(self, k=0):
        """Returns the k-th diagonal of the matrix.

        Parameters
        ----------
        k : int, optional
            Which diagonal to set, corresponding to elements a[i, i+k].
            Default: 0 (the main diagonal).

            .. versionadded: 1.0

        See also
        --------
        numpy.diagonal : Equivalent numpy function.

        Examples
        --------
        >>> from scipy.sparse import csr_matrix
        >>> A = csr_matrix([[1, 2, 0], [0, 0, 3], [4, 0, 5]])
        >>> A.diagonal()
        array([1, 0, 5])
        >>> A.diagonal(k=1)
        array([2, 3])
        """
        return self.tocsr().diagonal(k=k)

    def setdiag(self, values, k=0):
        """
        Set diagonal or off-diagonal elements of the array.

        Parameters
        ----------
        values : array_like
            New values of the diagonal elements.

            Values may have any length.  If the diagonal is longer than values,
            then the remaining diagonal entries will not be set.  If values if
            longer than the diagonal, then the remaining values are ignored.

            If a scalar value is given, all of the diagonal is set to it.

        k : int, optional
            Which off-diagonal to set, corresponding to elements a[i,i+k].
            Default: 0 (the main diagonal).

        """
        M, N = self.shape
        if (k > 0 and k >= N) or (k < 0 and -k >= M):
            raise ValueError("k exceeds matrix dimensions")
        self._setdiag(np.asarray(values), k)

    def _setdiag(self, values, k):
        M, N = self.shape
        if k < 0:
            if values.ndim == 0:
                # broadcast
                max_index = min(M+k, N)
                for i in xrange(max_index):
                    self[i - k, i] = values
            else:
                max_index = min(M+k, N, len(values))
                if max_index <= 0:
                    return
                for i, v in enumerate(values[:max_index]):
                    self[i - k, i] = v
        else:
            if values.ndim == 0:
                # broadcast
                max_index = min(M, N-k)
                for i in xrange(max_index):
                    self[i, i + k] = values
            else:
                max_index = min(M, N-k, len(values))
                if max_index <= 0:
                    return
                for i, v in enumerate(values[:max_index]):
                    self[i, i + k] = v

    def _process_toarray_args(self, order, out):
        if out is not None:
            if order is not None:
                raise ValueError('order cannot be specified if out '
                                 'is not None')
            if out.shape != self.shape or out.dtype != self.dtype:
                raise ValueError('out array must be same dtype and shape as '
                                 'sparse matrix')
            out[...] = 0.
            return out
        else:
            return np.zeros(self.shape, dtype=self.dtype, order=order)

    def __numpy_ufunc__(self, func, method, pos, inputs, **kwargs):
        """Method for compatibility with NumPy's ufuncs and dot
        functions.
        """

        if any(not isinstance(x, spmatrix) and np.asarray(x).dtype == object
               for x in inputs):
            # preserve previous behavior with object arrays
            with_self = list(inputs)
            with_self[pos] = np.asarray(self, dtype=object)
            return getattr(func, method)(*with_self, **kwargs)

        out = kwargs.pop('out', None)
        if method != '__call__' or kwargs:
            return NotImplemented

        without_self = list(inputs)
        del without_self[pos]
        without_self = tuple(without_self)

        if func is np.multiply:
            result = self.multiply(*without_self)
        elif func is np.add:
            result = self.__add__(*without_self)
        elif func is np.dot:
            if pos == 0:
                result = self.__mul__(inputs[1])
            else:
                result = self.__rmul__(inputs[0])
        elif func is np.subtract:
            if pos == 0:
                result = self.__sub__(inputs[1])
            else:
                result = self.__rsub__(inputs[0])
        elif func is np.divide:
            true_divide = (sys.version_info[0] >= 3)
            rdivide = (pos == 1)
            result = self._divide(*without_self,
                                  true_divide=true_divide,
                                  rdivide=rdivide)
        elif func is np.true_divide:
            rdivide = (pos == 1)
            result = self._divide(*without_self,
                                  true_divide=True,
                                  rdivide=rdivide)
        elif func is np.maximum:
            result = self.maximum(*without_self)
        elif func is np.minimum:
            result = self.minimum(*without_self)
        elif func is np.absolute:
            result = abs(self)
        elif func in _ufuncs_with_fixed_point_at_zero:
            func_name = func.__name__
            if hasattr(self, func_name):
                result = getattr(self, func_name)()
            else:
                result = getattr(self.tocsr(), func_name)()
        else:
            return NotImplemented

        if out is not None:
            if not isinstance(out, spmatrix) and isinstance(result, spmatrix):
                out[...] = result.todense()
            else:
                out[...] = result
            result = out

        return result


def isspmatrix(x):
    """Is x of a sparse matrix type?

    Parameters
    ----------
    x
        object to check for being a sparse matrix

    Returns
    -------
    bool
        True if x is a sparse matrix, False otherwise

    Notes
    -----
    issparse and isspmatrix are aliases for the same function.

    Examples
    --------
    >>> from scipy.sparse import csr_matrix, isspmatrix
    >>> isspmatrix(csr_matrix([[5]]))
    True

    >>> from scipy.sparse import isspmatrix
    >>> isspmatrix(5)
    False
    """
    return isinstance(x, spmatrix)

issparse = isspmatrix<|MERGE_RESOLUTION|>--- conflicted
+++ resolved
@@ -76,33 +76,12 @@
                              " to be instantiated directly.")
         self.maxprint = maxprint
 
-<<<<<<< HEAD
-    def set_shape(self,shape):
-        shape = tuple(shape)
-
-        if len(shape) != 2:
-            raise ValueError("Only two-dimensional sparse arrays "
-                                     "are supported.")
-        try:
-            shape = int(shape[0]),int(shape[1])  # floats, other weirdness
-        except:
-            raise TypeError('invalid shape')
-
-        if not (shape[0] >= 0 and shape[1] >= 0):
-            raise ValueError('invalid shape')
-
-        if (self._shape != shape) and (self._shape is not None):
-            raise NotImplementedError("In-place reshaping not implemented for %s." %
-                                      self.__class__.__name__)
-        self._shape = shape
-=======
     def set_shape(self, shape):
         """See `reshape`."""
         # Make sure copy is False since this is in place
         # Make sure format is unchanged because we are doing a __dict__ swap
         new_matrix = self.reshape(shape, copy=False).asformat(self.format)
         self.__dict__ = new_matrix.__dict__
->>>>>>> 86c13423
 
     def get_shape(self):
         """Get shape of a matrix."""
@@ -151,6 +130,22 @@
                 return self
 
         return self.tocoo(copy=copy).reshape(shape, order=order, copy=False)
+
+    def resize(self, shape):
+        """Resize the matrix in-place to dimensions given by ``shape``
+
+        Any elements that lie within the new shape will remain at the same
+        indices, while non-zero elements lying outside the new shape are
+        removed.
+
+        Parameters
+        ----------
+        shape : (int, int)
+            number of rows and columns in the new matrix
+        """
+        # As an inplace operation, this requires implementation in each format.
+        raise NotImplementedError(
+            '{}.resize is not implemented'.format(type(self).__name__))
 
     def astype(self, dtype, casting='unsafe', copy=True):
         """Cast the matrix elements to a specified type.
