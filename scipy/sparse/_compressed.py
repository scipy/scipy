"""Base class for sparse matrix formats using compressed storage."""
__all__ = []

from warnings import warn
import operator

import numpy as np
from scipy._lib._util import _prune_array, copy_if_needed

from ._base import _spbase, issparse, sparray, SparseEfficiencyWarning
from ._data import _data_matrix, _minmax_mixin
from . import _sparsetools
from ._sparsetools import (get_csr_submatrix, csr_sample_offsets, csr_todense,
                           csr_sample_values, csr_row_index, csr_row_slice,
                           csr_column_index1, csr_column_index2)
from ._index import IndexMixin
from ._sputils import (upcast, upcast_char, to_native, isdense, isshape,
                       getdtype, isscalarlike, isintlike, downcast_intp_index,
                       get_sum_dtype, check_shape, is_pydata_spmatrix)


class _cs_matrix(_data_matrix, _minmax_mixin, IndexMixin):
    """
    base array/matrix class for compressed row- and column-oriented arrays/matrices
    """

    def __init__(self, arg1, shape=None, dtype=None, copy=False):
<<<<<<< HEAD
        _data_matrix.__init__(self, arg1)
=======
        _data_matrix.__init__(self)
        is_array = isinstance(self, sparray)
>>>>>>> 811b1344

        if issparse(arg1):
            if arg1.format == self.format and copy:
                arg1 = arg1.copy()
            else:
                arg1 = arg1.asformat(self.format)
            self.indptr, self.indices, self.data, self._shape = (
                arg1.indptr, arg1.indices, arg1.data, arg1._shape
            )

        elif isinstance(arg1, tuple):
            if isshape(arg1, allow_1d=is_array):
                # It's a tuple of matrix dimensions (M, N)
                # create empty matrix
                self._shape = check_shape(arg1, allow_1d=is_array)
                M, N = self._swap(self._shape_as_2d)
                # Select index dtype large enough to pass array and
                # scalar parameters to sparsetools
                idx_dtype = self._get_index_dtype(maxval=max(self.shape))
                self.data = np.zeros(0, getdtype(dtype, default=float))
                self.indices = np.zeros(0, idx_dtype)
                self.indptr = np.zeros(M + 1, dtype=idx_dtype)
            else:
                if len(arg1) == 2:
                    # (data, ij) format
                    coo = self._coo_container(arg1, shape=shape, dtype=dtype)
                    arrays = coo._coo_to_compressed(self._swap)
                    self.indptr, self.indices, self.data, self._shape = arrays
                elif len(arg1) == 3:
                    # (data, indices, indptr) format
                    (data, indices, indptr) = arg1

                    # Select index dtype large enough to pass array and
                    # scalar parameters to sparsetools
                    maxval = None
                    if shape is not None and 0 not in shape:
                        maxval = max(shape)
                    idx_dtype = self._get_index_dtype((indices, indptr),
                                                maxval=maxval,
                                                check_contents=True)

                    if not copy:
                        copy = copy_if_needed
                    self.indices = np.array(indices, copy=copy, dtype=idx_dtype)
                    self.indptr = np.array(indptr, copy=copy, dtype=idx_dtype)
                    self.data = np.array(data, copy=copy, dtype=dtype)
                else:
                    raise ValueError(f"unrecognized {self.__class__.__name__} "
                                     f"constructor input: {arg1}")

        else:
            # must be dense
            try:
                arg1 = np.asarray(arg1)
            except Exception as e:
                raise ValueError(f"unrecognized {self.__class__.__name__} "
                                 f"constructor input: {arg1}") from e
            coo = self._coo_container(arg1, dtype=dtype)
            arrays = coo._coo_to_compressed(self._swap)
            self.indptr, self.indices, self.data, self._shape = arrays

        # Read matrix dimensions given, if any
        if shape is not None:
            self._shape = check_shape(shape, allow_1d=is_array)
        elif self.shape is None:
            # shape not already set, try to infer dimensions
            try:
                major_d = len(self.indptr) - 1
                minor_d = self.indices.max() + 1
            except Exception as e:
                raise ValueError('unable to infer matrix dimensions') from e

            self._shape = check_shape(self._swap((major_d, minor_d)), allow_1d=is_array)

        if dtype is not None:
            self.data = self.data.astype(dtype, copy=False)

        self.check_format(full_check=False)

    def _getnnz(self, axis=None):
        if axis is None:
            return int(self.indptr[-1])
        elif self.ndim == 1:
            if axis in (0, -1):
                return int(self.indptr[-1])
            raise ValueError('axis out of bounds')
        else:
            if axis < 0:
                axis += 2
            axis, _ = self._swap((axis, 1 - axis))
            _, N = self._swap(self.shape)
            if axis == 0:
                return np.bincount(downcast_intp_index(self.indices),
                                   minlength=N)
            elif axis == 1:
                return np.diff(self.indptr)
            raise ValueError('axis out of bounds')

    _getnnz.__doc__ = _spbase._getnnz.__doc__

    def check_format(self, full_check=True):
        """Check whether the array/matrix respects the CSR or CSC format.

        Parameters
        ----------
        full_check : bool, optional
            If `True`, run rigorous check, scanning arrays for valid values.
            Note that activating those check might copy arrays for casting,
            modifying indices and index pointers' inplace.
            If `False`, run basic checks on attributes. O(1) operations.
            Default is `True`.
        """
        # index arrays should have integer data types
        if self.indptr.dtype.kind != 'i':
            warn(f"indptr array has non-integer dtype ({self.indptr.dtype.name})",
                 stacklevel=3)
        if self.indices.dtype.kind != 'i':
            warn(f"indices array has non-integer dtype ({self.indices.dtype.name})",
                 stacklevel=3)

        # check array shapes
        for x in [self.data.ndim, self.indices.ndim, self.indptr.ndim]:
            if x != 1:
                raise ValueError('data, indices, and indptr should be 1-D')

        # check index pointer. Use _swap to determine proper bounds
        M, N = self._swap(self._shape_as_2d)

        if (len(self.indptr) != M + 1):
            raise ValueError(f"index pointer size {len(self.indptr)} should be {M + 1}")
        if (self.indptr[0] != 0):
            raise ValueError("index pointer should start with 0")

        # check index and data arrays
        if (len(self.indices) != len(self.data)):
            raise ValueError("indices and data should have the same size")
        if (self.indptr[-1] > len(self.indices)):
            raise ValueError("Last value of index pointer should be less than "
                             "the size of index and data arrays")

        self.prune()

        if full_check:
            # check format validity (more expensive)
            if self.nnz > 0:
                if self.indices.max() >= N:
                    raise ValueError(f"indices must be < {N}")
                if self.indices.min() < 0:
                    raise ValueError("indices must be >= 0")
                if np.diff(self.indptr).min() < 0:
                    raise ValueError("indptr must be a non-decreasing sequence")

            idx_dtype = self._get_index_dtype((self.indptr, self.indices))
            self.indptr = np.asarray(self.indptr, dtype=idx_dtype)
            self.indices = np.asarray(self.indices, dtype=idx_dtype)
            self.data = to_native(self.data)

        # if not self.has_sorted_indices():
        #    warn('Indices were not in sorted order.  Sorting indices.')
        #    self.sort_indices()
        #    assert(self.has_sorted_indices())
        # TODO check for duplicates?

    #######################
    # Boolean comparisons #
    #######################

    def _scalar_binopt(self, other, op):
        """Scalar version of self._binopt, for cases in which no new nonzeros
        are added. Produces a new sparse array in canonical form.
        """
        self.sum_duplicates()
        res = self._with_data(op(self.data, other), copy=True)
        res.eliminate_zeros()
        return res

    def __eq__(self, other):
        # Scalar other.
        if isscalarlike(other):
            if np.isnan(other):
                return self.__class__(self.shape, dtype=np.bool_)

            if other == 0:
                warn("Comparing a sparse matrix with 0 using == is inefficient"
                     ", try using != instead.", SparseEfficiencyWarning,
                     stacklevel=3)
                all_true = self.__class__(np.ones(self.shape, dtype=np.bool_))
                inv = self._scalar_binopt(other, operator.ne)
                return all_true - inv
            else:
                return self._scalar_binopt(other, operator.eq)
        # Dense other.
        elif isdense(other):
            return self.todense() == other
        # Pydata sparse other.
        elif is_pydata_spmatrix(other):
            return NotImplemented
        # Sparse other.
        elif issparse(other):
            warn("Comparing sparse matrices using == is inefficient, try using"
                 " != instead.", SparseEfficiencyWarning, stacklevel=3)
            # TODO sparse broadcasting
            if self.shape != other.shape:
                return False
            elif self.format != other.format:
                other = other.asformat(self.format)
            res = self._binopt(other, '_ne_')
            all_true = self.__class__(np.ones(self.shape, dtype=np.bool_))
            return all_true - res
        else:
            return NotImplemented

    def __ne__(self, other):
        # Scalar other.
        if isscalarlike(other):
            if np.isnan(other):
                warn("Comparing a sparse matrix with nan using != is"
                     " inefficient", SparseEfficiencyWarning, stacklevel=3)
                all_true = self.__class__(np.ones(self.shape, dtype=np.bool_))
                return all_true
            elif other != 0:
                warn("Comparing a sparse matrix with a nonzero scalar using !="
                     " is inefficient, try using == instead.",
                     SparseEfficiencyWarning, stacklevel=3)
                all_true = self.__class__(np.ones(self.shape), dtype=np.bool_)
                inv = self._scalar_binopt(other, operator.eq)
                return all_true - inv
            else:
                return self._scalar_binopt(other, operator.ne)
        # Dense other.
        elif isdense(other):
            return self.todense() != other
        # Pydata sparse other.
        elif is_pydata_spmatrix(other):
            return NotImplemented
        # Sparse other.
        elif issparse(other):
            # TODO sparse broadcasting
            if self.shape != other.shape:
                return True
            elif self.format != other.format:
                other = other.asformat(self.format)
            return self._binopt(other, '_ne_')
        else:
            return NotImplemented

    def _inequality(self, other, op, op_name, bad_scalar_msg):
        # Scalar other.
        if isscalarlike(other):
            if 0 == other and op_name in ('_le_', '_ge_'):
                raise NotImplementedError(" >= and <= don't work with 0.")
            elif op(0, other):
                warn(bad_scalar_msg, SparseEfficiencyWarning, stacklevel=3)
                other_arr = np.empty(self.shape, dtype=np.result_type(other))
                other_arr.fill(other)
                other_arr = self.__class__(other_arr)
                return self._binopt(other_arr, op_name)
            else:
                return self._scalar_binopt(other, op)
        # Dense other.
        elif isdense(other):
            return op(self.todense(), other)
        # Sparse other.
        elif issparse(other):
            # TODO sparse broadcasting
            if self.shape != other.shape:
                raise ValueError("inconsistent shapes")
            elif self.format != other.format:
                other = other.asformat(self.format)
            if op_name not in ('_ge_', '_le_'):
                return self._binopt(other, op_name)

            warn("Comparing sparse matrices using >= and <= is inefficient, "
                 "using <, >, or !=, instead.",
                 SparseEfficiencyWarning, stacklevel=3)
            all_true = self.__class__(np.ones(self.shape, dtype=np.bool_))
            res = self._binopt(other, '_gt_' if op_name == '_le_' else '_lt_')
            return all_true - res
        else:
            return NotImplemented

    def __lt__(self, other):
        return self._inequality(other, operator.lt, '_lt_',
                                "Comparing a sparse matrix with a scalar "
                                "greater than zero using < is inefficient, "
                                "try using >= instead.")

    def __gt__(self, other):
        return self._inequality(other, operator.gt, '_gt_',
                                "Comparing a sparse matrix with a scalar "
                                "less than zero using > is inefficient, "
                                "try using <= instead.")

    def __le__(self, other):
        return self._inequality(other, operator.le, '_le_',
                                "Comparing a sparse matrix with a scalar "
                                "greater than zero using <= is inefficient, "
                                "try using > instead.")

    def __ge__(self, other):
        return self._inequality(other, operator.ge, '_ge_',
                                "Comparing a sparse matrix with a scalar "
                                "less than zero using >= is inefficient, "
                                "try using < instead.")

    #################################
    # Arithmetic operator overrides #
    #################################

    def _add_dense(self, other):
        if other.shape != self.shape:
            raise ValueError(f'Incompatible shapes ({self.shape} and {other.shape})')
        dtype = upcast_char(self.dtype.char, other.dtype.char)
        order = self._swap('CF')[0]
        result = np.array(other, dtype=dtype, order=order, copy=True)
        y = result if result.flags.c_contiguous else result.T
        M, N = self._swap(self._shape_as_2d)
        csr_todense(M, N, self.indptr, self.indices, self.data, y)
        return self._container(result, copy=False)

    def _add_sparse(self, other):
        return self._binopt(other, '_plus_')

    def _sub_sparse(self, other):
        return self._binopt(other, '_minus_')

    def multiply(self, other):
        """Point-wise multiplication by array/matrix, vector, or scalar."""
        # Scalar multiplication.
        if isscalarlike(other):
            return self._mul_scalar(other)
        # Sparse matrix or vector.
        if issparse(other):
            if self.shape == other.shape:
                other = self.__class__(other)
                return self._binopt(other, '_elmul_')
            # Single element.
            if other.shape == (1, 1):
                result = self._mul_scalar(other.toarray()[0, 0])
                if self.ndim == 1:
                    return result.reshape((1, self.shape[0]))
                return result
            if other.shape == (1,):
                return self._mul_scalar(other.toarray()[0])
            if self.shape in ((1,), (1, 1)):
                return other._mul_scalar(self.data.sum())

            # broadcast. treat 1d like a row
            sM, sN = self._shape_as_2d
            oM, oN = other._shape_as_2d
            # A row times a column.
            if sM == 1 and oN == 1:
                return other._matmul_sparse(self.reshape(sM, sN).tocsc())
            if sN == 1 and oM == 1:
                return self._matmul_sparse(other.reshape(oM, oN).tocsc())

            is_array = isinstance(self, sparray)
            # Other is a row.
            if oM == 1 and sN == oN:
                new_other = _make_diagonal_csr(other.toarray().ravel(), is_array)
                result = self._matmul_sparse(new_other)
                return result if self.ndim == 2 else result.reshape((1, oN))
            # self is a row.
            if sM == 1 and sN == oN:
                copy = _make_diagonal_csr(self.toarray().ravel(), is_array)
                return other._matmul_sparse(copy)

            # Other is a column.
            if oN == 1 and sM == oM:
                new_other = _make_diagonal_csr(other.toarray().ravel(), is_array)
                return new_other._matmul_sparse(self)
            # self is a column.
            if sN == 1 and sM == oM:
                new_self = _make_diagonal_csr(self.toarray().ravel(), is_array)
                return new_self._matmul_sparse(other)
            raise ValueError("inconsistent shapes")

        # Assume other is a dense matrix/array, which produces a single-item
        # object array if other isn't convertible to ndarray.
        other = np.asanyarray(other)

        if other.ndim > 2:
            return np.multiply(self.toarray(), other)
        # Single element / wrapped object.
        if other.size == 1:
            if other.dtype == np.object_:
                # 'other' not convertible to ndarray.
                return NotImplemented
            bshape = np.broadcast_shapes(self.shape, other.shape)
            return self._mul_scalar(other.flat[0]).reshape(bshape)
        # Fast case for trivial sparse matrix.
        if self.shape in ((1,), (1, 1)):
            bshape = np.broadcast_shapes(self.shape, other.shape)
            return np.multiply(self.data.sum(), other).reshape(bshape)

        ret = self.tocoo()
        # Matching shapes.
        if self.shape == other.shape:
            data = np.multiply(ret.data, other[ret.coords])
            ret.data = data.view(np.ndarray).ravel()
            return ret

        # convert other to 2d
        other2d = np.atleast_2d(other)
        # Sparse row vector times...
        if self.shape[0] == 1 or self.ndim == 1:
            if other2d.shape[1] == 1:  # Dense column vector.
                data = np.multiply(ret.data, other2d)
            elif other2d.shape[1] == self.shape[-1]:  # Dense 2d matrix.
                data = np.multiply(ret.data, other2d[:, ret.col])
            else:
                raise ValueError("inconsistent shapes")
            row = np.repeat(np.arange(other2d.shape[0]), ret.nnz)
            col = np.tile(ret.col, other2d.shape[0])
            return self._coo_container(
                (data.view(np.ndarray).ravel(), (row, col)),
                shape=(other2d.shape[0], self.shape[-1]),
                copy=False
            )
        # Sparse column vector times...
        if self.shape[1] == 1:
            if other2d.shape[0] == 1:  # Dense row vector.
                data = np.multiply(ret.data[:, None], other2d)
            elif other2d.shape[0] == self.shape[0]:  # Dense 2d array.
                data = np.multiply(ret.data[:, None], other2d[ret.row])
            else:
                raise ValueError("inconsistent shapes")
            row = np.repeat(ret.row, other2d.shape[1])
            col = np.tile(np.arange(other2d.shape[1]), len(ret.col))
            return self._coo_container(
                (data.view(np.ndarray).ravel(), (row, col)),
                shape=(self.shape[0], other2d.shape[1]),
                copy=False
            )
        # Sparse matrix times dense row vector.
        if other2d.shape[0] == 1 and self.shape[1] == other2d.shape[1]:
            data = np.multiply(ret.data, other2d[:, ret.col].ravel())
        # Sparse matrix times dense column vector.
        elif other2d.shape[1] == 1 and self.shape[0] == other2d.shape[0]:
            data = np.multiply(ret.data, other2d[ret.row].ravel())
        else:
            raise ValueError("inconsistent shapes")
        ret.data = data.view(np.ndarray).ravel()
        return ret

    ###########################
    # Multiplication handlers #
    ###########################

    def _matmul_vector(self, other):
        M, N = self._shape_as_2d

        # output array
        result = np.zeros(M, dtype=upcast_char(self.dtype.char, other.dtype.char))

        # csr_matvec or csc_matvec
        fn = getattr(_sparsetools, self.format + '_matvec')
        fn(M, N, self.indptr, self.indices, self.data, other, result)

        return result[0] if self.ndim == 1 else result

    def _matmul_multivector(self, other):
        M, N = self._shape_as_2d
        n_vecs = other.shape[-1]  # number of column vectors

        result = np.zeros((M, n_vecs),
                          dtype=upcast_char(self.dtype.char, other.dtype.char))

        # csr_matvecs or csc_matvecs
        fn = getattr(_sparsetools, self.format + '_matvecs')
        fn(M, N, n_vecs, self.indptr, self.indices, self.data,
           other.ravel(), result.ravel())

        if self.ndim == 1:
            return result.reshape((n_vecs,))
        return result

    def _matmul_sparse(self, other):
        M, K1 = self._shape_as_2d
        # if other is 1d, treat as a **column**
        o_ndim = other.ndim
        if o_ndim == 1:
            # convert 1d array to a 2d column when on the right of @
            other = other.reshape((1, other.shape[0])).T  # Note: converts to CSC
        K2, N = other._shape

        # find new_shape: (M, N), (M,), (N,) or ()
        new_shape = ()
        if self.ndim == 2:
            new_shape += (M,)
        if o_ndim == 2:
            new_shape += (N,)

        major_dim = self._swap((M, N))[0]
        other = self.__class__(other)  # convert to this format

        idx_dtype = self._get_index_dtype((self.indptr, self.indices,
                                     other.indptr, other.indices))

        fn = getattr(_sparsetools, self.format + '_matmat_maxnnz')
        nnz = fn(M, N,
                 np.asarray(self.indptr, dtype=idx_dtype),
                 np.asarray(self.indices, dtype=idx_dtype),
                 np.asarray(other.indptr, dtype=idx_dtype),
                 np.asarray(other.indices, dtype=idx_dtype))
        if nnz == 0:
            if new_shape == ():
                return np.array(0, dtype=upcast(self.dtype, other.dtype))
            return self.__class__(new_shape, dtype=upcast(self.dtype, other.dtype))

        idx_dtype = self._get_index_dtype((self.indptr, self.indices,
                                     other.indptr, other.indices),
                                    maxval=nnz)

        indptr = np.empty(major_dim + 1, dtype=idx_dtype)
        indices = np.empty(nnz, dtype=idx_dtype)
        data = np.empty(nnz, dtype=upcast(self.dtype, other.dtype))

        fn = getattr(_sparsetools, self.format + '_matmat')
        fn(M, N, np.asarray(self.indptr, dtype=idx_dtype),
           np.asarray(self.indices, dtype=idx_dtype),
           self.data,
           np.asarray(other.indptr, dtype=idx_dtype),
           np.asarray(other.indices, dtype=idx_dtype),
           other.data,
           indptr, indices, data)

        if new_shape == ():
            return np.array(data[0])
        return self.__class__((data, indices, indptr), shape=new_shape)

    def diagonal(self, k=0):
        rows, cols = self.shape
        if k <= -rows or k >= cols:
            return np.empty(0, dtype=self.data.dtype)
        fn = getattr(_sparsetools, self.format + "_diagonal")
        y = np.empty(min(rows + min(k, 0), cols - max(k, 0)),
                     dtype=upcast(self.dtype))
        fn(k, self.shape[0], self.shape[1], self.indptr, self.indices,
           self.data, y)
        return y

    diagonal.__doc__ = _spbase.diagonal.__doc__

    #####################
    # Other binary ops  #
    #####################

    def _maximum_minimum(self, other, npop, op_name, dense_check):
        if isscalarlike(other):
            if dense_check(other):
                warn("Taking maximum (minimum) with > 0 (< 0) number results"
                     " to a dense matrix.", SparseEfficiencyWarning,
                     stacklevel=3)
                other_arr = np.empty(self.shape, dtype=np.asarray(other).dtype)
                other_arr.fill(other)
                other_arr = self.__class__(other_arr)
                return self._binopt(other_arr, op_name)
            else:
                self.sum_duplicates()
                new_data = npop(self.data, np.asarray(other))
                mat = self.__class__((new_data, self.indices, self.indptr),
                                     dtype=new_data.dtype, shape=self.shape)
                return mat
        elif isdense(other):
            return npop(self.todense(), other)
        elif issparse(other):
            return self._binopt(other, op_name)
        else:
            raise ValueError("Operands not compatible.")

    def maximum(self, other):
        return self._maximum_minimum(other, np.maximum,
                                     '_maximum_', lambda x: np.asarray(x) > 0)

    maximum.__doc__ = _spbase.maximum.__doc__

    def minimum(self, other):
        return self._maximum_minimum(other, np.minimum,
                                     '_minimum_', lambda x: np.asarray(x) < 0)

    minimum.__doc__ = _spbase.minimum.__doc__

    #####################
    # Reduce operations #
    #####################

    def sum(self, axis=None, dtype=None, out=None):
        """Sum the array/matrix over the given axis.  If the axis is None, sum
        over both rows and columns, returning a scalar.
        """
        # The _spbase base class already does axis=0 and axis=1 efficiently
        # so we only do the case axis=None here
        if (self.ndim == 2 and not hasattr(self, 'blocksize') and
                axis in self._swap(((1, -1), (0, -2)))[0]):
            # faster than multiplication for large minor axis in CSC/CSR
            res_dtype = get_sum_dtype(self.dtype)
            ret = np.zeros(len(self.indptr) - 1, dtype=res_dtype)

            major_index, value = self._minor_reduce(np.add)
            ret[major_index] = value
            ret = self._ascontainer(ret)
            if axis % 2 == 1:
                ret = ret.T

            if out is not None and out.shape != ret.shape:
                raise ValueError('dimensions do not match')

            return ret.sum(axis=(), dtype=dtype, out=out)
        else:
            # _spbase handles the situations when axis is in {None, -2, -1, 0, 1}
            return _spbase.sum(self, axis=axis, dtype=dtype, out=out)

    sum.__doc__ = _spbase.sum.__doc__

    def _minor_reduce(self, ufunc, data=None):
        """Reduce nonzeros with a ufunc over the minor axis when non-empty

        Can be applied to a function of self.data by supplying data parameter.

        Warning: this does not call sum_duplicates()

        Returns
        -------
        major_index : array of ints
            Major indices where nonzero

        value : array of self.dtype
            Reduce result for nonzeros in each major_index
        """
        if data is None:
            data = self.data
        major_index = np.flatnonzero(np.diff(self.indptr))
        value = ufunc.reduceat(data,
                               downcast_intp_index(self.indptr[major_index]))
        return major_index, value

    #######################
    # Getting and Setting #
    #######################

    def _get_int(self, idx):
        if 0 <= idx <= self.shape[0]:
            spot = np.flatnonzero(self.indices == idx)
            if spot.size:
                return self.data[spot[0]]
            return self.data.dtype.type(0)
        raise IndexError(f'index ({idx}) out of range')

#    For now, 1d only has integer indexing. Soon we will add get_slice/array
#    def _get_slice(self, idx):
#        if idx == slice(None):
#            return self.copy()
#        if idx.step in (1, None):
#            major, minor = self._swap((0, idx))
#            ret = self._get_submatrix(major, minor, copy=True)
#            return ret.reshape(ret.shape[-1])
#
#        _slice = self._swap((self._minor_slice, self._major_slice))[0]
#        return _slice(idx)
#
#    def _get_array(self, idx):
#        idx = np.asarray(idx)
#        idx_dtype = self.indices.dtype
#        M, N = self._swap((1, self.shape[0]))
#        row = np.zeros_like(idx, dtype=idx_dtype)
#        major, minor = self._swap((row, idx))
#        major = np.asarray(major, dtype=idx_dtype)
#        minor = np.asarray(minor, dtype=idx_dtype)
#        if minor.size == 0:
#            return self.__class__([], dtype=self.dtype)
#        new_shape = minor.shape if minor.shape[0] > 1 else (minor.shape[-1],)
#
#        val = np.empty(major.size, dtype=self.dtype)
#        csr_sample_values(M, N, self.indptr, self.indices, self.data,
#                          major.size, major.ravel(), minor.ravel(), val)
#        return self.__class__(val.reshape(new_shape))

    def _get_intXint(self, row, col):
        M, N = self._swap(self.shape)
        major, minor = self._swap((row, col))
        indptr, indices, data = get_csr_submatrix(
            M, N, self.indptr, self.indices, self.data,
            major, major + 1, minor, minor + 1)
        return data.sum(dtype=self.dtype)

    def _get_sliceXslice(self, row, col):
        major, minor = self._swap((row, col))
        if major.step in (1, None) and minor.step in (1, None):
            return self._get_submatrix(major, minor, copy=True)
        return self._major_slice(major)._minor_slice(minor)

    def _get_arrayXarray(self, row, col):
        # inner indexing
        idx_dtype = self.indices.dtype
        M, N = self._swap(self.shape)
        major, minor = self._swap((row, col))
        major = np.asarray(major, dtype=idx_dtype)
        minor = np.asarray(minor, dtype=idx_dtype)

        val = np.empty(major.size, dtype=self.dtype)
        csr_sample_values(M, N, self.indptr, self.indices, self.data,
                          major.size, major.ravel(), minor.ravel(), val)
        if major.ndim == 1:
            return self._ascontainer(val)
        return self.__class__(val.reshape(major.shape))

    def _get_columnXarray(self, row, col):
        # outer indexing
        major, minor = self._swap((row, col))
        return self._major_index_fancy(major)._minor_index_fancy(minor)

    def _major_index_fancy(self, idx):
        """Index along the major axis where idx is an array of ints.
        """
        idx_dtype = self._get_index_dtype((self.indptr, self.indices))
        indices = np.asarray(idx, dtype=idx_dtype).ravel()

        N = self._swap(self._shape_as_2d)[1]
        M = len(indices)
        new_shape = self._swap((M, N)) if self.ndim == 2 else (M,)
        if M == 0:
            return self.__class__(new_shape, dtype=self.dtype)

        row_nnz = (self.indptr[indices + 1] - self.indptr[indices]).astype(idx_dtype)

        res_indptr = np.zeros(M+1, dtype=idx_dtype)
        np.cumsum(row_nnz, out=res_indptr[1:])

        nnz = res_indptr[-1]
        res_indices = np.empty(nnz, dtype=idx_dtype)
        res_data = np.empty(nnz, dtype=self.dtype)
        csr_row_index(
            M,
            indices,
            self.indptr.astype(idx_dtype, copy=False),
            self.indices.astype(idx_dtype, copy=False),
            self.data,
            res_indices,
            res_data
        )

        return self.__class__((res_data, res_indices, res_indptr),
                              shape=new_shape, copy=False)

    def _major_slice(self, idx, copy=False):
        """Index along the major axis where idx is a slice object.
        """
        if idx == slice(None):
            return self.copy() if copy else self

        M, N = self._swap(self._shape_as_2d)
        start, stop, step = idx.indices(M)
        M = len(range(start, stop, step))
        new_shape = self._swap((M, N)) if self.ndim == 2 else (M,)
        if M == 0:
            return self.__class__(new_shape, dtype=self.dtype)

        # Work out what slices are needed for `row_nnz`
        # start,stop can be -1, only if step is negative
        start0, stop0 = start, stop
        if stop == -1 and start >= 0:
            stop0 = None
        start1, stop1 = start + 1, stop + 1

        row_nnz = self.indptr[start1:stop1:step] - \
            self.indptr[start0:stop0:step]
        idx_dtype = self.indices.dtype
        res_indptr = np.zeros(M+1, dtype=idx_dtype)
        np.cumsum(row_nnz, out=res_indptr[1:])

        if step == 1:
            all_idx = slice(self.indptr[start], self.indptr[stop])
            res_indices = np.array(self.indices[all_idx], copy=copy)
            res_data = np.array(self.data[all_idx], copy=copy)
        else:
            nnz = res_indptr[-1]
            res_indices = np.empty(nnz, dtype=idx_dtype)
            res_data = np.empty(nnz, dtype=self.dtype)
            csr_row_slice(start, stop, step, self.indptr, self.indices,
                          self.data, res_indices, res_data)

        return self.__class__((res_data, res_indices, res_indptr),
                              shape=new_shape, copy=False)

    def _minor_index_fancy(self, idx):
        """Index along the minor axis where idx is an array of ints.
        """
        idx_dtype = self._get_index_dtype((self.indices, self.indptr))
        indices = self.indices.astype(idx_dtype, copy=False)
        indptr = self.indptr.astype(idx_dtype, copy=False)

        idx = np.asarray(idx, dtype=idx_dtype).ravel()

        M, N = self._swap(self._shape_as_2d)
        k = len(idx)
        new_shape = self._swap((M, k)) if self.ndim == 2 else (k,)
        if k == 0:
            return self.__class__(new_shape, dtype=self.dtype)

        # pass 1: count idx entries and compute new indptr
        col_offsets = np.zeros(N, dtype=idx_dtype)
        res_indptr = np.empty_like(self.indptr, dtype=idx_dtype)
        csr_column_index1(
            k,
            idx,
            M,
            N,
            indptr,
            indices,
            col_offsets,
            res_indptr,
        )

        # pass 2: copy indices/data for selected idxs
        col_order = np.argsort(idx).astype(idx_dtype, copy=False)
        nnz = res_indptr[-1]
        res_indices = np.empty(nnz, dtype=idx_dtype)
        res_data = np.empty(nnz, dtype=self.dtype)
        csr_column_index2(col_order, col_offsets, len(self.indices),
                          indices, self.data, res_indices, res_data)
        return self.__class__((res_data, res_indices, res_indptr),
                              shape=new_shape, copy=False)

    def _minor_slice(self, idx, copy=False):
        """Index along the minor axis where idx is a slice object.
        """
        if idx == slice(None):
            return self.copy() if copy else self

        M, N = self._swap(self._shape_as_2d)
        start, stop, step = idx.indices(N)
        N = len(range(start, stop, step))
        if N == 0:
            return self.__class__(self._swap((M, N)), dtype=self.dtype)
        if step == 1:
            return self._get_submatrix(minor=idx, copy=copy)
        # TODO: don't fall back to fancy indexing here
        return self._minor_index_fancy(np.arange(start, stop, step))

    def _get_submatrix(self, major=None, minor=None, copy=False):
        """Return a submatrix of this matrix.

        major, minor: None, int, or slice with step 1
        """
        M, N = self._swap(self._shape_as_2d)
        i0, i1 = _process_slice(major, M)
        j0, j1 = _process_slice(minor, N)

        if i0 == 0 and j0 == 0 and i1 == M and j1 == N:
            return self.copy() if copy else self

        indptr, indices, data = get_csr_submatrix(
            M, N, self.indptr, self.indices, self.data, i0, i1, j0, j1)

        shape = self._swap((i1 - i0, j1 - j0))
        if self.ndim == 1:
            shape = (shape[1],)
        return self.__class__((data, indices, indptr), shape=shape,
                              dtype=self.dtype, copy=False)

    def _set_int(self, idx, x):
        major, minor = self._swap((0, idx))
        self._set_many(major, minor, x)

    def _set_array(self, idx, x):
        major, minor = self._swap((np.zeros_like(idx), idx))
        broadcast = x.shape[-1] == 1 and minor.shape[-1] != 1
        if broadcast:
            x = np.repeat(x.data, idx.shape[-1])
        self._set_many(major, minor, x)

    def _set_intXint(self, row, col, x):
        i, j = self._swap((row, col))
        self._set_many(i, j, x)

    def _set_arrayXarray(self, row, col, x):
        i, j = self._swap((row, col))
        self._set_many(i, j, x)

    def _set_arrayXarray_sparse(self, row, col, x):
        # clear entries that will be overwritten
        self._zero_many(*self._swap((row, col)))

        M, N = row.shape  # matches col.shape
        broadcast_row = M != 1 and x.shape[0] == 1
        broadcast_col = N != 1 and x.shape[1] == 1
        r, c = x.row, x.col

        x = np.asarray(x.data, dtype=self.dtype)
        if x.size == 0:
            return

        if broadcast_row:
            r = np.repeat(np.arange(M), len(r))
            c = np.tile(c, M)
            x = np.tile(x, M)
        if broadcast_col:
            r = np.repeat(r, N)
            c = np.tile(np.arange(N), len(c))
            x = np.repeat(x, N)
        # only assign entries in the new sparsity structure
        i, j = self._swap((row[r, c], col[r, c]))
        self._set_many(i, j, x)

    def _setdiag(self, values, k):
        if 0 in self.shape:
            return
        if self.ndim == 1:
            raise NotImplementedError('diagonals cant be set in 1d arrays')

        M, N = self.shape
        broadcast = (values.ndim == 0)

        if k < 0:
            if broadcast:
                max_index = min(M + k, N)
            else:
                max_index = min(M + k, N, len(values))
            i = np.arange(-k, max_index - k, dtype=self.indices.dtype)
            j = np.arange(max_index, dtype=self.indices.dtype)

        else:
            if broadcast:
                max_index = min(M, N - k)
            else:
                max_index = min(M, N - k, len(values))
            i = np.arange(max_index, dtype=self.indices.dtype)
            j = np.arange(k, k + max_index, dtype=self.indices.dtype)

        if not broadcast:
            values = values[:len(i)]

        x = np.atleast_1d(np.asarray(values, dtype=self.dtype)).ravel()
        if x.squeeze().shape != i.squeeze().shape:
            x = np.broadcast_to(x, i.shape)
        if x.size == 0:
            return

        M, N = self._swap((M, N))
        i, j = self._swap((i, j))
        n_samples = x.size
        offsets = np.empty(n_samples, dtype=self.indices.dtype)
        ret = csr_sample_offsets(M, N, self.indptr, self.indices, n_samples,
                                 i, j, offsets)
        if ret == 1:
            # rinse and repeat
            self.sum_duplicates()
            csr_sample_offsets(M, N, self.indptr, self.indices, n_samples,
                               i, j, offsets)
        if -1 not in offsets:
            # only affects existing non-zero cells
            self.data[offsets] = x
            return

        mask = (offsets <= -1)
        # Boundary between csc and convert to coo
        # The value 0.001 is justified in gh-19962#issuecomment-1920499678
        if mask.sum() < self.nnz * 0.001:
            # create new entries
            i = i[mask]
            j = j[mask]
            self._insert_many(i, j, x[mask])
            # replace existing entries
            mask = ~mask
            self.data[offsets[mask]] = x[mask]
        else:
            # convert to coo for _set_diag
            coo = self.tocoo()
            coo._setdiag(values, k)
            arrays = coo._coo_to_compressed(self._swap)
            self.indptr, self.indices, self.data, _ = arrays

    def _prepare_indices(self, i, j):
        M, N = self._swap(self._shape_as_2d)

        def check_bounds(indices, bound):
            idx = indices.max()
            if idx >= bound:
                raise IndexError('index (%d) out of range (>= %d)' %
                                 (idx, bound))
            idx = indices.min()
            if idx < -bound:
                raise IndexError('index (%d) out of range (< -%d)' %
                                 (idx, bound))

        i = np.atleast_1d(np.asarray(i, dtype=self.indices.dtype)).ravel()
        j = np.atleast_1d(np.asarray(j, dtype=self.indices.dtype)).ravel()
        check_bounds(i, M)
        check_bounds(j, N)
        return i, j, M, N

    def _set_many(self, i, j, x):
        """Sets value at each (i, j) to x

        Here (i,j) index major and minor respectively, and must not contain
        duplicate entries.
        """
        i, j, M, N = self._prepare_indices(i, j)
        x = np.atleast_1d(np.asarray(x, dtype=self.dtype)).ravel()

        n_samples = x.size
        offsets = np.empty(n_samples, dtype=self.indices.dtype)
        ret = csr_sample_offsets(M, N, self.indptr, self.indices, n_samples,
                                 i, j, offsets)
        if ret == 1:
            # rinse and repeat
            self.sum_duplicates()
            csr_sample_offsets(M, N, self.indptr, self.indices, n_samples,
                               i, j, offsets)

        if -1 not in offsets:
            # only affects existing non-zero cells
            self.data[offsets] = x
            return

        else:
            warn(f"Changing the sparsity structure of a {self.__class__.__name__} is"
                 " expensive. lil and dok are more efficient.",
                 SparseEfficiencyWarning, stacklevel=3)
            # replace where possible
            mask = offsets > -1
            self.data[offsets[mask]] = x[mask]
            # only insertions remain
            mask = ~mask
            i = i[mask]
            i[i < 0] += M
            j = j[mask]
            j[j < 0] += N
            self._insert_many(i, j, x[mask])

    def _zero_many(self, i, j):
        """Sets value at each (i, j) to zero, preserving sparsity structure.

        Here (i,j) index major and minor respectively.
        """
        i, j, M, N = self._prepare_indices(i, j)

        n_samples = len(i)
        offsets = np.empty(n_samples, dtype=self.indices.dtype)
        ret = csr_sample_offsets(M, N, self.indptr, self.indices, n_samples,
                                 i, j, offsets)
        if ret == 1:
            # rinse and repeat
            self.sum_duplicates()
            csr_sample_offsets(M, N, self.indptr, self.indices, n_samples,
                               i, j, offsets)

        # only assign zeros to the existing sparsity structure
        self.data[offsets[offsets > -1]] = 0

    def _insert_many(self, i, j, x):
        """Inserts new nonzero at each (i, j) with value x

        Here (i,j) index major and minor respectively.
        i, j and x must be non-empty, 1d arrays.
        Inserts each major group (e.g. all entries per row) at a time.
        Maintains has_sorted_indices property.
        Modifies i, j, x in place.
        """
        order = np.argsort(i, kind='mergesort')  # stable for duplicates
        i = i.take(order, mode='clip')
        j = j.take(order, mode='clip')
        x = x.take(order, mode='clip')

        do_sort = self.has_sorted_indices

        # Update index data type
        idx_dtype = self._get_index_dtype((self.indices, self.indptr),
                                    maxval=(self.indptr[-1] + x.size))
        self.indptr = np.asarray(self.indptr, dtype=idx_dtype)
        self.indices = np.asarray(self.indices, dtype=idx_dtype)
        i = np.asarray(i, dtype=idx_dtype)
        j = np.asarray(j, dtype=idx_dtype)

        # Collate old and new in chunks by major index
        indices_parts = []
        data_parts = []
        ui, ui_indptr = np.unique(i, return_index=True)
        ui_indptr = np.append(ui_indptr, len(j))
        new_nnzs = np.diff(ui_indptr)
        prev = 0
        for c, (ii, js, je) in enumerate(zip(ui, ui_indptr, ui_indptr[1:])):
            # old entries
            start = self.indptr[prev]
            stop = self.indptr[ii]
            indices_parts.append(self.indices[start:stop])
            data_parts.append(self.data[start:stop])

            # handle duplicate j: keep last setting
            uj, uj_indptr = np.unique(j[js:je][::-1], return_index=True)
            if len(uj) == je - js:
                indices_parts.append(j[js:je])
                data_parts.append(x[js:je])
            else:
                indices_parts.append(j[js:je][::-1][uj_indptr])
                data_parts.append(x[js:je][::-1][uj_indptr])
                new_nnzs[c] = len(uj)

            prev = ii

        # remaining old entries
        start = self.indptr[ii]
        indices_parts.append(self.indices[start:])
        data_parts.append(self.data[start:])

        # update attributes
        self.indices = np.concatenate(indices_parts)
        self.data = np.concatenate(data_parts)
        nnzs = np.empty(self.indptr.shape, dtype=idx_dtype)
        nnzs[0] = idx_dtype(0)
        indptr_diff = np.diff(self.indptr)
        indptr_diff[ui] += new_nnzs
        nnzs[1:] = indptr_diff
        self.indptr = np.cumsum(nnzs, out=nnzs)

        if do_sort:
            # TODO: only sort where necessary
            self.has_sorted_indices = False
            self.sort_indices()

        self.check_format(full_check=False)

    ######################
    # Conversion methods #
    ######################

    def tocoo(self, copy=True):
        if self.ndim == 1:
            csr = self.tocsr()
            return self._coo_container((csr.data, (csr.indices,)), csr.shape, copy=copy)
        major_dim, minor_dim = self._swap(self.shape)
        minor_indices = self.indices
        major_indices = np.empty(len(minor_indices), dtype=self.indices.dtype)
        _sparsetools.expandptr(major_dim, self.indptr, major_indices)
        coords = self._swap((major_indices, minor_indices))

        return self._coo_container(
            (self.data, coords), self.shape, copy=copy, dtype=self.dtype
        )

    tocoo.__doc__ = _spbase.tocoo.__doc__

    def toarray(self, order=None, out=None):
        if out is None and order is None:
            order = self._swap('cf')[0]
        out = self._process_toarray_args(order, out)
        if not (out.flags.c_contiguous or out.flags.f_contiguous):
            raise ValueError('Output array must be C or F contiguous')
        # align ideal order with output array order
        if out.flags.c_contiguous:
            x = self.tocsr()
            y = out
        else:
            x = self.tocsc()
            y = out.T
        M, N = x._swap(x._shape_as_2d)
        csr_todense(M, N, x.indptr, x.indices, x.data, y)
        return out

    toarray.__doc__ = _spbase.toarray.__doc__

    ##############################################################
    # methods that examine or modify the internal data structure #
    ##############################################################

    def eliminate_zeros(self):
        """Remove zero entries from the array/matrix

        This is an *in place* operation.
        """
        M, N = self._swap(self._shape_as_2d)
        _sparsetools.csr_eliminate_zeros(M, N, self.indptr, self.indices, self.data)
        self.prune()  # nnz may have changed

    @property
    def has_canonical_format(self) -> bool:
        """Whether the array/matrix has sorted indices and no duplicates

        Returns
            - True: if the above applies
            - False: otherwise

        has_canonical_format implies has_sorted_indices, so if the latter flag
        is False, so will the former be; if the former is found True, the
        latter flag is also set.
        """
        # first check to see if result was cached
        if not getattr(self, '_has_sorted_indices', True):
            # not sorted => not canonical
            self._has_canonical_format = False
        elif not hasattr(self, '_has_canonical_format'):
            self.has_canonical_format = bool(
                _sparsetools.csr_has_canonical_format(
                    len(self.indptr) - 1, self.indptr, self.indices)
                )
        return self._has_canonical_format

    @has_canonical_format.setter
    def has_canonical_format(self, val: bool):
        self._has_canonical_format = bool(val)
        if val:
            self.has_sorted_indices = True

    def sum_duplicates(self):
        """Eliminate duplicate entries by adding them together

        This is an *in place* operation.
        """
        if self.has_canonical_format:
            return
        self.sort_indices()

        M, N = self._swap(self._shape_as_2d)
        _sparsetools.csr_sum_duplicates(M, N, self.indptr, self.indices, self.data)

        self.prune()  # nnz may have changed
        self.has_canonical_format = True

    @property
    def has_sorted_indices(self) -> bool:
        """Whether the indices are sorted

        Returns
            - True: if the indices of the array/matrix are in sorted order
            - False: otherwise
        """
        # first check to see if result was cached
        if not hasattr(self, '_has_sorted_indices'):
            self._has_sorted_indices = bool(
                _sparsetools.csr_has_sorted_indices(
                    len(self.indptr) - 1, self.indptr, self.indices)
                )
        return self._has_sorted_indices

    @has_sorted_indices.setter
    def has_sorted_indices(self, val: bool):
        self._has_sorted_indices = bool(val)


    def sorted_indices(self):
        """Return a copy of this array/matrix with sorted indices
        """
        A = self.copy()
        A.sort_indices()
        return A

        # an alternative that has linear complexity is the following
        # although the previous option is typically faster
        # return self.toother().toother()

    def sort_indices(self):
        """Sort the indices of this array/matrix *in place*
        """

        if not self.has_sorted_indices:
            _sparsetools.csr_sort_indices(len(self.indptr) - 1, self.indptr,
                                          self.indices, self.data)
            self.has_sorted_indices = True

    def prune(self):
        """Remove empty space after all non-zero elements.
        """
        major_dim = self._swap(self._shape_as_2d)[0]

        if len(self.indptr) != major_dim + 1:
            raise ValueError('index pointer has invalid length')
        if len(self.indices) < self.nnz:
            raise ValueError('indices array has fewer than nnz elements')
        if len(self.data) < self.nnz:
            raise ValueError('data array has fewer than nnz elements')

        self.indices = _prune_array(self.indices[:self.nnz])
        self.data = _prune_array(self.data[:self.nnz])

    def resize(self, *shape):
        shape = check_shape(shape, allow_1d=isinstance(self, sparray))

        if hasattr(self, 'blocksize'):
            bm, bn = self.blocksize
            new_M, rm = divmod(shape[0], bm)
            new_N, rn = divmod(shape[1], bn)
            if rm or rn:
                raise ValueError(f"shape must be divisible into {self.blocksize}"
                                 f" blocks. Got {shape}")
            M, N = self.shape[0] // bm, self.shape[1] // bn
        else:
            new_M, new_N = self._swap(shape if len(shape)>1 else (1, shape[0]))
            M, N = self._swap(self._shape_as_2d)

        if new_M < M:
            self.indices = self.indices[:self.indptr[new_M]]
            self.data = self.data[:self.indptr[new_M]]
            self.indptr = self.indptr[:new_M + 1]
        elif new_M > M:
            self.indptr = np.resize(self.indptr, new_M + 1)
            self.indptr[M + 1:].fill(self.indptr[M])

        if new_N < N:
            mask = self.indices < new_N
            if not np.all(mask):
                self.indices = self.indices[mask]
                self.data = self.data[mask]
                major_index, val = self._minor_reduce(np.add, mask)
                self.indptr.fill(0)
                self.indptr[1:][major_index] = val
                np.cumsum(self.indptr, out=self.indptr)

        self._shape = shape

    resize.__doc__ = _spbase.resize.__doc__

    ###################
    # utility methods #
    ###################

    # needed by _data_matrix
    def _with_data(self, data, copy=True):
        """Returns a matrix with the same sparsity structure as self,
        but with different data.  By default the structure arrays
        (i.e. .indptr and .indices) are copied.
        """
        if copy:
            return self.__class__((data, self.indices.copy(),
                                   self.indptr.copy()),
                                  shape=self.shape,
                                  dtype=data.dtype)
        else:
            return self.__class__((data, self.indices, self.indptr),
                                  shape=self.shape, dtype=data.dtype)

    def _binopt(self, other, op):
        """apply the binary operation fn to two sparse matrices."""
        other = self.__class__(other)

        # e.g. csr_plus_csr, csr_minus_csr, etc.
        fn = getattr(_sparsetools, self.format + op + self.format)

        maxnnz = self.nnz + other.nnz
        idx_dtype = self._get_index_dtype((self.indptr, self.indices,
                                     other.indptr, other.indices),
                                    maxval=maxnnz)
        indptr = np.empty(self.indptr.shape, dtype=idx_dtype)
        indices = np.empty(maxnnz, dtype=idx_dtype)

        bool_ops = ['_ne_', '_lt_', '_gt_', '_le_', '_ge_']
        if op in bool_ops:
            data = np.empty(maxnnz, dtype=np.bool_)
        else:
            data = np.empty(maxnnz, dtype=upcast(self.dtype, other.dtype))

        M, N = self._shape_as_2d
        fn(M, N,
           np.asarray(self.indptr, dtype=idx_dtype),
           np.asarray(self.indices, dtype=idx_dtype),
           self.data,
           np.asarray(other.indptr, dtype=idx_dtype),
           np.asarray(other.indices, dtype=idx_dtype),
           other.data,
           indptr, indices, data)

        A = self.__class__((data, indices, indptr), shape=self.shape)
        A.prune()

        return A

    def _divide_sparse(self, other):
        """
        Divide this matrix by a second sparse matrix.
        """
        if other.shape != self.shape:
            raise ValueError('inconsistent shapes')

        r = self._binopt(other, '_eldiv_')

        if np.issubdtype(r.dtype, np.inexact):
            # Eldiv leaves entries outside the combined sparsity
            # pattern empty, so they must be filled manually.
            # Everything outside of other's sparsity is NaN, and everything
            # inside it is either zero or defined by eldiv.
            out = np.empty(self.shape, dtype=self.dtype)
            out.fill(np.nan)
            coords = other.nonzero()
            if self.ndim == 1:
                coords = (coords[-1],)
            out[coords] = 0
            r = r.tocoo()
            out[r.coords] = r.data
            return self._container(out)
        else:
            # integers types go with nan <-> 0
            out = r
            return out


def _make_diagonal_csr(data, is_array=False):
    """build diagonal csc_array/csr_array => self._csr_container

    Parameter `data` should be a raveled numpy array holding the
    values on the diagonal of the resulting sparse matrix. 
    """
    from ._csr import csr_array, csr_matrix
    csr_array = csr_array if is_array else csr_matrix

    N = len(data)
    indptr = np.arange(N + 1)
    indices = indptr[:-1]

    return csr_array((data, indices, indptr), shape=(N, N))


def _process_slice(sl, num):
    if sl is None:
        i0, i1 = 0, num
    elif isinstance(sl, slice):
        i0, i1, stride = sl.indices(num)
        if stride != 1:
            raise ValueError('slicing with step != 1 not supported')
        i0 = min(i0, i1)  # give an empty slice when i0 > i1
    elif isintlike(sl):
        if sl < 0:
            sl += num
        i0, i1 = sl, sl + 1
        if i0 < 0 or i1 > num:
            raise IndexError(f'index out of bounds: 0 <= {i0} < {i1} <= {num}')
    else:
        raise TypeError('expected slice or scalar')

    return i0, i1<|MERGE_RESOLUTION|>--- conflicted
+++ resolved
@@ -25,12 +25,8 @@
     """
 
     def __init__(self, arg1, shape=None, dtype=None, copy=False):
-<<<<<<< HEAD
         _data_matrix.__init__(self, arg1)
-=======
-        _data_matrix.__init__(self)
         is_array = isinstance(self, sparray)
->>>>>>> 811b1344
 
         if issparse(arg1):
             if arg1.format == self.format and copy:
