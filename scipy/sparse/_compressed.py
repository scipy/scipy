"""Base class for sparse matrix formats using compressed storage."""
__all__ = []

from warnings import warn
import itertools
import operator

import numpy as np
from scipy._lib._util import _prune_array, copy_if_needed

from ._base import _spbase, issparse, sparray, SparseEfficiencyWarning
from ._data import _data_matrix, _minmax_mixin
from . import _sparsetools
from ._sparsetools import (get_csr_submatrix, csr_sample_offsets, csr_todense,
                           csr_sample_values, csr_row_index, csr_row_slice,
                           csr_column_index1, csr_column_index2)
from ._index import IndexMixin
from ._sputils import (upcast, upcast_char, to_native, isdense, isshape,
                       getdtype, isscalarlike, isintlike, downcast_intp_index,
<<<<<<< HEAD
                       get_sum_dtype, check_shape, get_index_dtype, is_pydata_spmatrix)
=======
                       get_sum_dtype, check_shape, is_pydata_spmatrix,
                       broadcast_shapes)
>>>>>>> a58579ed


class _cs_matrix(_data_matrix, _minmax_mixin, IndexMixin):
    """
    base array/matrix class for compressed row- and column-oriented arrays/matrices
    """

    def __init__(self, arg1, shape=None, dtype=None, copy=False, *, maxprint=None):
        _data_matrix.__init__(self, arg1, maxprint=maxprint)

        if issparse(arg1):
            if arg1.format == self.format and copy:
                arg1 = arg1.copy()
            else:
                arg1 = arg1.asformat(self.format)
            self.indptr, self.indices, self.data, self._shape = (
                arg1.indptr, arg1.indices, arg1.data, arg1._shape
            )

        elif isinstance(arg1, tuple):
            if isshape(arg1, allow_nd=self._allow_nd):
                # It's a tuple of matrix dimensions (M, N)
                # create empty matrix
                self._shape = check_shape(arg1, allow_nd=self._allow_nd)
                M, N = self._swap(self._shape_as_2d)
                # Select index dtype large enough to pass array and
                # scalar parameters to sparsetools
                idx_dtype = self._get_index_dtype(maxval=max(self.shape))
                self.data = np.zeros(0, getdtype(dtype, default=float))
                self.indices = np.zeros(0, idx_dtype)
                self.indptr = np.zeros(M + 1, dtype=idx_dtype)
            else:
                if len(arg1) == 2:
                    # (data, ij) format
                    coo = self._coo_container(arg1, shape=shape, dtype=dtype)
                    arrays = coo._coo_to_compressed(self._swap)
                    self.indptr, self.indices, self.data, self._shape = arrays
                    self.sum_duplicates()
                elif len(arg1) == 3:
                    # (data, indices, indptr) format
                    (data, indices, indptr) = arg1

                    # Select index dtype large enough to pass array and
                    # scalar parameters to sparsetools
                    maxval = None
                    if shape is not None and 0 not in shape:
                        maxval = max(shape)
                    idx_dtype = self._get_index_dtype((indices, indptr),
                                                maxval=maxval,
                                                check_contents=True)

                    if not copy:
                        copy = copy_if_needed
                    self.indices = np.array(indices, copy=copy, dtype=idx_dtype)
                    self.indptr = np.array(indptr, copy=copy, dtype=idx_dtype)
                    self.data = np.array(data, copy=copy, dtype=dtype)
                else:
                    raise ValueError(f"unrecognized {self.__class__.__name__} "
                                     f"constructor input: {arg1}")

        else:
            # must be dense
            try:
                arg1 = np.asarray(arg1)
            except Exception as e:
                raise ValueError(f"unrecognized {self.__class__.__name__} "
                                 f"constructor input: {arg1}") from e
            if isinstance(self, sparray) and arg1.ndim < 2 and self.format == "csc":
                raise ValueError(f"CSC arrays don't support {arg1.ndim}D input. Use 2D")
            coo = self._coo_container(arg1, dtype=dtype)
            arrays = coo._coo_to_compressed(self._swap)
            self.indptr, self.indices, self.data, self._shape = arrays

        # Read matrix dimensions given, if any
        if shape is not None:
            self._shape = check_shape(shape, allow_nd=self._allow_nd)
        elif self.shape is None:
            # shape not already set, try to infer dimensions
            try:
                M = len(self.indptr) - 1
                N = self.indices.max() + 1
            except Exception as e:
                raise ValueError('unable to infer matrix dimensions') from e

            self._shape = check_shape(self._swap((M, N)), allow_nd=self._allow_nd)

        if dtype is not None:
            newdtype = getdtype(dtype)
            self.data = self.data.astype(newdtype, copy=False)

        self.check_format(full_check=False)

    def _getnnz(self, axis=None):
        if axis is None:
            return int(self.indptr[-1])
        elif self.ndim == 1:
            if axis in (0, -1):
                return int(self.indptr[-1])
            raise ValueError('axis out of bounds')
        else:
            if axis < 0:
                axis += 2
            axis, _ = self._swap((axis, 1 - axis))
            _, N = self._swap(self.shape)
            if axis == 0:
                return np.bincount(downcast_intp_index(self.indices), minlength=N)
            elif axis == 1:
                return np.diff(self.indptr)
            raise ValueError('axis out of bounds')

    _getnnz.__doc__ = _spbase._getnnz.__doc__

    def count_nonzero(self, axis=None):
        self.sum_duplicates()
        if axis is None:
            return np.count_nonzero(self.data)

        if self.ndim == 1:
            if axis not in (0, -1):
                raise ValueError('axis out of bounds')
            return np.count_nonzero(self.data)

        if axis < 0:
            axis += 2
        axis, _ = self._swap((axis, 1 - axis))
        if axis == 0:
            _, N = self._swap(self.shape)
            mask = self.data != 0
            idx = self.indices if mask.all() else self.indices[mask]
            return np.bincount(downcast_intp_index(idx), minlength=N)
        elif axis == 1:
            if self.data.all():
                return np.diff(self.indptr)
            pairs = itertools.pairwise(self.indptr)
            return np.array([np.count_nonzero(self.data[i:j]) for i, j in pairs])
        else:
            raise ValueError('axis out of bounds')

    count_nonzero.__doc__ = _spbase.count_nonzero.__doc__

    def check_format(self, full_check=True):
        """Check whether the array/matrix respects the CSR or CSC format.

        Parameters
        ----------
        full_check : bool, optional
            If `True`, run rigorous check, scanning arrays for valid values.
            Note that activating those check might copy arrays for casting,
            modifying indices and index pointers' inplace.
            If `False`, run basic checks on attributes. O(1) operations.
            Default is `True`.
        """
        # index arrays should have integer data types
        if self.indptr.dtype.kind != 'i':
            warn(f"indptr array has non-integer dtype ({self.indptr.dtype.name})",
                 stacklevel=3)
        if self.indices.dtype.kind != 'i':
            warn(f"indices array has non-integer dtype ({self.indices.dtype.name})",
                 stacklevel=3)

        # check array shapes
        for x in [self.data.ndim, self.indices.ndim, self.indptr.ndim]:
            if x != 1:
                raise ValueError('data, indices, and indptr should be 1-D')

        # check index pointer. Use _swap to determine proper bounds
        M, N = self._swap(self._shape_as_2d)

        if (len(self.indptr) != M + 1):
            raise ValueError(f"index pointer size {len(self.indptr)} should be {M + 1}")
        if (self.indptr[0] != 0):
            raise ValueError("index pointer should start with 0")

        # check index and data arrays
        if (len(self.indices) != len(self.data)):
            raise ValueError("indices and data should have the same size")
        if (self.indptr[-1] > len(self.indices)):
            raise ValueError("Last value of index pointer should be less than "
                             "the size of index and data arrays")

        self.prune()

        if full_check:
            # check format validity (more expensive)
            if self.nnz > 0:
                if self.indices.max() >= N:
                    raise ValueError(f"indices must be < {N}")
                if self.indices.min() < 0:
                    raise ValueError("indices must be >= 0")
                if np.diff(self.indptr).min() < 0:
                    raise ValueError("indptr must be a non-decreasing sequence")

            idx_dtype = self._get_index_dtype((self.indptr, self.indices))
            self.indptr = np.asarray(self.indptr, dtype=idx_dtype)
            self.indices = np.asarray(self.indices, dtype=idx_dtype)
            self.data = to_native(self.data)

        # if not self.has_sorted_indices():
        #    warn('Indices were not in sorted order.  Sorting indices.')
        #    self.sort_indices()
        #    assert(self.has_sorted_indices())
        # TODO check for duplicates?

    #######################
    # Boolean comparisons #
    #######################

    def _scalar_binopt(self, other, op):
        """Scalar version of self._binopt, for cases in which no new nonzeros
        are added. Produces a new sparse array in canonical form.
        """
        self.sum_duplicates()
        res = self._with_data(op(self.data, other), copy=True)
        res.eliminate_zeros()
        return res

    def __eq__(self, other):
        # Scalar other.
        if isscalarlike(other):
            if np.isnan(other):
                return self.__class__(self.shape, dtype=np.bool_)

            if other == 0:
                warn("Comparing a sparse matrix with 0 using == is inefficient"
                     ", try using != instead.", SparseEfficiencyWarning,
                     stacklevel=3)
                all_true = self.__class__(np.ones(self.shape, dtype=np.bool_))
                inv = self._scalar_binopt(other, operator.ne)
                return all_true - inv
            else:
                return self._scalar_binopt(other, operator.eq)
        # Dense other.
        elif isdense(other):
            return self.todense() == other
        # Pydata sparse other.
        elif is_pydata_spmatrix(other):
            return NotImplemented
        # Sparse other.
        elif issparse(other):
            warn("Comparing sparse matrices using == is inefficient, try using"
                 " != instead.", SparseEfficiencyWarning, stacklevel=3)
            # TODO sparse broadcasting
            if self.shape != other.shape:
                return False
            elif self.format != other.format:
                other = other.asformat(self.format)
            res = self._binopt(other, '_ne_')
            all_true = self.__class__(np.ones(self.shape, dtype=np.bool_))
            return all_true - res
        else:
            return NotImplemented

    def __ne__(self, other):
        # Scalar other.
        if isscalarlike(other):
            if np.isnan(other):
                warn("Comparing a sparse matrix with nan using != is"
                     " inefficient", SparseEfficiencyWarning, stacklevel=3)
                all_true = self.__class__(np.ones(self.shape, dtype=np.bool_))
                return all_true
            elif other != 0:
                warn("Comparing a sparse matrix with a nonzero scalar using !="
                     " is inefficient, try using == instead.",
                     SparseEfficiencyWarning, stacklevel=3)
                all_true = self.__class__(np.ones(self.shape), dtype=np.bool_)
                inv = self._scalar_binopt(other, operator.eq)
                return all_true - inv
            else:
                return self._scalar_binopt(other, operator.ne)
        # Dense other.
        elif isdense(other):
            return self.todense() != other
        # Pydata sparse other.
        elif is_pydata_spmatrix(other):
            return NotImplemented
        # Sparse other.
        elif issparse(other):
            # TODO sparse broadcasting
            if self.shape != other.shape:
                return True
            elif self.format != other.format:
                other = other.asformat(self.format)
            return self._binopt(other, '_ne_')
        else:
            return NotImplemented

    def _inequality(self, other, op, op_name, bad_scalar_msg):
        # Scalar other.
        if isscalarlike(other):
            if 0 == other and op_name in ('_le_', '_ge_'):
                raise NotImplementedError(" >= and <= don't work with 0.")
            elif op(0, other):
                warn(bad_scalar_msg, SparseEfficiencyWarning, stacklevel=3)
                other_arr = np.empty(self.shape, dtype=np.result_type(other))
                other_arr.fill(other)
                other_arr = self.__class__(other_arr)
                return self._binopt(other_arr, op_name)
            else:
                return self._scalar_binopt(other, op)
        # Dense other.
        elif isdense(other):
            return op(self.todense(), other)
        # Sparse other.
        elif issparse(other):
            # TODO sparse broadcasting
            if self.shape != other.shape:
                raise ValueError("inconsistent shapes")
            elif self.format != other.format:
                other = other.asformat(self.format)
            if op_name not in ('_ge_', '_le_'):
                return self._binopt(other, op_name)

            warn("Comparing sparse matrices using >= and <= is inefficient, "
                 "using <, >, or !=, instead.",
                 SparseEfficiencyWarning, stacklevel=3)
            all_true = self.__class__(np.ones(self.shape, dtype=np.bool_))
            res = self._binopt(other, '_gt_' if op_name == '_le_' else '_lt_')
            return all_true - res
        else:
            return NotImplemented

    def __lt__(self, other):
        return self._inequality(other, operator.lt, '_lt_',
                                "Comparing a sparse matrix with a scalar "
                                "greater than zero using < is inefficient, "
                                "try using >= instead.")

    def __gt__(self, other):
        return self._inequality(other, operator.gt, '_gt_',
                                "Comparing a sparse matrix with a scalar "
                                "less than zero using > is inefficient, "
                                "try using <= instead.")

    def __le__(self, other):
        return self._inequality(other, operator.le, '_le_',
                                "Comparing a sparse matrix with a scalar "
                                "greater than zero using <= is inefficient, "
                                "try using > instead.")

    def __ge__(self, other):
        return self._inequality(other, operator.ge, '_ge_',
                                "Comparing a sparse matrix with a scalar "
                                "less than zero using >= is inefficient, "
                                "try using < instead.")

    #################################
    # Arithmetic operator overrides #
    #################################

    def _add_dense(self, other):
        if other.shape != self.shape:
            raise ValueError(f'Incompatible shapes ({self.shape} and {other.shape})')
        dtype = upcast_char(self.dtype.char, other.dtype.char)
        order = self._swap('CF')[0]
        result = np.array(other, dtype=dtype, order=order, copy=True)
        y = result if result.flags.c_contiguous else result.T
        M, N = self._swap(self._shape_as_2d)
        csr_todense(M, N, self.indptr, self.indices, self.data, y)
        return self._container(result, copy=False)

    def _add_sparse(self, other):
        return self._binopt(other, '_plus_')

    def _sub_sparse(self, other):
        return self._binopt(other, '_minus_')

    def multiply(self, other):
        """Point-wise multiplication by array/matrix, vector, or scalar."""
        # Scalar multiplication.
        if isscalarlike(other):
            return self._mul_scalar(other)
        # Sparse matrix or vector.
        if issparse(other):
            if self.shape == other.shape:
                other = self.__class__(other)
                return self._binopt(other, '_elmul_')
            # Single element.
            if other.shape == (1, 1):
                result = self._mul_scalar(other.toarray()[0, 0])
                if self.ndim == 1:
                    return result.reshape((1, self.shape[0]))
                return result
            if other.shape == (1,):
                return self._mul_scalar(other.toarray()[0])
            if self.shape in ((1,), (1, 1)):
                return other._mul_scalar(self.data.sum())

            # broadcast. treat 1d like a row
            sM, sN = self._shape_as_2d
            oM, oN = other._shape_as_2d
            # A row times a column.
            if sM == 1 and oN == 1:
                return other._matmul_sparse(self.reshape(sM, sN).tocsc())
            if sN == 1 and oM == 1:
                return self._matmul_sparse(other.reshape(oM, oN).tocsc())

            is_array = isinstance(self, sparray)
            # Other is a row.
            if oM == 1 and sN == oN:
                new_other = _make_diagonal_csr(other.toarray().ravel(), is_array)
                result = self._matmul_sparse(new_other)
                return result if self.ndim == 2 else result.reshape((1, oN))
            # self is a row.
            if sM == 1 and sN == oN:
                copy = _make_diagonal_csr(self.toarray().ravel(), is_array)
                return other._matmul_sparse(copy)

            # Other is a column.
            if oN == 1 and sM == oM:
                new_other = _make_diagonal_csr(other.toarray().ravel(), is_array)
                return new_other._matmul_sparse(self)
            # self is a column.
            if sN == 1 and sM == oM:
                new_self = _make_diagonal_csr(self.toarray().ravel(), is_array)
                return new_self._matmul_sparse(other)
            raise ValueError("inconsistent shapes")

        # Assume other is a dense matrix/array, which produces a single-item
        # object array if other isn't convertible to ndarray.
        other = np.asanyarray(other)

        if other.ndim > 2:
            return np.multiply(self.toarray(), other)
        # Single element / wrapped object.
        if other.size == 1:
            if other.dtype == np.object_:
                # 'other' not convertible to ndarray.
                return NotImplemented
            bshape = broadcast_shapes(self.shape, other.shape)
            return self._mul_scalar(other.flat[0]).reshape(bshape)
        # Fast case for trivial sparse matrix.
        if self.shape in ((1,), (1, 1)):
            bshape = broadcast_shapes(self.shape, other.shape)
            return np.multiply(self.data.sum(), other).reshape(bshape)

        ret = self.tocoo()
        # Matching shapes.
        if self.shape == other.shape:
            data = np.multiply(ret.data, other[ret.coords])
            ret.data = data.view(np.ndarray).ravel()
            return ret

        # convert other to 2d
        other2d = np.atleast_2d(other)
        # Sparse row vector times...
        if self.shape[0] == 1 or self.ndim == 1:
            if other2d.shape[1] == 1:  # Dense column vector.
                data = np.multiply(ret.data, other2d)
            elif other2d.shape[1] == self.shape[-1]:  # Dense 2d matrix.
                data = np.multiply(ret.data, other2d[:, ret.col])
            else:
                raise ValueError("inconsistent shapes")
            idx_dtype = self._get_index_dtype(ret.col,
                                              maxval=ret.nnz * other2d.shape[0])
            row = np.repeat(np.arange(other2d.shape[0], dtype=idx_dtype), ret.nnz)
            col = np.tile(ret.col.astype(idx_dtype, copy=False), other2d.shape[0])
            return self._coo_container(
                (data.view(np.ndarray).ravel(), (row, col)),
                shape=(other2d.shape[0], self.shape[-1]),
                copy=False
            )
        # Sparse column vector times...
        if self.shape[1] == 1:
            if other2d.shape[0] == 1:  # Dense row vector.
                data = np.multiply(ret.data[:, None], other2d)
            elif other2d.shape[0] == self.shape[0]:  # Dense 2d array.
                data = np.multiply(ret.data[:, None], other2d[ret.row])
            else:
                raise ValueError("inconsistent shapes")
            idx_dtype = self._get_index_dtype(ret.row,
                                              maxval=ret.nnz * other2d.shape[1])
            row = np.repeat(ret.row.astype(idx_dtype, copy=False), other2d.shape[1])
            col = np.tile(np.arange(other2d.shape[1], dtype=idx_dtype), ret.nnz)
            return self._coo_container(
                (data.view(np.ndarray).ravel(), (row, col)),
                shape=(self.shape[0], other2d.shape[1]),
                copy=False
            )
        # Sparse matrix times dense row vector.
        if other2d.shape[0] == 1 and self.shape[1] == other2d.shape[1]:
            data = np.multiply(ret.data, other2d[:, ret.col].ravel())
        # Sparse matrix times dense column vector.
        elif other2d.shape[1] == 1 and self.shape[0] == other2d.shape[0]:
            data = np.multiply(ret.data, other2d[ret.row].ravel())
        else:
            raise ValueError("inconsistent shapes")
        ret.data = data.view(np.ndarray).ravel()
        return ret

    ###########################
    # Multiplication handlers #
    ###########################

    def _matmul_vector(self, other):
        M, N = self._shape_as_2d

        # output array
        result = np.zeros(M, dtype=upcast_char(self.dtype.char, other.dtype.char))

        # csr_matvec or csc_matvec
        fn = getattr(_sparsetools, self.format + '_matvec')
        fn(M, N, self.indptr, self.indices, self.data, other, result)

        return result[0] if self.ndim == 1 else result

    def _matmul_multivector(self, other):
        M, N = self._shape_as_2d
        n_vecs = other.shape[-1]  # number of column vectors

        result = np.zeros((M, n_vecs),
                          dtype=upcast_char(self.dtype.char, other.dtype.char))

        # csr_matvecs or csc_matvecs
        fn = getattr(_sparsetools, self.format + '_matvecs')
        fn(M, N, n_vecs, self.indptr, self.indices, self.data,
           other.ravel(), result.ravel())

        if self.ndim == 1:
            return result.reshape((n_vecs,))
        return result

    def _matmul_sparse(self, other):
        M, K1 = self._shape_as_2d
        # if other is 1d, treat as a **column**
        o_ndim = other.ndim
        if o_ndim == 1:
            # convert 1d array to a 2d column when on the right of @
            other = other.reshape((1, other.shape[0])).T  # Note: converts to CSC
        K2, N = other._shape if other.ndim == 2 else (other.shape[0], 1)

        # find new_shape: (M, N), (M,), (N,) or ()
        new_shape = ()
        if self.ndim == 2:
            new_shape += (M,)
        if o_ndim == 2:
            new_shape += (N,)
        faux_shape = (M if self.ndim == 2 else 1, N if o_ndim == 2 else 1)

        major_dim = self._swap((M, N))[0]
        other = self.__class__(other)  # convert to this format

        idx_dtype = self._get_index_dtype((self.indptr, self.indices,
                                     other.indptr, other.indices))

        fn = getattr(_sparsetools, self.format + '_matmat_maxnnz')
        nnz = fn(M, N,
                 np.asarray(self.indptr, dtype=idx_dtype),
                 np.asarray(self.indices, dtype=idx_dtype),
                 np.asarray(other.indptr, dtype=idx_dtype),
                 np.asarray(other.indices, dtype=idx_dtype))
        if nnz == 0:
            if new_shape == ():
                return np.array(0, dtype=upcast(self.dtype, other.dtype))
            return self.__class__(new_shape, dtype=upcast(self.dtype, other.dtype))

        idx_dtype = self._get_index_dtype((self.indptr, self.indices,
                                     other.indptr, other.indices),
                                    maxval=nnz)

        indptr = np.empty(major_dim + 1, dtype=idx_dtype)
        indices = np.empty(nnz, dtype=idx_dtype)
        data = np.empty(nnz, dtype=upcast(self.dtype, other.dtype))

        fn = getattr(_sparsetools, self.format + '_matmat')
        fn(M, N, np.asarray(self.indptr, dtype=idx_dtype),
           np.asarray(self.indices, dtype=idx_dtype),
           self.data,
           np.asarray(other.indptr, dtype=idx_dtype),
           np.asarray(other.indices, dtype=idx_dtype),
           other.data,
           indptr, indices, data)

        if new_shape == ():
            return np.array(data[0])
        res = self.__class__((data, indices, indptr), shape=faux_shape)
        if faux_shape != new_shape:
            if res.format != 'csr':
                res = res.tocsr()
            res = res.reshape(new_shape)
        return res

    def diagonal(self, k=0):
        rows, cols = self.shape
        if k <= -rows or k >= cols:
            return np.empty(0, dtype=self.data.dtype)
        fn = getattr(_sparsetools, self.format + "_diagonal")
        y = np.empty(min(rows + min(k, 0), cols - max(k, 0)),
                     dtype=upcast(self.dtype))
        fn(k, self.shape[0], self.shape[1], self.indptr, self.indices,
           self.data, y)
        return y

    diagonal.__doc__ = _spbase.diagonal.__doc__

    #####################
    # Other binary ops  #
    #####################

    def _maximum_minimum(self, other, npop, op_name, dense_check):
        if isscalarlike(other):
            if dense_check(other):
                warn("Taking maximum (minimum) with > 0 (< 0) number results"
                     " to a dense matrix.", SparseEfficiencyWarning,
                     stacklevel=3)
                other_arr = np.empty(self.shape, dtype=np.asarray(other).dtype)
                other_arr.fill(other)
                other_arr = self.__class__(other_arr)
                return self._binopt(other_arr, op_name)
            else:
                self.sum_duplicates()
                new_data = npop(self.data, np.asarray(other))
                mat = self.__class__((new_data, self.indices, self.indptr),
                                     dtype=new_data.dtype, shape=self.shape)
                return mat
        elif isdense(other):
            return npop(self.todense(), other)
        elif issparse(other):
            return self._binopt(other, op_name)
        else:
            raise ValueError("Operands not compatible.")

    def maximum(self, other):
        return self._maximum_minimum(other, np.maximum,
                                     '_maximum_', lambda x: np.asarray(x) > 0)

    maximum.__doc__ = _spbase.maximum.__doc__

    def minimum(self, other):
        return self._maximum_minimum(other, np.minimum,
                                     '_minimum_', lambda x: np.asarray(x) < 0)

    minimum.__doc__ = _spbase.minimum.__doc__

    #####################
    # Reduce operations #
    #####################

    def sum(self, axis=None, dtype=None, out=None):
        """Sum the array/matrix over the given axis.  If the axis is None, sum
        over both rows and columns, returning a scalar.
        """
        # The _spbase base class already does axis=0 and axis=1 efficiently
        # so we only do the case axis=None here
        if (self.ndim == 2 and not hasattr(self, 'blocksize') and
                axis in self._swap(((1, -1), (0, -2)))[0]):
            # faster than multiplication for large minor axis in CSC/CSR
            res_dtype = get_sum_dtype(self.dtype)
            ret = np.zeros(len(self.indptr) - 1, dtype=res_dtype)

            major_index, value = self._minor_reduce(np.add)
            ret[major_index] = value
            ret = self._ascontainer(ret)
            if axis % 2 == 1:
                ret = ret.T

            if out is not None and out.shape != ret.shape:
                raise ValueError('dimensions do not match')

            return ret.sum(axis=(), dtype=dtype, out=out)
        else:
            # _spbase handles the situations when axis is in {None, -2, -1, 0, 1}
            return _spbase.sum(self, axis=axis, dtype=dtype, out=out)

    sum.__doc__ = _spbase.sum.__doc__

    def _minor_reduce(self, ufunc, data=None):
        """Reduce nonzeros with a ufunc over the minor axis when non-empty

        Can be applied to a function of self.data by supplying data parameter.

        Warning: this does not call sum_duplicates()

        Returns
        -------
        major_index : array of ints
            Major indices where nonzero

        value : array of self.dtype
            Reduce result for nonzeros in each major_index
        """
        if data is None:
            data = self.data
        major_index = np.flatnonzero(np.diff(self.indptr))
        value = ufunc.reduceat(data,
                               downcast_intp_index(self.indptr[major_index]))
        return major_index, value

    #######################
    # Getting and Setting #
    #######################

    def _get_intXint(self, row, col):
        M, N = self._swap(self.shape)
        major, minor = self._swap((row, col))
        indptr, indices, data = get_csr_submatrix(
            M, N, self.indptr, self.indices, self.data,
            major, major + 1, minor, minor + 1)
        return data.sum(dtype=self.dtype)

    def _get_sliceXslice(self, row, col):
        major, minor = self._swap((row, col))
        if major.step in (1, None) and minor.step in (1, None):
            return self._get_submatrix(major, minor, copy=True)
        return self._major_slice(major)._minor_slice(minor)

    def _get_arrayXarray(self, row, col):
        # inner indexing
        idx_dtype = self.indices.dtype
        M, N = self._swap(self.shape)
        major, minor = self._swap((row, col))
        major = np.asarray(major, dtype=idx_dtype)
        minor = np.asarray(minor, dtype=idx_dtype)

        val = np.empty(major.size, dtype=self.dtype)
        csr_sample_values(M, N, self.indptr, self.indices, self.data,
                          major.size, major.ravel(), minor.ravel(), val)
        if major.ndim == 1:
            return self._ascontainer(val)
        return self.__class__(val.reshape(major.shape))

    def _get_columnXarray(self, row, col):
        # outer indexing
        major, minor = self._swap((row, col))
        return self._major_index_fancy(major)._minor_index_fancy(minor)

    def _major_index_fancy(self, idx):
        """Index along the major axis where idx is an array of ints.
        """
        idx_dtype = self._get_index_dtype((self.indptr, self.indices))
        indices = np.asarray(idx, dtype=idx_dtype).ravel()

        N = self._swap(self._shape_as_2d)[1]
        M = len(indices)
        new_shape = self._swap((M, N)) if self.ndim == 2 else (M,)
        if M == 0:
            return self.__class__(new_shape, dtype=self.dtype)

        row_nnz = (self.indptr[indices + 1] - self.indptr[indices]).astype(idx_dtype)
        res_indptr = np.zeros(M + 1, dtype=idx_dtype)
        np.cumsum(row_nnz, out=res_indptr[1:])

        nnz = res_indptr[-1]
        res_indices = np.empty(nnz, dtype=idx_dtype)
        res_data = np.empty(nnz, dtype=self.dtype)
        csr_row_index(
            M,
            indices,
            self.indptr.astype(idx_dtype, copy=False),
            self.indices.astype(idx_dtype, copy=False),
            self.data,
            res_indices,
            res_data
        )

        return self.__class__((res_data, res_indices, res_indptr),
                              shape=new_shape, copy=False)

    def _major_slice(self, idx, copy=False):
        """Index along the major axis where idx is a slice object.
        """
        if idx == slice(None):
            return self.copy() if copy else self

        M, N = self._swap(self._shape_as_2d)
        start, stop, step = idx.indices(M)
        M = len(range(start, stop, step))
        new_shape = self._swap((M, N)) if self.ndim == 2 else (M,)
        if M == 0:
            return self.__class__(new_shape, dtype=self.dtype)

        # Work out what slices are needed for `row_nnz`
        # start,stop can be -1, only if step is negative
        start0, stop0 = start, stop
        if stop == -1 and start >= 0:
            stop0 = None
        start1, stop1 = start + 1, stop + 1

        row_nnz = self.indptr[start1:stop1:step] - \
            self.indptr[start0:stop0:step]
        idx_dtype = self.indices.dtype
        res_indptr = np.zeros(M+1, dtype=idx_dtype)
        np.cumsum(row_nnz, out=res_indptr[1:])

        if step == 1:
            all_idx = slice(self.indptr[start], self.indptr[stop])
            res_indices = np.array(self.indices[all_idx], copy=copy)
            res_data = np.array(self.data[all_idx], copy=copy)
        else:
            nnz = res_indptr[-1]
            res_indices = np.empty(nnz, dtype=idx_dtype)
            res_data = np.empty(nnz, dtype=self.dtype)
            csr_row_slice(start, stop, step, self.indptr, self.indices,
                          self.data, res_indices, res_data)

        return self.__class__((res_data, res_indices, res_indptr),
                              shape=new_shape, copy=False)

    def _minor_index_fancy(self, idx):
        """Index along the minor axis where idx is an array of ints.
        """
        idx_dtype = self._get_index_dtype((self.indices, self.indptr))
        indices = self.indices.astype(idx_dtype, copy=False)
        indptr = self.indptr.astype(idx_dtype, copy=False)

        idx = np.asarray(idx, dtype=idx_dtype).ravel()

        M, N = self._swap(self._shape_as_2d)
        k = len(idx)
        new_shape = self._swap((M, k)) if self.ndim == 2 else (k,)
        if k == 0:
            return self.__class__(new_shape, dtype=self.dtype)

        # pass 1: count idx entries and compute new indptr
        col_offsets = np.zeros(N, dtype=idx_dtype)
        res_indptr = np.empty_like(self.indptr, dtype=idx_dtype)
        csr_column_index1(
            k,
            idx,
            M,
            N,
            indptr,
            indices,
            col_offsets,
            res_indptr,
        )

        # pass 2: copy indices/data for selected idxs
        col_order = np.argsort(idx).astype(idx_dtype, copy=False)
        nnz = res_indptr[-1]
        res_indices = np.empty(nnz, dtype=idx_dtype)
        res_data = np.empty(nnz, dtype=self.dtype)
        csr_column_index2(col_order, col_offsets, len(self.indices),
                          indices, self.data, res_indices, res_data)
        return self.__class__((res_data, res_indices, res_indptr),
                              shape=new_shape, copy=False)

    def _minor_slice(self, idx, copy=False):
        """Index along the minor axis where idx is a slice object.
        """
        if idx == slice(None):
            return self.copy() if copy else self

        M, N = self._swap(self._shape_as_2d)
        start, stop, step = idx.indices(N)
        N = len(range(start, stop, step))
        if N == 0:
            return self.__class__(self._swap((M, N)), dtype=self.dtype)
        if step == 1:
            return self._get_submatrix(minor=idx, copy=copy)
        # TODO: don't fall back to fancy indexing here
        return self._minor_index_fancy(np.arange(start, stop, step))

    def _get_submatrix(self, major=None, minor=None, copy=False):
        """Return a submatrix of this matrix.

        major, minor: None, int, or slice with step 1
        """
        M, N = self._swap(self._shape_as_2d)
        i0, i1 = _process_slice(major, M)
        j0, j1 = _process_slice(minor, N)

        if i0 == 0 and j0 == 0 and i1 == M and j1 == N:
            return self.copy() if copy else self

        indptr, indices, data = get_csr_submatrix(
            M, N, self.indptr, self.indices, self.data, i0, i1, j0, j1)

        shape = self._swap((i1 - i0, j1 - j0))
        if self.ndim == 1:
            shape = (shape[1],)
        return self.__class__((data, indices, indptr), shape=shape,
                              dtype=self.dtype, copy=False)

    def _set_intXint(self, row, col, x):
        i, j = self._swap((row, col))
        self._set_many(i, j, x)

    def _set_arrayXarray(self, row, col, x):
        i, j = self._swap((row, col))
        self._set_many(i, j, x)

    def _set_arrayXarray_sparse(self, row, col, x):
        # clear entries that will be overwritten
        self._zero_many(*self._swap((row, col)))

        M, N = row.shape  # matches col.shape
        broadcast_row = M != 1 and x.shape[0] == 1
        broadcast_col = N != 1 and x.shape[1] == 1
        r, c = x.row, x.col

        x = np.asarray(x.data, dtype=self.dtype)
        if x.size == 0:
            return

        if broadcast_row:
            r = np.repeat(np.arange(M), len(r))
            c = np.tile(c, M)
            x = np.tile(x, M)
        if broadcast_col:
            r = np.repeat(r, N)
            c = np.tile(np.arange(N), len(c))
            x = np.repeat(x, N)
        # only assign entries in the new sparsity structure
        i, j = self._swap((row[r, c], col[r, c]))
        self._set_many(i, j, x)

    def _setdiag(self, values, k):
        if 0 in self.shape:
            return
        if self.ndim == 1:
            raise NotImplementedError('diagonals cant be set in 1d arrays')

        M, N = self.shape
        broadcast = (values.ndim == 0)

        if k < 0:
            if broadcast:
                max_index = min(M + k, N)
            else:
                max_index = min(M + k, N, len(values))
            i = np.arange(-k, max_index - k, dtype=self.indices.dtype)
            j = np.arange(max_index, dtype=self.indices.dtype)

        else:
            if broadcast:
                max_index = min(M, N - k)
            else:
                max_index = min(M, N - k, len(values))
            i = np.arange(max_index, dtype=self.indices.dtype)
            j = np.arange(k, k + max_index, dtype=self.indices.dtype)

        if not broadcast:
            values = values[:len(i)]

        x = np.atleast_1d(np.asarray(values, dtype=self.dtype)).ravel()
        if x.squeeze().shape != i.squeeze().shape:
            x = np.broadcast_to(x, i.shape)
        if x.size == 0:
            return

        M, N = self._swap((M, N))
        i, j = self._swap((i, j))
        n_samples = x.size
        offsets = np.empty(n_samples, dtype=self.indices.dtype)
        ret = csr_sample_offsets(M, N, self.indptr, self.indices, n_samples,
                                 i, j, offsets)
        if ret == 1:
            # rinse and repeat
            self.sum_duplicates()
            csr_sample_offsets(M, N, self.indptr, self.indices, n_samples,
                               i, j, offsets)
        if -1 not in offsets:
            # only affects existing non-zero cells
            self.data[offsets] = x
            return

        mask = (offsets >= 0)
        # Boundary between csc and convert to coo
        # The value 0.001 is justified in gh-19962#issuecomment-1920499678
        if self.nnz - mask.sum() < self.nnz * 0.001:
            # replace existing entries
            self.data[offsets[mask]] = x[mask]
            # create new entries
            mask = ~mask
            i = i[mask]
            j = j[mask]
            self._insert_many(i, j, x[mask])
        else:
            # convert to coo for _set_diag
            coo = self.tocoo()
            coo._setdiag(values, k)
            arrays = coo._coo_to_compressed(self._swap)
            self.indptr, self.indices, self.data, _ = arrays

    def _prepare_indices(self, i, j):
        M, N = self._swap(self._shape_as_2d)

        def check_bounds(indices, bound):
            idx = indices.max()
            if idx >= bound:
<<<<<<< HEAD
                raise IndexError(f'index ({idx}) out of range (>= {bound})')
            idx = indices.min()
            if idx < -bound:
                raise IndexError(f'index ({idx}) out of range (< -{bound})')
=======
                raise IndexError('index ({idx}) out of range (>= {bound})')
            idx = indices.min()
            if idx < -bound:
                raise IndexError('index ({idx}) out of range (>= {bound})')
>>>>>>> a58579ed

        i = np.atleast_1d(np.asarray(i, dtype=self.indices.dtype)).ravel()
        j = np.atleast_1d(np.asarray(j, dtype=self.indices.dtype)).ravel()
        check_bounds(i, M)
        check_bounds(j, N)
        return i, j, M, N

    def _set_many(self, i, j, x):
        """Sets value at each (i, j) to x

        Here (i,j) index major and minor respectively, and must not contain
        duplicate entries.
        """
        i, j, M, N = self._prepare_indices(i, j)
        x = np.atleast_1d(np.asarray(x, dtype=self.dtype)).ravel()

        n_samples = x.size
        offsets = np.empty(n_samples, dtype=self.indices.dtype)
        ret = csr_sample_offsets(M, N, self.indptr, self.indices, n_samples,
                                 i, j, offsets)
        if ret == 1:
            # rinse and repeat
            self.sum_duplicates()
            csr_sample_offsets(M, N, self.indptr, self.indices, n_samples,
                               i, j, offsets)

        if -1 not in offsets:
            # only affects existing non-zero cells
            self.data[offsets] = x
            return

        else:
            warn(f"Changing the sparsity structure of a {self.__class__.__name__} is"
                 " expensive. lil and dok are more efficient.",
                 SparseEfficiencyWarning, stacklevel=3)
            # replace where possible
            mask = offsets > -1
            self.data[offsets[mask]] = x[mask]
            # only insertions remain
            mask = ~mask
            i = i[mask]
            i[i < 0] += M
            j = j[mask]
            j[j < 0] += N
            self._insert_many(i, j, x[mask])

    def _zero_many(self, i, j):
        """Sets value at each (i, j) to zero, preserving sparsity structure.

        Here (i,j) index major and minor respectively.
        """
        i, j, M, N = self._prepare_indices(i, j)

        n_samples = len(i)
        offsets = np.empty(n_samples, dtype=self.indices.dtype)
        ret = csr_sample_offsets(M, N, self.indptr, self.indices, n_samples,
                                 i, j, offsets)
        if ret == 1:
            # rinse and repeat
            self.sum_duplicates()
            csr_sample_offsets(M, N, self.indptr, self.indices, n_samples,
                               i, j, offsets)

        # only assign zeros to the existing sparsity structure
        self.data[offsets[offsets > -1]] = 0

    def _insert_many(self, i, j, x):
        """Inserts new nonzero at each (i, j) with value x

        Here (i,j) index major and minor respectively.
        i, j and x must be non-empty, 1d arrays.
        Inserts each major group (e.g. all entries per row) at a time.
        Maintains has_sorted_indices property.
        Modifies i, j, x in place.
        """
        order = np.argsort(i, kind='mergesort')  # stable for duplicates
        i = i.take(order, mode='clip')
        j = j.take(order, mode='clip')
        x = x.take(order, mode='clip')

        do_sort = self.has_sorted_indices

        # Update index data type
        idx_dtype = self._get_index_dtype((self.indices, self.indptr),
                                    maxval=(self.indptr[-1] + x.size))
        self.indptr = np.asarray(self.indptr, dtype=idx_dtype)
        self.indices = np.asarray(self.indices, dtype=idx_dtype)
        i = np.asarray(i, dtype=idx_dtype)
        j = np.asarray(j, dtype=idx_dtype)

        # Collate old and new in chunks by major index
        indices_parts = []
        data_parts = []
        ui, ui_indptr = np.unique(i, return_index=True)
        ui_indptr = np.append(ui_indptr, len(j))
        new_nnzs = np.diff(ui_indptr)
        prev = 0
        for c, (ii, js, je) in enumerate(zip(ui, ui_indptr, ui_indptr[1:])):
            # old entries
            start = self.indptr[prev]
            stop = self.indptr[ii]
            indices_parts.append(self.indices[start:stop])
            data_parts.append(self.data[start:stop])

            # handle duplicate j: keep last setting
            uj, uj_indptr = np.unique(j[js:je][::-1], return_index=True)
            if len(uj) == je - js:
                indices_parts.append(j[js:je])
                data_parts.append(x[js:je])
            else:
                indices_parts.append(j[js:je][::-1][uj_indptr])
                data_parts.append(x[js:je][::-1][uj_indptr])
                new_nnzs[c] = len(uj)

            prev = ii

        # remaining old entries
        start = self.indptr[ii]
        indices_parts.append(self.indices[start:])
        data_parts.append(self.data[start:])

        # update attributes
        self.indices = np.concatenate(indices_parts)
        self.data = np.concatenate(data_parts)
        nnzs = np.empty(self.indptr.shape, dtype=idx_dtype)
        nnzs[0] = idx_dtype(0)
        indptr_diff = np.diff(self.indptr)
        indptr_diff[ui] += new_nnzs
        nnzs[1:] = indptr_diff
        self.indptr = np.cumsum(nnzs, out=nnzs)

        if do_sort:
            # TODO: only sort where necessary
            self.has_sorted_indices = False
            self.sort_indices()

        self.check_format(full_check=False)

    ######################
    # Conversion methods #
    ######################

    def tocoo(self, copy=True):
        if self.ndim == 1:
            csr = self.tocsr()
            return self._coo_container((csr.data, (csr.indices,)), csr.shape, copy=copy)
        major_dim, minor_dim = self._swap(self.shape)
        minor_indices = self.indices
        major_indices = np.empty(len(minor_indices), dtype=self.indices.dtype)
        _sparsetools.expandptr(major_dim, self.indptr, major_indices)
        coords = self._swap((major_indices, minor_indices))

        return self._coo_container(
            (self.data, coords), self.shape, copy=copy, dtype=self.dtype
        )

    tocoo.__doc__ = _spbase.tocoo.__doc__

    def toarray(self, order=None, out=None):
        if out is None and order is None:
            order = self._swap('cf')[0]
        out = self._process_toarray_args(order, out)
        if not (out.flags.c_contiguous or out.flags.f_contiguous):
            raise ValueError('Output array must be C or F contiguous')
        # align ideal order with output array order
        if out.flags.c_contiguous:
            x = self.tocsr()
            y = out
        else:
            x = self.tocsc()
            y = out.T
        M, N = x._swap(x._shape_as_2d)
        csr_todense(M, N, x.indptr, x.indices, x.data, y)
        return out

    toarray.__doc__ = _spbase.toarray.__doc__

    ##############################################################
    # methods that examine or modify the internal data structure #
    ##############################################################

    def eliminate_zeros(self):
        """Remove zero entries from the array/matrix

        This is an *in place* operation.
        """
        M, N = self._swap(self._shape_as_2d)
        _sparsetools.csr_eliminate_zeros(M, N, self.indptr, self.indices, self.data)
        self.prune()  # nnz may have changed

    @property
    def has_canonical_format(self) -> bool:
        """Whether the array/matrix has sorted indices and no duplicates

        Returns
            - True: if the above applies
            - False: otherwise

        has_canonical_format implies has_sorted_indices, so if the latter flag
        is False, so will the former be; if the former is found True, the
        latter flag is also set.
        """
        # first check to see if result was cached
        if not getattr(self, '_has_sorted_indices', True):
            # not sorted => not canonical
            self._has_canonical_format = False
        elif not hasattr(self, '_has_canonical_format'):
            self.has_canonical_format = bool(
                _sparsetools.csr_has_canonical_format(
                    len(self.indptr) - 1, self.indptr, self.indices)
                )
        return self._has_canonical_format

    @has_canonical_format.setter
    def has_canonical_format(self, val: bool):
        self._has_canonical_format = bool(val)
        if val:
            self.has_sorted_indices = True

    def sum_duplicates(self):
        """Eliminate duplicate entries by adding them together

        This is an *in place* operation.
        """
        if self.has_canonical_format:
            return
        self.sort_indices()

        M, N = self._swap(self._shape_as_2d)
        _sparsetools.csr_sum_duplicates(M, N, self.indptr, self.indices, self.data)

        self.prune()  # nnz may have changed
        self.has_canonical_format = True

    @property
    def has_sorted_indices(self) -> bool:
        """Whether the indices are sorted

        Returns
            - True: if the indices of the array/matrix are in sorted order
            - False: otherwise
        """
        # first check to see if result was cached
        if not hasattr(self, '_has_sorted_indices'):
            self._has_sorted_indices = bool(
                _sparsetools.csr_has_sorted_indices(
                    len(self.indptr) - 1, self.indptr, self.indices)
                )
        return self._has_sorted_indices

    @has_sorted_indices.setter
    def has_sorted_indices(self, val: bool):
        self._has_sorted_indices = bool(val)


    def sorted_indices(self):
        """Return a copy of this array/matrix with sorted indices
        """
        A = self.copy()
        A.sort_indices()
        return A

        # an alternative that has linear complexity is the following
        # although the previous option is typically faster
        # return self.toother().toother()

    def sort_indices(self):
        """Sort the indices of this array/matrix *in place*
        """

        if not self.has_sorted_indices:
            _sparsetools.csr_sort_indices(len(self.indptr) - 1, self.indptr,
                                          self.indices, self.data)
            self.has_sorted_indices = True

    def prune(self):
        """Remove empty space after all non-zero elements.
        """
        major_dim = self._swap(self._shape_as_2d)[0]

        if len(self.indptr) != major_dim + 1:
            raise ValueError('index pointer has invalid length')
        if len(self.indices) < self.nnz:
            raise ValueError('indices array has fewer than nnz elements')
        if len(self.data) < self.nnz:
            raise ValueError('data array has fewer than nnz elements')

        self.indices = _prune_array(self.indices[:self.nnz])
        self.data = _prune_array(self.data[:self.nnz])

    def resize(self, *shape):
        shape = check_shape(shape, allow_nd=self._allow_nd)

        if hasattr(self, 'blocksize'):
            bm, bn = self.blocksize
            new_M, rm = divmod(shape[0], bm)
            new_N, rn = divmod(shape[1], bn)
            if rm or rn:
                raise ValueError(f"shape must be divisible into {self.blocksize}"
                                 f" blocks. Got {shape}")
            M, N = self.shape[0] // bm, self.shape[1] // bn
        else:
            new_M, new_N = self._swap(shape if len(shape)>1 else (1, shape[0]))
            M, N = self._swap(self._shape_as_2d)

        if new_M < M:
            self.indices = self.indices[:self.indptr[new_M]]
            self.data = self.data[:self.indptr[new_M]]
            self.indptr = self.indptr[:new_M + 1]
        elif new_M > M:
            self.indptr = np.resize(self.indptr, new_M + 1)
            self.indptr[M + 1:].fill(self.indptr[M])

        if new_N < N:
            mask = self.indices < new_N
            if not np.all(mask):
                self.indices = self.indices[mask]
                self.data = self.data[mask]
                major_index, val = self._minor_reduce(np.add, mask)
                self.indptr.fill(0)
                self.indptr[1:][major_index] = val
                np.cumsum(self.indptr, out=self.indptr)

        self._shape = shape

    resize.__doc__ = _spbase.resize.__doc__

    ###################
    # utility methods #
    ###################

    # needed by _data_matrix
    def _with_data(self, data, copy=True):
        """Returns a matrix with the same sparsity structure as self,
        but with different data.  By default the structure arrays
        (i.e. .indptr and .indices) are copied.
        """
        if copy:
            return self.__class__((data, self.indices.copy(),
                                   self.indptr.copy()),
                                  shape=self.shape,
                                  dtype=data.dtype)
        else:
            return self.__class__((data, self.indices, self.indptr),
                                  shape=self.shape, dtype=data.dtype)

    def _binopt(self, other, op):
        """apply the binary operation fn to two sparse matrices."""
        other = self.__class__(other)

        # e.g. csr_plus_csr, csr_minus_csr, etc.
        fn = getattr(_sparsetools, self.format + op + self.format)

        maxnnz = self.nnz + other.nnz
        idx_dtype = self._get_index_dtype((self.indptr, self.indices,
                                     other.indptr, other.indices),
                                    maxval=maxnnz)
        indptr = np.empty(self.indptr.shape, dtype=idx_dtype)
        indices = np.empty(maxnnz, dtype=idx_dtype)

        bool_ops = ['_ne_', '_lt_', '_gt_', '_le_', '_ge_']
        if op in bool_ops:
            data = np.empty(maxnnz, dtype=np.bool_)
        else:
            data = np.empty(maxnnz, dtype=upcast(self.dtype, other.dtype))

        M, N = self._shape_as_2d
        fn(M, N,
           np.asarray(self.indptr, dtype=idx_dtype),
           np.asarray(self.indices, dtype=idx_dtype),
           self.data,
           np.asarray(other.indptr, dtype=idx_dtype),
           np.asarray(other.indices, dtype=idx_dtype),
           other.data,
           indptr, indices, data)

        A = self.__class__((data, indices, indptr), shape=self.shape)
        A.prune()

        return A

    def _divide_sparse(self, other):
        """
        Divide this matrix by a second sparse matrix.
        """
        if other.shape != self.shape:
            raise ValueError('inconsistent shapes')

        r = self._binopt(other, '_eldiv_')

        if np.issubdtype(r.dtype, np.inexact):
            # Eldiv leaves entries outside the combined sparsity
            # pattern empty, so they must be filled manually.
            # Everything outside of other's sparsity is NaN, and everything
            # inside it is either zero or defined by eldiv.
            out = np.empty(self.shape, dtype=self.dtype)
            out.fill(np.nan)
            coords = other.nonzero()
            if self.ndim == 1:
                coords = (coords[-1],)
            out[coords] = 0
            r = r.tocoo()
            out[r.coords] = r.data
            return self._container(out)
        else:
            # integers types go with nan <-> 0
            out = r
            return out

    def _broadcast_to(self, shape, copy=False):
        if self.shape == shape:
            return self.copy() if copy else self
        
        shape = check_shape(shape, allow_nd=(self._allow_nd))

        if broadcast_shapes(self.shape, shape) != shape:
            raise ValueError("cannot be broadcast")
        
        if len(self.shape) == 1 and len(shape) == 1:
            self.sum_duplicates()
            if self.nnz == 0: # array has no non zero elements
                return self.__class__(shape, dtype=self.dtype, copy=False)
            
            N = shape[0]
            data = np.full(N, self.data[0])
            indices = np.arange(0,N)
            indptr = np.array([0, N])
            return self._csr_container((data, indices, indptr), shape=shape, copy=False)

        # treat 1D as a 2D row
        old_shape = self._shape_as_2d
            
        if len(shape) != 2:
            ndim = len(shape)
            raise ValueError(f'CSR/CSC broadcast_to cannot have shape >2D. Got {ndim}D')
        
        if self.nnz == 0: # array has no non zero elements
            return self.__class__(shape, dtype=self.dtype, copy=False)
        
        self.sum_duplicates()
        M, N = self._swap(shape)
        oM, oN = self._swap(old_shape)
        if all(s == 1 for s in old_shape):
            # Broadcast a single element to the entire shape
            data = np.full(M * N, self.data[0])
            indices = np.tile(np.arange(N), M)
            indptr = np.arange(0, len(data) + 1, N)
        elif oM == 1 and oN == N:
            # Broadcast row-wise (columns for CSC)
            data = np.tile(self.data, M)
            indices = np.tile(self.indices, M)
            indptr = np.arange(0, len(data) + 1, len(self.data))
        elif oN == 1 and oM == M:
            # Broadcast column-wise (rows for CSC)
            data = np.repeat(self.data, N)
            indices = np.tile(np.arange(N), len(self.data))
            indptr = self.indptr * N
        return self.__class__((data, indices, indptr), shape=shape, copy=False)


def _make_diagonal_csr(data, is_array=False):
    """build diagonal csc_array/csr_array => self._csr_container

    Parameter `data` should be a raveled numpy array holding the
    values on the diagonal of the resulting sparse matrix.
    """
    from ._csr import csr_array, csr_matrix
    csr_array = csr_array if is_array else csr_matrix

    N = len(data)
    idx_dtype = get_index_dtype(maxval=N)
    indptr = np.arange(N + 1, dtype=idx_dtype)
    indices = indptr[:-1]

    return csr_array((data, indices, indptr), shape=(N, N))


def _process_slice(sl, num):
    if sl is None:
        i0, i1 = 0, num
    elif isinstance(sl, slice):
        i0, i1, stride = sl.indices(num)
        if stride != 1:
            raise ValueError('slicing with step != 1 not supported')
        i0 = min(i0, i1)  # give an empty slice when i0 > i1
    elif isintlike(sl):
        if sl < 0:
            sl += num
        i0, i1 = sl, sl + 1
        if i0 < 0 or i1 > num:
            raise IndexError(f'index out of bounds: 0 <= {i0} < {i1} <= {num}')
    else:
        raise TypeError('expected slice or scalar')

    return i0, i1<|MERGE_RESOLUTION|>--- conflicted
+++ resolved
@@ -17,12 +17,8 @@
 from ._index import IndexMixin
 from ._sputils import (upcast, upcast_char, to_native, isdense, isshape,
                        getdtype, isscalarlike, isintlike, downcast_intp_index,
-<<<<<<< HEAD
-                       get_sum_dtype, check_shape, get_index_dtype, is_pydata_spmatrix)
-=======
-                       get_sum_dtype, check_shape, is_pydata_spmatrix,
-                       broadcast_shapes)
->>>>>>> a58579ed
+                       get_sum_dtype, check_shape, get_index_dtype, broadcast_shapes,
+                       is_pydata_spmatrix)
 
 
 class _cs_matrix(_data_matrix, _minmax_mixin, IndexMixin):
@@ -1003,17 +999,10 @@
         def check_bounds(indices, bound):
             idx = indices.max()
             if idx >= bound:
-<<<<<<< HEAD
                 raise IndexError(f'index ({idx}) out of range (>= {bound})')
             idx = indices.min()
             if idx < -bound:
                 raise IndexError(f'index ({idx}) out of range (< -{bound})')
-=======
-                raise IndexError('index ({idx}) out of range (>= {bound})')
-            idx = indices.min()
-            if idx < -bound:
-                raise IndexError('index ({idx}) out of range (>= {bound})')
->>>>>>> a58579ed
 
         i = np.atleast_1d(np.asarray(i, dtype=self.indices.dtype)).ravel()
         j = np.atleast_1d(np.asarray(j, dtype=self.indices.dtype)).ravel()
