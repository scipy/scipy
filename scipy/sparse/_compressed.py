"""Base class for sparse matrix formats using compressed storage."""
__all__ = []

from warnings import warn
import operator

import numpy as np
from scipy._lib._util import _prune_array

<<<<<<< HEAD
from ._base import _sparray, issparse, SparseEfficiencyWarning
=======
from ._base import _spbase, isspmatrix, SparseEfficiencyWarning
>>>>>>> 3a1bd91d
from ._data import _data_matrix, _minmax_mixin
from . import _sparsetools
from ._sparsetools import (get_csr_submatrix, csr_sample_offsets, csr_todense,
                           csr_sample_values, csr_row_index, csr_row_slice,
                           csr_column_index1, csr_column_index2)
from ._index import IndexMixin
from ._sputils import (upcast, upcast_char, to_native, isdense, isshape,
                       getdtype, isscalarlike, isintlike, downcast_intp_index, get_sum_dtype, check_shape,
                       is_pydata_spmatrix)


class _cs_matrix(_data_matrix, _minmax_mixin, IndexMixin):
    """base matrix class for compressed row- and column-oriented matrices"""

    def __init__(self, arg1, shape=None, dtype=None, copy=False):
        _data_matrix.__init__(self)

        if issparse(arg1):
            if arg1.format == self.format and copy:
                arg1 = arg1.copy()
            else:
                arg1 = arg1.asformat(self.format)
            self._set_self(arg1)

        elif isinstance(arg1, tuple):
            if isshape(arg1):
                # It's a tuple of matrix dimensions (M, N)
                # create empty matrix
                self._shape = check_shape(arg1)
                M, N = self.shape
                # Select index dtype large enough to pass array and
                # scalar parameters to sparsetools
                idx_dtype = self._get_index_dtype(maxval=max(M, N))
                self.data = np.zeros(0, getdtype(dtype, default=float))
                self.indices = np.zeros(0, idx_dtype)
                self.indptr = np.zeros(self._swap((M, N))[0] + 1,
                                       dtype=idx_dtype)
            else:
                if len(arg1) == 2:
                    # (data, ij) format
                    other = self.__class__(
                        self._coo_container(arg1, shape=shape, dtype=dtype)
                    )
                    self._set_self(other)
                elif len(arg1) == 3:
                    # (data, indices, indptr) format
                    (data, indices, indptr) = arg1

                    # Select index dtype large enough to pass array and
                    # scalar parameters to sparsetools
                    maxval = None
                    if shape is not None:
                        maxval = max(shape)
                    idx_dtype = self._get_index_dtype((indices, indptr),
                                                maxval=maxval,
                                                check_contents=True)

                    self.indices = np.array(indices, copy=copy,
                                            dtype=idx_dtype)
                    self.indptr = np.array(indptr, copy=copy, dtype=idx_dtype)
                    self.data = np.array(data, copy=copy, dtype=dtype)
                else:
                    raise ValueError("unrecognized {}_matrix "
                                     "constructor usage".format(self.format))

        else:
            # must be dense
            try:
                arg1 = np.asarray(arg1)
            except Exception as e:
                raise ValueError("unrecognized {}_matrix constructor usage"
                                 "".format(self.format)) from e
            self._set_self(self.__class__(
                self._coo_container(arg1, dtype=dtype)
            ))

        # Read matrix dimensions given, if any
        if shape is not None:
            self._shape = check_shape(shape)
        else:
            if self.shape is None:
                # shape not already set, try to infer dimensions
                try:
                    major_dim = len(self.indptr) - 1
                    minor_dim = self.indices.max() + 1
                except Exception as e:
                    raise ValueError('unable to infer matrix dimensions') from e
                else:
                    self._shape = check_shape(self._swap((major_dim,
                                                          minor_dim)))

        if dtype is not None:
            self.data = self.data.astype(dtype, copy=False)

        self.check_format(full_check=False)

    def _getnnz(self, axis=None):
        if axis is None:
            return int(self.indptr[-1])
        else:
            if axis < 0:
                axis += 2
            axis, _ = self._swap((axis, 1 - axis))
            _, N = self._swap(self.shape)
            if axis == 0:
                return np.bincount(downcast_intp_index(self.indices),
                                   minlength=N)
            elif axis == 1:
                return np.diff(self.indptr)
            raise ValueError('axis out of bounds')

    _getnnz.__doc__ = _spbase._getnnz.__doc__

    def _set_self(self, other, copy=False):
        """take the member variables of other and assign them to self"""

        if copy:
            other = other.copy()

        self.data = other.data
        self.indices = other.indices
        self.indptr = other.indptr
        self._shape = check_shape(other.shape)

    def check_format(self, full_check=True):
        """check whether the matrix format is valid

        Parameters
        ----------
        full_check : bool, optional
            If `True`, rigorous check, O(N) operations. Otherwise
            basic check, O(1) operations (default True).
        """
        # use _swap to determine proper bounds
        major_name, minor_name = self._swap(('row', 'column'))
        major_dim, minor_dim = self._swap(self.shape)

        # index arrays should have integer data types
        if self.indptr.dtype.kind != 'i':
            warn("indptr array has non-integer dtype ({})"
                 "".format(self.indptr.dtype.name), stacklevel=3)
        if self.indices.dtype.kind != 'i':
            warn("indices array has non-integer dtype ({})"
                 "".format(self.indices.dtype.name), stacklevel=3)

        idx_dtype = self._get_index_dtype((self.indptr, self.indices))
        self.indptr = np.asarray(self.indptr, dtype=idx_dtype)
        self.indices = np.asarray(self.indices, dtype=idx_dtype)
        self.data = to_native(self.data)

        # check array shapes
        for x in [self.data.ndim, self.indices.ndim, self.indptr.ndim]:
            if x != 1:
                raise ValueError('data, indices, and indptr should be 1-D')

        # check index pointer
        if (len(self.indptr) != major_dim + 1):
            raise ValueError("index pointer size ({}) should be ({})"
                             "".format(len(self.indptr), major_dim + 1))
        if (self.indptr[0] != 0):
            raise ValueError("index pointer should start with 0")

        # check index and data arrays
        if (len(self.indices) != len(self.data)):
            raise ValueError("indices and data should have the same size")
        if (self.indptr[-1] > len(self.indices)):
            raise ValueError("Last value of index pointer should be less than "
                             "the size of index and data arrays")

        self.prune()

        if full_check:
            # check format validity (more expensive)
            if self.nnz > 0:
                if self.indices.max() >= minor_dim:
                    raise ValueError("{} index values must be < {}"
                                     "".format(minor_name, minor_dim))
                if self.indices.min() < 0:
                    raise ValueError("{} index values must be >= 0"
                                     "".format(minor_name))
                if np.diff(self.indptr).min() < 0:
                    raise ValueError("index pointer values must form a "
                                     "non-decreasing sequence")

        # if not self.has_sorted_indices():
        #    warn('Indices were not in sorted order.  Sorting indices.')
        #    self.sort_indices()
        #    assert(self.has_sorted_indices())
        # TODO check for duplicates?

    #######################
    # Boolean comparisons #
    #######################

    def _scalar_binopt(self, other, op):
        """Scalar version of self._binopt, for cases in which no new nonzeros
        are added. Produces a new sparse array in canonical form.
        """
        self.sum_duplicates()
        res = self._with_data(op(self.data, other), copy=True)
        res.eliminate_zeros()
        return res

    def __eq__(self, other):
        # Scalar other.
        if isscalarlike(other):
            if np.isnan(other):
                return self.__class__(self.shape, dtype=np.bool_)

            if other == 0:
                warn("Comparing a sparse matrix with 0 using == is inefficient"
                     ", try using != instead.", SparseEfficiencyWarning,
                     stacklevel=3)
                all_true = self.__class__(np.ones(self.shape, dtype=np.bool_))
                inv = self._scalar_binopt(other, operator.ne)
                return all_true - inv
            else:
                return self._scalar_binopt(other, operator.eq)
        # Dense other.
        elif isdense(other):
            return self.todense() == other
        # Pydata sparse other.
        elif is_pydata_spmatrix(other):
            return NotImplemented
        # Sparse other.
        elif issparse(other):
            warn("Comparing sparse matrices using == is inefficient, try using"
                 " != instead.", SparseEfficiencyWarning, stacklevel=3)
            # TODO sparse broadcasting
            if self.shape != other.shape:
                return False
            elif self.format != other.format:
                other = other.asformat(self.format)
            res = self._binopt(other, '_ne_')
            all_true = self.__class__(np.ones(self.shape, dtype=np.bool_))
            return all_true - res
        else:
            return False

    def __ne__(self, other):
        # Scalar other.
        if isscalarlike(other):
            if np.isnan(other):
                warn("Comparing a sparse matrix with nan using != is"
                     " inefficient", SparseEfficiencyWarning, stacklevel=3)
                all_true = self.__class__(np.ones(self.shape, dtype=np.bool_))
                return all_true
            elif other != 0:
                warn("Comparing a sparse matrix with a nonzero scalar using !="
                     " is inefficient, try using == instead.",
                     SparseEfficiencyWarning, stacklevel=3)
                all_true = self.__class__(np.ones(self.shape), dtype=np.bool_)
                inv = self._scalar_binopt(other, operator.eq)
                return all_true - inv
            else:
                return self._scalar_binopt(other, operator.ne)
        # Dense other.
        elif isdense(other):
            return self.todense() != other
        # Pydata sparse other.
        elif is_pydata_spmatrix(other):
            return NotImplemented
        # Sparse other.
        elif issparse(other):
            # TODO sparse broadcasting
            if self.shape != other.shape:
                return True
            elif self.format != other.format:
                other = other.asformat(self.format)
            return self._binopt(other, '_ne_')
        else:
            return True

    def _inequality(self, other, op, op_name, bad_scalar_msg):
        # Scalar other.
        if isscalarlike(other):
            if 0 == other and op_name in ('_le_', '_ge_'):
                raise NotImplementedError(" >= and <= don't work with 0.")
            elif op(0, other):
                warn(bad_scalar_msg, SparseEfficiencyWarning)
                other_arr = np.empty(self.shape, dtype=np.result_type(other))
                other_arr.fill(other)
                other_arr = self.__class__(other_arr)
                return self._binopt(other_arr, op_name)
            else:
                return self._scalar_binopt(other, op)
        # Dense other.
        elif isdense(other):
            return op(self.todense(), other)
        # Sparse other.
        elif issparse(other):
            # TODO sparse broadcasting
            if self.shape != other.shape:
                raise ValueError("inconsistent shapes")
            elif self.format != other.format:
                other = other.asformat(self.format)
            if op_name not in ('_ge_', '_le_'):
                return self._binopt(other, op_name)

            warn("Comparing sparse matrices using >= and <= is inefficient, "
                 "using <, >, or !=, instead.", SparseEfficiencyWarning)
            all_true = self.__class__(np.ones(self.shape, dtype=np.bool_))
            res = self._binopt(other, '_gt_' if op_name == '_le_' else '_lt_')
            return all_true - res
        else:
            raise ValueError("Operands could not be compared.")

    def __lt__(self, other):
        return self._inequality(other, operator.lt, '_lt_',
                                "Comparing a sparse matrix with a scalar "
                                "greater than zero using < is inefficient, "
                                "try using >= instead.")

    def __gt__(self, other):
        return self._inequality(other, operator.gt, '_gt_',
                                "Comparing a sparse matrix with a scalar "
                                "less than zero using > is inefficient, "
                                "try using <= instead.")

    def __le__(self, other):
        return self._inequality(other, operator.le, '_le_',
                                "Comparing a sparse matrix with a scalar "
                                "greater than zero using <= is inefficient, "
                                "try using > instead.")

    def __ge__(self, other):
        return self._inequality(other, operator.ge, '_ge_',
                                "Comparing a sparse matrix with a scalar "
                                "less than zero using >= is inefficient, "
                                "try using < instead.")

    #################################
    # Arithmetic operator overrides #
    #################################

    def _add_dense(self, other):
        if other.shape != self.shape:
            raise ValueError('Incompatible shapes ({} and {})'
                             .format(self.shape, other.shape))
        dtype = upcast_char(self.dtype.char, other.dtype.char)
        order = self._swap('CF')[0]
        result = np.array(other, dtype=dtype, order=order, copy=True)
        M, N = self._swap(self.shape)
        y = result if result.flags.c_contiguous else result.T
        csr_todense(M, N, self.indptr, self.indices, self.data, y)
        return self._container(result, copy=False)

    def _add_sparse(self, other):
        return self._binopt(other, '_plus_')

    def _sub_sparse(self, other):
        return self._binopt(other, '_minus_')

    def multiply(self, other):
        """Point-wise multiplication by another matrix, vector, or
        scalar.
        """
        # Scalar multiplication.
        if isscalarlike(other):
            return self._mul_scalar(other)
        # Sparse matrix or vector.
        if issparse(other):
            if self.shape == other.shape:
                other = self.__class__(other)
                return self._binopt(other, '_elmul_')
            # Single element.
            elif other.shape == (1, 1):
                return self._mul_scalar(other.toarray()[0, 0])
            elif self.shape == (1, 1):
                return other._mul_scalar(self.toarray()[0, 0])
            # A row times a column.
            elif self.shape[1] == 1 and other.shape[0] == 1:
                return self._mul_sparse_matrix(other.tocsc())
            elif self.shape[0] == 1 and other.shape[1] == 1:
                return other._mul_sparse_matrix(self.tocsc())
            # Row vector times matrix. other is a row.
            elif other.shape[0] == 1 and self.shape[1] == other.shape[1]:
                other = self._dia_container(
                    (other.toarray().ravel(), [0]),
                    shape=(other.shape[1], other.shape[1])
                )
                return self._mul_sparse_matrix(other)
            # self is a row.
            elif self.shape[0] == 1 and self.shape[1] == other.shape[1]:
                copy = self._dia_container(
                    (self.toarray().ravel(), [0]),
                    shape=(self.shape[1], self.shape[1])
                )
                return other._mul_sparse_matrix(copy)
            # Column vector times matrix. other is a column.
            elif other.shape[1] == 1 and self.shape[0] == other.shape[0]:
                other = self._dia_container(
                    (other.toarray().ravel(), [0]),
                    shape=(other.shape[0], other.shape[0])
                )
                return other._mul_sparse_matrix(self)
            # self is a column.
            elif self.shape[1] == 1 and self.shape[0] == other.shape[0]:
                copy = self._dia_container(
                    (self.toarray().ravel(), [0]),
                    shape=(self.shape[0], self.shape[0])
                )
                return copy._mul_sparse_matrix(other)
            else:
                raise ValueError("inconsistent shapes")

        # Assume other is a dense matrix/array, which produces a single-item
        # object array if other isn't convertible to ndarray.
        other = np.atleast_2d(other)

        if other.ndim != 2:
            return np.multiply(self.toarray(), other)
        # Single element / wrapped object.
        if other.size == 1:
            return self._mul_scalar(other.flat[0])
        # Fast case for trivial sparse matrix.
        elif self.shape == (1, 1):
            return np.multiply(self.toarray()[0, 0], other)

        ret = self.tocoo()
        # Matching shapes.
        if self.shape == other.shape:
            data = np.multiply(ret.data, other[ret.row, ret.col])
        # Sparse row vector times...
        elif self.shape[0] == 1:
            if other.shape[1] == 1:  # Dense column vector.
                data = np.multiply(ret.data, other)
            elif other.shape[1] == self.shape[1]:  # Dense matrix.
                data = np.multiply(ret.data, other[:, ret.col])
            else:
                raise ValueError("inconsistent shapes")
            row = np.repeat(np.arange(other.shape[0]), len(ret.row))
            col = np.tile(ret.col, other.shape[0])
            return self._coo_container(
                (data.view(np.ndarray).ravel(), (row, col)),
                shape=(other.shape[0], self.shape[1]),
                copy=False
            )
        # Sparse column vector times...
        elif self.shape[1] == 1:
            if other.shape[0] == 1:  # Dense row vector.
                data = np.multiply(ret.data[:, None], other)
            elif other.shape[0] == self.shape[0]:  # Dense matrix.
                data = np.multiply(ret.data[:, None], other[ret.row])
            else:
                raise ValueError("inconsistent shapes")
            row = np.repeat(ret.row, other.shape[1])
            col = np.tile(np.arange(other.shape[1]), len(ret.col))
            return self._coo_container(
                (data.view(np.ndarray).ravel(), (row, col)),
                shape=(self.shape[0], other.shape[1]),
                copy=False
            )
        # Sparse matrix times dense row vector.
        elif other.shape[0] == 1 and self.shape[1] == other.shape[1]:
            data = np.multiply(ret.data, other[:, ret.col].ravel())
        # Sparse matrix times dense column vector.
        elif other.shape[1] == 1 and self.shape[0] == other.shape[0]:
            data = np.multiply(ret.data, other[ret.row].ravel())
        else:
            raise ValueError("inconsistent shapes")
        ret.data = data.view(np.ndarray).ravel()
        return ret

    ###########################
    # Multiplication handlers #
    ###########################

    def _mul_vector(self, other):
        M, N = self.shape

        # output array
        result = np.zeros(M, dtype=upcast_char(self.dtype.char,
                                               other.dtype.char))

        # csr_matvec or csc_matvec
        fn = getattr(_sparsetools, self.format + '_matvec')
        fn(M, N, self.indptr, self.indices, self.data, other, result)

        return result

    def _mul_multivector(self, other):
        M, N = self.shape
        n_vecs = other.shape[1]  # number of column vectors

        result = np.zeros((M, n_vecs),
                          dtype=upcast_char(self.dtype.char, other.dtype.char))

        # csr_matvecs or csc_matvecs
        fn = getattr(_sparsetools, self.format + '_matvecs')
        fn(M, N, n_vecs, self.indptr, self.indices, self.data,
           other.ravel(), result.ravel())

        return result

    def _mul_sparse_matrix(self, other):
        M, K1 = self.shape
        K2, N = other.shape

        major_axis = self._swap((M, N))[0]
        other = self.__class__(other)  # convert to this format

        idx_dtype = self._get_index_dtype((self.indptr, self.indices,
                                     other.indptr, other.indices))

        fn = getattr(_sparsetools, self.format + '_matmat_maxnnz')
        nnz = fn(M, N,
                 np.asarray(self.indptr, dtype=idx_dtype),
                 np.asarray(self.indices, dtype=idx_dtype),
                 np.asarray(other.indptr, dtype=idx_dtype),
                 np.asarray(other.indices, dtype=idx_dtype))

        idx_dtype = self._get_index_dtype((self.indptr, self.indices,
                                     other.indptr, other.indices),
                                    maxval=nnz)

        indptr = np.empty(major_axis + 1, dtype=idx_dtype)
        indices = np.empty(nnz, dtype=idx_dtype)
        data = np.empty(nnz, dtype=upcast(self.dtype, other.dtype))

        fn = getattr(_sparsetools, self.format + '_matmat')
        fn(M, N, np.asarray(self.indptr, dtype=idx_dtype),
           np.asarray(self.indices, dtype=idx_dtype),
           self.data,
           np.asarray(other.indptr, dtype=idx_dtype),
           np.asarray(other.indices, dtype=idx_dtype),
           other.data,
           indptr, indices, data)

        return self.__class__((data, indices, indptr), shape=(M, N))

    def diagonal(self, k=0):
        rows, cols = self.shape
        if k <= -rows or k >= cols:
            return np.empty(0, dtype=self.data.dtype)
        fn = getattr(_sparsetools, self.format + "_diagonal")
        y = np.empty(min(rows + min(k, 0), cols - max(k, 0)),
                     dtype=upcast(self.dtype))
        fn(k, self.shape[0], self.shape[1], self.indptr, self.indices,
           self.data, y)
        return y

    diagonal.__doc__ = _spbase.diagonal.__doc__

    #####################
    # Other binary ops  #
    #####################

    def _maximum_minimum(self, other, npop, op_name, dense_check):
        if isscalarlike(other):
            if dense_check(other):
                warn("Taking maximum (minimum) with > 0 (< 0) number results"
                     " to a dense matrix.", SparseEfficiencyWarning,
                     stacklevel=3)
                other_arr = np.empty(self.shape, dtype=np.asarray(other).dtype)
                other_arr.fill(other)
                other_arr = self.__class__(other_arr)
                return self._binopt(other_arr, op_name)
            else:
                self.sum_duplicates()
                new_data = npop(self.data, np.asarray(other))
                mat = self.__class__((new_data, self.indices, self.indptr),
                                     dtype=new_data.dtype, shape=self.shape)
                return mat
        elif isdense(other):
            return npop(self.todense(), other)
        elif issparse(other):
            return self._binopt(other, op_name)
        else:
            raise ValueError("Operands not compatible.")

    def maximum(self, other):
        return self._maximum_minimum(other, np.maximum,
                                     '_maximum_', lambda x: np.asarray(x) > 0)

    maximum.__doc__ = _spbase.maximum.__doc__

    def minimum(self, other):
        return self._maximum_minimum(other, np.minimum,
                                     '_minimum_', lambda x: np.asarray(x) < 0)

    minimum.__doc__ = _spbase.minimum.__doc__

    #####################
    # Reduce operations #
    #####################

    def sum(self, axis=None, dtype=None, out=None):
        """Sum the matrix over the given axis.  If the axis is None, sum
        over both rows and columns, returning a scalar.
        """
        # The _spbase base class already does axis=0 and axis=1 efficiently
        # so we only do the case axis=None here
        if (not hasattr(self, 'blocksize') and
                axis in self._swap(((1, -1), (0, 2)))[0]):
            # faster than multiplication for large minor axis in CSC/CSR
            res_dtype = get_sum_dtype(self.dtype)
            ret = np.zeros(len(self.indptr) - 1, dtype=res_dtype)

            major_index, value = self._minor_reduce(np.add)
            ret[major_index] = value
            ret = self._ascontainer(ret)
            if axis % 2 == 1:
                ret = ret.T

            if out is not None and out.shape != ret.shape:
                raise ValueError('dimensions do not match')

            return ret.sum(axis=(), dtype=dtype, out=out)
        # _spbase will handle the remaining situations when axis
        # is in {None, -1, 0, 1}
        else:
            return _spbase.sum(self, axis=axis, dtype=dtype, out=out)

    sum.__doc__ = _spbase.sum.__doc__

    def _minor_reduce(self, ufunc, data=None):
        """Reduce nonzeros with a ufunc over the minor axis when non-empty

        Can be applied to a function of self.data by supplying data parameter.

        Warning: this does not call sum_duplicates()

        Returns
        -------
        major_index : array of ints
            Major indices where nonzero

        value : array of self.dtype
            Reduce result for nonzeros in each major_index
        """
        if data is None:
            data = self.data
        major_index = np.flatnonzero(np.diff(self.indptr))
        value = ufunc.reduceat(data,
                               downcast_intp_index(self.indptr[major_index]))
        return major_index, value

    #######################
    # Getting and Setting #
    #######################

    def _get_intXint(self, row, col):
        M, N = self._swap(self.shape)
        major, minor = self._swap((row, col))
        indptr, indices, data = get_csr_submatrix(
            M, N, self.indptr, self.indices, self.data,
            major, major + 1, minor, minor + 1)
        return data.sum(dtype=self.dtype)

    def _get_sliceXslice(self, row, col):
        major, minor = self._swap((row, col))
        if major.step in (1, None) and minor.step in (1, None):
            return self._get_submatrix(major, minor, copy=True)
        return self._major_slice(major)._minor_slice(minor)

    def _get_arrayXarray(self, row, col):
        # inner indexing
        idx_dtype = self.indices.dtype
        M, N = self._swap(self.shape)
        major, minor = self._swap((row, col))
        major = np.asarray(major, dtype=idx_dtype)
        minor = np.asarray(minor, dtype=idx_dtype)

        val = np.empty(major.size, dtype=self.dtype)
        csr_sample_values(M, N, self.indptr, self.indices, self.data,
                          major.size, major.ravel(), minor.ravel(), val)
        if major.ndim == 1:
            return self._ascontainer(val)
        return self.__class__(val.reshape(major.shape))

    def _get_columnXarray(self, row, col):
        # outer indexing
        major, minor = self._swap((row, col))
        return self._major_index_fancy(major)._minor_index_fancy(minor)

    def _major_index_fancy(self, idx):
        """Index along the major axis where idx is an array of ints.
        """
        idx_dtype = self.indices.dtype
        indices = np.asarray(idx, dtype=idx_dtype).ravel()

        _, N = self._swap(self.shape)
        M = len(indices)
        new_shape = self._swap((M, N))
        if M == 0:
            return self.__class__(new_shape, dtype=self.dtype)

        row_nnz = self.indptr[indices + 1] - self.indptr[indices]
        idx_dtype = self.indices.dtype
        res_indptr = np.zeros(M+1, dtype=idx_dtype)
        np.cumsum(row_nnz, out=res_indptr[1:])

        nnz = res_indptr[-1]
        res_indices = np.empty(nnz, dtype=idx_dtype)
        res_data = np.empty(nnz, dtype=self.dtype)
        csr_row_index(M, indices, self.indptr, self.indices, self.data,
                      res_indices, res_data)

        return self.__class__((res_data, res_indices, res_indptr),
                              shape=new_shape, copy=False)

    def _major_slice(self, idx, copy=False):
        """Index along the major axis where idx is a slice object.
        """
        if idx == slice(None):
            return self.copy() if copy else self

        M, N = self._swap(self.shape)
        start, stop, step = idx.indices(M)
        M = len(range(start, stop, step))
        new_shape = self._swap((M, N))
        if M == 0:
            return self.__class__(new_shape, dtype=self.dtype)

        # Work out what slices are needed for `row_nnz`
        # start,stop can be -1, only if step is negative
        start0, stop0 = start, stop
        if stop == -1 and start >= 0:
            stop0 = None
        start1, stop1 = start + 1, stop + 1

        row_nnz = self.indptr[start1:stop1:step] - \
            self.indptr[start0:stop0:step]
        idx_dtype = self.indices.dtype
        res_indptr = np.zeros(M+1, dtype=idx_dtype)
        np.cumsum(row_nnz, out=res_indptr[1:])

        if step == 1:
            all_idx = slice(self.indptr[start], self.indptr[stop])
            res_indices = np.array(self.indices[all_idx], copy=copy)
            res_data = np.array(self.data[all_idx], copy=copy)
        else:
            nnz = res_indptr[-1]
            res_indices = np.empty(nnz, dtype=idx_dtype)
            res_data = np.empty(nnz, dtype=self.dtype)
            csr_row_slice(start, stop, step, self.indptr, self.indices,
                          self.data, res_indices, res_data)

        return self.__class__((res_data, res_indices, res_indptr),
                              shape=new_shape, copy=False)

    def _minor_index_fancy(self, idx):
        """Index along the minor axis where idx is an array of ints.
        """
        idx_dtype = self.indices.dtype
        idx = np.asarray(idx, dtype=idx_dtype).ravel()

        M, N = self._swap(self.shape)
        k = len(idx)
        new_shape = self._swap((M, k))
        if k == 0:
            return self.__class__(new_shape, dtype=self.dtype)

        # pass 1: count idx entries and compute new indptr
        col_offsets = np.zeros(N, dtype=idx_dtype)
        res_indptr = np.empty_like(self.indptr)
        csr_column_index1(k, idx, M, N, self.indptr, self.indices,
                          col_offsets, res_indptr)

        # pass 2: copy indices/data for selected idxs
        col_order = np.argsort(idx).astype(idx_dtype, copy=False)
        nnz = res_indptr[-1]
        res_indices = np.empty(nnz, dtype=idx_dtype)
        res_data = np.empty(nnz, dtype=self.dtype)
        csr_column_index2(col_order, col_offsets, len(self.indices),
                          self.indices, self.data, res_indices, res_data)
        return self.__class__((res_data, res_indices, res_indptr),
                              shape=new_shape, copy=False)

    def _minor_slice(self, idx, copy=False):
        """Index along the minor axis where idx is a slice object.
        """
        if idx == slice(None):
            return self.copy() if copy else self

        M, N = self._swap(self.shape)
        start, stop, step = idx.indices(N)
        N = len(range(start, stop, step))
        if N == 0:
            return self.__class__(self._swap((M, N)), dtype=self.dtype)
        if step == 1:
            return self._get_submatrix(minor=idx, copy=copy)
        # TODO: don't fall back to fancy indexing here
        return self._minor_index_fancy(np.arange(start, stop, step))

    def _get_submatrix(self, major=None, minor=None, copy=False):
        """Return a submatrix of this matrix.

        major, minor: None, int, or slice with step 1
        """
        M, N = self._swap(self.shape)
        i0, i1 = _process_slice(major, M)
        j0, j1 = _process_slice(minor, N)

        if i0 == 0 and j0 == 0 and i1 == M and j1 == N:
            return self.copy() if copy else self

        indptr, indices, data = get_csr_submatrix(
            M, N, self.indptr, self.indices, self.data, i0, i1, j0, j1)

        shape = self._swap((i1 - i0, j1 - j0))
        return self.__class__((data, indices, indptr), shape=shape,
                              dtype=self.dtype, copy=False)

    def _set_intXint(self, row, col, x):
        i, j = self._swap((row, col))
        self._set_many(i, j, x)

    def _set_arrayXarray(self, row, col, x):
        i, j = self._swap((row, col))
        self._set_many(i, j, x)

    def _set_arrayXarray_sparse(self, row, col, x):
        # clear entries that will be overwritten
        self._zero_many(*self._swap((row, col)))

        M, N = row.shape  # matches col.shape
        broadcast_row = M != 1 and x.shape[0] == 1
        broadcast_col = N != 1 and x.shape[1] == 1
        r, c = x.row, x.col

        x = np.asarray(x.data, dtype=self.dtype)
        if x.size == 0:
            return

        if broadcast_row:
            r = np.repeat(np.arange(M), len(r))
            c = np.tile(c, M)
            x = np.tile(x, M)
        if broadcast_col:
            r = np.repeat(r, N)
            c = np.tile(np.arange(N), len(c))
            x = np.repeat(x, N)
        # only assign entries in the new sparsity structure
        i, j = self._swap((row[r, c], col[r, c]))
        self._set_many(i, j, x)

    def _setdiag(self, values, k):
        if 0 in self.shape:
            return

        M, N = self.shape
        broadcast = (values.ndim == 0)

        if k < 0:
            if broadcast:
                max_index = min(M + k, N)
            else:
                max_index = min(M + k, N, len(values))
            i = np.arange(max_index, dtype=self.indices.dtype)
            j = np.arange(max_index, dtype=self.indices.dtype)
            i -= k

        else:
            if broadcast:
                max_index = min(M, N - k)
            else:
                max_index = min(M, N - k, len(values))
            i = np.arange(max_index, dtype=self.indices.dtype)
            j = np.arange(max_index, dtype=self.indices.dtype)
            j += k

        if not broadcast:
            values = values[:len(i)]

        self[i, j] = values

    def _prepare_indices(self, i, j):
        M, N = self._swap(self.shape)

        def check_bounds(indices, bound):
            idx = indices.max()
            if idx >= bound:
                raise IndexError('index (%d) out of range (>= %d)' %
                                 (idx, bound))
            idx = indices.min()
            if idx < -bound:
                raise IndexError('index (%d) out of range (< -%d)' %
                                 (idx, bound))

        i = np.array(i, dtype=self.indices.dtype, copy=False, ndmin=1).ravel()
        j = np.array(j, dtype=self.indices.dtype, copy=False, ndmin=1).ravel()
        check_bounds(i, M)
        check_bounds(j, N)
        return i, j, M, N

    def _set_many(self, i, j, x):
        """Sets value at each (i, j) to x

        Here (i,j) index major and minor respectively, and must not contain
        duplicate entries.
        """
        i, j, M, N = self._prepare_indices(i, j)
        x = np.array(x, dtype=self.dtype, copy=False, ndmin=1).ravel()

        n_samples = x.size
        offsets = np.empty(n_samples, dtype=self.indices.dtype)
        ret = csr_sample_offsets(M, N, self.indptr, self.indices, n_samples,
                                 i, j, offsets)
        if ret == 1:
            # rinse and repeat
            self.sum_duplicates()
            csr_sample_offsets(M, N, self.indptr, self.indices, n_samples,
                               i, j, offsets)

        if -1 not in offsets:
            # only affects existing non-zero cells
            self.data[offsets] = x
            return

        else:
            warn("Changing the sparsity structure of a {}_matrix is expensive."
                 " lil_matrix is more efficient.".format(self.format),
                 SparseEfficiencyWarning, stacklevel=3)
            # replace where possible
            mask = offsets > -1
            self.data[offsets[mask]] = x[mask]
            # only insertions remain
            mask = ~mask
            i = i[mask]
            i[i < 0] += M
            j = j[mask]
            j[j < 0] += N
            self._insert_many(i, j, x[mask])

    def _zero_many(self, i, j):
        """Sets value at each (i, j) to zero, preserving sparsity structure.

        Here (i,j) index major and minor respectively.
        """
        i, j, M, N = self._prepare_indices(i, j)

        n_samples = len(i)
        offsets = np.empty(n_samples, dtype=self.indices.dtype)
        ret = csr_sample_offsets(M, N, self.indptr, self.indices, n_samples,
                                 i, j, offsets)
        if ret == 1:
            # rinse and repeat
            self.sum_duplicates()
            csr_sample_offsets(M, N, self.indptr, self.indices, n_samples,
                               i, j, offsets)

        # only assign zeros to the existing sparsity structure
        self.data[offsets[offsets > -1]] = 0

    def _insert_many(self, i, j, x):
        """Inserts new nonzero at each (i, j) with value x

        Here (i,j) index major and minor respectively.
        i, j and x must be non-empty, 1d arrays.
        Inserts each major group (e.g. all entries per row) at a time.
        Maintains has_sorted_indices property.
        Modifies i, j, x in place.
        """
        order = np.argsort(i, kind='mergesort')  # stable for duplicates
        i = i.take(order, mode='clip')
        j = j.take(order, mode='clip')
        x = x.take(order, mode='clip')

        do_sort = self.has_sorted_indices

        # Update index data type
        idx_dtype = self._get_index_dtype((self.indices, self.indptr),
                                    maxval=(self.indptr[-1] + x.size))
        self.indptr = np.asarray(self.indptr, dtype=idx_dtype)
        self.indices = np.asarray(self.indices, dtype=idx_dtype)
        i = np.asarray(i, dtype=idx_dtype)
        j = np.asarray(j, dtype=idx_dtype)

        # Collate old and new in chunks by major index
        indices_parts = []
        data_parts = []
        ui, ui_indptr = np.unique(i, return_index=True)
        ui_indptr = np.append(ui_indptr, len(j))
        new_nnzs = np.diff(ui_indptr)
        prev = 0
        for c, (ii, js, je) in enumerate(zip(ui, ui_indptr, ui_indptr[1:])):
            # old entries
            start = self.indptr[prev]
            stop = self.indptr[ii]
            indices_parts.append(self.indices[start:stop])
            data_parts.append(self.data[start:stop])

            # handle duplicate j: keep last setting
            uj, uj_indptr = np.unique(j[js:je][::-1], return_index=True)
            if len(uj) == je - js:
                indices_parts.append(j[js:je])
                data_parts.append(x[js:je])
            else:
                indices_parts.append(j[js:je][::-1][uj_indptr])
                data_parts.append(x[js:je][::-1][uj_indptr])
                new_nnzs[c] = len(uj)

            prev = ii

        # remaining old entries
        start = self.indptr[ii]
        indices_parts.append(self.indices[start:])
        data_parts.append(self.data[start:])

        # update attributes
        self.indices = np.concatenate(indices_parts)
        self.data = np.concatenate(data_parts)
        nnzs = np.empty(self.indptr.shape, dtype=idx_dtype)
        nnzs[0] = idx_dtype(0)
        indptr_diff = np.diff(self.indptr)
        indptr_diff[ui] += new_nnzs
        nnzs[1:] = indptr_diff
        self.indptr = np.cumsum(nnzs, out=nnzs)

        if do_sort:
            # TODO: only sort where necessary
            self.has_sorted_indices = False
            self.sort_indices()

        self.check_format(full_check=False)

    ######################
    # Conversion methods #
    ######################

    def tocoo(self, copy=True):
        major_dim, minor_dim = self._swap(self.shape)
        minor_indices = self.indices
        major_indices = np.empty(len(minor_indices), dtype=self.indices.dtype)
        _sparsetools.expandptr(major_dim, self.indptr, major_indices)
        row, col = self._swap((major_indices, minor_indices))

        return self._coo_container(
            (self.data, (row, col)), self.shape, copy=copy,
            dtype=self.dtype
        )

    tocoo.__doc__ = _spbase.tocoo.__doc__

    def toarray(self, order=None, out=None):
        if out is None and order is None:
            order = self._swap('cf')[0]
        out = self._process_toarray_args(order, out)
        if not (out.flags.c_contiguous or out.flags.f_contiguous):
            raise ValueError('Output array must be C or F contiguous')
        # align ideal order with output array order
        if out.flags.c_contiguous:
            x = self.tocsr()
            y = out
        else:
            x = self.tocsc()
            y = out.T
        M, N = x._swap(x.shape)
        csr_todense(M, N, x.indptr, x.indices, x.data, y)
        return out

    toarray.__doc__ = _spbase.toarray.__doc__

    ##############################################################
    # methods that examine or modify the internal data structure #
    ##############################################################

    def eliminate_zeros(self):
        """Remove zero entries from the matrix

        This is an *in place* operation.
        """
        M, N = self._swap(self.shape)
        _sparsetools.csr_eliminate_zeros(M, N, self.indptr, self.indices,
                                         self.data)
        self.prune()  # nnz may have changed

    def __get_has_canonical_format(self):
        """Determine whether the matrix has sorted indices and no duplicates

        Returns
            - True: if the above applies
            - False: otherwise

        has_canonical_format implies has_sorted_indices, so if the latter flag
        is False, so will the former be; if the former is found True, the
        latter flag is also set.
        """

        # first check to see if result was cached
        if not getattr(self, '_has_sorted_indices', True):
            # not sorted => not canonical
            self._has_canonical_format = False
        elif not hasattr(self, '_has_canonical_format'):
            self.has_canonical_format = bool(
                _sparsetools.csr_has_canonical_format(
                    len(self.indptr) - 1, self.indptr, self.indices))
        return self._has_canonical_format

    def __set_has_canonical_format(self, val):
        self._has_canonical_format = bool(val)
        if val:
            self.has_sorted_indices = True

    has_canonical_format = property(fget=__get_has_canonical_format,
                                    fset=__set_has_canonical_format)

    def sum_duplicates(self):
        """Eliminate duplicate matrix entries by adding them together

        This is an *in place* operation.
        """
        if self.has_canonical_format:
            return
        self.sort_indices()

        M, N = self._swap(self.shape)
        _sparsetools.csr_sum_duplicates(M, N, self.indptr, self.indices,
                                        self.data)

        self.prune()  # nnz may have changed
        self.has_canonical_format = True

    def __get_sorted(self):
        """Determine whether the matrix has sorted indices

        Returns
            - True: if the indices of the matrix are in sorted order
            - False: otherwise

        """

        # first check to see if result was cached
        if not hasattr(self, '_has_sorted_indices'):
            self._has_sorted_indices = bool(
                _sparsetools.csr_has_sorted_indices(
                    len(self.indptr) - 1, self.indptr, self.indices))
        return self._has_sorted_indices

    def __set_sorted(self, val):
        self._has_sorted_indices = bool(val)

    has_sorted_indices = property(fget=__get_sorted, fset=__set_sorted)

    def sorted_indices(self):
        """Return a copy of this matrix with sorted indices
        """
        A = self.copy()
        A.sort_indices()
        return A

        # an alternative that has linear complexity is the following
        # although the previous option is typically faster
        # return self.toother().toother()

    def sort_indices(self):
        """Sort the indices of this matrix *in place*
        """

        if not self.has_sorted_indices:
            _sparsetools.csr_sort_indices(len(self.indptr) - 1, self.indptr,
                                          self.indices, self.data)
            self.has_sorted_indices = True

    def prune(self):
        """Remove empty space after all non-zero elements.
        """
        major_dim = self._swap(self.shape)[0]

        if len(self.indptr) != major_dim + 1:
            raise ValueError('index pointer has invalid length')
        if len(self.indices) < self.nnz:
            raise ValueError('indices array has fewer than nnz elements')
        if len(self.data) < self.nnz:
            raise ValueError('data array has fewer than nnz elements')

        self.indices = _prune_array(self.indices[:self.nnz])
        self.data = _prune_array(self.data[:self.nnz])

    def resize(self, *shape):
        shape = check_shape(shape)
        if hasattr(self, 'blocksize'):
            bm, bn = self.blocksize
            new_M, rm = divmod(shape[0], bm)
            new_N, rn = divmod(shape[1], bn)
            if rm or rn:
                raise ValueError("shape must be divisible into {} blocks. "
                                 "Got {}".format(self.blocksize, shape))
            M, N = self.shape[0] // bm, self.shape[1] // bn
        else:
            new_M, new_N = self._swap(shape)
            M, N = self._swap(self.shape)

        if new_M < M:
            self.indices = self.indices[:self.indptr[new_M]]
            self.data = self.data[:self.indptr[new_M]]
            self.indptr = self.indptr[:new_M + 1]
        elif new_M > M:
            self.indptr = np.resize(self.indptr, new_M + 1)
            self.indptr[M + 1:].fill(self.indptr[M])

        if new_N < N:
            mask = self.indices < new_N
            if not np.all(mask):
                self.indices = self.indices[mask]
                self.data = self.data[mask]
                major_index, val = self._minor_reduce(np.add, mask)
                self.indptr.fill(0)
                self.indptr[1:][major_index] = val
                np.cumsum(self.indptr, out=self.indptr)

        self._shape = shape

    resize.__doc__ = _spbase.resize.__doc__

    ###################
    # utility methods #
    ###################

    # needed by _data_matrix
    def _with_data(self, data, copy=True):
        """Returns a matrix with the same sparsity structure as self,
        but with different data.  By default the structure arrays
        (i.e. .indptr and .indices) are copied.
        """
        if copy:
            return self.__class__((data, self.indices.copy(),
                                   self.indptr.copy()),
                                  shape=self.shape,
                                  dtype=data.dtype)
        else:
            return self.__class__((data, self.indices, self.indptr),
                                  shape=self.shape, dtype=data.dtype)

    def _binopt(self, other, op):
        """apply the binary operation fn to two sparse matrices."""
        other = self.__class__(other)

        # e.g. csr_plus_csr, csr_minus_csr, etc.
        fn = getattr(_sparsetools, self.format + op + self.format)

        maxnnz = self.nnz + other.nnz
        idx_dtype = self._get_index_dtype((self.indptr, self.indices,
                                     other.indptr, other.indices),
                                    maxval=maxnnz)
        indptr = np.empty(self.indptr.shape, dtype=idx_dtype)
        indices = np.empty(maxnnz, dtype=idx_dtype)

        bool_ops = ['_ne_', '_lt_', '_gt_', '_le_', '_ge_']
        if op in bool_ops:
            data = np.empty(maxnnz, dtype=np.bool_)
        else:
            data = np.empty(maxnnz, dtype=upcast(self.dtype, other.dtype))

        fn(self.shape[0], self.shape[1],
           np.asarray(self.indptr, dtype=idx_dtype),
           np.asarray(self.indices, dtype=idx_dtype),
           self.data,
           np.asarray(other.indptr, dtype=idx_dtype),
           np.asarray(other.indices, dtype=idx_dtype),
           other.data,
           indptr, indices, data)

        A = self.__class__((data, indices, indptr), shape=self.shape)
        A.prune()

        return A

    def _divide_sparse(self, other):
        """
        Divide this matrix by a second sparse matrix.
        """
        if other.shape != self.shape:
            raise ValueError('inconsistent shapes')

        r = self._binopt(other, '_eldiv_')

        if np.issubdtype(r.dtype, np.inexact):
            # Eldiv leaves entries outside the combined sparsity
            # pattern empty, so they must be filled manually.
            # Everything outside of other's sparsity is NaN, and everything
            # inside it is either zero or defined by eldiv.
            out = np.empty(self.shape, dtype=self.dtype)
            out.fill(np.nan)
            row, col = other.nonzero()
            out[row, col] = 0
            r = r.tocoo()
            out[r.row, r.col] = r.data
            out = self._container(out)
        else:
            # integers types go with nan <-> 0
            out = r

        return out


def _process_slice(sl, num):
    if sl is None:
        i0, i1 = 0, num
    elif isinstance(sl, slice):
        i0, i1, stride = sl.indices(num)
        if stride != 1:
            raise ValueError('slicing with step != 1 not supported')
        i0 = min(i0, i1)  # give an empty slice when i0 > i1
    elif isintlike(sl):
        if sl < 0:
            sl += num
        i0, i1 = sl, sl + 1
        if i0 < 0 or i1 > num:
            raise IndexError('index out of bounds: 0 <= %d < %d <= %d' %
                             (i0, i1, num))
    else:
        raise TypeError('expected slice or scalar')

    return i0, i1<|MERGE_RESOLUTION|>--- conflicted
+++ resolved
@@ -7,11 +7,7 @@
 import numpy as np
 from scipy._lib._util import _prune_array
 
-<<<<<<< HEAD
-from ._base import _sparray, issparse, SparseEfficiencyWarning
-=======
-from ._base import _spbase, isspmatrix, SparseEfficiencyWarning
->>>>>>> 3a1bd91d
+from ._base import _spbase, issparse, SparseEfficiencyWarning
 from ._data import _data_matrix, _minmax_mixin
 from . import _sparsetools
 from ._sparsetools import (get_csr_submatrix, csr_sample_offsets, csr_todense,
