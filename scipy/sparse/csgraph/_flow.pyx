--- conflicted
+++ resolved
@@ -244,20 +244,13 @@
     if not csgraph.has_sorted_indices:
         csgraph = csgraph.sorted_indices()
 
-    # Our implementation of Edmonds--Karp assumes that edges always exist
+    # Our maximum flow solvers assume that edges always exist
     # in both directions, so we start by adding the reversed edges whenever
     # they are missing.
     m = _add_reverse_edges(csgraph)
-<<<<<<< HEAD
     rev_edge_ptr = _make_edge_pointers(m)
-    tails = _make_tails(m)
-
-    residual = _edmonds_karp(m.indptr, tails, m.indices,
-                             m.data, rev_edge_ptr, source, sink)
-
-=======
-    rev_edge_ptr, tails = _make_edge_pointers(m)
     if method == 'edmonds_karp':
+        tails = _make_tails(m)
         residual = _edmonds_karp(m.indptr, tails, m.indices,
                                  m.data, rev_edge_ptr, source, sink)
     elif method == 'dinic':
@@ -265,7 +258,6 @@
                           source, sink)
     else:
         raise ValueError('{} method is not supported yet.'.format(method))
->>>>>>> 6caa337f
     residual_array = np.asarray(residual)
     residual_matrix = csr_matrix((residual_array, m.indices, m.indptr),
                                  shape=m.shape)
@@ -354,7 +346,6 @@
 
 
 def _make_edge_pointers(a):
-<<<<<<< HEAD
     """Create for each edge pointers to its reverse."""
     cdef int n = a.shape[0]
     b_data = np.arange(a.data.shape[0], dtype=ITYPE)
@@ -374,21 +365,6 @@
         for j in range(a_indptr_view[i], a_indptr_view[i + 1]):
             tails[j] = i
     return tails
-=======
-    """Create for each edge pointers to its reverse and its tail."""
-    # Just as above, one way to match (i, j) with (j, i) is to match
-    # i*n + j with j*n + i, which we can do by ensuring that we
-    # have a sorted collection of {i*n + j} and using binary search
-    # to find j*n + i here.
-    n = a.shape[0]
-    acoo = a.tocoo()
-    rows = acoo.row
-    cols = acoo.col
-    haystack = rows*n + cols
-    needles = cols*n + rows
-    rev_edge_ptr = np.searchsorted(haystack, needles).astype(ITYPE)
-    return rev_edge_ptr, rows
->>>>>>> 6caa337f
 
 
 cdef ITYPE_t[:] _edmonds_karp(
