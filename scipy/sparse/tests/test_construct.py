--- conflicted
+++ resolved
@@ -313,32 +313,21 @@
         A = coo_matrix([[1,2],[3,4]])
         B = coo_matrix([[5,6]])
 
-<<<<<<< HEAD
-        expected = matrix([[1, 2],
-                           [3, 4],
-                           [5, 6]])
-        assert_equal(construct.vstack([A, B]).todense(), expected)
-        assert_equal(construct.vstack([A, B], dtype=np.float32).dtype,
-=======
         expected = array([[1, 2],
                           [3, 4],
                           [5, 6]])
         assert_equal(construct.vstack([A, B]).toarray(), expected)
-        assert_equal(construct.vstack([A,B], dtype=np.float32).dtype, np.float32)
+        assert_equal(construct.vstack([A, B], dtype=np.float32).dtype,
+                     np.float32)
+
         assert_equal(construct.vstack([A.tocsr(), B.tocsr()]).toarray(),
-                     expected)
-        assert_equal(construct.vstack([A.tocsr(),B.tocsr()], dtype=np.float32).dtype,
->>>>>>> ca5e4f01
-                     np.float32)
-
-        assert_equal(construct.vstack([A.tocsr(), B.tocsr()]).todense(),
                      expected)
         result = construct.vstack([A.tocsr(), B.tocsr()], dtype=np.float32)
         assert_equal(result.dtype, np.float32)
         assert_equal(result.indices.dtype, np.int32)
         assert_equal(result.indptr.dtype, np.int32)
 
-        assert_equal(construct.vstack([A.tocsc(), B.tocsc()]).todense(),
+        assert_equal(construct.vstack([A.tocsc(), B.tocsc()]).toarray(),
                      expected)
         result = construct.vstack([A.tocsc(), B.tocsc()], dtype=np.float32)
         assert_equal(result.dtype, np.float32)
@@ -350,25 +339,17 @@
         A = coo_matrix([[1,2],[3,4]])
         B = coo_matrix([[5],[6]])
 
-<<<<<<< HEAD
-        expected = matrix([[1, 2, 5],
-                           [3, 4, 6]])
-        assert_equal(construct.hstack([A, B]).todense(), expected)
+        expected = array([[1, 2, 5],
+                          [3, 4, 6]])
+        assert_equal(construct.hstack([A, B]).toarray(), expected)
         assert_equal(construct.hstack([A, B], dtype=np.float32).dtype,
                      np.float32)
-        assert_equal(construct.hstack([A.tocsc(), B.tocsc()]).todense(),
+        assert_equal(construct.hstack([A.tocsc(), B.tocsc()]).toarray(),
                      expected)
         assert_equal(construct.hstack([A.tocsc(), B.tocsc()],
                                       dtype=np.float32).dtype,
                      np.float32)
-        assert_equal(construct.hstack([A.tocsr(), B.tocsr()]).todense(),
-=======
-        expected = array([[1, 2, 5],
-                          [3, 4, 6]])
-        assert_equal(construct.hstack([A, B]).toarray(), expected)
-        assert_equal(construct.hstack([A,B], dtype=np.float32).dtype, np.float32)
-        assert_equal(construct.hstack([A.tocsc(), B.tocsc()]).toarray(),
->>>>>>> ca5e4f01
+        assert_equal(construct.hstack([A.tocsr(), B.tocsr()]).toarray(),
                      expected)
         assert_equal(construct.hstack([A.tocsr(), B.tocsr()],
                                       dtype=np.float32).dtype,
@@ -381,85 +362,52 @@
         C = coo_matrix([[7]])
         D = coo_matrix((0, 0))
 
-<<<<<<< HEAD
-        expected = matrix([[1, 2, 5],
-                           [3, 4, 6],
-                           [0, 0, 7]])
-        assert_equal(construct.bmat([[A, B], [None, C]]).todense(), expected)
-        E = csr_matrix((1, 2), dtype=np.int32)
-        assert_equal(construct.bmat([[A.tocsr(), B.tocsr()],
-                                     [E, C.tocsr()]]).todense(),
-                     expected)
-        assert_equal(construct.bmat([[A.tocsc(), B.tocsc()],
-                                     [E.tocsc(), C.tocsc()]]).todense(),
-                     expected)
-
-        expected = matrix([[1, 2, 0],
-                           [3, 4, 0],
-                           [0, 0, 7]])
-        assert_equal(construct.bmat([[A, None], [None, C]]).todense(),
-                     expected)
-        assert_equal(construct.bmat([[A.tocsr(), E.T.tocsr()],
-                                     [E, C.tocsr()]]).todense(),
-                     expected)
-        assert_equal(construct.bmat([[A.tocsc(), E.T.tocsc()],
-                                     [E.tocsc(), C.tocsc()]]).todense(),
-                     expected)
-
-        Z = csr_matrix((1, 1), dtype=np.int32)
-        expected = matrix([[0, 5],
-                           [0, 6],
-                           [7, 0]])
-        assert_equal(construct.bmat([[None, B], [C, None]]).todense(),
-                     expected)
-        assert_equal(construct.bmat([[E.T.tocsr(), B.tocsr()],
-                                     [C.tocsr(), Z]]).todense(),
-                     expected)
-        assert_equal(construct.bmat([[E.T.tocsc(), B.tocsc()],
-                                     [C.tocsc(), Z.tocsc()]]).todense(),
-                     expected)
-
-        expected = matrix(np.empty((0, 0)))
-        assert_equal(construct.bmat([[None, None]]).todense(), expected)
-        assert_equal(construct.bmat([[None, D], [D, None]]).todense(),
-                     expected)
-
-        # test bug reported in gh-5976
-        expected = matrix([[7]])
-        assert_equal(construct.bmat([[None, D], [C, None]]).todense(),
-                     expected)
-=======
         expected = array([[1, 2, 5],
                           [3, 4, 6],
                           [0, 0, 7]])
         assert_equal(construct.bmat([[A, B], [None, C]]).toarray(), expected)
+        E = csr_matrix((1, 2), dtype=np.int32)
+        assert_equal(construct.bmat([[A.tocsr(), B.tocsr()],
+                                     [E, C.tocsr()]]).toarray(),
+                     expected)
+        assert_equal(construct.bmat([[A.tocsc(), B.tocsc()],
+                                     [E.tocsc(), C.tocsc()]]).toarray(),
+                     expected)
 
         expected = array([[1, 2, 0],
                           [3, 4, 0],
                           [0, 0, 7]])
-        assert_equal(
-            construct.bmat([[A, None], [None, C]]).toarray(), expected
-        )
-
+        assert_equal(construct.bmat([[A, None], [None, C]]).toarray(),
+                     expected)
+        assert_equal(construct.bmat([[A.tocsr(), E.T.tocsr()],
+                                     [E, C.tocsr()]]).toarray(),
+                     expected)
+        assert_equal(construct.bmat([[A.tocsc(), E.T.tocsc()],
+                                     [E.tocsc(), C.tocsc()]]).toarray(),
+                     expected)
+
+        Z = csr_matrix((1, 1), dtype=np.int32)
         expected = array([[0, 5],
                           [0, 6],
                           [7, 0]])
-        assert_equal(
-            construct.bmat([[None, B], [C, None]]).toarray(), expected
-        )
-
-        expected = np.empty((0, 0))
+        assert_equal(construct.bmat([[None, B], [C, None]]).toarray(),
+                     expected)
+        assert_equal(construct.bmat([[E.T.tocsr(), B.tocsr()],
+                                     [C.tocsr(), Z]]).toarray(),
+                     expected)
+        assert_equal(construct.bmat([[E.T.tocsc(), B.tocsc()],
+                                     [C.tocsc(), Z.tocsc()]]).toarray(),
+                     expected)
+
+        expected = matrix(np.empty((0, 0)))
         assert_equal(construct.bmat([[None, None]]).toarray(), expected)
-        assert_equal(
-            construct.bmat([[None, D], [D, None]]).toarray(), expected
-        )
+        assert_equal(construct.bmat([[None, D], [D, None]]).toarray(),
+                     expected)
 
         # test bug reported in gh-5976
         expected = array([[7]])
-        assert_equal(
-            construct.bmat([[None, D], [C, None]]).toarray(), expected
-        )
->>>>>>> ca5e4f01
+        assert_equal(construct.bmat([[None, D], [C, None]]).toarray(),
+                     expected)
 
         # test failure cases
         with assert_raises(ValueError) as excinfo:
