--- conflicted
+++ resolved
@@ -3723,15 +3723,8 @@
                 continue
             old_cls = names.get(name)
             if old_cls is not None:
-<<<<<<< HEAD
                 raise ValueError(f"Test class {cls.__name__} overloads test {name}"
                                  f" defined in {old_cls.__name__}")
-=======
-                raise ValueError(
-                    f"Test class {cls.__name__} overloads"
-                    f" test {name} defined in {old_cls.__name__}"
-                )
->>>>>>> dd8bc2b4
             names[name] = cls
 
     return type("TestBase", bases, {})
