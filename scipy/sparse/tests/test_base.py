--- conflicted
+++ resolved
@@ -2587,25 +2587,9 @@
         with pytest.raises(IndexError,
                            match='an index can only have a single ellipsis'):
             a[..., ...]
-
-<<<<<<< HEAD
         with pytest.raises(IndexError,
                            match='an index can only have a single ellipsis'):
             a[..., 1, ...]
-=======
-        with pytest.deprecated_call(match='removed in v1.13'):
-            assert_array_equal(a[..., ...].toarray(), b[:, :].A)
-        with pytest.deprecated_call(match='removed in v1.13'):
-            assert_array_equal(a[..., ..., ...].toarray(), b[:, :].A)
-        with pytest.deprecated_call(match='removed in v1.13'):
-            assert_array_equal(a[1, ..., ...].toarray(), b[1, :].A)
-        with pytest.deprecated_call(match='removed in v1.13'):
-            assert_array_equal(a[1:, ..., ...].toarray(), b[1:, :].A)
-        with pytest.deprecated_call(match='removed in v1.13'):
-            assert_array_equal(a[..., ..., 1:].toarray(), b[:, 1:].A)
-        with pytest.deprecated_call(match='removed in v1.13'):
-            assert_array_equal(a[..., ..., 1].toarray(), b[:, 1].A)
->>>>>>> db328208
 
 
 class _TestSlicingAssign:
