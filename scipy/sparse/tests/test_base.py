#
# Authors: Travis Oliphant, Ed Schofield, Robert Cimrman, Nathan Bell, and others

""" Test functions for sparse matrices. Each class in the "Matrix class
based tests" section become subclasses of the classes in the "Generic
tests" section. This is done by the functions in the "Tailored base
class for generic tests" section.

"""


import contextlib
import functools
import operator
import platform
import itertools
import sys
from scipy._lib import _pep440

import numpy as np
from numpy import (arange, zeros, array, dot, asarray,
                   vstack, ndarray, transpose, diag, kron, inf, conjugate,
                   int8)

import random
from numpy.testing import (assert_equal, assert_array_equal,
        assert_array_almost_equal, assert_almost_equal, assert_,
        assert_allclose,suppress_warnings)
from pytest import raises as assert_raises

import scipy.linalg

import scipy.sparse as sparse
from scipy.sparse import (csc_matrix, csr_matrix, dok_matrix,
        coo_matrix, lil_matrix, dia_matrix, bsr_matrix,
        eye, issparse, SparseEfficiencyWarning, sparray)
from scipy.sparse._sputils import (supported_dtypes, isscalarlike,
                                   get_index_dtype, asmatrix, matrix)
from scipy.sparse.linalg import splu, expm, inv

from scipy._lib.decorator import decorator
from scipy._lib._util import ComplexWarning

import pytest


IS_COLAB = ('google.colab' in sys.modules)


def assert_in(member, collection, msg=None):
    assert_(member in collection, msg=msg if msg is not None else f"{member!r} not found in {collection!r}")


def assert_array_equal_dtype(x, y, **kwargs):
    assert_(x.dtype == y.dtype)
    assert_array_equal(x, y, **kwargs)


NON_ARRAY_BACKED_FORMATS = frozenset(['dok'])

def sparse_may_share_memory(A, B):
    # Checks if A and B have any numpy array sharing memory.

    def _underlying_arrays(x):
        # Given any object (e.g. a sparse array), returns all numpy arrays
        # stored in any attribute.

        arrays = []
        for a in x.__dict__.values():
            if isinstance(a, (np.ndarray, np.generic)):
                arrays.append(a)
        return arrays

    for a in _underlying_arrays(A):
        for b in _underlying_arrays(B):
            if np.may_share_memory(a, b):
                return True
    return False


sup_complex = suppress_warnings()
sup_complex.filter(ComplexWarning)


def with_64bit_maxval_limit(maxval_limit=None, random=False, fixed_dtype=None,
                            downcast_maxval=None, assert_32bit=False):
    """
    Monkeypatch the maxval threshold at which scipy.sparse switches to
    64-bit index arrays, or make it (pseudo-)random.

    """
    if maxval_limit is None:
        maxval_limit = np.int64(10)
    else:
        # Ensure we use numpy scalars rather than Python scalars (matters for
        # NEP 50 casting rule changes)
        maxval_limit = np.int64(maxval_limit)

    if assert_32bit:
        def new_get_index_dtype(arrays=(), maxval=None, check_contents=False):
            tp = get_index_dtype(arrays, maxval, check_contents)
            assert_equal(np.iinfo(tp).max, np.iinfo(np.int32).max)
            assert_(tp == np.int32 or tp == np.intc)
            return tp
    elif fixed_dtype is not None:
        def new_get_index_dtype(arrays=(), maxval=None, check_contents=False):
            return fixed_dtype
    elif random:
        counter = np.random.RandomState(seed=1234)

        def new_get_index_dtype(arrays=(), maxval=None, check_contents=False):
            return (np.int32, np.int64)[counter.randint(2)]
    else:
        def new_get_index_dtype(arrays=(), maxval=None, check_contents=False):
            dtype = np.int32
            if maxval is not None:
                if maxval > maxval_limit:
                    dtype = np.int64
            for arr in arrays:
                arr = np.asarray(arr)
                if arr.dtype > np.int32:
                    if check_contents:
                        if arr.size == 0:
                            # a bigger type not needed
                            continue
                        elif np.issubdtype(arr.dtype, np.integer):
                            maxval = arr.max()
                            minval = arr.min()
                            if minval >= -maxval_limit and maxval <= maxval_limit:
                                # a bigger type not needed
                                continue
                    dtype = np.int64
            return dtype

    if downcast_maxval is not None:
        def new_downcast_intp_index(arr):
            if arr.max() > downcast_maxval:
                raise AssertionError("downcast limited")
            return arr.astype(np.intp)

    @decorator
    def deco(func, *a, **kw):
        backup = []
        modules = [scipy.sparse._bsr, scipy.sparse._coo, scipy.sparse._csc,
                   scipy.sparse._csr, scipy.sparse._dia, scipy.sparse._dok,
                   scipy.sparse._lil, scipy.sparse._sputils,
                   scipy.sparse._compressed, scipy.sparse._construct]
        try:
            for mod in modules:
                backup.append((mod, 'get_index_dtype',
                               getattr(mod, 'get_index_dtype', None)))
                setattr(mod, 'get_index_dtype', new_get_index_dtype)
                if downcast_maxval is not None:
                    backup.append((mod, 'downcast_intp_index',
                                   getattr(mod, 'downcast_intp_index', None)))
                    setattr(mod, 'downcast_intp_index', new_downcast_intp_index)
            return func(*a, **kw)
        finally:
            for mod, name, oldfunc in backup:
                if oldfunc is not None:
                    setattr(mod, name, oldfunc)

    return deco


def toarray(a):
    if isinstance(a, np.ndarray) or isscalarlike(a):
        return a
    return a.toarray()


class BinopTester:
    # Custom type to test binary operations on sparse matrices.

    def __add__(self, mat):
        return "matrix on the right"

    def __mul__(self, mat):
        return "matrix on the right"

    def __sub__(self, mat):
        return "matrix on the right"

    def __radd__(self, mat):
        return "matrix on the left"

    def __rmul__(self, mat):
        return "matrix on the left"

    def __rsub__(self, mat):
        return "matrix on the left"

    def __matmul__(self, mat):
        return "matrix on the right"

    def __rmatmul__(self, mat):
        return "matrix on the left"

class BinopTester_with_shape:
    # Custom type to test binary operations on sparse matrices
    # with object which has shape attribute.
    def __init__(self,shape):
        self._shape = shape

    def shape(self):
        return self._shape

    def ndim(self):
        return len(self._shape)

    def __add__(self, mat):
        return "matrix on the right"

    def __mul__(self, mat):
        return "matrix on the right"

    def __sub__(self, mat):
        return "matrix on the right"

    def __radd__(self, mat):
        return "matrix on the left"

    def __rmul__(self, mat):
        return "matrix on the left"

    def __rsub__(self, mat):
        return "matrix on the left"

    def __matmul__(self, mat):
        return "matrix on the right"

    def __rmatmul__(self, mat):
        return "matrix on the left"

class ComparisonTester:
    # Custom type to test comparison operations on sparse matrices.
    def __eq__(self, other):
        return "eq"

    def __ne__(self, other):
        return "ne"

    def __lt__(self, other):
        return "lt"

    def __le__(self, other):
        return "le"

    def __gt__(self, other):
        return "gt"

    def __ge__(self, other):
        return "ge"


#------------------------------------------------------------------------------
# Generic tests
#------------------------------------------------------------------------------


# TODO test prune
# TODO test has_sorted_indices
class _TestCommon:
    """test common functionality shared by all sparse formats"""
    math_dtypes = supported_dtypes

    @classmethod
    def init_class(cls):
        # Canonical data.
        cls.dat = array([[1, 0, 0, 2], [3, 0, 1, 0], [0, 2, 0, 0]], 'd')
        cls.datsp = cls.spcreator(cls.dat)

        # Some sparse and dense matrices with data for every supported dtype.
        # This set union is a workaround for numpy#6295, which means that
        # two np.int64 dtypes don't hash to the same value.
        cls.checked_dtypes = set(supported_dtypes).union(cls.math_dtypes)
        cls.dat_dtypes = {}
        cls.datsp_dtypes = {}
        for dtype in cls.checked_dtypes:
            cls.dat_dtypes[dtype] = cls.dat.astype(dtype)
            cls.datsp_dtypes[dtype] = cls.spcreator(cls.dat.astype(dtype))

        # Check that the original data is equivalent to the
        # corresponding dat_dtypes & datsp_dtypes.
        assert_equal(cls.dat, cls.dat_dtypes[np.float64])
        assert_equal(cls.datsp.toarray(),
                     cls.datsp_dtypes[np.float64].toarray())

    def test_bool(self):
        def check(dtype):
            datsp = self.datsp_dtypes[dtype]

            assert_raises(ValueError, bool, datsp)
            assert_(self.spcreator([1]))
            assert_(not self.spcreator([0]))

        if isinstance(self, TestDOK):
            pytest.skip("Cannot create a rank <= 2 DOK matrix.")
        for dtype in self.checked_dtypes:
            check(dtype)

    def test_bool_rollover(self):
        # bool's underlying dtype is 1 byte, check that it does not
        # rollover True -> False at 256.
        dat = array([[True, False]])
        datsp = self.spcreator(dat)

        for _ in range(10):
            datsp = datsp + datsp
            dat = dat + dat
        assert_array_equal(dat, datsp.toarray())

    def test_eq(self):
        sup = suppress_warnings()
        sup.filter(SparseEfficiencyWarning)

        @sup
        @sup_complex
        def check(dtype):
            dat = self.dat_dtypes[dtype]
            datsp = self.datsp_dtypes[dtype]
            dat2 = dat.copy()
            dat2[:,0] = 0
            datsp2 = self.spcreator(dat2)
            datbsr = bsr_matrix(dat)
            datcsr = csr_matrix(dat)
            datcsc = csc_matrix(dat)
            datlil = lil_matrix(dat)

            # sparse/sparse
            assert_array_equal_dtype(dat == dat2, (datsp == datsp2).toarray())
            # mix sparse types
            assert_array_equal_dtype(dat == dat2, (datbsr == datsp2).toarray())
            assert_array_equal_dtype(dat == dat2, (datcsr == datsp2).toarray())
            assert_array_equal_dtype(dat == dat2, (datcsc == datsp2).toarray())
            assert_array_equal_dtype(dat == dat2, (datlil == datsp2).toarray())
            # sparse/dense
            assert_array_equal_dtype(dat == datsp2, datsp2 == dat)
            # sparse/scalar
            assert_array_equal_dtype(dat == 0, (datsp == 0).toarray())
            assert_array_equal_dtype(dat == 1, (datsp == 1).toarray())
            assert_array_equal_dtype(dat == np.nan,
                                     (datsp == np.nan).toarray())

        if not isinstance(self, (TestBSR, TestCSC, TestCSR)):
            pytest.skip("Bool comparisons only implemented for BSR, CSC, and CSR.")
        for dtype in self.checked_dtypes:
            check(dtype)

    def test_ne(self):
        sup = suppress_warnings()
        sup.filter(SparseEfficiencyWarning)

        @sup
        @sup_complex
        def check(dtype):
            dat = self.dat_dtypes[dtype]
            datsp = self.datsp_dtypes[dtype]
            dat2 = dat.copy()
            dat2[:,0] = 0
            datsp2 = self.spcreator(dat2)
            datbsr = bsr_matrix(dat)
            datcsc = csc_matrix(dat)
            datcsr = csr_matrix(dat)
            datlil = lil_matrix(dat)

            # sparse/sparse
            assert_array_equal_dtype(dat != dat2, (datsp != datsp2).toarray())
            # mix sparse types
            assert_array_equal_dtype(dat != dat2, (datbsr != datsp2).toarray())
            assert_array_equal_dtype(dat != dat2, (datcsc != datsp2).toarray())
            assert_array_equal_dtype(dat != dat2, (datcsr != datsp2).toarray())
            assert_array_equal_dtype(dat != dat2, (datlil != datsp2).toarray())
            # sparse/dense
            assert_array_equal_dtype(dat != datsp2, datsp2 != dat)
            # sparse/scalar
            assert_array_equal_dtype(dat != 0, (datsp != 0).toarray())
            assert_array_equal_dtype(dat != 1, (datsp != 1).toarray())
            assert_array_equal_dtype(0 != dat, (0 != datsp).toarray())
            assert_array_equal_dtype(1 != dat, (1 != datsp).toarray())
            assert_array_equal_dtype(dat != np.nan,
                                     (datsp != np.nan).toarray())

        if not isinstance(self, (TestBSR, TestCSC, TestCSR)):
            pytest.skip("Bool comparisons only implemented for BSR, CSC, and CSR.")
        for dtype in self.checked_dtypes:
            check(dtype)

    def test_lt(self):
        sup = suppress_warnings()
        sup.filter(SparseEfficiencyWarning)

        @sup
        @sup_complex
        def check(dtype):
            # data
            dat = self.dat_dtypes[dtype]
            datsp = self.datsp_dtypes[dtype]
            dat2 = dat.copy()
            dat2[:,0] = 0
            datsp2 = self.spcreator(dat2)
            datcomplex = dat.astype(complex)
            datcomplex[:,0] = 1 + 1j
            datspcomplex = self.spcreator(datcomplex)
            datbsr = bsr_matrix(dat)
            datcsc = csc_matrix(dat)
            datcsr = csr_matrix(dat)
            datlil = lil_matrix(dat)

            # sparse/sparse
            assert_array_equal_dtype(dat < dat2, (datsp < datsp2).toarray())
            assert_array_equal_dtype(datcomplex < dat2,
                                     (datspcomplex < datsp2).toarray())
            # mix sparse types
            assert_array_equal_dtype(dat < dat2, (datbsr < datsp2).toarray())
            assert_array_equal_dtype(dat < dat2, (datcsc < datsp2).toarray())
            assert_array_equal_dtype(dat < dat2, (datcsr < datsp2).toarray())
            assert_array_equal_dtype(dat < dat2, (datlil < datsp2).toarray())

            assert_array_equal_dtype(dat2 < dat, (datsp2 < datbsr).toarray())
            assert_array_equal_dtype(dat2 < dat, (datsp2 < datcsc).toarray())
            assert_array_equal_dtype(dat2 < dat, (datsp2 < datcsr).toarray())
            assert_array_equal_dtype(dat2 < dat, (datsp2 < datlil).toarray())
            # sparse/dense
            assert_array_equal_dtype(dat < dat2, datsp < dat2)
            assert_array_equal_dtype(datcomplex < dat2, datspcomplex < dat2)
            # sparse/scalar
            for val in [2, 1, 0, -1, -2]:
                val = np.int64(val)  # avoid Python scalar (due to NEP 50 changes)
                assert_array_equal_dtype((datsp < val).toarray(), dat < val)
                assert_array_equal_dtype((val < datsp).toarray(), val < dat)

            with np.errstate(invalid='ignore'):
                assert_array_equal_dtype((datsp < np.nan).toarray(),
                                         dat < np.nan)

            # data
            dat = self.dat_dtypes[dtype]
            datsp = self.datsp_dtypes[dtype]
            dat2 = dat.copy()
            dat2[:,0] = 0
            datsp2 = self.spcreator(dat2)

            # dense rhs
            assert_array_equal_dtype(dat < datsp2, datsp < dat2)

        if not isinstance(self, (TestBSR, TestCSC, TestCSR)):
            pytest.skip("Bool comparisons only implemented for BSR, CSC, and CSR.")
        for dtype in self.checked_dtypes:
            check(dtype)

    def test_gt(self):
        sup = suppress_warnings()
        sup.filter(SparseEfficiencyWarning)

        @sup
        @sup_complex
        def check(dtype):
            dat = self.dat_dtypes[dtype]
            datsp = self.datsp_dtypes[dtype]
            dat2 = dat.copy()
            dat2[:,0] = 0
            datsp2 = self.spcreator(dat2)
            datcomplex = dat.astype(complex)
            datcomplex[:,0] = 1 + 1j
            datspcomplex = self.spcreator(datcomplex)
            datbsr = bsr_matrix(dat)
            datcsc = csc_matrix(dat)
            datcsr = csr_matrix(dat)
            datlil = lil_matrix(dat)

            # sparse/sparse
            assert_array_equal_dtype(dat > dat2, (datsp > datsp2).toarray())
            assert_array_equal_dtype(datcomplex > dat2,
                                     (datspcomplex > datsp2).toarray())
            # mix sparse types
            assert_array_equal_dtype(dat > dat2, (datbsr > datsp2).toarray())
            assert_array_equal_dtype(dat > dat2, (datcsc > datsp2).toarray())
            assert_array_equal_dtype(dat > dat2, (datcsr > datsp2).toarray())
            assert_array_equal_dtype(dat > dat2, (datlil > datsp2).toarray())

            assert_array_equal_dtype(dat2 > dat, (datsp2 > datbsr).toarray())
            assert_array_equal_dtype(dat2 > dat, (datsp2 > datcsc).toarray())
            assert_array_equal_dtype(dat2 > dat, (datsp2 > datcsr).toarray())
            assert_array_equal_dtype(dat2 > dat, (datsp2 > datlil).toarray())
            # sparse/dense
            assert_array_equal_dtype(dat > dat2, datsp > dat2)
            assert_array_equal_dtype(datcomplex > dat2, datspcomplex > dat2)
            # sparse/scalar
            for val in [2, 1, 0, -1, -2]:
                val = np.int64(val)  # avoid Python scalar (due to NEP 50 changes)
                assert_array_equal_dtype((datsp > val).toarray(), dat > val)
                assert_array_equal_dtype((val > datsp).toarray(), val > dat)

            with np.errstate(invalid='ignore'):
                assert_array_equal_dtype((datsp > np.nan).toarray(),
                                         dat > np.nan)

            # data
            dat = self.dat_dtypes[dtype]
            datsp = self.datsp_dtypes[dtype]
            dat2 = dat.copy()
            dat2[:,0] = 0
            datsp2 = self.spcreator(dat2)

            # dense rhs
            assert_array_equal_dtype(dat > datsp2, datsp > dat2)

        if not isinstance(self, (TestBSR, TestCSC, TestCSR)):
            pytest.skip("Bool comparisons only implemented for BSR, CSC, and CSR.")
        for dtype in self.checked_dtypes:
            check(dtype)

    def test_le(self):
        sup = suppress_warnings()
        sup.filter(SparseEfficiencyWarning)

        @sup
        @sup_complex
        def check(dtype):
            dat = self.dat_dtypes[dtype]
            datsp = self.datsp_dtypes[dtype]
            dat2 = dat.copy()
            dat2[:,0] = 0
            datsp2 = self.spcreator(dat2)
            datcomplex = dat.astype(complex)
            datcomplex[:,0] = 1 + 1j
            datspcomplex = self.spcreator(datcomplex)
            datbsr = bsr_matrix(dat)
            datcsc = csc_matrix(dat)
            datcsr = csr_matrix(dat)
            datlil = lil_matrix(dat)

            # sparse/sparse
            assert_array_equal_dtype(dat <= dat2, (datsp <= datsp2).toarray())
            assert_array_equal_dtype(datcomplex <= dat2,
                                     (datspcomplex <= datsp2).toarray())
            # mix sparse types
            assert_array_equal_dtype((datbsr <= datsp2).toarray(), dat <= dat2)
            assert_array_equal_dtype((datcsc <= datsp2).toarray(), dat <= dat2)
            assert_array_equal_dtype((datcsr <= datsp2).toarray(), dat <= dat2)
            assert_array_equal_dtype((datlil <= datsp2).toarray(), dat <= dat2)

            assert_array_equal_dtype((datsp2 <= datbsr).toarray(), dat2 <= dat)
            assert_array_equal_dtype((datsp2 <= datcsc).toarray(), dat2 <= dat)
            assert_array_equal_dtype((datsp2 <= datcsr).toarray(), dat2 <= dat)
            assert_array_equal_dtype((datsp2 <= datlil).toarray(), dat2 <= dat)
            # sparse/dense
            assert_array_equal_dtype(datsp <= dat2, dat <= dat2)
            assert_array_equal_dtype(datspcomplex <= dat2, datcomplex <= dat2)
            # sparse/scalar
            for val in [2, 1, -1, -2]:
                val = np.int64(val)  # avoid Python scalar (due to NEP 50 changes)
                assert_array_equal_dtype((datsp <= val).toarray(), dat <= val)
                assert_array_equal_dtype((val <= datsp).toarray(), val <= dat)

            # data
            dat = self.dat_dtypes[dtype]
            datsp = self.datsp_dtypes[dtype]
            dat2 = dat.copy()
            dat2[:,0] = 0
            datsp2 = self.spcreator(dat2)

            # dense rhs
            assert_array_equal_dtype(dat <= datsp2, datsp <= dat2)

        if not isinstance(self, (TestBSR, TestCSC, TestCSR)):
            pytest.skip("Bool comparisons only implemented for BSR, CSC, and CSR.")
        for dtype in self.checked_dtypes:
            check(dtype)

    def test_ge(self):
        sup = suppress_warnings()
        sup.filter(SparseEfficiencyWarning)

        @sup
        @sup_complex
        def check(dtype):
            dat = self.dat_dtypes[dtype]
            datsp = self.datsp_dtypes[dtype]
            dat2 = dat.copy()
            dat2[:,0] = 0
            datsp2 = self.spcreator(dat2)
            datcomplex = dat.astype(complex)
            datcomplex[:,0] = 1 + 1j
            datspcomplex = self.spcreator(datcomplex)
            datbsr = bsr_matrix(dat)
            datcsc = csc_matrix(dat)
            datcsr = csr_matrix(dat)
            datlil = lil_matrix(dat)

            # sparse/sparse
            assert_array_equal_dtype(dat >= dat2, (datsp >= datsp2).toarray())
            assert_array_equal_dtype(datcomplex >= dat2,
                                     (datspcomplex >= datsp2).toarray())
            # mix sparse types
            assert_array_equal_dtype((datbsr >= datsp2).toarray(), dat >= dat2)
            assert_array_equal_dtype((datcsc >= datsp2).toarray(), dat >= dat2)
            assert_array_equal_dtype((datcsr >= datsp2).toarray(), dat >= dat2)
            assert_array_equal_dtype((datlil >= datsp2).toarray(), dat >= dat2)

            assert_array_equal_dtype((datsp2 >= datbsr).toarray(), dat2 >= dat)
            assert_array_equal_dtype((datsp2 >= datcsc).toarray(), dat2 >= dat)
            assert_array_equal_dtype((datsp2 >= datcsr).toarray(), dat2 >= dat)
            assert_array_equal_dtype((datsp2 >= datlil).toarray(), dat2 >= dat)
            # sparse/dense
            assert_array_equal_dtype(datsp >= dat2, dat >= dat2)
            assert_array_equal_dtype(datspcomplex >= dat2, datcomplex >= dat2)
            # sparse/scalar
            for val in [2, 1, -1, -2]:
                val = np.int64(val)  # avoid Python scalar (due to NEP 50 changes)
                assert_array_equal_dtype((datsp >= val).toarray(), dat >= val)
                assert_array_equal_dtype((val >= datsp).toarray(), val >= dat)

            # dense data
            dat = self.dat_dtypes[dtype]
            datsp = self.datsp_dtypes[dtype]
            dat2 = dat.copy()
            dat2[:,0] = 0
            datsp2 = self.spcreator(dat2)

            # dense rhs
            assert_array_equal_dtype(dat >= datsp2, datsp >= dat2)

        if not isinstance(self, (TestBSR, TestCSC, TestCSR)):
            pytest.skip("Bool comparisons only implemented for BSR, CSC, and CSR.")
        for dtype in self.checked_dtypes:
            check(dtype)

    def test_empty(self):
        # create empty matrices
        assert_equal(self.spcreator((3, 3)).toarray(), zeros((3, 3)))
        assert_equal(self.spcreator((3, 3)).nnz, 0)
        assert_equal(self.spcreator((3, 3)).count_nonzero(), 0)

    def test_count_nonzero(self):
        expected = np.count_nonzero(self.datsp.toarray())
        assert_equal(self.datsp.count_nonzero(), expected)
        assert_equal(self.datsp.T.count_nonzero(), expected)

    def test_invalid_shapes(self):
        assert_raises(ValueError, self.spcreator, (-1,3))
        assert_raises(ValueError, self.spcreator, (3,-1))
        assert_raises(ValueError, self.spcreator, (-1,-1))

    def test_repr(self):
        repr(self.datsp)

    def test_str(self):
        str(self.datsp)

    def test_empty_arithmetic(self):
        # Test manipulating empty matrices. Fails in SciPy SVN <= r1768
        shape = (5, 5)
        for mytype in [np.dtype('int32'), np.dtype('float32'),
                np.dtype('float64'), np.dtype('complex64'),
                np.dtype('complex128')]:
            a = self.spcreator(shape, dtype=mytype)
            b = a + a
            c = 2 * a
            d = a @ a.tocsc()
            e = a @ a.tocsr()
            f = a @ a.tocoo()
            for m in [a,b,c,d,e,f]:
                assert_equal(m.toarray(), a.toarray()@a.toarray())
                # These fail in all revisions <= r1768:
                assert_equal(m.dtype,mytype)
                assert_equal(m.toarray().dtype,mytype)

    def test_abs(self):
        A = array([[-1, 0, 17], [0, -5, 0], [1, -4, 0], [0, 0, 0]], 'd')
        assert_equal(abs(A), abs(self.spcreator(A)).toarray())

    def test_round(self):
        decimal = 1
        A = array([[-1.35, 0.56], [17.25, -5.98]], 'd')
        assert_equal(np.around(A, decimals=decimal),
                     round(self.spcreator(A), ndigits=decimal).toarray())

    def test_elementwise_power(self):
        A = array([[-4, -3, -2], [-1, 0, 1], [2, 3, 4]], 'd')
        assert_equal(np.power(A, 2), self.spcreator(A).power(2).toarray())

        #it's element-wise power function, input has to be a scalar
        assert_raises(NotImplementedError, self.spcreator(A).power, A)

    def test_neg(self):
        A = array([[-1, 0, 17], [0, -5, 0], [1, -4, 0], [0, 0, 0]], 'd')
        assert_equal(-A, (-self.spcreator(A)).toarray())

        # see gh-5843
        A = array([[True, False, False], [False, False, True]])
        assert_raises(NotImplementedError, self.spcreator(A).__neg__)

    def test_real(self):
        D = array([[1 + 3j, 2 - 4j]])
        A = self.spcreator(D)
        assert_equal(A.real.toarray(), D.real)

    def test_imag(self):
        D = array([[1 + 3j, 2 - 4j]])
        A = self.spcreator(D)
        assert_equal(A.imag.toarray(), D.imag)

    def test_diagonal(self):
        # Does the matrix's .diagonal() method work?
        mats = []
        mats.append([[1,0,2]])
        mats.append([[1],[0],[2]])
        mats.append([[0,1],[0,2],[0,3]])
        mats.append([[0,0,1],[0,0,2],[0,3,0]])
        mats.append([[1,0],[0,0]])

        mats.append(kron(mats[0],[[1,2]]))
        mats.append(kron(mats[0],[[1],[2]]))
        mats.append(kron(mats[1],[[1,2],[3,4]]))
        mats.append(kron(mats[2],[[1,2],[3,4]]))
        mats.append(kron(mats[3],[[1,2],[3,4]]))
        mats.append(kron(mats[3],[[1,2,3,4]]))

        for m in mats:
            rows, cols = array(m).shape
            sparse_mat = self.spcreator(m)
            for k in range(-rows-1, cols+2):
                assert_equal(sparse_mat.diagonal(k=k), diag(m, k=k))
            # Test for k beyond boundaries(issue #11949)
            assert_equal(sparse_mat.diagonal(k=10), diag(m, k=10))
            assert_equal(sparse_mat.diagonal(k=-99), diag(m, k=-99))

        # Test all-zero matrix.
        assert_equal(self.spcreator((40, 16130)).diagonal(), np.zeros(40))
        # Test empty matrix
        # https://github.com/scipy/scipy/issues/11949
        assert_equal(self.spcreator((0, 0)).diagonal(), np.empty(0))
        assert_equal(self.spcreator((15, 0)).diagonal(), np.empty(0))
        assert_equal(self.spcreator((0, 5)).diagonal(10), np.empty(0))

    def test_trace(self):
        # For square matrix
        A = np.array([[1, 2, 3], [4, 5, 6], [7, 8, 9]])
        B = self.spcreator(A)
        for k in range(-2, 3):
            assert_equal(A.trace(offset=k), B.trace(offset=k))

        # For rectangular matrix
        A = np.array([[1, 2, 3], [4, 5, 6]])
        B = self.spcreator(A)
        for k in range(-1, 3):
            assert_equal(A.trace(offset=k), B.trace(offset=k))

    def test_reshape(self):
        # This first example is taken from the lil_matrix reshaping test.
        x = self.spcreator([[1, 0, 7], [0, 0, 0], [0, 3, 0], [0, 0, 5]])
        for order in ['C', 'F']:
            for s in [(12, 1), (1, 12)]:
                assert_array_equal(x.reshape(s, order=order).toarray(),
                                   x.toarray().reshape(s, order=order))

        # This example is taken from the stackoverflow answer at
        # https://stackoverflow.com/q/16511879
        x = self.spcreator([[0, 10, 0, 0], [0, 0, 0, 0], [0, 20, 30, 40]])
        y = x.reshape((2, 6))  # Default order is 'C'
        desired = [[0, 10, 0, 0, 0, 0], [0, 0, 0, 20, 30, 40]]
        assert_array_equal(y.toarray(), desired)

        # Reshape with negative indexes
        y = x.reshape((2, -1))
        assert_array_equal(y.toarray(), desired)
        y = x.reshape((-1, 6))
        assert_array_equal(y.toarray(), desired)
        assert_raises(ValueError, x.reshape, (-1, -1))

        # Reshape with star args
        y = x.reshape(2, 6)
        assert_array_equal(y.toarray(), desired)
        assert_raises(TypeError, x.reshape, 2, 6, not_an_arg=1)

        # Reshape with same size is noop unless copy=True
        y = x.reshape((3, 4))
        assert_(y is x)
        y = x.reshape((3, 4), copy=True)
        assert_(y is not x)

        # Ensure reshape did not alter original size
        assert_array_equal(x.shape, (3, 4))

        # Reshape in place
        x.shape = (2, 6)
        assert_array_equal(x.toarray(), desired)

        # Reshape to bad ndim
        assert_raises(ValueError, x.reshape, (x.size,))
        assert_raises(ValueError, x.reshape, (1, x.size, 1))

    @pytest.mark.slow
    def test_setdiag_comprehensive(self):
        def dense_setdiag(a, v, k):
            v = np.asarray(v)
            if k >= 0:
                n = min(a.shape[0], a.shape[1] - k)
                if v.ndim != 0:
                    n = min(n, len(v))
                    v = v[:n]
                i = np.arange(0, n)
                j = np.arange(k, k + n)
                a[i,j] = v
            elif k < 0:
                dense_setdiag(a.T, v, -k)

        def check_setdiag(a, b, k):
            # Check setting diagonal using a scalar, a vector of
            # correct length, and too short or too long vectors
            for r in [-1, len(np.diag(a, k)), 2, 30]:
                if r < 0:
                    v = np.random.choice(range(1, 20))
                else:
                    v = np.random.randint(1, 20, size=r)

                dense_setdiag(a, v, k)
                with suppress_warnings() as sup:
                    sup.filter(SparseEfficiencyWarning, "Changing the sparsity structure of a cs[cr]_matrix is expensive")
                    b.setdiag(v, k)

                # check that dense_setdiag worked
                d = np.diag(a, k)
                if np.asarray(v).ndim == 0:
                    assert_array_equal(d, v, err_msg="%s %d" % (msg, r))
                else:
                    n = min(len(d), len(v))
                    assert_array_equal(d[:n], v[:n], err_msg="%s %d" % (msg, r))
                # check that sparse setdiag worked
                assert_array_equal(b.toarray(), a, err_msg="%s %d" % (msg, r))

        # comprehensive test
        np.random.seed(1234)
        shapes = [(0,5), (5,0), (1,5), (5,1), (5,5)]
        for dtype in [np.int8, np.float64]:
            for m,n in shapes:
                ks = np.arange(-m+1, n-1)
                for k in ks:
                    msg = repr((dtype, m, n, k))
                    a = np.zeros((m, n), dtype=dtype)
                    b = self.spcreator((m, n), dtype=dtype)

                    check_setdiag(a, b, k)

                    # check overwriting etc
                    for k2 in np.random.choice(ks, size=min(len(ks), 5)):
                        check_setdiag(a, b, k2)

    def test_setdiag(self):
        # simple test cases
        m = self.spcreator(np.eye(3))
        m2 = self.spcreator((4, 4))
        values = [3, 2, 1]
        with suppress_warnings() as sup:
            sup.filter(SparseEfficiencyWarning,
                       "Changing the sparsity structure of a cs[cr]_matrix is expensive")
            assert_raises(ValueError, m.setdiag, values, k=4)
            m.setdiag(values)
            assert_array_equal(m.diagonal(), values)
            m.setdiag(values, k=1)
            assert_array_equal(m.toarray(), np.array([[3, 3, 0],
                                                      [0, 2, 2],
                                                      [0, 0, 1]]))
            m.setdiag(values, k=-2)
            assert_array_equal(m.toarray(), np.array([[3, 3, 0],
                                                      [0, 2, 2],
                                                      [3, 0, 1]]))
            m.setdiag((9,), k=2)
            assert_array_equal(m.toarray()[0,2], 9)
            m.setdiag((9,), k=-2)
            assert_array_equal(m.toarray()[2,0], 9)
            # test short values on an empty matrix
            m2.setdiag([1], k=2)
            assert_array_equal(m2.toarray()[0], [0, 0, 1, 0])
            # test overwriting that same diagonal
            m2.setdiag([1, 1], k=2)
            assert_array_equal(m2.toarray()[:2], [[0, 0, 1, 0],
                                                  [0, 0, 0, 1]])

    def test_nonzero(self):
        A = array([[1, 0, 1],[0, 1, 1],[0, 0, 1]])
        Asp = self.spcreator(A)

        A_nz = {tuple(ij) for ij in transpose(A.nonzero())}
        Asp_nz = {tuple(ij) for ij in transpose(Asp.nonzero())}

        assert_equal(A_nz, Asp_nz)

    def test_numpy_nonzero(self):
        # See gh-5987
        A = array([[1, 0, 1], [0, 1, 1], [0, 0, 1]])
        Asp = self.spcreator(A)

        A_nz = {tuple(ij) for ij in transpose(np.nonzero(A))}
        Asp_nz = {tuple(ij) for ij in transpose(np.nonzero(Asp))}

        assert_equal(A_nz, Asp_nz)

    def test_getrow(self):
        assert_array_equal(self.datsp.getrow(1).toarray(), self.dat[[1], :])
        assert_array_equal(self.datsp.getrow(-1).toarray(), self.dat[[-1], :])

    def test_getcol(self):
        assert_array_equal(self.datsp.getcol(1).toarray(), self.dat[:, [1]])
        assert_array_equal(self.datsp.getcol(-1).toarray(), self.dat[:, [-1]])

    def test_sum(self):
        np.random.seed(1234)
        dat_1 = matrix([[0, 1, 2],
                        [3, -4, 5],
                        [-6, 7, 9]])
        dat_2 = np.random.rand(5, 5)
        dat_3 = np.array([[]])
        dat_4 = np.zeros((40, 40))
        dat_5 = sparse.rand(5, 5, density=1e-2).toarray()
        matrices = [dat_1, dat_2, dat_3, dat_4, dat_5]

        def check(dtype, j):
            dat = matrix(matrices[j], dtype=dtype)
            datsp = self.spcreator(dat, dtype=dtype)
            with np.errstate(over='ignore'):
                assert_array_almost_equal(dat.sum(), datsp.sum())
                assert_equal(dat.sum().dtype, datsp.sum().dtype)
                assert_(np.isscalar(datsp.sum(axis=None)))
                assert_array_almost_equal(dat.sum(axis=None),
                                          datsp.sum(axis=None))
                assert_equal(dat.sum(axis=None).dtype,
                             datsp.sum(axis=None).dtype)
                assert_array_almost_equal(dat.sum(axis=0), datsp.sum(axis=0))
                assert_equal(dat.sum(axis=0).dtype, datsp.sum(axis=0).dtype)
                assert_array_almost_equal(dat.sum(axis=1), datsp.sum(axis=1))
                assert_equal(dat.sum(axis=1).dtype, datsp.sum(axis=1).dtype)
                assert_array_almost_equal(dat.sum(axis=-2), datsp.sum(axis=-2))
                assert_equal(dat.sum(axis=-2).dtype, datsp.sum(axis=-2).dtype)
                assert_array_almost_equal(dat.sum(axis=-1), datsp.sum(axis=-1))
                assert_equal(dat.sum(axis=-1).dtype, datsp.sum(axis=-1).dtype)

        for dtype in self.checked_dtypes:
            for j in range(len(matrices)):
                check(dtype, j)

    def test_sum_invalid_params(self):
        out = np.zeros((1, 3))
        dat = array([[0, 1, 2],
                     [3, -4, 5],
                     [-6, 7, 9]])
        datsp = self.spcreator(dat)

        assert_raises(ValueError, datsp.sum, axis=3)
        assert_raises(TypeError, datsp.sum, axis=(0, 1))
        assert_raises(TypeError, datsp.sum, axis=1.5)
        assert_raises(ValueError, datsp.sum, axis=1, out=out)

    def test_sum_dtype(self):
        dat = array([[0, 1, 2],
                     [3, -4, 5],
                     [-6, 7, 9]])
        datsp = self.spcreator(dat)

        def check(dtype):
            dat_mean = dat.mean(dtype=dtype)
            datsp_mean = datsp.mean(dtype=dtype)

            assert_array_almost_equal(dat_mean, datsp_mean)
            assert_equal(dat_mean.dtype, datsp_mean.dtype)

        for dtype in self.checked_dtypes:
            check(dtype)

    def test_sum_out(self):
        dat = array([[0, 1, 2],
                     [3, -4, 5],
                     [-6, 7, 9]])
        datsp = self.spcreator(dat)

        dat_out = array([[0]])
        datsp_out = matrix([[0]])

        dat.sum(out=dat_out, keepdims=True)
        datsp.sum(out=datsp_out)
        assert_array_almost_equal(dat_out, datsp_out)

        dat_out = np.zeros((3, 1))
        datsp_out = asmatrix(np.zeros((3, 1)))

        dat.sum(axis=1, out=dat_out, keepdims=True)
        datsp.sum(axis=1, out=datsp_out)
        assert_array_almost_equal(dat_out, datsp_out)

    def test_numpy_sum(self):
        # See gh-5987
        dat = array([[0, 1, 2],
                     [3, -4, 5],
                     [-6, 7, 9]])
        datsp = self.spcreator(dat)

        dat_mean = np.sum(dat)
        datsp_mean = np.sum(datsp)

        assert_array_almost_equal(dat_mean, datsp_mean)
        assert_equal(dat_mean.dtype, datsp_mean.dtype)

    def test_mean(self):
        def check(dtype):
            dat = array([[0, 1, 2],
                         [3, 4, 5],
                         [6, 7, 9]], dtype=dtype)
            datsp = self.spcreator(dat, dtype=dtype)

            assert_array_almost_equal(dat.mean(), datsp.mean())
            assert_equal(dat.mean().dtype, datsp.mean().dtype)
            assert_(np.isscalar(datsp.mean(axis=None)))
            assert_array_almost_equal(
                dat.mean(axis=None, keepdims=True), datsp.mean(axis=None)
            )
            assert_equal(dat.mean(axis=None).dtype, datsp.mean(axis=None).dtype)
            assert_array_almost_equal(
                dat.mean(axis=0, keepdims=True), datsp.mean(axis=0)
            )
            assert_equal(dat.mean(axis=0).dtype, datsp.mean(axis=0).dtype)
            assert_array_almost_equal(
                dat.mean(axis=1, keepdims=True), datsp.mean(axis=1)
            )
            assert_equal(dat.mean(axis=1).dtype, datsp.mean(axis=1).dtype)
            assert_array_almost_equal(
                dat.mean(axis=-2, keepdims=True), datsp.mean(axis=-2)
            )
            assert_equal(dat.mean(axis=-2).dtype, datsp.mean(axis=-2).dtype)
            assert_array_almost_equal(
                dat.mean(axis=-1, keepdims=True), datsp.mean(axis=-1)
            )
            assert_equal(dat.mean(axis=-1).dtype, datsp.mean(axis=-1).dtype)

        for dtype in self.checked_dtypes:
            check(dtype)

    def test_mean_invalid_params(self):
        out = asmatrix(np.zeros((1, 3)))
        dat = array([[0, 1, 2],
                     [3, -4, 5],
                     [-6, 7, 9]])
        datsp = self.spcreator(dat)

        assert_raises(ValueError, datsp.mean, axis=3)
        assert_raises(TypeError, datsp.mean, axis=(0, 1))
        assert_raises(TypeError, datsp.mean, axis=1.5)
        assert_raises(ValueError, datsp.mean, axis=1, out=out)

    def test_mean_dtype(self):
        dat = array([[0, 1, 2],
                     [3, -4, 5],
                     [-6, 7, 9]])
        datsp = self.spcreator(dat)

        def check(dtype):
            dat_mean = dat.mean(dtype=dtype)
            datsp_mean = datsp.mean(dtype=dtype)

            assert_array_almost_equal(dat_mean, datsp_mean)
            assert_equal(dat_mean.dtype, datsp_mean.dtype)

        for dtype in self.checked_dtypes:
            check(dtype)

    def test_mean_out(self):
        dat = array([[0, 1, 2],
                     [3, -4, 5],
                     [-6, 7, 9]])
        datsp = self.spcreator(dat)

        dat_out = array([[0]])
        datsp_out = matrix([[0]])

        dat.mean(out=dat_out, keepdims=True)
        datsp.mean(out=datsp_out)
        assert_array_almost_equal(dat_out, datsp_out)

        dat_out = np.zeros((3, 1))
        datsp_out = matrix(np.zeros((3, 1)))

        dat.mean(axis=1, out=dat_out, keepdims=True)
        datsp.mean(axis=1, out=datsp_out)
        assert_array_almost_equal(dat_out, datsp_out)

    def test_numpy_mean(self):
        # See gh-5987
        dat = array([[0, 1, 2],
                     [3, -4, 5],
                     [-6, 7, 9]])
        datsp = self.spcreator(dat)

        dat_mean = np.mean(dat)
        datsp_mean = np.mean(datsp)

        assert_array_almost_equal(dat_mean, datsp_mean)
        assert_equal(dat_mean.dtype, datsp_mean.dtype)

    def test_expm(self):
        M = array([[1, 0, 2], [0, 0, 3], [-4, 5, 6]], float)
        sM = self.spcreator(M, shape=(3,3), dtype=float)
        Mexp = scipy.linalg.expm(M)

        N = array([[3., 0., 1.], [0., 2., 0.], [0., 0., 0.]])
        sN = self.spcreator(N, shape=(3,3), dtype=float)
        Nexp = scipy.linalg.expm(N)

        with suppress_warnings() as sup:
            sup.filter(SparseEfficiencyWarning,
                       "splu converted its input to CSC format")
            sup.filter(SparseEfficiencyWarning,
                       "spsolve is more efficient when sparse b is in the CSC matrix format")
            sup.filter(SparseEfficiencyWarning,
                       "spsolve requires A be CSC or CSR matrix format")
            sMexp = expm(sM).toarray()
            sNexp = expm(sN).toarray()

        assert_array_almost_equal((sMexp - Mexp), zeros((3, 3)))
        assert_array_almost_equal((sNexp - Nexp), zeros((3, 3)))

    def test_inv(self):
        def check(dtype):
            M = array([[1, 0, 2], [0, 0, 3], [-4, 5, 6]], dtype)
            with suppress_warnings() as sup:
                sup.filter(SparseEfficiencyWarning,
                           "spsolve requires A be CSC or CSR matrix format")
                sup.filter(SparseEfficiencyWarning,
                           "spsolve is more efficient when sparse b is in the CSC matrix format")
                sup.filter(SparseEfficiencyWarning,
                           "splu converted its input to CSC format")
                sM = self.spcreator(M, shape=(3,3), dtype=dtype)
                sMinv = inv(sM)
            assert_array_almost_equal(sMinv.dot(sM).toarray(), np.eye(3))
            assert_raises(TypeError, inv, M)
        for dtype in [float]:
            check(dtype)

    @sup_complex
    def test_from_array(self):
        A = array([[1,0,0],[2,3,4],[0,5,0],[0,0,0]])
        assert_array_equal(self.spcreator(A).toarray(), A)

        A = array([[1.0 + 3j, 0, 0],
                   [0, 2.0 + 5, 0],
                   [0, 0, 0]])
        assert_array_equal(self.spcreator(A).toarray(), A)
        assert_array_equal(self.spcreator(A, dtype='int16').toarray(),A.astype('int16'))

    @sup_complex
    def test_from_matrix(self):
        A = matrix([[1, 0, 0], [2, 3, 4], [0, 5, 0], [0, 0, 0]])
        assert_array_equal(self.spcreator(A).todense(), A)

        A = matrix([[1.0 + 3j, 0, 0],
                    [0, 2.0 + 5, 0],
                    [0, 0, 0]])
        assert_array_equal(self.spcreator(A).todense(), A)
        assert_array_equal(
            self.spcreator(A, dtype='int16').todense(), A.astype('int16')
        )

    @sup_complex
    def test_from_list(self):
        A = [[1,0,0],[2,3,4],[0,5,0],[0,0,0]]
        assert_array_equal(self.spcreator(A).toarray(), A)

        A = [[1.0 + 3j, 0, 0],
             [0, 2.0 + 5, 0],
             [0, 0, 0]]
        assert_array_equal(self.spcreator(A).toarray(), array(A))
        assert_array_equal(
            self.spcreator(A, dtype='int16').toarray(), array(A).astype('int16')
        )

    @sup_complex
    def test_from_sparse(self):
        D = array([[1,0,0],[2,3,4],[0,5,0],[0,0,0]])
        S = csr_matrix(D)
        assert_array_equal(self.spcreator(S).toarray(), D)
        S = self.spcreator(D)
        assert_array_equal(self.spcreator(S).toarray(), D)

        D = array([[1.0 + 3j, 0, 0],
                   [0, 2.0 + 5, 0],
                   [0, 0, 0]])
        S = csr_matrix(D)
        assert_array_equal(self.spcreator(S).toarray(), D)
        assert_array_equal(self.spcreator(S, dtype='int16').toarray(), D.astype('int16'))
        S = self.spcreator(D)
        assert_array_equal(self.spcreator(S).toarray(), D)
        assert_array_equal(self.spcreator(S, dtype='int16').toarray(), D.astype('int16'))

    # def test_array(self):
    #    """test array(A) where A is in sparse format"""
    #    assert_equal( array(self.datsp), self.dat )

    def test_todense(self):
        # Check C- or F-contiguous (default).
        chk = self.datsp.todense()
        assert isinstance(chk, np.matrix)
        assert_array_equal(chk, self.dat)
        assert_(chk.flags.c_contiguous != chk.flags.f_contiguous)
        # Check C-contiguous (with arg).
        chk = self.datsp.todense(order='C')
        assert_array_equal(chk, self.dat)
        assert_(chk.flags.c_contiguous)
        assert_(not chk.flags.f_contiguous)
        # Check F-contiguous (with arg).
        chk = self.datsp.todense(order='F')
        assert_array_equal(chk, self.dat)
        assert_(not chk.flags.c_contiguous)
        assert_(chk.flags.f_contiguous)
        # Check with out argument (array).
        out = np.zeros(self.datsp.shape, dtype=self.datsp.dtype)
        chk = self.datsp.todense(out=out)
        assert_array_equal(self.dat, out)
        assert_array_equal(self.dat, chk)
        assert_(chk.base is out)
        # Check with out array (matrix).
        out = asmatrix(np.zeros(self.datsp.shape, dtype=self.datsp.dtype))
        chk = self.datsp.todense(out=out)
        assert_array_equal(self.dat, out)
        assert_array_equal(self.dat, chk)
        assert_(chk is out)
        a = array([[1.,2.,3.]])
        dense_dot_dense = a @ self.dat
        check = a @ self.datsp.todense()
        assert_array_equal(dense_dot_dense, check)
        b = array([[1.,2.,3.,4.]]).T
        dense_dot_dense = self.dat @ b
        check2 = self.datsp.todense() @ b
        assert_array_equal(dense_dot_dense, check2)
        # Check bool data works.
        spbool = self.spcreator(self.dat, dtype=bool)
        matbool = self.dat.astype(bool)
        assert_array_equal(spbool.todense(), matbool)

    def test_toarray(self):
        # Check C- or F-contiguous (default).
        dat = asarray(self.dat)
        chk = self.datsp.toarray()
        assert_array_equal(chk, dat)
        assert_(chk.flags.c_contiguous != chk.flags.f_contiguous)
        # Check C-contiguous (with arg).
        chk = self.datsp.toarray(order='C')
        assert_array_equal(chk, dat)
        assert_(chk.flags.c_contiguous)
        assert_(not chk.flags.f_contiguous)
        # Check F-contiguous (with arg).
        chk = self.datsp.toarray(order='F')
        assert_array_equal(chk, dat)
        assert_(not chk.flags.c_contiguous)
        assert_(chk.flags.f_contiguous)
        # Check with output arg.
        out = np.zeros(self.datsp.shape, dtype=self.datsp.dtype)
        self.datsp.toarray(out=out)
        assert_array_equal(chk, dat)
        # Check that things are fine when we don't initialize with zeros.
        out[...] = 1.
        self.datsp.toarray(out=out)
        assert_array_equal(chk, dat)
        a = array([1.,2.,3.])
        dense_dot_dense = dot(a, dat)
        check = dot(a, self.datsp.toarray())
        assert_array_equal(dense_dot_dense, check)
        b = array([1.,2.,3.,4.])
        dense_dot_dense = dot(dat, b)
        check2 = dot(self.datsp.toarray(), b)
        assert_array_equal(dense_dot_dense, check2)
        # Check bool data works.
        spbool = self.spcreator(self.dat, dtype=bool)
        arrbool = dat.astype(bool)
        assert_array_equal(spbool.toarray(), arrbool)

    @sup_complex
    def test_astype(self):
        D = array([[2.0 + 3j, 0, 0],
                   [0, 4.0 + 5j, 0],
                   [0, 0, 0]])
        S = self.spcreator(D)

        for x in supported_dtypes:
            # Check correctly casted
            D_casted = D.astype(x)
            for copy in (True, False):
                S_casted = S.astype(x, copy=copy)
                assert_equal(S_casted.dtype, D_casted.dtype)  # correct type
                assert_equal(S_casted.toarray(), D_casted)    # correct values
                assert_equal(S_casted.format, S.format)       # format preserved
            # Check correctly copied
            assert_(S_casted.astype(x, copy=False) is S_casted)
            S_copied = S_casted.astype(x, copy=True)
            assert_(S_copied is not S_casted)

            def check_equal_but_not_same_array_attribute(attribute):
                a = getattr(S_casted, attribute)
                b = getattr(S_copied, attribute)
                assert_array_equal(a, b)
                assert_(a is not b)
                i = (0,) * b.ndim
                b_i = b[i]
                b[i] = not b[i]
                assert_(a[i] != b[i])
                b[i] = b_i

            if S_casted.format in ('csr', 'csc', 'bsr'):
                for attribute in ('indices', 'indptr', 'data'):
                    check_equal_but_not_same_array_attribute(attribute)
            elif S_casted.format == 'coo':
                for attribute in ('row', 'col', 'data'):
                    check_equal_but_not_same_array_attribute(attribute)
            elif S_casted.format == 'dia':
                for attribute in ('offsets', 'data'):
                    check_equal_but_not_same_array_attribute(attribute)

    @sup_complex
    def test_astype_immutable(self):
        D = array([[2.0 + 3j, 0, 0],
                   [0, 4.0 + 5j, 0],
                   [0, 0, 0]])
        S = self.spcreator(D)
        if hasattr(S, 'data'):
            S.data.flags.writeable = False
        if hasattr(S, 'indptr'):
            S.indptr.flags.writeable = False
        if hasattr(S, 'indices'):
            S.indices.flags.writeable = False
        for x in supported_dtypes:
            D_casted = D.astype(x)
            S_casted = S.astype(x)
            assert_equal(S_casted.dtype, D_casted.dtype)


    def test_asfptype(self):
        A = self.spcreator(arange(6,dtype='int32').reshape(2,3))

        assert_equal(A.dtype, np.dtype('int32'))
        assert_equal(A.asfptype().dtype, np.dtype('float64'))
        assert_equal(A.asfptype().format, A.format)
        assert_equal(A.astype('int16').asfptype().dtype, np.dtype('float32'))
        assert_equal(A.astype('complex128').asfptype().dtype, np.dtype('complex128'))

        B = A.asfptype()
        C = B.asfptype()
        assert_(B is C)

    def test_mul_scalar(self):
        def check(dtype):
            dat = self.dat_dtypes[dtype]
            datsp = self.datsp_dtypes[dtype]

            assert_array_equal(dat*2, (datsp*2).toarray())
            assert_array_equal(dat*17.3, (datsp*17.3).toarray())

        for dtype in self.math_dtypes:
            check(dtype)

    def test_rmul_scalar(self):
        def check(dtype):
            dat = self.dat_dtypes[dtype]
            datsp = self.datsp_dtypes[dtype]

            assert_array_equal(2*dat, (2*datsp).toarray())
            assert_array_equal(17.3*dat, (17.3*datsp).toarray())

        for dtype in self.math_dtypes:
            check(dtype)

    # github issue #15210
    def test_rmul_scalar_type_error(self):
        datsp = self.datsp_dtypes[np.float64]
        with assert_raises(TypeError):
            None * datsp

    def test_add(self):
        def check(dtype):
            dat = self.dat_dtypes[dtype]
            datsp = self.datsp_dtypes[dtype]

            a = dat.copy()
            a[0,2] = 2.0
            b = datsp
            c = b + a
            assert_array_equal(c, b.toarray() + a)

            c = b + b.tocsr()
            assert_array_equal(c.toarray(),
                               b.toarray() + b.toarray())

            # test broadcasting
            c = b + a[0]
            assert_array_equal(c, b.toarray() + a[0])

        for dtype in self.math_dtypes:
            check(dtype)

    def test_radd(self):
        def check(dtype):
            dat = self.dat_dtypes[dtype]
            datsp = self.datsp_dtypes[dtype]

            a = dat.copy()
            a[0,2] = 2.0
            b = datsp
            c = a + b
            assert_array_equal(c, a + b.toarray())

        for dtype in self.math_dtypes:
            check(dtype)

    def test_sub(self):
        def check(dtype):
            dat = self.dat_dtypes[dtype]
            datsp = self.datsp_dtypes[dtype]

            assert_array_equal((datsp - datsp).toarray(), np.zeros((3, 4)))
            assert_array_equal((datsp - 0).toarray(), dat)

            A = self.spcreator(
                np.array([[1, 0, 0, 4], [-1, 0, 0, 0], [0, 8, 0, -5]], 'd')
            )
            assert_array_equal((datsp - A).toarray(), dat - A.toarray())
            assert_array_equal((A - datsp).toarray(), A.toarray() - dat)

            # test broadcasting
            assert_array_equal(datsp - dat[0], dat - dat[0])

        for dtype in self.math_dtypes:
            if dtype == np.dtype('bool'):
                # boolean array subtraction deprecated in 1.9.0
                continue

            check(dtype)

    def test_rsub(self):
        def check(dtype):
            dat = self.dat_dtypes[dtype]
            datsp = self.datsp_dtypes[dtype]

            assert_array_equal((dat - datsp),[[0,0,0,0],[0,0,0,0],[0,0,0,0]])
            assert_array_equal((datsp - dat),[[0,0,0,0],[0,0,0,0],[0,0,0,0]])
            assert_array_equal((0 - datsp).toarray(), -dat)

            A = self.spcreator(matrix([[1,0,0,4],[-1,0,0,0],[0,8,0,-5]],'d'))
            assert_array_equal((dat - A), dat - A.toarray())
            assert_array_equal((A - dat), A.toarray() - dat)
            assert_array_equal(A.toarray() - datsp, A.toarray() - dat)
            assert_array_equal(datsp - A.toarray(), dat - A.toarray())

            # test broadcasting
            assert_array_equal(dat[0] - datsp, dat[0] - dat)

        for dtype in self.math_dtypes:
            if dtype == np.dtype('bool'):
                # boolean array subtraction deprecated in 1.9.0
                continue

            check(dtype)

    def test_add0(self):
        def check(dtype):
            dat = self.dat_dtypes[dtype]
            datsp = self.datsp_dtypes[dtype]

            # Adding 0 to a sparse matrix
            assert_array_equal((datsp + 0).toarray(), dat)
            # use sum (which takes 0 as a starting value)
            sumS = sum([k * datsp for k in range(1, 3)])
            sumD = sum([k * dat for k in range(1, 3)])
            assert_almost_equal(sumS.toarray(), sumD)

        for dtype in self.math_dtypes:
            check(dtype)

    def test_elementwise_multiply(self):
        # real/real
        A = array([[4,0,9],[2,-3,5]])
        B = array([[0,7,0],[0,-4,0]])
        Asp = self.spcreator(A)
        Bsp = self.spcreator(B)
        assert_almost_equal(Asp.multiply(Bsp).toarray(), A*B)  # sparse/sparse
        assert_almost_equal(Asp.multiply(B).toarray(), A*B)  # sparse/dense

        # complex/complex
        C = array([[1-2j,0+5j,-1+0j],[4-3j,-3+6j,5]])
        D = array([[5+2j,7-3j,-2+1j],[0-1j,-4+2j,9]])
        Csp = self.spcreator(C)
        Dsp = self.spcreator(D)
        assert_almost_equal(Csp.multiply(Dsp).toarray(), C*D)  # sparse/sparse
        assert_almost_equal(Csp.multiply(D).toarray(), C*D)  # sparse/dense

        # real/complex
        assert_almost_equal(Asp.multiply(Dsp).toarray(), A*D)  # sparse/sparse
        assert_almost_equal(Asp.multiply(D).toarray(), A*D)  # sparse/dense

    def test_elementwise_multiply_broadcast(self):
        A = array([4])
        B = array([[-9]])
        C = array([1,-1,0])
        D = array([[7,9,-9]])
        E = array([[3],[2],[1]])
        F = array([[8,6,3],[-4,3,2],[6,6,6]])
        G = [1, 2, 3]
        H = np.ones((3, 4))
        J = H.T
        K = array([[0]])
        L = array([[[1,2],[0,1]]])

        # Some arrays can't be cast as spmatrices (A,C,L) so leave
        # them out.
        Bsp = self.spcreator(B)
        Dsp = self.spcreator(D)
        Esp = self.spcreator(E)
        Fsp = self.spcreator(F)
        Hsp = self.spcreator(H)
        Hspp = self.spcreator(H[0,None])
        Jsp = self.spcreator(J)
        Jspp = self.spcreator(J[:,0,None])
        Ksp = self.spcreator(K)

        matrices = [A, B, C, D, E, F, G, H, J, K, L]
        spmatrices = [Bsp, Dsp, Esp, Fsp, Hsp, Hspp, Jsp, Jspp, Ksp]

        # sparse/sparse
        for i in spmatrices:
            for j in spmatrices:
                try:
                    dense_mult = i.toarray() * j.toarray()
                except ValueError:
                    assert_raises(ValueError, i.multiply, j)
                    continue
                sp_mult = i.multiply(j)
                assert_almost_equal(sp_mult.toarray(), dense_mult)

        # sparse/dense
        for i in spmatrices:
            for j in matrices:
                try:
                    dense_mult = i.toarray() * j
                except TypeError:
                    continue
                except ValueError:
                    assert_raises(ValueError, i.multiply, j)
                    continue
                sp_mult = i.multiply(j)
                if issparse(sp_mult):
                    assert_almost_equal(sp_mult.toarray(), dense_mult)
                else:
                    assert_almost_equal(sp_mult, dense_mult)

    def test_elementwise_divide(self):
        expected = [[1,np.nan,np.nan,1],
                    [1,np.nan,1,np.nan],
                    [np.nan,1,np.nan,np.nan]]
        assert_array_equal(toarray(self.datsp / self.datsp), expected)

        denom = self.spcreator(matrix([[1,0,0,4],[-1,0,0,0],[0,8,0,-5]],'d'))
        expected = [[1,np.nan,np.nan,0.5],
                    [-3,np.nan,inf,np.nan],
                    [np.nan,0.25,np.nan,0]]
        assert_array_equal(toarray(self.datsp / denom), expected)

        # complex
        A = array([[1-2j,0+5j,-1+0j],[4-3j,-3+6j,5]])
        B = array([[5+2j,7-3j,-2+1j],[0-1j,-4+2j,9]])
        Asp = self.spcreator(A)
        Bsp = self.spcreator(B)
        assert_almost_equal(toarray(Asp / Bsp), A/B)

        # integer
        A = array([[1,2,3],[-3,2,1]])
        B = array([[0,1,2],[0,-2,3]])
        Asp = self.spcreator(A)
        Bsp = self.spcreator(B)
        with np.errstate(divide='ignore'):
            assert_array_equal(toarray(Asp / Bsp), A / B)

        # mismatching sparsity patterns
        A = array([[0,1],[1,0]])
        B = array([[1,0],[1,0]])
        Asp = self.spcreator(A)
        Bsp = self.spcreator(B)
        with np.errstate(divide='ignore', invalid='ignore'):
            assert_array_equal(np.array(toarray(Asp / Bsp)), A / B)

    def test_pow(self):
        A = array([[1, 0, 2, 0], [0, 3, 4, 0], [0, 5, 0, 0], [0, 6, 7, 8]])
        B = self.spcreator(A)

        for exponent in [0,1,2,3]:
            ret_sp = B**exponent
            ret_np = np.linalg.matrix_power(A, exponent)
            assert_array_equal(ret_sp.toarray(), ret_np)
            assert_equal(ret_sp.dtype, ret_np.dtype)

        # invalid exponents
        for exponent in [-1, 2.2, 1 + 3j]:
            assert_raises(ValueError, B.__pow__, exponent)

        # nonsquare matrix
        B = self.spcreator(A[:3,:])
        assert_raises(TypeError, B.__pow__, 1)

    def test_rmatvec(self):
        M = self.spcreator(matrix([[3,0,0],[0,1,0],[2,0,3.0],[2,3,0]]))
        assert_array_almost_equal([1,2,3,4] @ M, dot([1,2,3,4], M.toarray()))
        row = array([[1,2,3,4]])
        assert_array_almost_equal(row @ M, row @ M.toarray())

    def test_small_multiplication(self):
        # test that A*x works for x with shape () (1,) (1,1) and (1,0)
        A = self.spcreator([[1],[2],[3]])

        assert_(issparse(A * array(1)))
        assert_equal((A * array(1)).toarray(), [[1], [2], [3]])

        assert_equal(A @ array([1]), array([1, 2, 3]))
        assert_equal(A @ array([[1]]), array([[1], [2], [3]]))
        assert_equal(A @ np.ones((1, 1)), array([[1], [2], [3]]))
        assert_equal(A @ np.ones((1, 0)), np.ones((3, 0)))

    def test_start_vs_at_sign_for_sparray_and_spmatrix(self):
        # test that * is matmul for spmatrix and mul for sparray
        A = self.spcreator([[1],[2],[3]])

        if isinstance(A, sparray):
            assert_array_almost_equal(A * np.ones((3,1)), A)
            assert_array_almost_equal(A * array([[1]]), A)
            assert_array_almost_equal(A * np.ones((3,1)), A)
        else:
            assert_equal(A * array([1]), array([1, 2, 3]))
            assert_equal(A * array([[1]]), array([[1], [2], [3]]))
            assert_equal(A * np.ones((1, 0)), np.ones((3, 0)))

    def test_binop_custom_type(self):
        # Non-regression test: previously, binary operations would raise
        # NotImplementedError instead of returning NotImplemented
        # (https://docs.python.org/library/constants.html#NotImplemented)
        # so overloading Custom + matrix etc. didn't work.
        A = self.spcreator([[1], [2], [3]])
        B = BinopTester()
        assert_equal(A + B, "matrix on the left")
        assert_equal(A - B, "matrix on the left")
        assert_equal(A * B, "matrix on the left")
        assert_equal(B + A, "matrix on the right")
        assert_equal(B - A, "matrix on the right")
        assert_equal(B * A, "matrix on the right")

        assert_equal(A @ B, "matrix on the left")
        assert_equal(B @ A, "matrix on the right")

    def test_binop_custom_type_with_shape(self):
        A = self.spcreator([[1], [2], [3]])
        B = BinopTester_with_shape((3,1))
        assert_equal(A + B, "matrix on the left")
        assert_equal(A - B, "matrix on the left")
        assert_equal(A * B, "matrix on the left")
        assert_equal(B + A, "matrix on the right")
        assert_equal(B - A, "matrix on the right")
        assert_equal(B * A, "matrix on the right")

        assert_equal(A @ B, "matrix on the left")
        assert_equal(B @ A, "matrix on the right")
    
<<<<<<< HEAD
    def test_mul_custom_type(self):
        class Custom:
            def __init__(self, scalar):
                self.scalar = scalar
                
            def __rmul__(self, other):
                return other * self.scalar
        
        scalar = 2
        A = self.spcreator([[1],[2],[3]])
        c = Custom(scalar)
        A_scalar = A * scalar
        A_c = A * c
        assert_equal(A_scalar, A_c)
        assert_equal(A_scalar.dtype, A_c.dtype)
        assert_equal(A_scalar.format, A_c.format)
=======
    def test_comparisons_custom_type(self):
        A = self.spcreator([[1], [2], [3]])
        B = ComparisonTester()
        assert_equal(A == B, "eq")
        assert_equal(A != B, "ne")
        assert_equal(A > B, "lt")
        assert_equal(A >= B, "le")
        assert_equal(A < B, "gt")
        assert_equal(A <= B, "ge")
>>>>>>> 4408b8ca

    def test_dot_scalar(self):
        M = self.spcreator(array([[3,0,0],[0,1,0],[2,0,3.0],[2,3,0]]))
        scalar = 10
        actual = M.dot(scalar)
        expected = M * scalar

        assert_allclose(actual.toarray(), expected.toarray())

    def test_matmul(self):
        M = self.spcreator(array([[3,0,0],[0,1,0],[2,0,3.0],[2,3,0]]))
        B = self.spcreator(array([[0,1],[1,0],[0,2]],'d'))
        col = array([[1,2,3]]).T

        matmul = operator.matmul
        # check matrix-vector
        assert_array_almost_equal(matmul(M, col), M.toarray() @ col)

        # check matrix-matrix
        assert_array_almost_equal(matmul(M, B).toarray(), (M @ B).toarray())
        assert_array_almost_equal(matmul(M.toarray(), B), (M @ B).toarray())
        assert_array_almost_equal(matmul(M, B.toarray()), (M @ B).toarray())
        if not isinstance(M, sparray):
            assert_array_almost_equal(matmul(M, B).toarray(), (M * B).toarray())
            assert_array_almost_equal(matmul(M.toarray(), B), (M * B).toarray())
            assert_array_almost_equal(matmul(M, B.toarray()), (M * B).toarray())

        # check error on matrix-scalar
        assert_raises(ValueError, matmul, M, 1)
        assert_raises(ValueError, matmul, 1, M)

    def test_matvec(self):
        M = self.spcreator(matrix([[3,0,0],[0,1,0],[2,0,3.0],[2,3,0]]))
        col = array([[1,2,3]]).T

        assert_array_almost_equal(M @ col, M.toarray() @ col)

        # check result dimensions (ticket #514)
        assert_equal((M @ array([1,2,3])).shape,(4,))
        assert_equal((M @ array([[1],[2],[3]])).shape,(4,1))
        assert_equal((M @ matrix([[1],[2],[3]])).shape,(4,1))

        # check result type
        assert_(isinstance(M @ array([1,2,3]), ndarray))
        assert_(isinstance(M @ matrix([1,2,3]).T, np.matrix))

        # ensure exception is raised for improper dimensions
        bad_vecs = [array([1,2]), array([1,2,3,4]), array([[1],[2]]),
                    matrix([1,2,3]), matrix([[1],[2]])]
        for x in bad_vecs:
            assert_raises(ValueError, M.__mul__, x)

        # The current relationship between sparse matrix products and array
        # products is as follows:
        assert_array_almost_equal(M@array([1,2,3]), dot(M.toarray(),[1,2,3]))
        assert_array_almost_equal(M@[[1],[2],[3]], asmatrix(dot(M.toarray(),[1,2,3])).T)
        # Note that the result of M * x is dense if x has a singleton dimension.

        # Currently M.matvec(asarray(col)) is rank-1, whereas M.matvec(col)
        # is rank-2.  Is this desirable?

    def test_matmat_sparse(self):
        a = matrix([[3,0,0],[0,1,0],[2,0,3.0],[2,3,0]])
        a2 = array([[3,0,0],[0,1,0],[2,0,3.0],[2,3,0]])
        b = matrix([[0,1],[1,0],[0,2]],'d')
        asp = self.spcreator(a)
        bsp = self.spcreator(b)
        assert_array_almost_equal((asp @ bsp).toarray(), a @ b)
        assert_array_almost_equal(asp @ b, a @ b)
        assert_array_almost_equal(a @ bsp, a @ b)
        assert_array_almost_equal(a2 @ bsp, a @ b)

        # Now try performing cross-type multplication:
        csp = bsp.tocsc()
        c = b
        want = a @ c
        assert_array_almost_equal((asp @ csp).toarray(), want)
        assert_array_almost_equal(asp @ c, want)

        assert_array_almost_equal(a @ csp, want)
        assert_array_almost_equal(a2 @ csp, want)
        csp = bsp.tocsr()
        assert_array_almost_equal((asp @ csp).toarray(), want)
        assert_array_almost_equal(asp @ c, want)

        assert_array_almost_equal(a @ csp, want)
        assert_array_almost_equal(a2 @ csp, want)
        csp = bsp.tocoo()
        assert_array_almost_equal((asp @ csp).toarray(), want)
        assert_array_almost_equal(asp @ c, want)

        assert_array_almost_equal(a @ csp, want)
        assert_array_almost_equal(a2 @ csp, want)

        # Test provided by Andy Fraser, 2006-03-26
        L = 30
        frac = .3
        random.seed(0)  # make runs repeatable
        A = zeros((L,2))
        for i in range(L):
            for j in range(2):
                r = random.random()
                if r < frac:
                    A[i,j] = r/frac

        A = self.spcreator(A)
        B = A @ A.T
        assert_array_almost_equal(B.toarray(), A.toarray() @ A.T.toarray())
        assert_array_almost_equal(B.toarray(), A.toarray() @ A.toarray().T)

        # check dimension mismatch 2x2 times 3x2
        A = self.spcreator([[1,2],[3,4]])
        B = self.spcreator([[1,2],[3,4],[5,6]])
        assert_raises(ValueError, A.__matmul__, B)
        if isinstance(A, sparray):
            assert_raises(ValueError, A.__mul__, B)

    def test_matmat_dense(self):
        a = matrix([[3,0,0],[0,1,0],[2,0,3.0],[2,3,0]])
        asp = self.spcreator(a)

        # check both array and matrix types
        bs = [array([[1,2],[3,4],[5,6]]), matrix([[1,2],[3,4],[5,6]])]

        for b in bs:
            result = asp @ b
            assert_(isinstance(result, type(b)))
            assert_equal(result.shape, (4,2))
            assert_equal(result, dot(a,b))

    def test_sparse_format_conversions(self):
        A = sparse.kron([[1,0,2],[0,3,4],[5,0,0]], [[1,2],[0,3]])
        D = A.toarray()
        A = self.spcreator(A)

        for format in ['bsr','coo','csc','csr','dia','dok','lil']:
            a = A.asformat(format)
            assert_equal(a.format,format)
            assert_array_equal(a.toarray(), D)

            b = self.spcreator(D+3j).asformat(format)
            assert_equal(b.format,format)
            assert_array_equal(b.toarray(), D+3j)

            c = eval(format + '_matrix')(A)
            assert_equal(c.format,format)
            assert_array_equal(c.toarray(), D)

        for format in ['array', 'dense']:
            a = A.asformat(format)
            assert_array_equal(a, D)

            b = self.spcreator(D+3j).asformat(format)
            assert_array_equal(b, D+3j)

    def test_tobsr(self):
        x = array([[1,0,2,0],[0,0,0,0],[0,0,4,5]])
        y = array([[0,1,2],[3,0,5]])
        A = kron(x,y)
        Asp = self.spcreator(A)
        for format in ['bsr']:
            fn = getattr(Asp, 'to' + format)

            for X in [1, 2, 3, 6]:
                for Y in [1, 2, 3, 4, 6, 12]:
                    assert_equal(fn(blocksize=(X, Y)).toarray(), A)

    def test_transpose(self):
        dat_1 = self.dat
        dat_2 = np.array([[]])
        matrices = [dat_1, dat_2]

        def check(dtype, j):
            dat = array(matrices[j], dtype=dtype)
            datsp = self.spcreator(dat)

            a = datsp.transpose()
            b = dat.transpose()

            assert_array_equal(a.toarray(), b)
            assert_array_equal(a.transpose().toarray(), dat)
            assert_array_equal(datsp.transpose(axes=(1, 0)).toarray(), b)
            assert_equal(a.dtype, b.dtype)

        # See gh-5987
        empty = self.spcreator((3, 4))
        assert_array_equal(np.transpose(empty).toarray(),
                           np.transpose(zeros((3, 4))))
        assert_array_equal(empty.T.toarray(), zeros((4, 3)))
        assert_raises(ValueError, empty.transpose, axes=0)

        for dtype in self.checked_dtypes:
            for j in range(len(matrices)):
                check(dtype, j)

    def test_add_dense(self):
        def check(dtype):
            dat = self.dat_dtypes[dtype]
            datsp = self.datsp_dtypes[dtype]

            # adding a dense matrix to a sparse matrix
            sum1 = dat + datsp
            assert_array_equal(sum1, dat + dat)
            sum2 = datsp + dat
            assert_array_equal(sum2, dat + dat)

        for dtype in self.math_dtypes:
            check(dtype)

    def test_sub_dense(self):
        # subtracting a dense matrix to/from a sparse matrix
        def check(dtype):
            dat = self.dat_dtypes[dtype]
            datsp = self.datsp_dtypes[dtype]

            # Behavior is different for bool.
            if dat.dtype == bool:
                sum1 = dat - datsp
                assert_array_equal(sum1, dat - dat)
                sum2 = datsp - dat
                assert_array_equal(sum2, dat - dat)
            else:
                # Manually add to avoid upcasting from scalar
                # multiplication.
                sum1 = (dat + dat + dat) - datsp
                assert_array_equal(sum1, dat + dat)
                sum2 = (datsp + datsp + datsp) - dat
                assert_array_equal(sum2, dat + dat)

        for dtype in self.math_dtypes:
            if dtype == np.dtype('bool'):
                # boolean array subtraction deprecated in 1.9.0
                continue

            check(dtype)

    def test_maximum_minimum(self):
        A_dense = np.array([[1, 0, 3], [0, 4, 5], [0, 0, 0]])
        B_dense = np.array([[1, 1, 2], [0, 3, 6], [1, -1, 0]])

        A_dense_cpx = np.array([[1, 0, 3], [0, 4+2j, 5], [0, 1j, -1j]])

        def check(dtype, dtype2, btype):
            if np.issubdtype(dtype, np.complexfloating):
                A = self.spcreator(A_dense_cpx.astype(dtype))
            else:
                A = self.spcreator(A_dense.astype(dtype))
            if btype == 'scalar':
                B = dtype2.type(1)
            elif btype == 'scalar2':
                B = dtype2.type(-1)
            elif btype == 'dense':
                B = B_dense.astype(dtype2)
            elif btype == 'sparse':
                B = self.spcreator(B_dense.astype(dtype2))
            else:
                raise ValueError()

            with suppress_warnings() as sup:
                sup.filter(SparseEfficiencyWarning,
                           "Taking maximum .minimum. with > 0 .< 0. number results to a dense matrix")

                max_s = A.maximum(B)
                min_s = A.minimum(B)

            max_d = np.maximum(toarray(A), toarray(B))
            assert_array_equal(toarray(max_s), max_d)
            assert_equal(max_s.dtype, max_d.dtype)

            min_d = np.minimum(toarray(A), toarray(B))
            assert_array_equal(toarray(min_s), min_d)
            assert_equal(min_s.dtype, min_d.dtype)

        for dtype in self.math_dtypes:
            for dtype2 in [np.int8, np.float64, np.complex128]:
                for btype in ['scalar', 'scalar2', 'dense', 'sparse']:
                    check(np.dtype(dtype), np.dtype(dtype2), btype)

    def test_copy(self):
        # Check whether the copy=True and copy=False keywords work
        A = self.datsp

        # check that copy preserves format
        assert_equal(A.copy().format, A.format)
        assert_equal(A.__class__(A,copy=True).format, A.format)
        assert_equal(A.__class__(A,copy=False).format, A.format)

        assert_equal(A.copy().toarray(), A.toarray())
        assert_equal(A.__class__(A, copy=True).toarray(), A.toarray())
        assert_equal(A.__class__(A, copy=False).toarray(), A.toarray())

        # check that XXX_matrix.toXXX() works
        toself = getattr(A,'to' + A.format)
        assert_(toself() is A)
        assert_(toself(copy=False) is A)
        assert_equal(toself(copy=True).format, A.format)
        assert_equal(toself(copy=True).toarray(), A.toarray())

        # check whether the data is copied?
        assert_(not sparse_may_share_memory(A.copy(), A))

    # test that __iter__ is compatible with NumPy matrix
    def test_iterator(self):
        B = matrix(np.arange(50).reshape(5, 10))
        A = self.spcreator(B)

        for x, y in zip(A, B):
            assert_equal(x.toarray(), y)

    def test_size_zero_matrix_arithmetic(self):
        # Test basic matrix arithmetic with shapes like (0,0), (10,0),
        # (0, 3), etc.
        mat = array([])
        a = mat.reshape((0, 0))
        b = mat.reshape((0, 1))
        c = mat.reshape((0, 5))
        d = mat.reshape((1, 0))
        e = mat.reshape((5, 0))
        f = np.ones([5, 5])

        asp = self.spcreator(a)
        bsp = self.spcreator(b)
        csp = self.spcreator(c)
        dsp = self.spcreator(d)
        esp = self.spcreator(e)
        fsp = self.spcreator(f)

        # matrix product.
        assert_array_equal(asp.dot(asp).toarray(), np.dot(a, a))
        assert_array_equal(bsp.dot(dsp).toarray(), np.dot(b, d))
        assert_array_equal(dsp.dot(bsp).toarray(), np.dot(d, b))
        assert_array_equal(csp.dot(esp).toarray(), np.dot(c, e))
        assert_array_equal(csp.dot(fsp).toarray(), np.dot(c, f))
        assert_array_equal(esp.dot(csp).toarray(), np.dot(e, c))
        assert_array_equal(dsp.dot(csp).toarray(), np.dot(d, c))
        assert_array_equal(fsp.dot(esp).toarray(), np.dot(f, e))

        # bad matrix products
        assert_raises(ValueError, dsp.dot, e)
        assert_raises(ValueError, asp.dot, d)

        # elemente-wise multiplication
        assert_array_equal(asp.multiply(asp).toarray(), np.multiply(a, a))
        assert_array_equal(bsp.multiply(bsp).toarray(), np.multiply(b, b))
        assert_array_equal(dsp.multiply(dsp).toarray(), np.multiply(d, d))

        assert_array_equal(asp.multiply(a).toarray(), np.multiply(a, a))
        assert_array_equal(bsp.multiply(b).toarray(), np.multiply(b, b))
        assert_array_equal(dsp.multiply(d).toarray(), np.multiply(d, d))

        assert_array_equal(asp.multiply(6).toarray(), np.multiply(a, 6))
        assert_array_equal(bsp.multiply(6).toarray(), np.multiply(b, 6))
        assert_array_equal(dsp.multiply(6).toarray(), np.multiply(d, 6))

        # bad element-wise multiplication
        assert_raises(ValueError, asp.multiply, c)
        assert_raises(ValueError, esp.multiply, c)

        # Addition
        assert_array_equal(asp.__add__(asp).toarray(), a.__add__(a))
        assert_array_equal(bsp.__add__(bsp).toarray(), b.__add__(b))
        assert_array_equal(dsp.__add__(dsp).toarray(), d.__add__(d))

        # bad addition
        assert_raises(ValueError, asp.__add__, dsp)
        assert_raises(ValueError, bsp.__add__, asp)

    def test_size_zero_conversions(self):
        mat = array([])
        a = mat.reshape((0, 0))
        b = mat.reshape((0, 5))
        c = mat.reshape((5, 0))

        for m in [a, b, c]:
            spm = self.spcreator(m)
            assert_array_equal(spm.tocoo().toarray(), m)
            assert_array_equal(spm.tocsr().toarray(), m)
            assert_array_equal(spm.tocsc().toarray(), m)
            assert_array_equal(spm.tolil().toarray(), m)
            assert_array_equal(spm.todok().toarray(), m)
            assert_array_equal(spm.tobsr().toarray(), m)

    def test_pickle(self):
        import pickle
        sup = suppress_warnings()
        sup.filter(SparseEfficiencyWarning)

        @sup
        def check():
            datsp = self.datsp.copy()
            for protocol in range(pickle.HIGHEST_PROTOCOL):
                sploaded = pickle.loads(pickle.dumps(datsp, protocol=protocol))
                assert_equal(datsp.shape, sploaded.shape)
                assert_array_equal(datsp.toarray(), sploaded.toarray())
                assert_equal(datsp.format, sploaded.format)
                for key, val in datsp.__dict__.items():
                    if isinstance(val, np.ndarray):
                        assert_array_equal(val, sploaded.__dict__[key])
                    else:
                        assert_(val == sploaded.__dict__[key])
        check()

    def test_unary_ufunc_overrides(self):
        def check(name):
            if name == "sign":
                pytest.skip("sign conflicts with comparison op "
                            "support on Numpy")
            if self.spcreator in (dok_matrix, lil_matrix):
                pytest.skip("Unary ops not implemented for dok/lil")
            ufunc = getattr(np, name)

            X = self.spcreator(np.arange(20).reshape(4, 5) / 20.)
            X0 = ufunc(X.toarray())

            X2 = ufunc(X)
            assert_array_equal(X2.toarray(), X0)

        for name in ["sin", "tan", "arcsin", "arctan", "sinh", "tanh",
                     "arcsinh", "arctanh", "rint", "sign", "expm1", "log1p",
                     "deg2rad", "rad2deg", "floor", "ceil", "trunc", "sqrt",
                     "abs"]:
            check(name)

    def test_resize(self):
        # resize(shape) resizes the matrix in-place
        D = np.array([[1, 0, 3, 4],
                      [2, 0, 0, 0],
                      [3, 0, 0, 0]])
        S = self.spcreator(D)
        assert_(S.resize((3, 2)) is None)
        assert_array_equal(S.toarray(), [[1, 0],
                                         [2, 0],
                                         [3, 0]])
        S.resize((2, 2))
        assert_array_equal(S.toarray(), [[1, 0],
                                         [2, 0]])
        S.resize((3, 2))
        assert_array_equal(S.toarray(), [[1, 0],
                                         [2, 0],
                                         [0, 0]])
        S.resize((3, 3))
        assert_array_equal(S.toarray(), [[1, 0, 0],
                                         [2, 0, 0],
                                         [0, 0, 0]])
        # test no-op
        S.resize((3, 3))
        assert_array_equal(S.toarray(), [[1, 0, 0],
                                         [2, 0, 0],
                                         [0, 0, 0]])

        # test *args
        S.resize(3, 2)
        assert_array_equal(S.toarray(), [[1, 0],
                                         [2, 0],
                                         [0, 0]])

        for bad_shape in [1, (-1, 2), (2, -1), (1, 2, 3)]:
            assert_raises(ValueError, S.resize, bad_shape)

    def test_constructor1_base(self):
        A = self.datsp

        self_format = A.format

        C = A.__class__(A, copy=False)
        assert_array_equal_dtype(A.toarray(), C.toarray())
        if self_format not in NON_ARRAY_BACKED_FORMATS:
            assert_(sparse_may_share_memory(A, C))

        C = A.__class__(A, dtype=A.dtype, copy=False)
        assert_array_equal_dtype(A.toarray(), C.toarray())
        if self_format not in NON_ARRAY_BACKED_FORMATS:
            assert_(sparse_may_share_memory(A, C))

        C = A.__class__(A, dtype=np.float32, copy=False)
        assert_array_equal(A.toarray(), C.toarray())

        C = A.__class__(A, copy=True)
        assert_array_equal_dtype(A.toarray(), C.toarray())
        assert_(not sparse_may_share_memory(A, C))

        for other_format in ['csr', 'csc', 'coo', 'dia', 'dok', 'lil']:
            if other_format == self_format:
                continue
            B = A.asformat(other_format)
            C = A.__class__(B, copy=False)
            assert_array_equal_dtype(A.toarray(), C.toarray())

            C = A.__class__(B, copy=True)
            assert_array_equal_dtype(A.toarray(), C.toarray())
            assert_(not sparse_may_share_memory(B, C))


class _TestInplaceArithmetic:
    def test_inplace_dense(self):
        a = np.ones((3, 4))
        b = self.spcreator(a)

        x = a.copy()
        y = a.copy()
        x += a
        y += b
        assert_array_equal(x, y)

        x = a.copy()
        y = a.copy()
        x -= a
        y -= b
        assert_array_equal(x, y)

        x = a.copy()
        y = a.copy()
        if isinstance(b, sparray):
            assert_raises(ValueError, operator.imul, x, b.T)
            x = x * a
            y *= b
        else:
            # This is matrix product, from __rmul__
            assert_raises(ValueError, operator.imul, x, b)
            x = x.dot(a.T)
            y *= b.T
        assert_array_equal(x, y)

        # Matrix (non-elementwise) floor division is not defined
        assert_raises(TypeError, operator.ifloordiv, x, b)

    def test_imul_scalar(self):
        def check(dtype):
            dat = self.dat_dtypes[dtype]
            datsp = self.datsp_dtypes[dtype]

            # Avoid implicit casting.
            if np.can_cast(int, dtype, casting='same_kind'):
                a = datsp.copy()
                a *= 2
                b = dat.copy()
                b *= 2
                assert_array_equal(b, a.toarray())

            if np.can_cast(float, dtype, casting='same_kind'):
                a = datsp.copy()
                a *= 17.3
                b = dat.copy()
                b *= 17.3
                assert_array_equal(b, a.toarray())

        for dtype in self.math_dtypes:
            check(dtype)

    def test_idiv_scalar(self):
        def check(dtype):
            dat = self.dat_dtypes[dtype]
            datsp = self.datsp_dtypes[dtype]

            if np.can_cast(int, dtype, casting='same_kind'):
                a = datsp.copy()
                a /= 2
                b = dat.copy()
                b /= 2
                assert_array_equal(b, a.toarray())

            if np.can_cast(float, dtype, casting='same_kind'):
                a = datsp.copy()
                a /= 17.3
                b = dat.copy()
                b /= 17.3
                assert_array_equal(b, a.toarray())

        for dtype in self.math_dtypes:
            # /= should only be used with float dtypes to avoid implicit
            # casting.
            if not np.can_cast(dtype, np.dtype(int)):
                check(dtype)

    def test_inplace_success(self):
        # Inplace ops should work even if a specialized version is not
        # implemented, falling back to x = x <op> y
        a = self.spcreator(np.eye(5))
        b = self.spcreator(np.eye(5))
        bp = self.spcreator(np.eye(5))

        b += a
        bp = bp + a
        assert_allclose(b.toarray(), bp.toarray())

        b *= a
        bp = bp * a
        assert_allclose(b.toarray(), bp.toarray())

        b -= a
        bp = bp - a
        assert_allclose(b.toarray(), bp.toarray())

        assert_raises(TypeError, operator.ifloordiv, a, b)


class _TestGetSet:
    def test_getelement(self):
        def check(dtype):
            D = array([[1,0,0],
                       [4,3,0],
                       [0,2,0],
                       [0,0,0]], dtype=dtype)
            A = self.spcreator(D)

            M,N = D.shape

            for i in range(-M, M):
                for j in range(-N, N):
                    assert_equal(A[i,j], D[i,j])

            assert_equal(type(A[1,1]), dtype)

            for ij in [(0,3),(-1,3),(4,0),(4,3),(4,-1), (1, 2, 3)]:
                assert_raises((IndexError, TypeError), A.__getitem__, ij)

        for dtype in supported_dtypes:
            check(np.dtype(dtype))

    def test_setelement(self):
        def check(dtype):
            A = self.spcreator((3,4), dtype=dtype)
            with suppress_warnings() as sup:
                sup.filter(SparseEfficiencyWarning,
                           "Changing the sparsity structure of a cs[cr]_matrix is expensive")
                A[0, 0] = dtype.type(0)  # bug 870
                A[1, 2] = dtype.type(4.0)
                A[0, 1] = dtype.type(3)
                A[2, 0] = dtype.type(2.0)
                A[0,-1] = dtype.type(8)
                A[-1,-2] = dtype.type(7)
                A[0, 1] = dtype.type(5)

            if dtype != np.bool_:
                assert_array_equal(
                    A.toarray(),
                    [
                        [0, 5, 0, 8],
                        [0, 0, 4, 0],
                        [2, 0, 7, 0]
                    ]
                )

            for ij in [(0,4),(-1,4),(3,0),(3,4),(3,-1)]:
                assert_raises(IndexError, A.__setitem__, ij, 123.0)

            for v in [[1,2,3], array([1,2,3])]:
                assert_raises(ValueError, A.__setitem__, (0,0), v)

            if (not np.issubdtype(dtype, np.complexfloating) and
                    dtype != np.bool_):
                for v in [3j]:
                    assert_raises(TypeError, A.__setitem__, (0,0), v)

        for dtype in supported_dtypes:
            check(np.dtype(dtype))

    def test_negative_index_assignment(self):
        # Regression test for github issue 4428.

        def check(dtype):
            A = self.spcreator((3, 10), dtype=dtype)
            with suppress_warnings() as sup:
                sup.filter(SparseEfficiencyWarning,
                           "Changing the sparsity structure of a cs[cr]_matrix is expensive")
                A[0, -4] = 1
            assert_equal(A[0, -4], 1)

        for dtype in self.math_dtypes:
            check(np.dtype(dtype))

    def test_scalar_assign_2(self):
        n, m = (5, 10)

        def _test_set(i, j, nitems):
            msg = f"{i!r} ; {j!r} ; {nitems!r}"
            A = self.spcreator((n, m))
            with suppress_warnings() as sup:
                sup.filter(SparseEfficiencyWarning,
                           "Changing the sparsity structure of a cs[cr]_matrix is expensive")
                A[i, j] = 1
            assert_almost_equal(A.sum(), nitems, err_msg=msg)
            assert_almost_equal(A[i, j], 1, err_msg=msg)

        # [i,j]
        for i, j in [(2, 3), (-1, 8), (-1, -2), (array(-1), -2), (-1, array(-2)),
                     (array(-1), array(-2))]:
            _test_set(i, j, 1)

    def test_index_scalar_assign(self):
        A = self.spcreator((5, 5))
        B = np.zeros((5, 5))
        with suppress_warnings() as sup:
            sup.filter(SparseEfficiencyWarning,
                       "Changing the sparsity structure of a cs[cr]_matrix is expensive")
            for C in [A, B]:
                C[0,1] = 1
                C[3,0] = 4
                C[3,0] = 9
        assert_array_equal(A.toarray(), B)


class _TestSolve:
    def test_solve(self):
        # Test whether the lu_solve command segfaults, as reported by Nils
        # Wagner for a 64-bit machine, 02 March 2005 (EJS)
        n = 20
        np.random.seed(0)  # make tests repeatable
        A = zeros((n,n), dtype=complex)
        x = np.random.rand(n)
        y = np.random.rand(n-1)+1j*np.random.rand(n-1)
        r = np.random.rand(n)
        for i in range(len(x)):
            A[i,i] = x[i]
        for i in range(len(y)):
            A[i,i+1] = y[i]
            A[i+1,i] = conjugate(y[i])
        A = self.spcreator(A)
        with suppress_warnings() as sup:
            sup.filter(SparseEfficiencyWarning,
                       "splu converted its input to CSC format")
            x = splu(A).solve(r)
        assert_almost_equal(A @ x,r)


class _TestSlicing:
    def test_dtype_preservation(self):
        assert_equal(self.spcreator((1,10), dtype=np.int16)[0,1:5].dtype, np.int16)
        assert_equal(self.spcreator((1,10), dtype=np.int32)[0,1:5].dtype, np.int32)
        assert_equal(self.spcreator((1,10), dtype=np.float32)[0,1:5].dtype, np.float32)
        assert_equal(self.spcreator((1,10), dtype=np.float64)[0,1:5].dtype, np.float64)

    def test_dtype_preservation_empty_slice(self):
        # This should be parametrized with pytest, but something in the parent
        # class creation used in this file breaks pytest.mark.parametrize.
        for dt in [np.int16, np.int32, np.float32, np.float64]:
            A = self.spcreator((3, 2), dtype=dt)
            assert_equal(A[:, 0:0:2].dtype, dt)
            assert_equal(A[0:0:2, :].dtype, dt)
            assert_equal(A[0, 0:0:2].dtype, dt)
            assert_equal(A[0:0:2, 0].dtype, dt)

    def test_get_horiz_slice(self):
        B = asmatrix(arange(50.).reshape(5,10))
        A = self.spcreator(B)
        assert_array_equal(B[1, :], A[1, :].toarray())
        assert_array_equal(B[1, 2:5], A[1, 2:5].toarray())

        C = matrix([[1, 2, 1], [4, 0, 6], [0, 0, 0], [0, 0, 1]])
        D = self.spcreator(C)
        assert_array_equal(C[1, 1:3], D[1, 1:3].toarray())

        # Now test slicing when a row contains only zeros
        E = matrix([[1, 2, 1], [4, 0, 0], [0, 0, 0], [0, 0, 1]])
        F = self.spcreator(E)
        assert_array_equal(E[1, 1:3], F[1, 1:3].toarray())
        assert_array_equal(E[2, -2:], F[2, -2:].toarray())

        # The following should raise exceptions:
        assert_raises(IndexError, A.__getitem__, (slice(None), 11))
        assert_raises(IndexError, A.__getitem__, (6, slice(3, 7)))

    def test_get_vert_slice(self):
        B = arange(50.).reshape(5, 10)
        A = self.spcreator(B)
        assert_array_equal(B[2:5, [0]], A[2:5, 0].toarray())
        assert_array_equal(B[:, [1]], A[:, 1].toarray())

        C = array([[1, 2, 1], [4, 0, 6], [0, 0, 0], [0, 0, 1]])
        D = self.spcreator(C)
        assert_array_equal(C[1:3, [1]], D[1:3, 1].toarray())
        assert_array_equal(C[:, [2]], D[:, 2].toarray())

        # Now test slicing when a column contains only zeros
        E = array([[1, 0, 1], [4, 0, 0], [0, 0, 0], [0, 0, 1]])
        F = self.spcreator(E)
        assert_array_equal(E[:, [1]], F[:, 1].toarray())
        assert_array_equal(E[-2:, [2]], F[-2:, 2].toarray())

        # The following should raise exceptions:
        assert_raises(IndexError, A.__getitem__, (slice(None), 11))
        assert_raises(IndexError, A.__getitem__, (6, slice(3, 7)))

    def test_get_slices(self):
        B = arange(50.).reshape(5, 10)
        A = self.spcreator(B)
        assert_array_equal(A[2:5, 0:3].toarray(), B[2:5, 0:3])
        assert_array_equal(A[1:, :-1].toarray(), B[1:, :-1])
        assert_array_equal(A[:-1, 1:].toarray(), B[:-1, 1:])

        # Now test slicing when a column contains only zeros
        E = array([[1, 0, 1], [4, 0, 0], [0, 0, 0], [0, 0, 1]])
        F = self.spcreator(E)
        assert_array_equal(E[1:2, 1:2], F[1:2, 1:2].toarray())
        assert_array_equal(E[:, 1:], F[:, 1:].toarray())

    def test_non_unit_stride_2d_indexing(self):
        # Regression test -- used to silently ignore the stride.
        v0 = np.random.rand(50, 50)
        try:
            v = self.spcreator(v0)[0:25:2, 2:30:3]
        except ValueError:
            # if unsupported
            raise pytest.skip("feature not implemented")

        assert_array_equal(v.toarray(), v0[0:25:2, 2:30:3])

    def test_slicing_2(self):
        B = asmatrix(arange(50).reshape(5,10))
        A = self.spcreator(B)

        # [i,j]
        assert_equal(A[2,3], B[2,3])
        assert_equal(A[-1,8], B[-1,8])
        assert_equal(A[-1,-2],B[-1,-2])
        assert_equal(A[array(-1),-2],B[-1,-2])
        assert_equal(A[-1,array(-2)],B[-1,-2])
        assert_equal(A[array(-1),array(-2)],B[-1,-2])

        # [i,1:2]
        assert_equal(A[2, :].toarray(), B[2, :])
        assert_equal(A[2, 5:-2].toarray(), B[2, 5:-2])
        assert_equal(A[array(2), 5:-2].toarray(), B[2, 5:-2])

        # [1:2,j]
        assert_equal(A[:, 2].toarray(), B[:, 2])
        assert_equal(A[3:4, 9].toarray(), B[3:4, 9])
        assert_equal(A[1:4, -5].toarray(), B[1:4, -5])
        assert_equal(A[2:-1, 3].toarray(), B[2:-1, 3])
        assert_equal(A[2:-1, array(3)].toarray(), B[2:-1, 3])

        # [1:2,1:2]
        assert_equal(A[1:2, 1:2].toarray(), B[1:2, 1:2])
        assert_equal(A[4:, 3:].toarray(), B[4:, 3:])
        assert_equal(A[:4, :5].toarray(), B[:4, :5])
        assert_equal(A[2:-1, :5].toarray(), B[2:-1, :5])

        # [i]
        assert_equal(A[1, :].toarray(), B[1, :])
        assert_equal(A[-2, :].toarray(), B[-2, :])
        assert_equal(A[array(-2), :].toarray(), B[-2, :])

        # [1:2]
        assert_equal(A[1:4].toarray(), B[1:4])
        assert_equal(A[1:-2].toarray(), B[1:-2])

        # Check bug reported by Robert Cimrman:
        # http://thread.gmane.org/gmane.comp.python.scientific.devel/7986 (dead link)
        s = slice(int8(2),int8(4),None)
        assert_equal(A[s, :].toarray(), B[2:4, :])
        assert_equal(A[:, s].toarray(), B[:, 2:4])

    def test_slicing_3(self):
        B = asmatrix(arange(50).reshape(5,10))
        A = self.spcreator(B)

        s_ = np.s_
        slices = [s_[:2], s_[1:2], s_[3:], s_[3::2],
                  s_[15:20], s_[3:2],
                  s_[8:3:-1], s_[4::-2], s_[:5:-1],
                  0, 1, s_[:], s_[1:5], -1, -2, -5,
                  array(-1), np.int8(-3)]

        def check_1(a):
            x = A[a]
            y = B[a]
            if y.shape == ():
                assert_equal(x, y, repr(a))
            else:
                if x.size == 0 and y.size == 0:
                    pass
                else:
                    assert_array_equal(x.toarray(), y, repr(a))

        for j, a in enumerate(slices):
            check_1(a)

        def check_2(a, b):
            # Indexing np.matrix with 0-d arrays seems to be broken,
            # as they seem not to be treated as scalars.
            # https://github.com/numpy/numpy/issues/3110
            if isinstance(a, np.ndarray):
                ai = int(a)
            else:
                ai = a
            if isinstance(b, np.ndarray):
                bi = int(b)
            else:
                bi = b

            x = A[a, b]
            y = B[ai, bi]

            if y.shape == ():
                assert_equal(x, y, repr((a, b)))
            else:
                if x.size == 0 and y.size == 0:
                    pass
                else:
                    assert_array_equal(x.toarray(), y, repr((a, b)))

        for i, a in enumerate(slices):
            for j, b in enumerate(slices):
                check_2(a, b)

        # Check out of bounds etc. systematically
        extra_slices = []
        for a, b, c in itertools.product(*([(None, 0, 1, 2, 5, 15,
                                             -1, -2, 5, -15)]*3)):
            if c == 0:
                continue
            extra_slices.append(slice(a, b, c))

        for a in extra_slices:
            check_2(a, a)
            check_2(a, -2)
            check_2(-2, a)

    def test_ellipsis_slicing(self):
        b = asmatrix(arange(50).reshape(5,10))
        a = self.spcreator(b)

        assert_array_equal(a[...].toarray(), b[...].A)
        assert_array_equal(a[...,].toarray(), b[...,].A)

        assert_array_equal(a[1, ...].toarray(), b[1, ...].A)
        assert_array_equal(a[..., 1].toarray(), b[..., 1].A)
        assert_array_equal(a[1:, ...].toarray(), b[1:, ...].A)
        assert_array_equal(a[..., 1:].toarray(), b[..., 1:].A)

        assert_array_equal(a[1:, 1, ...].toarray(), b[1:, 1, ...].A)
        assert_array_equal(a[1, ..., 1:].toarray(), b[1, ..., 1:].A)
        # These return ints
        assert_equal(a[1, 1, ...], b[1, 1, ...])
        assert_equal(a[1, ..., 1], b[1, ..., 1])

    def test_multiple_ellipsis_slicing(self):
        b = asmatrix(arange(50).reshape(5,10))
        a = self.spcreator(b)

        with pytest.deprecated_call(match='removed in v1.13'):
            assert_array_equal(a[..., ...].toarray(), b[:, :].A)
        with pytest.deprecated_call(match='removed in v1.13'):
            assert_array_equal(a[..., ..., ...].toarray(), b[:, :].A)
        with pytest.deprecated_call(match='removed in v1.13'):
            assert_array_equal(a[1, ..., ...].toarray(), b[1, :].A)
        with pytest.deprecated_call(match='removed in v1.13'):
            assert_array_equal(a[1:, ..., ...].toarray(), b[1:, :].A)
        with pytest.deprecated_call(match='removed in v1.13'):
            assert_array_equal(a[..., ..., 1:].toarray(), b[:, 1:].A)
        with pytest.deprecated_call(match='removed in v1.13'):
            assert_array_equal(a[..., ..., 1].toarray(), b[:, 1].A)


class _TestSlicingAssign:
    def test_slice_scalar_assign(self):
        A = self.spcreator((5, 5))
        B = np.zeros((5, 5))
        with suppress_warnings() as sup:
            sup.filter(SparseEfficiencyWarning,
                       "Changing the sparsity structure of a cs[cr]_matrix is expensive")
            for C in [A, B]:
                C[0:1,1] = 1
                C[3:0,0] = 4
                C[3:4,0] = 9
                C[0,4:] = 1
                C[3::-1,4:] = 9
        assert_array_equal(A.toarray(), B)

    def test_slice_assign_2(self):
        n, m = (5, 10)

        def _test_set(i, j):
            msg = f"i={i!r}; j={j!r}"
            A = self.spcreator((n, m))
            with suppress_warnings() as sup:
                sup.filter(SparseEfficiencyWarning,
                           "Changing the sparsity structure of a cs[cr]_matrix is expensive")
                A[i, j] = 1
            B = np.zeros((n, m))
            B[i, j] = 1
            assert_array_almost_equal(A.toarray(), B, err_msg=msg)
        # [i,1:2]
        for i, j in [(2, slice(3)), (2, slice(None, 10, 4)), (2, slice(5, -2)),
                     (array(2), slice(5, -2))]:
            _test_set(i, j)

    def test_self_self_assignment(self):
        # Tests whether a row of one lil_matrix can be assigned to
        # another.
        B = self.spcreator((4,3))
        with suppress_warnings() as sup:
            sup.filter(SparseEfficiencyWarning,
                       "Changing the sparsity structure of a cs[cr]_matrix is expensive")
            B[0,0] = 2
            B[1,2] = 7
            B[2,1] = 3
            B[3,0] = 10

            A = B / 10
            B[0,:] = A[0,:]
            assert_array_equal(A[0,:].toarray(), B[0,:].toarray())

            A = B / 10
            B[:,:] = A[:1,:1]
            assert_array_equal(np.zeros((4,3)) + A[0,0], B.toarray())

            A = B / 10
            B[:-1,0] = A[0,:].T
            assert_array_equal(A[0,:].toarray().T, B[:-1,0].toarray())

    def test_slice_assignment(self):
        B = self.spcreator((4,3))
        expected = array([[10,0,0],
                          [0,0,6],
                          [0,14,0],
                          [0,0,0]])
        block = [[1,0],[0,4]]

        with suppress_warnings() as sup:
            sup.filter(SparseEfficiencyWarning,
                       "Changing the sparsity structure of a cs[cr]_matrix is expensive")
            B[0,0] = 5
            B[1,2] = 3
            B[2,1] = 7
            B[:,:] = B+B
            assert_array_equal(B.toarray(), expected)

            B[:2,:2] = csc_matrix(array(block))
            assert_array_equal(B.toarray()[:2, :2], block)

    def test_sparsity_modifying_assignment(self):
        B = self.spcreator((4,3))
        with suppress_warnings() as sup:
            sup.filter(SparseEfficiencyWarning,
                       "Changing the sparsity structure of a cs[cr]_matrix is expensive")
            B[0,0] = 5
            B[1,2] = 3
            B[2,1] = 7
            B[3,0] = 10
            B[:3] = csr_matrix(np.eye(3))

        expected = array([[1,0,0],[0,1,0],[0,0,1],[10,0,0]])
        assert_array_equal(B.toarray(), expected)

    def test_set_slice(self):
        A = self.spcreator((5,10))
        B = array(zeros((5, 10), float))
        s_ = np.s_
        slices = [s_[:2], s_[1:2], s_[3:], s_[3::2],
                  s_[8:3:-1], s_[4::-2], s_[:5:-1],
                  0, 1, s_[:], s_[1:5], -1, -2, -5,
                  array(-1), np.int8(-3)]

        with suppress_warnings() as sup:
            sup.filter(SparseEfficiencyWarning,
                       "Changing the sparsity structure of a cs[cr]_matrix is expensive")
            for j, a in enumerate(slices):
                A[a] = j
                B[a] = j
                assert_array_equal(A.toarray(), B, repr(a))

            for i, a in enumerate(slices):
                for j, b in enumerate(slices):
                    A[a,b] = 10*i + 1000*(j+1)
                    B[a,b] = 10*i + 1000*(j+1)
                    assert_array_equal(A.toarray(), B, repr((a, b)))

            A[0, 1:10:2] = range(1, 10, 2)
            B[0, 1:10:2] = range(1, 10, 2)
            assert_array_equal(A.toarray(), B)
            A[1:5:2, 0] = np.arange(1, 5, 2)[:, None]
            B[1:5:2, 0] = np.arange(1, 5, 2)[:]
            assert_array_equal(A.toarray(), B)

        # The next commands should raise exceptions
        assert_raises(ValueError, A.__setitem__, (0, 0), list(range(100)))
        assert_raises(ValueError, A.__setitem__, (0, 0), arange(100))
        assert_raises(ValueError, A.__setitem__, (0, slice(None)),
                      list(range(100)))
        assert_raises(ValueError, A.__setitem__, (slice(None), 1),
                      list(range(100)))
        assert_raises(ValueError, A.__setitem__, (slice(None), 1), A.copy())
        assert_raises(ValueError, A.__setitem__,
                      ([[1, 2, 3], [0, 3, 4]], [1, 2, 3]), [1, 2, 3, 4])
        assert_raises(ValueError, A.__setitem__,
                      ([[1, 2, 3], [0, 3, 4], [4, 1, 3]],
                       [[1, 2, 4], [0, 1, 3]]), [2, 3, 4])
        assert_raises(ValueError, A.__setitem__, (slice(4), 0),
                      [[1, 2], [3, 4]])

    def test_assign_empty(self):
        A = self.spcreator(np.ones((2, 3)))
        B = self.spcreator((1, 2))
        A[1, :2] = B
        assert_array_equal(A.toarray(), [[1, 1, 1], [0, 0, 1]])

    def test_assign_1d_slice(self):
        A = self.spcreator(np.ones((3, 3)))
        x = np.zeros(3)
        A[:, 0] = x
        A[1, :] = x
        assert_array_equal(A.toarray(), [[0, 1, 1], [0, 0, 0], [0, 1, 1]])


class _TestFancyIndexing:
    """Tests fancy indexing features.  The tests for any matrix formats
    that implement these features should derive from this class.
    """

    def test_dtype_preservation_empty_index(self):
        # This should be parametrized with pytest, but something in the parent
        # class creation used in this file breaks pytest.mark.parametrize.
        for dt in [np.int16, np.int32, np.float32, np.float64]:
            A = self.spcreator((3, 2), dtype=dt)
            assert_equal(A[:, [False, False]].dtype, dt)
            assert_equal(A[[False, False, False], :].dtype, dt)
            assert_equal(A[:, []].dtype, dt)
            assert_equal(A[[], :].dtype, dt)

    def test_bad_index(self):
        A = self.spcreator(np.zeros([5, 5]))
        assert_raises((IndexError, ValueError, TypeError), A.__getitem__, "foo")
        assert_raises((IndexError, ValueError, TypeError), A.__getitem__, (2, "foo"))
        assert_raises((IndexError, ValueError), A.__getitem__,
                      ([1, 2, 3], [1, 2, 3, 4]))

    def test_fancy_indexing(self):
        B = asmatrix(arange(50).reshape(5,10))
        A = self.spcreator(B)

        # [i]
        assert_equal(A[[1, 3]].toarray(), B[[1, 3]])

        # [i,[1,2]]
        assert_equal(A[3, [1, 3]].toarray(), B[3, [1, 3]])
        assert_equal(A[-1, [2, -5]].toarray(), B[-1, [2, -5]])
        assert_equal(A[array(-1), [2, -5]].toarray(), B[-1, [2, -5]])
        assert_equal(A[-1, array([2, -5])].toarray(), B[-1, [2, -5]])
        assert_equal(A[array(-1), array([2, -5])].toarray(), B[-1, [2, -5]])

        # [1:2,[1,2]]
        assert_equal(A[:, [2, 8, 3, -1]].toarray(), B[:, [2, 8, 3, -1]])
        assert_equal(A[3:4, [9]].toarray(), B[3:4, [9]])
        assert_equal(A[1:4, [-1, -5]].toarray(), B[1:4, [-1, -5]])
        assert_equal(A[1:4, array([-1, -5])].toarray(), B[1:4, [-1, -5]])

        # [[1,2],j]
        assert_equal(A[[1, 3], 3].toarray(), B[[1, 3], 3])
        assert_equal(A[[2, -5], -4].toarray(), B[[2, -5], -4])
        assert_equal(A[array([2, -5]), -4].toarray(), B[[2, -5], -4])
        assert_equal(A[[2, -5], array(-4)].toarray(), B[[2, -5], -4])
        assert_equal(A[array([2, -5]), array(-4)].toarray(), B[[2, -5], -4])

        # [[1,2],1:2]
        assert_equal(A[[1, 3], :].toarray(), B[[1, 3], :])
        assert_equal(A[[2, -5], 8:-1].toarray(), B[[2, -5], 8:-1])
        assert_equal(A[array([2, -5]), 8:-1].toarray(), B[[2, -5], 8:-1])

        # [[1,2],[1,2]]
        assert_equal(toarray(A[[1, 3], [2, 4]]), B[[1, 3], [2, 4]])
        assert_equal(toarray(A[[-1, -3], [2, -4]]), B[[-1, -3], [2, -4]])
        assert_equal(
            toarray(A[array([-1, -3]), [2, -4]]), B[[-1, -3], [2, -4]]
        )
        assert_equal(
            toarray(A[[-1, -3], array([2, -4])]), B[[-1, -3], [2, -4]]
        )
        assert_equal(
            toarray(A[array([-1, -3]), array([2, -4])]), B[[-1, -3], [2, -4]]
        )

        # [[[1],[2]],[1,2]]
        assert_equal(A[[[1], [3]], [2, 4]].toarray(), B[[[1], [3]], [2, 4]])
        assert_equal(
            A[[[-1], [-3], [-2]], [2, -4]].toarray(),
            B[[[-1], [-3], [-2]], [2, -4]]
        )
        assert_equal(
            A[array([[-1], [-3], [-2]]), [2, -4]].toarray(),
            B[[[-1], [-3], [-2]], [2, -4]]
        )
        assert_equal(
            A[[[-1], [-3], [-2]], array([2, -4])].toarray(),
            B[[[-1], [-3], [-2]], [2, -4]]
        )
        assert_equal(
            A[array([[-1], [-3], [-2]]), array([2, -4])].toarray(),
            B[[[-1], [-3], [-2]], [2, -4]]
        )

        # [[1,2]]
        assert_equal(A[[1, 3]].toarray(), B[[1, 3]])
        assert_equal(A[[-1, -3]].toarray(), B[[-1, -3]])
        assert_equal(A[array([-1, -3])].toarray(), B[[-1, -3]])

        # [[1,2],:][:,[1,2]]
        assert_equal(
            A[[1, 3], :][:, [2, 4]].toarray(), B[[1, 3], :][:, [2, 4]]
        )
        assert_equal(
            A[[-1, -3], :][:, [2, -4]].toarray(), B[[-1, -3], :][:, [2, -4]]
        )
        assert_equal(
            A[array([-1, -3]), :][:, array([2, -4])].toarray(),
            B[[-1, -3], :][:, [2, -4]]
        )

        # [:,[1,2]][[1,2],:]
        assert_equal(
            A[:, [1, 3]][[2, 4], :].toarray(), B[:, [1, 3]][[2, 4], :]
        )
        assert_equal(
            A[:, [-1, -3]][[2, -4], :].toarray(), B[:, [-1, -3]][[2, -4], :]
        )
        assert_equal(
            A[:, array([-1, -3])][array([2, -4]), :].toarray(),
            B[:, [-1, -3]][[2, -4], :]
        )

        # Check bug reported by Robert Cimrman:
        # http://thread.gmane.org/gmane.comp.python.scientific.devel/7986 (dead link)
        s = slice(int8(2),int8(4),None)
        assert_equal(A[s, :].toarray(), B[2:4, :])
        assert_equal(A[:, s].toarray(), B[:, 2:4])

        # Regression for gh-4917: index with tuple of 2D arrays
        i = np.array([[1]], dtype=int)
        assert_equal(A[i, i].toarray(), B[i, i])

        # Regression for gh-4917: index with tuple of empty nested lists
        assert_equal(A[[[]], [[]]].toarray(), B[[[]], [[]]])

    def test_fancy_indexing_randomized(self):
        np.random.seed(1234)  # make runs repeatable

        NUM_SAMPLES = 50
        M = 6
        N = 4

        D = asmatrix(np.random.rand(M,N))
        D = np.multiply(D, D > 0.5)

        I = np.random.randint(-M + 1, M, size=NUM_SAMPLES)
        J = np.random.randint(-N + 1, N, size=NUM_SAMPLES)

        S = self.spcreator(D)

        SIJ = S[I,J]
        if issparse(SIJ):
            SIJ = SIJ.toarray()
        assert_equal(SIJ, D[I,J])

        I_bad = I + M
        J_bad = J - N

        assert_raises(IndexError, S.__getitem__, (I_bad,J))
        assert_raises(IndexError, S.__getitem__, (I,J_bad))

    def test_fancy_indexing_boolean(self):
        np.random.seed(1234)  # make runs repeatable

        B = asmatrix(arange(50).reshape(5,10))
        A = self.spcreator(B)

        I = np.array(np.random.randint(0, 2, size=5), dtype=bool)
        J = np.array(np.random.randint(0, 2, size=10), dtype=bool)
        X = np.array(np.random.randint(0, 2, size=(5, 10)), dtype=bool)

        assert_equal(toarray(A[I]), B[I])
        assert_equal(toarray(A[:, J]), B[:, J])
        assert_equal(toarray(A[X]), B[X])
        assert_equal(toarray(A[B > 9]), B[B > 9])

        I = np.array([True, False, True, True, False])
        J = np.array([False, True, True, False, True,
                      False, False, False, False, False])

        assert_equal(toarray(A[I, J]), B[I, J])

        Z1 = np.zeros((6, 11), dtype=bool)
        Z2 = np.zeros((6, 11), dtype=bool)
        Z2[0,-1] = True
        Z3 = np.zeros((6, 11), dtype=bool)
        Z3[-1,0] = True

        assert_equal(A[Z1], np.array([]))
        assert_raises(IndexError, A.__getitem__, Z2)
        assert_raises(IndexError, A.__getitem__, Z3)
        assert_raises((IndexError, ValueError), A.__getitem__, (X, 1))

    def test_fancy_indexing_sparse_boolean(self):
        np.random.seed(1234)  # make runs repeatable

        B = asmatrix(arange(50).reshape(5,10))
        A = self.spcreator(B)

        X = np.array(np.random.randint(0, 2, size=(5, 10)), dtype=bool)

        Xsp = csr_matrix(X)

        assert_equal(toarray(A[Xsp]), B[X])
        assert_equal(toarray(A[A > 9]), B[B > 9])

        Z = np.array(np.random.randint(0, 2, size=(5, 11)), dtype=bool)
        Y = np.array(np.random.randint(0, 2, size=(6, 10)), dtype=bool)

        Zsp = csr_matrix(Z)
        Ysp = csr_matrix(Y)

        assert_raises(IndexError, A.__getitem__, Zsp)
        assert_raises(IndexError, A.__getitem__, Ysp)
        assert_raises((IndexError, ValueError), A.__getitem__, (Xsp, 1))

    def test_fancy_indexing_regression_3087(self):
        mat = self.spcreator(array([[1, 0, 0], [0,1,0], [1,0,0]]))
        desired_cols = np.ravel(mat.sum(0)) > 0
        assert_equal(mat[:, desired_cols].toarray(), [[1, 0], [0, 1], [1, 0]])

    def test_fancy_indexing_seq_assign(self):
        mat = self.spcreator(array([[1, 0], [0, 1]]))
        assert_raises(ValueError, mat.__setitem__, (0, 0), np.array([1,2]))

    def test_fancy_indexing_2d_assign(self):
        # regression test for gh-10695
        mat = self.spcreator(array([[1, 0], [2, 3]]))
        with suppress_warnings() as sup:
            sup.filter(SparseEfficiencyWarning,
                       "Changing the sparsity structure")
            mat[[0, 1], [1, 1]] = mat[[1, 0], [0, 0]]
        assert_equal(toarray(mat), array([[1, 2], [2, 1]]))

    def test_fancy_indexing_empty(self):
        B = asmatrix(arange(50).reshape(5,10))
        B[1,:] = 0
        B[:,2] = 0
        B[3,6] = 0
        A = self.spcreator(B)

        K = np.array([False, False, False, False, False])
        assert_equal(toarray(A[K]), B[K])
        K = np.array([], dtype=int)
        assert_equal(toarray(A[K]), B[K])
        assert_equal(toarray(A[K, K]), B[K, K])
        J = np.array([0, 1, 2, 3, 4], dtype=int)[:,None]
        assert_equal(toarray(A[K, J]), B[K, J])
        assert_equal(toarray(A[J, K]), B[J, K])


@contextlib.contextmanager
def check_remains_sorted(X):
    """Checks that sorted indices property is retained through an operation
    """
    if not hasattr(X, 'has_sorted_indices') or not X.has_sorted_indices:
        yield
        return
    yield
    indices = X.indices.copy()
    X.has_sorted_indices = False
    X.sort_indices()
    assert_array_equal(indices, X.indices,
                       'Expected sorted indices, found unsorted')


class _TestFancyIndexingAssign:
    def test_bad_index_assign(self):
        A = self.spcreator(np.zeros([5, 5]))
        assert_raises((IndexError, ValueError, TypeError), A.__setitem__, "foo", 2)
        assert_raises((IndexError, ValueError, TypeError), A.__setitem__, (2, "foo"), 5)

    def test_fancy_indexing_set(self):
        n, m = (5, 10)

        def _test_set_slice(i, j):
            A = self.spcreator((n, m))
            B = asmatrix(np.zeros((n, m)))
            with suppress_warnings() as sup:
                sup.filter(SparseEfficiencyWarning,
                           "Changing the sparsity structure of a cs[cr]_matrix is expensive")
                B[i, j] = 1
                with check_remains_sorted(A):
                    A[i, j] = 1
            assert_array_almost_equal(A.toarray(), B)
        # [1:2,1:2]
        for i, j in [((2, 3, 4), slice(None, 10, 4)),
                     (np.arange(3), slice(5, -2)),
                     (slice(2, 5), slice(5, -2))]:
            _test_set_slice(i, j)
        for i, j in [(np.arange(3), np.arange(3)), ((0, 3, 4), (1, 2, 4))]:
            _test_set_slice(i, j)

    def test_fancy_assignment_dtypes(self):
        def check(dtype):
            A = self.spcreator((5, 5), dtype=dtype)
            with suppress_warnings() as sup:
                sup.filter(SparseEfficiencyWarning,
                           "Changing the sparsity structure of a cs[cr]_matrix is expensive")
                A[[0,1],[0,1]] = dtype.type(1)
                assert_equal(A.sum(), dtype.type(1)*2)
                A[0:2,0:2] = dtype.type(1.0)
                assert_equal(A.sum(), dtype.type(1)*4)
                A[2,2] = dtype.type(1.0)
                assert_equal(A.sum(), dtype.type(1)*4 + dtype.type(1))

        for dtype in supported_dtypes:
            check(np.dtype(dtype))

    def test_sequence_assignment(self):
        A = self.spcreator((4,3))
        B = self.spcreator(eye(3,4))

        i0 = [0,1,2]
        i1 = (0,1,2)
        i2 = array(i0)

        with suppress_warnings() as sup:
            sup.filter(SparseEfficiencyWarning,
                       "Changing the sparsity structure of a cs[cr]_matrix is expensive")
            with check_remains_sorted(A):
                A[0,i0] = B[i0,0].T
                A[1,i1] = B[i1,1].T
                A[2,i2] = B[i2,2].T
            assert_array_equal(A.toarray(), B.T.toarray())

            # column slice
            A = self.spcreator((2,3))
            with check_remains_sorted(A):
                A[1,1:3] = [10,20]
            assert_array_equal(A.toarray(), [[0, 0, 0], [0, 10, 20]])

            # row slice
            A = self.spcreator((3,2))
            with check_remains_sorted(A):
                A[1:3,1] = [[10],[20]]
            assert_array_equal(A.toarray(), [[0, 0], [0, 10], [0, 20]])

            # both slices
            A = self.spcreator((3,3))
            B = asmatrix(np.zeros((3,3)))
            with check_remains_sorted(A):
                for C in [A, B]:
                    C[[0,1,2], [0,1,2]] = [4,5,6]
            assert_array_equal(A.toarray(), B)

            # both slices (2)
            A = self.spcreator((4, 3))
            with check_remains_sorted(A):
                A[(1, 2, 3), (0, 1, 2)] = [1, 2, 3]
            assert_almost_equal(A.sum(), 6)
            B = asmatrix(np.zeros((4, 3)))
            B[(1, 2, 3), (0, 1, 2)] = [1, 2, 3]
            assert_array_equal(A.toarray(), B)

    def test_fancy_assign_empty(self):
        B = asmatrix(arange(50).reshape(5,10))
        B[1,:] = 0
        B[:,2] = 0
        B[3,6] = 0
        A = self.spcreator(B)

        K = np.array([False, False, False, False, False])
        A[K] = 42
        assert_equal(toarray(A), B)

        K = np.array([], dtype=int)
        A[K] = 42
        assert_equal(toarray(A), B)
        A[K,K] = 42
        assert_equal(toarray(A), B)

        J = np.array([0, 1, 2, 3, 4], dtype=int)[:,None]
        A[K,J] = 42
        assert_equal(toarray(A), B)
        A[J,K] = 42
        assert_equal(toarray(A), B)


class _TestFancyMultidim:
    def test_fancy_indexing_ndarray(self):
        sets = [
            (np.array([[1], [2], [3]]), np.array([3, 4, 2])),
            (np.array([[1], [2], [3]]), np.array([[3, 4, 2]])),
            (np.array([[1, 2, 3]]), np.array([[3], [4], [2]])),
            (np.array([1, 2, 3]), np.array([[3], [4], [2]])),
            (np.array([[1, 2, 3], [3, 4, 2]]),
             np.array([[5, 6, 3], [2, 3, 1]]))
            ]
        # These inputs generate 3-D outputs
        #    (np.array([[[1], [2], [3]], [[3], [4], [2]]]),
        #     np.array([[[5], [6], [3]], [[2], [3], [1]]])),

        for I, J in sets:
            np.random.seed(1234)
            D = asmatrix(np.random.rand(5, 7))
            S = self.spcreator(D)

            SIJ = S[I,J]
            if issparse(SIJ):
                SIJ = SIJ.toarray()
            assert_equal(SIJ, D[I,J])

            I_bad = I + 5
            J_bad = J + 7

            assert_raises(IndexError, S.__getitem__, (I_bad,J))
            assert_raises(IndexError, S.__getitem__, (I,J_bad))

            # This would generate 3-D arrays -- not supported
            assert_raises(IndexError, S.__getitem__, ([I, I], slice(None)))
            assert_raises(IndexError, S.__getitem__, (slice(None), [J, J]))


class _TestFancyMultidimAssign:
    def test_fancy_assign_ndarray(self):
        np.random.seed(1234)

        D = asmatrix(np.random.rand(5, 7))
        S = self.spcreator(D)
        X = np.random.rand(2, 3)

        I = np.array([[1, 2, 3], [3, 4, 2]])
        J = np.array([[5, 6, 3], [2, 3, 1]])

        with check_remains_sorted(S):
            S[I,J] = X
        D[I,J] = X
        assert_equal(S.toarray(), D)

        I_bad = I + 5
        J_bad = J + 7

        C = [1, 2, 3]

        with check_remains_sorted(S):
            S[I,J] = C
        D[I,J] = C
        assert_equal(S.toarray(), D)

        with check_remains_sorted(S):
            S[I,J] = 3
        D[I,J] = 3
        assert_equal(S.toarray(), D)

        assert_raises(IndexError, S.__setitem__, (I_bad,J), C)
        assert_raises(IndexError, S.__setitem__, (I,J_bad), C)

    def test_fancy_indexing_multidim_set(self):
        n, m = (5, 10)

        def _test_set_slice(i, j):
            A = self.spcreator((n, m))
            with check_remains_sorted(A), suppress_warnings() as sup:
                sup.filter(SparseEfficiencyWarning,
                           "Changing the sparsity structure of a cs[cr]_matrix is expensive")
                A[i, j] = 1
            B = asmatrix(np.zeros((n, m)))
            B[i, j] = 1
            assert_array_almost_equal(A.toarray(), B)
        # [[[1, 2], [1, 2]], [1, 2]]
        for i, j in [(np.array([[1, 2], [1, 3]]), [1, 3]),
                        (np.array([0, 4]), [[0, 3], [1, 2]]),
                        ([[1, 2, 3], [0, 2, 4]], [[0, 4, 3], [4, 1, 2]])]:
            _test_set_slice(i, j)

    def test_fancy_assign_list(self):
        np.random.seed(1234)

        D = asmatrix(np.random.rand(5, 7))
        S = self.spcreator(D)
        X = np.random.rand(2, 3)

        I = [[1, 2, 3], [3, 4, 2]]
        J = [[5, 6, 3], [2, 3, 1]]

        S[I,J] = X
        D[I,J] = X
        assert_equal(S.toarray(), D)

        I_bad = [[ii + 5 for ii in i] for i in I]
        J_bad = [[jj + 7 for jj in j] for j in J]
        C = [1, 2, 3]

        S[I,J] = C
        D[I,J] = C
        assert_equal(S.toarray(), D)

        S[I,J] = 3
        D[I,J] = 3
        assert_equal(S.toarray(), D)

        assert_raises(IndexError, S.__setitem__, (I_bad,J), C)
        assert_raises(IndexError, S.__setitem__, (I,J_bad), C)

    def test_fancy_assign_slice(self):
        np.random.seed(1234)

        D = asmatrix(np.random.rand(5, 7))
        S = self.spcreator(D)

        I = [1, 2, 3, 3, 4, 2]
        J = [5, 6, 3, 2, 3, 1]

        I_bad = [ii + 5 for ii in I]
        J_bad = [jj + 7 for jj in J]

        C1 = [1, 2, 3, 4, 5, 6, 7]
        C2 = np.arange(5)[:, None]
        assert_raises(IndexError, S.__setitem__, (I_bad, slice(None)), C1)
        assert_raises(IndexError, S.__setitem__, (slice(None), J_bad), C2)


class _TestArithmetic:
    """
    Test real/complex arithmetic
    """
    def __arith_init(self):
        # these can be represented exactly in FP (so arithmetic should be exact)
        self.__A = array([[-1.5, 6.5, 0, 2.25, 0, 0],
                          [3.125, -7.875, 0.625, 0, 0, 0],
                          [0, 0, -0.125, 1.0, 0, 0],
                          [0, 0, 8.375, 0, 0, 0]], 'float64')
        self.__B = array([[0.375, 0, 0, 0, -5, 2.5],
                          [14.25, -3.75, 0, 0, -0.125, 0],
                          [0, 7.25, 0, 0, 0, 0],
                          [18.5, -0.0625, 0, 0, 0, 0]], 'complex128')
        self.__B.imag = array([[1.25, 0, 0, 0, 6, -3.875],
                               [2.25, 4.125, 0, 0, 0, 2.75],
                               [0, 4.125, 0, 0, 0, 0],
                               [-0.0625, 0, 0, 0, 0, 0]], 'float64')

        # fractions are all x/16ths
        assert_array_equal((self.__A*16).astype('int32'),16*self.__A)
        assert_array_equal((self.__B.real*16).astype('int32'),16*self.__B.real)
        assert_array_equal((self.__B.imag*16).astype('int32'),16*self.__B.imag)

        self.__Asp = self.spcreator(self.__A)
        self.__Bsp = self.spcreator(self.__B)

    def test_add_sub(self):
        self.__arith_init()

        # basic tests
        assert_array_equal(
            (self.__Asp + self.__Bsp).toarray(), self.__A + self.__B
        )

        # check conversions
        for x in supported_dtypes:
            with np.errstate(invalid="ignore"):
                A = self.__A.astype(x)
            Asp = self.spcreator(A)
            for y in supported_dtypes:
                if not np.issubdtype(y, np.complexfloating):
                    with np.errstate(invalid="ignore"):
                        B = self.__B.real.astype(y)
                else:
                    B = self.__B.astype(y)
                Bsp = self.spcreator(B)

                # addition
                D1 = A + B
                S1 = Asp + Bsp

                assert_equal(S1.dtype,D1.dtype)
                assert_array_equal(S1.toarray(), D1)
                assert_array_equal(Asp + B,D1)          # check sparse + dense
                assert_array_equal(A + Bsp,D1)          # check dense + sparse

                # subtraction
                if np.dtype('bool') in [x, y]:
                    # boolean array subtraction deprecated in 1.9.0
                    continue

                D1 = A - B
                S1 = Asp - Bsp

                assert_equal(S1.dtype,D1.dtype)
                assert_array_equal(S1.toarray(), D1)
                assert_array_equal(Asp - B,D1)          # check sparse - dense
                assert_array_equal(A - Bsp,D1)          # check dense - sparse

    def test_mu(self):
        self.__arith_init()

        # basic tests
        assert_array_equal((self.__Asp @ self.__Bsp.T).toarray(),
                           self.__A @ self.__B.T)

        for x in supported_dtypes:
            with np.errstate(invalid="ignore"):
                A = self.__A.astype(x)
            Asp = self.spcreator(A)
            for y in supported_dtypes:
                if np.issubdtype(y, np.complexfloating):
                    B = self.__B.astype(y)
                else:
                    with np.errstate(invalid="ignore"):
                        B = self.__B.real.astype(y)
                Bsp = self.spcreator(B)

                D1 = A @ B.T
                S1 = Asp @ Bsp.T

                assert_allclose(S1.toarray(), D1,
                                atol=1e-14*abs(D1).max())
                assert_equal(S1.dtype,D1.dtype)


class _TestMinMax:
    def test_minmax(self):
        for dtype in [np.float32, np.float64, np.int32, np.int64, np.complex128]:
            D = np.arange(20, dtype=dtype).reshape(5,4)

            X = self.spcreator(D)
            assert_equal(X.min(), 0)
            assert_equal(X.max(), 19)
            assert_equal(X.min().dtype, dtype)
            assert_equal(X.max().dtype, dtype)

            D *= -1
            X = self.spcreator(D)
            assert_equal(X.min(), -19)
            assert_equal(X.max(), 0)

            D += 5
            X = self.spcreator(D)
            assert_equal(X.min(), -14)
            assert_equal(X.max(), 5)

        # try a fully dense matrix
        X = self.spcreator(np.arange(1, 10).reshape(3, 3))
        assert_equal(X.min(), 1)
        assert_equal(X.min().dtype, X.dtype)

        X = -X
        assert_equal(X.max(), -1)

        # and a fully sparse matrix
        Z = self.spcreator(np.zeros(1))
        assert_equal(Z.min(), 0)
        assert_equal(Z.max(), 0)
        assert_equal(Z.max().dtype, Z.dtype)

        # another test
        D = np.arange(20, dtype=float).reshape(5,4)
        D[0:2, :] = 0
        X = self.spcreator(D)
        assert_equal(X.min(), 0)
        assert_equal(X.max(), 19)

        # zero-size matrices
        for D in [np.zeros((0, 0)), np.zeros((0, 10)), np.zeros((10, 0))]:
            X = self.spcreator(D)
            assert_raises(ValueError, X.min)
            assert_raises(ValueError, X.max)

    def test_minmax_axis(self):
        D = np.arange(50).reshape(5, 10)
        # completely empty rows, leaving some completely full:
        D[1, :] = 0
        # empty at end for reduceat:
        D[:, 9] = 0
        # partial rows/cols:
        D[3, 3] = 0
        # entries on either side of 0:
        D[2, 2] = -1
        X = self.spcreator(D)

        axes = [-2, -1, 0, 1]
        for axis in axes:
            assert_array_equal(
                X.max(axis=axis).toarray(), D.max(axis=axis, keepdims=True)
            )
            assert_array_equal(
                X.min(axis=axis).toarray(), D.min(axis=axis, keepdims=True)
            )

        # full matrix
        D = np.arange(1, 51).reshape(10, 5)
        X = self.spcreator(D)
        for axis in axes:
            assert_array_equal(
                X.max(axis=axis).toarray(), D.max(axis=axis, keepdims=True)
            )
            assert_array_equal(
                X.min(axis=axis).toarray(), D.min(axis=axis, keepdims=True)
            )

        # empty matrix
        D = np.zeros((10, 5))
        X = self.spcreator(D)
        for axis in axes:
            assert_array_equal(
                X.max(axis=axis).toarray(), D.max(axis=axis, keepdims=True)
            )
            assert_array_equal(
                X.min(axis=axis).toarray(), D.min(axis=axis, keepdims=True)
            )

        axes_even = [0, -2]
        axes_odd = [1, -1]

        # zero-size matrices
        D = np.zeros((0, 10))
        X = self.spcreator(D)
        for axis in axes_even:
            assert_raises(ValueError, X.min, axis=axis)
            assert_raises(ValueError, X.max, axis=axis)
        for axis in axes_odd:
            assert_array_equal(np.zeros((0, 1)), X.min(axis=axis).toarray())
            assert_array_equal(np.zeros((0, 1)), X.max(axis=axis).toarray())

        D = np.zeros((10, 0))
        X = self.spcreator(D)
        for axis in axes_odd:
            assert_raises(ValueError, X.min, axis=axis)
            assert_raises(ValueError, X.max, axis=axis)
        for axis in axes_even:
            assert_array_equal(np.zeros((1, 0)), X.min(axis=axis).toarray())
            assert_array_equal(np.zeros((1, 0)), X.max(axis=axis).toarray())

    def test_nanminmax(self):
        D = matrix(np.arange(50).reshape(5,10), dtype=float)
        D[1, :] = 0
        D[:, 9] = 0
        D[3, 3] = 0
        D[2, 2] = -1
        D[4, 2] = np.nan
        D[1, 4] = np.nan
        X = self.spcreator(D)

        X_nan_maximum = X.nanmax()
        assert np.isscalar(X_nan_maximum)
        assert X_nan_maximum == np.nanmax(D)

        X_nan_minimum = X.nanmin()
        assert np.isscalar(X_nan_minimum)
        assert X_nan_minimum == np.nanmin(D)

        axes = [-2, -1, 0, 1]
        for axis in axes:
            X_nan_maxima = X.nanmax(axis=axis)
            assert isinstance(X_nan_maxima, coo_matrix)
            assert_allclose(X_nan_maxima.toarray(),
                            np.nanmax(D, axis=axis))

            X_nan_minima = X.nanmin(axis=axis)
            assert isinstance(X_nan_minima, coo_matrix)
            assert_allclose(X_nan_minima.toarray(),
                            np.nanmin(D, axis=axis))

    def test_minmax_invalid_params(self):
        dat = array([[0, 1, 2],
                     [3, -4, 5],
                     [-6, 7, 9]])
        datsp = self.spcreator(dat)

        for fname in ('min', 'max'):
            func = getattr(datsp, fname)
            assert_raises(ValueError, func, axis=3)
            assert_raises(TypeError, func, axis=(0, 1))
            assert_raises(TypeError, func, axis=1.5)
            assert_raises(ValueError, func, axis=1, out=1)

    def test_numpy_minmax(self):
        # See gh-5987
        # xref gh-7460 in 'numpy'
        from scipy.sparse import _data

        dat = array([[0, 1, 2],
                     [3, -4, 5],
                     [-6, 7, 9]])
        datsp = self.spcreator(dat)

        # We are only testing sparse matrices who have
        # implemented 'min' and 'max' because they are
        # the ones with the compatibility issues with
        # the 'numpy' implementation.
        if isinstance(datsp, _data._minmax_mixin):
            assert_array_equal(np.min(datsp), np.min(dat))
            assert_array_equal(np.max(datsp), np.max(dat))

    def test_argmax(self):
        from scipy.sparse import _data
        D1 = np.array([
            [-1, 5, 2, 3],
            [0, 0, -1, -2],
            [-1, -2, -3, -4],
            [1, 2, 3, 4],
            [1, 2, 0, 0],
        ])
        D2 = D1.transpose()
        # Non-regression test cases for gh-16929.
        D3 = np.array([[4, 3], [7, 5]])
        D4 = np.array([[4, 3], [7, 0]])
        D5 = np.array([[5, 5, 3], [4, 9, 10], [3, 4, 9]])

        for D in [D1, D2, D3, D4, D5]:
            mat = self.spcreator(D)
            if not isinstance(mat, _data._minmax_mixin):
                continue

            assert_equal(mat.argmax(), np.argmax(D))
            assert_equal(mat.argmin(), np.argmin(D))

            assert_equal(mat.argmax(axis=0),
                         asmatrix(np.argmax(D, axis=0)))
            assert_equal(mat.argmin(axis=0),
                         asmatrix(np.argmin(D, axis=0)))

            assert_equal(mat.argmax(axis=1),
                         asmatrix(np.argmax(D, axis=1).reshape(-1, 1)))
            assert_equal(mat.argmin(axis=1),
                         asmatrix(np.argmin(D, axis=1).reshape(-1, 1)))

        D1 = np.empty((0, 5))
        D2 = np.empty((5, 0))

        for axis in [None, 0]:
            mat = self.spcreator(D1)
            assert_raises(ValueError, mat.argmax, axis=axis)
            assert_raises(ValueError, mat.argmin, axis=axis)

        for axis in [None, 1]:
            mat = self.spcreator(D2)
            assert_raises(ValueError, mat.argmax, axis=axis)
            assert_raises(ValueError, mat.argmin, axis=axis)


class _TestGetNnzAxis:
    def test_getnnz_axis(self):
        dat = array([[0, 2],
                     [3, 5],
                     [-6, 9]])
        bool_dat = dat.astype(bool)
        datsp = self.spcreator(dat)

        accepted_return_dtypes = (np.int32, np.int64)

        assert_array_equal(bool_dat.sum(axis=None), datsp.getnnz(axis=None))
        assert_array_equal(bool_dat.sum(), datsp.getnnz())
        assert_array_equal(bool_dat.sum(axis=0), datsp.getnnz(axis=0))
        assert_in(datsp.getnnz(axis=0).dtype, accepted_return_dtypes)
        assert_array_equal(bool_dat.sum(axis=1), datsp.getnnz(axis=1))
        assert_in(datsp.getnnz(axis=1).dtype, accepted_return_dtypes)
        assert_array_equal(bool_dat.sum(axis=-2), datsp.getnnz(axis=-2))
        assert_in(datsp.getnnz(axis=-2).dtype, accepted_return_dtypes)
        assert_array_equal(bool_dat.sum(axis=-1), datsp.getnnz(axis=-1))
        assert_in(datsp.getnnz(axis=-1).dtype, accepted_return_dtypes)

        assert_raises(ValueError, datsp.getnnz, axis=2)


#------------------------------------------------------------------------------
# Tailored base class for generic tests
#------------------------------------------------------------------------------

def _possibly_unimplemented(cls, require=True):
    """
    Construct a class that either runs tests as usual (require=True),
    or each method skips if it encounters a common error.
    """
    if require:
        return cls
    else:
        def wrap(fc):
            @functools.wraps(fc)
            def wrapper(*a, **kw):
                try:
                    return fc(*a, **kw)
                except (NotImplementedError, TypeError, ValueError,
                        IndexError, AttributeError):
                    raise pytest.skip("feature not implemented")

            return wrapper

        new_dict = dict(cls.__dict__)
        for name, func in cls.__dict__.items():
            if name.startswith('test_'):
                new_dict[name] = wrap(func)
        return type(cls.__name__ + "NotImplemented",
                    cls.__bases__,
                    new_dict)


def sparse_test_class(getset=True, slicing=True, slicing_assign=True,
                      fancy_indexing=True, fancy_assign=True,
                      fancy_multidim_indexing=True, fancy_multidim_assign=True,
                      minmax=True, nnz_axis=True):
    """
    Construct a base class, optionally converting some of the tests in
    the suite to check that the feature is not implemented.
    """
    bases = (_TestCommon,
             _possibly_unimplemented(_TestGetSet, getset),
             _TestSolve,
             _TestInplaceArithmetic,
             _TestArithmetic,
             _possibly_unimplemented(_TestSlicing, slicing),
             _possibly_unimplemented(_TestSlicingAssign, slicing_assign),
             _possibly_unimplemented(_TestFancyIndexing, fancy_indexing),
             _possibly_unimplemented(_TestFancyIndexingAssign,
                                     fancy_assign),
             _possibly_unimplemented(_TestFancyMultidim,
                                     fancy_indexing and fancy_multidim_indexing),
             _possibly_unimplemented(_TestFancyMultidimAssign,
                                     fancy_multidim_assign and fancy_assign),
             _possibly_unimplemented(_TestMinMax, minmax),
             _possibly_unimplemented(_TestGetNnzAxis, nnz_axis))

    # check that test names do not clash
    names = {}
    for cls in bases:
        for name in cls.__dict__:
            if not name.startswith('test_'):
                continue
            old_cls = names.get(name)
            if old_cls is not None:
                raise ValueError("Test class {} overloads test {} defined in {}".format(
                    cls.__name__, name, old_cls.__name__))
            names[name] = cls

    return type("TestBase", bases, {})


#------------------------------------------------------------------------------
# Matrix class based tests
#------------------------------------------------------------------------------

class TestCSR(sparse_test_class()):
    @classmethod
    def spcreator(cls, *args, **kwargs):
        with suppress_warnings() as sup:
            sup.filter(SparseEfficiencyWarning,
                       "Changing the sparsity structure of a csr_matrix is expensive")
            return csr_matrix(*args, **kwargs)
    math_dtypes = [np.bool_, np.int_, np.float64, np.complex128]

    def test_constructor1(self):
        b = array([[0, 4, 0],
                   [3, 0, 0],
                   [0, 2, 0]], 'd')
        bsp = csr_matrix(b)
        assert_array_almost_equal(bsp.data,[4,3,2])
        assert_array_equal(bsp.indices,[1,0,1])
        assert_array_equal(bsp.indptr,[0,1,2,3])
        assert_equal(bsp.getnnz(),3)
        assert_equal(bsp.format,'csr')
        assert_array_equal(bsp.toarray(), b)

    def test_constructor2(self):
        b = zeros((6,6),'d')
        b[3,4] = 5
        bsp = csr_matrix(b)
        assert_array_almost_equal(bsp.data,[5])
        assert_array_equal(bsp.indices,[4])
        assert_array_equal(bsp.indptr,[0,0,0,0,1,1,1])
        assert_array_almost_equal(bsp.toarray(), b)

    def test_constructor3(self):
        b = array([[1, 0],
                   [0, 2],
                   [3, 0]], 'd')
        bsp = csr_matrix(b)
        assert_array_almost_equal(bsp.data,[1,2,3])
        assert_array_equal(bsp.indices,[0,1,0])
        assert_array_equal(bsp.indptr,[0,1,2,3])
        assert_array_almost_equal(bsp.toarray(), b)

    def test_constructor4(self):
        # using (data, ij) format
        row = array([2, 3, 1, 3, 0, 1, 3, 0, 2, 1, 2])
        col = array([0, 1, 0, 0, 1, 1, 2, 2, 2, 2, 1])
        data = array([6., 10., 3., 9., 1., 4.,
                              11., 2., 8., 5., 7.])

        ij = vstack((row,col))
        csr = csr_matrix((data,ij),(4,3))
        assert_array_equal(arange(12).reshape(4, 3), csr.toarray())

        # using Python lists and a specified dtype
        csr = csr_matrix(([2**63 + 1, 1], ([0, 1], [0, 1])), dtype=np.uint64)
        dense = array([[2**63 + 1, 0], [0, 1]], dtype=np.uint64)
        assert_array_equal(dense, csr.toarray())

    def test_constructor5(self):
        # infer dimensions from arrays
        indptr = array([0,1,3,3])
        indices = array([0,5,1,2])
        data = array([1,2,3,4])
        csr = csr_matrix((data, indices, indptr))
        assert_array_equal(csr.shape,(3,6))

    def test_constructor6(self):
        # infer dimensions and dtype from lists
        indptr = [0, 1, 3, 3]
        indices = [0, 5, 1, 2]
        data = [1, 2, 3, 4]
        csr = csr_matrix((data, indices, indptr))
        assert_array_equal(csr.shape, (3,6))
        assert_(np.issubdtype(csr.dtype, np.signedinteger))

    def test_constructor_smallcol(self):
        # int64 indices not required
        data = arange(6) + 1
        col = array([1, 2, 1, 0, 0, 2], dtype=np.int64)
        ptr = array([0, 2, 4, 6], dtype=np.int64)

        a = csr_matrix((data, col, ptr), shape=(3, 3))

        b = array([[0, 1, 2],
                   [4, 3, 0],
                   [5, 0, 6]], 'd')

        assert_equal(a.indptr.dtype, np.dtype(np.int32))
        assert_equal(a.indices.dtype, np.dtype(np.int32))
        assert_array_equal(a.toarray(), b)

    def test_constructor_largecol(self):
        # int64 indices required
        data = arange(6) + 1
        large = np.iinfo(np.int32).max + 100
        col = array([0, 1, 2, large, large+1, large+2], dtype=np.int64)
        ptr = array([0, 2, 4, 6], dtype=np.int64)

        a = csr_matrix((data, col, ptr))

        assert_equal(a.indptr.dtype, np.dtype(np.int64))
        assert_equal(a.indices.dtype, np.dtype(np.int64))
        assert_array_equal(a.shape, (3, max(col)+1))

    def test_sort_indices(self):
        data = arange(5)
        indices = array([7, 2, 1, 5, 4])
        indptr = array([0, 3, 5])
        asp = csr_matrix((data, indices, indptr), shape=(2,10))
        bsp = asp.copy()
        asp.sort_indices()
        assert_array_equal(asp.indices,[1, 2, 7, 4, 5])
        assert_array_equal(asp.toarray(), bsp.toarray())

    def test_eliminate_zeros(self):
        data = array([1, 0, 0, 0, 2, 0, 3, 0])
        indices = array([1, 2, 3, 4, 5, 6, 7, 8])
        indptr = array([0, 3, 8])
        asp = csr_matrix((data, indices, indptr), shape=(2,10))
        bsp = asp.copy()
        asp.eliminate_zeros()
        assert_array_equal(asp.nnz, 3)
        assert_array_equal(asp.data,[1, 2, 3])
        assert_array_equal(asp.toarray(), bsp.toarray())

    def test_ufuncs(self):
        X = csr_matrix(np.arange(20).reshape(4, 5) / 20.)
        for f in ["sin", "tan", "arcsin", "arctan", "sinh", "tanh",
                  "arcsinh", "arctanh", "rint", "sign", "expm1", "log1p",
                  "deg2rad", "rad2deg", "floor", "ceil", "trunc", "sqrt"]:
            assert_equal(hasattr(csr_matrix, f), True)
            X2 = getattr(X, f)()
            assert_equal(X.shape, X2.shape)
            assert_array_equal(X.indices, X2.indices)
            assert_array_equal(X.indptr, X2.indptr)
            assert_array_equal(X2.toarray(), getattr(np, f)(X.toarray()))

    def test_unsorted_arithmetic(self):
        data = arange(5)
        indices = array([7, 2, 1, 5, 4])
        indptr = array([0, 3, 5])
        asp = csr_matrix((data, indices, indptr), shape=(2,10))
        data = arange(6)
        indices = array([8, 1, 5, 7, 2, 4])
        indptr = array([0, 2, 6])
        bsp = csr_matrix((data, indices, indptr), shape=(2,10))
        assert_equal((asp + bsp).toarray(), asp.toarray() + bsp.toarray())

    def test_fancy_indexing_broadcast(self):
        # broadcasting indexing mode is supported
        I = np.array([[1], [2], [3]])
        J = np.array([3, 4, 2])

        np.random.seed(1234)
        D = asmatrix(np.random.rand(5, 7))
        S = self.spcreator(D)

        SIJ = S[I,J]
        if issparse(SIJ):
            SIJ = SIJ.toarray()
        assert_equal(SIJ, D[I,J])

    def test_has_sorted_indices(self):
        "Ensure has_sorted_indices memoizes sorted state for sort_indices"
        sorted_inds = np.array([0, 1])
        unsorted_inds = np.array([1, 0])
        data = np.array([1, 1])
        indptr = np.array([0, 2])
        M = csr_matrix((data, sorted_inds, indptr)).copy()
        assert_equal(True, M.has_sorted_indices)
        assert isinstance(M.has_sorted_indices, bool)

        M = csr_matrix((data, unsorted_inds, indptr)).copy()
        assert_equal(False, M.has_sorted_indices)

        # set by sorting
        M.sort_indices()
        assert_equal(True, M.has_sorted_indices)
        assert_array_equal(M.indices, sorted_inds)

        M = csr_matrix((data, unsorted_inds, indptr)).copy()
        # set manually (although underlyingly unsorted)
        M.has_sorted_indices = True
        assert_equal(True, M.has_sorted_indices)
        assert_array_equal(M.indices, unsorted_inds)

        # ensure sort bypassed when has_sorted_indices == True
        M.sort_indices()
        assert_array_equal(M.indices, unsorted_inds)

    def test_has_canonical_format(self):
        "Ensure has_canonical_format memoizes state for sum_duplicates"

        M = csr_matrix((np.array([2]), np.array([0]), np.array([0, 1])))
        assert_equal(True, M.has_canonical_format)

        indices = np.array([0, 0])  # contains duplicate
        data = np.array([1, 1])
        indptr = np.array([0, 2])

        M = csr_matrix((data, indices, indptr)).copy()
        assert_equal(False, M.has_canonical_format)
        assert isinstance(M.has_canonical_format, bool)

        # set by deduplicating
        M.sum_duplicates()
        assert_equal(True, M.has_canonical_format)
        assert_equal(1, len(M.indices))

        M = csr_matrix((data, indices, indptr)).copy()
        # set manually (although underlyingly duplicated)
        M.has_canonical_format = True
        assert_equal(True, M.has_canonical_format)
        assert_equal(2, len(M.indices))  # unaffected content

        # ensure deduplication bypassed when has_canonical_format == True
        M.sum_duplicates()
        assert_equal(2, len(M.indices))  # unaffected content

    def test_scalar_idx_dtype(self):
        # Check that index dtype takes into account all parameters
        # passed to sparsetools, including the scalar ones
        indptr = np.zeros(2, dtype=np.int32)
        indices = np.zeros(0, dtype=np.int32)
        vals = np.zeros(0)
        a = csr_matrix((vals, indices, indptr), shape=(1, 2**31-1))
        b = csr_matrix((vals, indices, indptr), shape=(1, 2**31))
        ij = np.zeros((2, 0), dtype=np.int32)
        c = csr_matrix((vals, ij), shape=(1, 2**31-1))
        d = csr_matrix((vals, ij), shape=(1, 2**31))
        e = csr_matrix((1, 2**31-1))
        f = csr_matrix((1, 2**31))
        assert_equal(a.indptr.dtype, np.int32)
        assert_equal(b.indptr.dtype, np.int64)
        assert_equal(c.indptr.dtype, np.int32)
        assert_equal(d.indptr.dtype, np.int64)
        assert_equal(e.indptr.dtype, np.int32)
        assert_equal(f.indptr.dtype, np.int64)

        # These shouldn't fail
        for x in [a, b, c, d, e, f]:
            x + x

    def test_binop_explicit_zeros(self):
        # Check that binary ops don't introduce spurious explicit zeros.
        # See gh-9619 for context.
        a = csr_matrix([0, 1, 0])
        b = csr_matrix([1, 1, 0])
        assert (a + b).nnz == 2
        assert a.multiply(b).nnz == 1


TestCSR.init_class()


class TestCSC(sparse_test_class()):
    @classmethod
    def spcreator(cls, *args, **kwargs):
        with suppress_warnings() as sup:
            sup.filter(SparseEfficiencyWarning,
                       "Changing the sparsity structure of a csc_matrix is expensive")
            return csc_matrix(*args, **kwargs)
    math_dtypes = [np.bool_, np.int_, np.float64, np.complex128]

    def test_constructor1(self):
        b = array([[1, 0, 0, 0], [0, 0, 1, 0], [0, 2, 0, 3]], 'd')
        bsp = csc_matrix(b)
        assert_array_almost_equal(bsp.data,[1,2,1,3])
        assert_array_equal(bsp.indices,[0,2,1,2])
        assert_array_equal(bsp.indptr,[0,1,2,3,4])
        assert_equal(bsp.getnnz(),4)
        assert_equal(bsp.shape,b.shape)
        assert_equal(bsp.format,'csc')

    def test_constructor2(self):
        b = zeros((6,6),'d')
        b[2,4] = 5
        bsp = csc_matrix(b)
        assert_array_almost_equal(bsp.data,[5])
        assert_array_equal(bsp.indices,[2])
        assert_array_equal(bsp.indptr,[0,0,0,0,0,1,1])

    def test_constructor3(self):
        b = array([[1, 0], [0, 0], [0, 2]], 'd')
        bsp = csc_matrix(b)
        assert_array_almost_equal(bsp.data,[1,2])
        assert_array_equal(bsp.indices,[0,2])
        assert_array_equal(bsp.indptr,[0,1,2])

    def test_constructor4(self):
        # using (data, ij) format
        row = array([2, 3, 1, 3, 0, 1, 3, 0, 2, 1, 2])
        col = array([0, 1, 0, 0, 1, 1, 2, 2, 2, 2, 1])
        data = array([6., 10., 3., 9., 1., 4., 11., 2., 8., 5., 7.])

        ij = vstack((row,col))
        csc = csc_matrix((data,ij),(4,3))
        assert_array_equal(arange(12).reshape(4, 3), csc.toarray())

    def test_constructor5(self):
        # infer dimensions from arrays
        indptr = array([0,1,3,3])
        indices = array([0,5,1,2])
        data = array([1,2,3,4])
        csc = csc_matrix((data, indices, indptr))
        assert_array_equal(csc.shape,(6,3))

    def test_constructor6(self):
        # infer dimensions and dtype from lists
        indptr = [0, 1, 3, 3]
        indices = [0, 5, 1, 2]
        data = [1, 2, 3, 4]
        csc = csc_matrix((data, indices, indptr))
        assert_array_equal(csc.shape,(6,3))
        assert_(np.issubdtype(csc.dtype, np.signedinteger))

    def test_eliminate_zeros(self):
        data = array([1, 0, 0, 0, 2, 0, 3, 0])
        indices = array([1, 2, 3, 4, 5, 6, 7, 8])
        indptr = array([0, 3, 8])
        asp = csc_matrix((data, indices, indptr), shape=(10,2))
        bsp = asp.copy()
        asp.eliminate_zeros()
        assert_array_equal(asp.nnz, 3)
        assert_array_equal(asp.data,[1, 2, 3])
        assert_array_equal(asp.toarray(), bsp.toarray())

    def test_sort_indices(self):
        data = arange(5)
        row = array([7, 2, 1, 5, 4])
        ptr = [0, 3, 5]
        asp = csc_matrix((data, row, ptr), shape=(10,2))
        bsp = asp.copy()
        asp.sort_indices()
        assert_array_equal(asp.indices,[1, 2, 7, 4, 5])
        assert_array_equal(asp.toarray(), bsp.toarray())

    def test_ufuncs(self):
        X = csc_matrix(np.arange(21).reshape(7, 3) / 21.)
        for f in ["sin", "tan", "arcsin", "arctan", "sinh", "tanh",
                  "arcsinh", "arctanh", "rint", "sign", "expm1", "log1p",
                  "deg2rad", "rad2deg", "floor", "ceil", "trunc", "sqrt"]:
            assert_equal(hasattr(csr_matrix, f), True)
            X2 = getattr(X, f)()
            assert_equal(X.shape, X2.shape)
            assert_array_equal(X.indices, X2.indices)
            assert_array_equal(X.indptr, X2.indptr)
            assert_array_equal(X2.toarray(), getattr(np, f)(X.toarray()))

    def test_unsorted_arithmetic(self):
        data = arange(5)
        indices = array([7, 2, 1, 5, 4])
        indptr = array([0, 3, 5])
        asp = csc_matrix((data, indices, indptr), shape=(10,2))
        data = arange(6)
        indices = array([8, 1, 5, 7, 2, 4])
        indptr = array([0, 2, 6])
        bsp = csc_matrix((data, indices, indptr), shape=(10,2))
        assert_equal((asp + bsp).toarray(), asp.toarray() + bsp.toarray())

    def test_fancy_indexing_broadcast(self):
        # broadcasting indexing mode is supported
        I = np.array([[1], [2], [3]])
        J = np.array([3, 4, 2])

        np.random.seed(1234)
        D = asmatrix(np.random.rand(5, 7))
        S = self.spcreator(D)

        SIJ = S[I,J]
        if issparse(SIJ):
            SIJ = SIJ.toarray()
        assert_equal(SIJ, D[I,J])

    def test_scalar_idx_dtype(self):
        # Check that index dtype takes into account all parameters
        # passed to sparsetools, including the scalar ones
        indptr = np.zeros(2, dtype=np.int32)
        indices = np.zeros(0, dtype=np.int32)
        vals = np.zeros(0)
        a = csc_matrix((vals, indices, indptr), shape=(2**31-1, 1))
        b = csc_matrix((vals, indices, indptr), shape=(2**31, 1))
        ij = np.zeros((2, 0), dtype=np.int32)
        c = csc_matrix((vals, ij), shape=(2**31-1, 1))
        d = csc_matrix((vals, ij), shape=(2**31, 1))
        e = csr_matrix((1, 2**31-1))
        f = csr_matrix((1, 2**31))
        assert_equal(a.indptr.dtype, np.int32)
        assert_equal(b.indptr.dtype, np.int64)
        assert_equal(c.indptr.dtype, np.int32)
        assert_equal(d.indptr.dtype, np.int64)
        assert_equal(e.indptr.dtype, np.int32)
        assert_equal(f.indptr.dtype, np.int64)

        # These shouldn't fail
        for x in [a, b, c, d, e, f]:
            x + x


TestCSC.init_class()


class TestDOK(sparse_test_class(minmax=False, nnz_axis=False)):
    spcreator = dok_matrix
    math_dtypes = [np.int_, np.float64, np.complex128]

    def test_mult(self):
        A = dok_matrix((10,10))
        A[0,3] = 10
        A[5,6] = 20
        D = A*A.T
        E = A*A.H
        assert_array_equal(D.toarray(), E.toarray())

    def test_add_nonzero(self):
        A = self.spcreator((3,2))
        A[0,1] = -10
        A[2,0] = 20
        A = A + 10
        B = array([[10, 0], [10, 10], [30, 10]])
        assert_array_equal(A.toarray(), B)

        A = A + 1j
        B = B + 1j
        assert_array_equal(A.toarray(), B)

    def test_dok_divide_scalar(self):
        A = self.spcreator((3,2))
        A[0,1] = -10
        A[2,0] = 20

        assert_array_equal((A/1j).toarray(), A.toarray()/1j)
        assert_array_equal((A/9).toarray(), A.toarray()/9)

    def test_convert(self):
        # Test provided by Andrew Straw.  Fails in SciPy <= r1477.
        (m, n) = (6, 7)
        a = dok_matrix((m, n))

        # set a few elements, but none in the last column
        a[2,1] = 1
        a[0,2] = 2
        a[3,1] = 3
        a[1,5] = 4
        a[4,3] = 5
        a[4,2] = 6

        # assert that the last column is all zeros
        assert_array_equal(a.toarray()[:,n-1], zeros(m,))

        # make sure it still works for CSC format
        csc = a.tocsc()
        assert_array_equal(csc.toarray()[:,n-1], zeros(m,))

        # now test CSR
        (m, n) = (n, m)
        b = a.transpose()
        assert_equal(b.shape, (m, n))
        # assert that the last row is all zeros
        assert_array_equal(b.toarray()[m-1,:], zeros(n,))

        # make sure it still works for CSR format
        csr = b.tocsr()
        assert_array_equal(csr.toarray()[m-1,:], zeros(n,))

    def test_ctor(self):
        # Empty ctor
        assert_raises(TypeError, dok_matrix)

        # Dense ctor
        b = array([[1, 0, 0, 0], [0, 0, 1, 0], [0, 2, 0, 3]], 'd')
        A = dok_matrix(b)
        assert_equal(b.dtype, A.dtype)
        assert_equal(A.toarray(), b)

        # Sparse ctor
        c = csr_matrix(b)
        assert_equal(A.toarray(), c.toarray())

        data = [[0, 1, 2], [3, 0, 0]]
        d = dok_matrix(data, dtype=np.float32)
        assert_equal(d.dtype, np.float32)
        da = d.toarray()
        assert_equal(da.dtype, np.float32)
        assert_array_equal(da, data)

    def test_ticket1160(self):
        # Regression test for ticket #1160.
        a = dok_matrix((3,3))
        a[0,0] = 0
        # This assert would fail, because the above assignment would
        # incorrectly call __set_item__ even though the value was 0.
        assert_((0,0) not in a.keys(), "Unexpected entry (0,0) in keys")

        # Slice assignments were also affected.
        b = dok_matrix((3,3))
        b[:,0] = 0
        assert_(len(b.keys()) == 0, "Unexpected entries in keys")


TestDOK.init_class()


class TestLIL(sparse_test_class(minmax=False)):
    spcreator = lil_matrix
    math_dtypes = [np.int_, np.float64, np.complex128]

    def test_dot(self):
        A = zeros((10, 10), np.complex128)
        A[0, 3] = 10
        A[5, 6] = 20j

        B = lil_matrix((10, 10), dtype=np.complex128)
        B[0, 3] = 10
        B[5, 6] = 20j

        # TODO: properly handle this assertion on ppc64le
        if platform.machine() != 'ppc64le':
            assert_array_equal(A @ A.T, (B * B.T).toarray())

        assert_array_equal(A @ A.conjugate().T, (B * B.conjugate().T).toarray())

    def test_scalar_mul(self):
        x = lil_matrix((3, 3))
        x[0, 0] = 2

        x = x*2
        assert_equal(x[0, 0], 4)

        x = x*0
        assert_equal(x[0, 0], 0)

    def test_truediv_scalar(self):
        A = self.spcreator((3, 2))
        A[0, 1] = -10
        A[2, 0] = 20

        assert_array_equal((A / 1j).toarray(), A.toarray() / 1j)
        assert_array_equal((A / 9).toarray(), A.toarray() / 9)

    def test_inplace_ops(self):
        A = lil_matrix([[0, 2, 3], [4, 0, 6]])
        B = lil_matrix([[0, 1, 0], [0, 2, 3]])

        data = {'add': (B, A + B),
                'sub': (B, A - B),
                'mul': (3, A * 3)}

        for op, (other, expected) in data.items():
            result = A.copy()
            getattr(result, '__i%s__' % op)(other)

            assert_array_equal(result.toarray(), expected.toarray())

        # Ticket 1604.
        A = lil_matrix((1, 3), dtype=np.dtype('float64'))
        B = array([0.1, 0.1, 0.1])
        A[0, :] += B
        assert_array_equal(A[0, :].toarray().squeeze(), B)

    def test_lil_iteration(self):
        row_data = [[1, 2, 3], [4, 5, 6]]
        B = lil_matrix(array(row_data))
        for r, row in enumerate(B):
            assert_array_equal(row.toarray(), array(row_data[r], ndmin=2))

    def test_lil_from_csr(self):
        # Tests whether a lil_matrix can be constructed from a
        # csr_matrix.
        B = lil_matrix((10, 10))
        B[0, 3] = 10
        B[5, 6] = 20
        B[8, 3] = 30
        B[3, 8] = 40
        B[8, 9] = 50
        C = B.tocsr()
        D = lil_matrix(C)
        assert_array_equal(C.toarray(), D.toarray())

    def test_fancy_indexing_lil(self):
        M = asmatrix(arange(25).reshape(5, 5))
        A = lil_matrix(M)

        assert_equal(A[array([1, 2, 3]), 2:3].toarray(),
                     M[array([1, 2, 3]), 2:3])

    def test_point_wise_multiply(self):
        l = lil_matrix((4, 3))
        l[0, 0] = 1
        l[1, 1] = 2
        l[2, 2] = 3
        l[3, 1] = 4

        m = lil_matrix((4, 3))
        m[0, 0] = 1
        m[0, 1] = 2
        m[2, 2] = 3
        m[3, 1] = 4
        m[3, 2] = 4

        assert_array_equal(l.multiply(m).toarray(),
                           m.multiply(l).toarray())

        assert_array_equal(l.multiply(m).toarray(),
                           [[1, 0, 0],
                            [0, 0, 0],
                            [0, 0, 9],
                            [0, 16, 0]])

    def test_lil_multiply_removal(self):
        # Ticket #1427.
        a = lil_matrix(np.ones((3, 3)))
        a *= 2.
        a[0, :] = 0


TestLIL.init_class()


class TestCOO(sparse_test_class(getset=False,
                                slicing=False, slicing_assign=False,
                                fancy_indexing=False, fancy_assign=False)):
    spcreator = coo_matrix
    math_dtypes = [np.int_, np.float64, np.complex128]

    def test_constructor1(self):
        # unsorted triplet format
        row = array([2, 3, 1, 3, 0, 1, 3, 0, 2, 1, 2])
        col = array([0, 1, 0, 0, 1, 1, 2, 2, 2, 2, 1])
        data = array([6., 10., 3., 9., 1., 4., 11., 2., 8., 5., 7.])

        coo = coo_matrix((data,(row,col)),(4,3))
        assert_array_equal(arange(12).reshape(4, 3), coo.toarray())

        # using Python lists and a specified dtype
        coo = coo_matrix(([2**63 + 1, 1], ([0, 1], [0, 1])), dtype=np.uint64)
        dense = array([[2**63 + 1, 0], [0, 1]], dtype=np.uint64)
        assert_array_equal(dense, coo.toarray())

    def test_constructor2(self):
        # unsorted triplet format with duplicates (which are summed)
        row = array([0,1,2,2,2,2,0,0,2,2])
        col = array([0,2,0,2,1,1,1,0,0,2])
        data = array([2,9,-4,5,7,0,-1,2,1,-5])
        coo = coo_matrix((data,(row,col)),(3,3))

        mat = array([[4, -1, 0], [0, 0, 9], [-3, 7, 0]])

        assert_array_equal(mat, coo.toarray())

    def test_constructor3(self):
        # empty matrix
        coo = coo_matrix((4,3))

        assert_array_equal(coo.shape,(4,3))
        assert_array_equal(coo.row,[])
        assert_array_equal(coo.col,[])
        assert_array_equal(coo.data,[])
        assert_array_equal(coo.toarray(), zeros((4, 3)))

    def test_constructor4(self):
        # from dense matrix
        mat = array([[0,1,0,0],
                     [7,0,3,0],
                     [0,4,0,0]])
        coo = coo_matrix(mat)
        assert_array_equal(coo.toarray(), mat)

        # upgrade rank 1 arrays to row matrix
        mat = array([0,1,0,0])
        coo = coo_matrix(mat)
        assert_array_equal(coo.toarray(), mat.reshape(1, -1))

        # error if second arg interpreted as shape (gh-9919)
        with pytest.raises(TypeError, match=r'object cannot be interpreted'):
            coo_matrix([0, 11, 22, 33], ([0, 1, 2, 3], [0, 0, 0, 0]))

        # error if explicit shape arg doesn't match the dense matrix
        with pytest.raises(ValueError, match=r'inconsistent shapes'):
            coo_matrix([0, 11, 22, 33], shape=(4, 4))

    def test_constructor_data_ij_dtypeNone(self):
        data = [1]
        coo = coo_matrix((data, ([0], [0])), dtype=None)
        assert coo.dtype == np.array(data).dtype

    @pytest.mark.xfail(run=False, reason='COO does not have a __getitem__')
    def test_iterator(self):
        pass

    def test_todia_all_zeros(self):
        zeros = [[0, 0]]
        dia = coo_matrix(zeros).todia()
        assert_array_equal(dia.toarray(), zeros)

    def test_sum_duplicates(self):
        coo = coo_matrix((4,3))
        coo.sum_duplicates()
        coo = coo_matrix(([1,2], ([1,0], [1,0])))
        coo.sum_duplicates()
        assert_array_equal(coo.toarray(), [[2,0],[0,1]])
        coo = coo_matrix(([1,2], ([1,1], [1,1])))
        coo.sum_duplicates()
        assert_array_equal(coo.toarray(), [[0,0],[0,3]])
        assert_array_equal(coo.row, [1])
        assert_array_equal(coo.col, [1])
        assert_array_equal(coo.data, [3])

    def test_todok_duplicates(self):
        coo = coo_matrix(([1,1,1,1], ([0,2,2,0], [0,1,1,0])))
        dok = coo.todok()
        assert_array_equal(dok.toarray(), coo.toarray())

    def test_eliminate_zeros(self):
        data = array([1, 0, 0, 0, 2, 0, 3, 0])
        row = array([0, 0, 0, 1, 1, 1, 1, 1])
        col = array([1, 2, 3, 4, 5, 6, 7, 8])
        asp = coo_matrix((data, (row, col)), shape=(2,10))
        bsp = asp.copy()
        asp.eliminate_zeros()
        assert_((asp.data != 0).all())
        assert_array_equal(asp.toarray(), bsp.toarray())

    def test_reshape_copy(self):
        arr = [[0, 10, 0, 0], [0, 0, 0, 0], [0, 20, 30, 40]]
        new_shape = (2, 6)
        x = coo_matrix(arr)

        y = x.reshape(new_shape)
        assert_(y.data is x.data)

        y = x.reshape(new_shape, copy=False)
        assert_(y.data is x.data)

        y = x.reshape(new_shape, copy=True)
        assert_(not np.may_share_memory(y.data, x.data))

    def test_large_dimensions_reshape(self):
        # Test that reshape is immune to integer overflow when number of elements
        # exceeds 2^31-1
        mat1 = coo_matrix(([1], ([3000000], [1000])), (3000001, 1001))
        mat2 = coo_matrix(([1], ([1000], [3000000])), (1001, 3000001))

        # assert_array_equal is slow for big matrices because it expects dense
        # Using __ne__ and nnz instead
        assert_((mat1.reshape((1001, 3000001), order='C') != mat2).nnz == 0)
        assert_((mat2.reshape((3000001, 1001), order='F') != mat1).nnz == 0)


TestCOO.init_class()


class TestDIA(sparse_test_class(getset=False, slicing=False, slicing_assign=False,
                                fancy_indexing=False, fancy_assign=False,
                                minmax=False, nnz_axis=False)):
    spcreator = dia_matrix
    math_dtypes = [np.int_, np.float64, np.complex128]

    def test_constructor1(self):
        D = array([[1, 0, 3, 0],
                   [1, 2, 0, 4],
                   [0, 2, 3, 0],
                   [0, 0, 3, 4]])
        data = np.array([[1,2,3,4]]).repeat(3,axis=0)
        offsets = np.array([0,-1,2])
        assert_equal(dia_matrix((data, offsets), shape=(4, 4)).toarray(), D)

    @pytest.mark.xfail(run=False, reason='DIA does not have a __getitem__')
    def test_iterator(self):
        pass

    @with_64bit_maxval_limit(3)
    def test_setdiag_dtype(self):
        m = dia_matrix(np.eye(3))
        assert_equal(m.offsets.dtype, np.int32)
        m.setdiag((3,), k=2)
        assert_equal(m.offsets.dtype, np.int32)

        m = dia_matrix(np.eye(4))
        assert_equal(m.offsets.dtype, np.int64)
        m.setdiag((3,), k=3)
        assert_equal(m.offsets.dtype, np.int64)

    @pytest.mark.skip(reason='DIA stores extra zeros')
    def test_getnnz_axis(self):
        pass

    def test_convert_gh14555(self):
        # regression test for gh-14555
        m = dia_matrix(([[1, 1, 0]], [-1]), shape=(4, 2))
        expected = m.toarray()
        assert_array_equal(m.tocsc().toarray(), expected)
        assert_array_equal(m.tocsr().toarray(), expected)
    
    def test_tocoo_gh10050(self):
        # regression test for gh-10050
        m = dia_matrix([[1, 2], [3, 4]]).tocoo()
        flat_inds = np.ravel_multi_index((m.row, m.col), m.shape)
        inds_are_sorted = np.all(np.diff(flat_inds) > 0)
        assert m.has_canonical_format == inds_are_sorted

    def test_tocoo_tocsr_tocsc_gh19245(self):
        # test index_dtype with tocoo, tocsr, tocsc
        data = np.array([[1, 2, 3, 4]]).repeat(3, axis=0)
        offsets = np.array([0, -1, 2], dtype=np.int32)
        dia = sparse.dia_array((data, offsets), shape=(4, 4))

        coo = dia.tocoo()
        assert coo.col.dtype == np.int32
        csr = dia.tocsr()
        assert csr.indices.dtype == np.int32
        csc = dia.tocsc()
        assert csc.indices.dtype == np.int32


TestDIA.init_class()


class TestBSR(sparse_test_class(getset=False,
                                slicing=False, slicing_assign=False,
                                fancy_indexing=False, fancy_assign=False,
                                nnz_axis=False)):
    spcreator = bsr_matrix
    math_dtypes = [np.int_, np.float64, np.complex128]

    def test_constructor1(self):
        # check native BSR format constructor
        indptr = array([0,2,2,4])
        indices = array([0,2,2,3])
        data = zeros((4,2,3))

        data[0] = array([[0, 1, 2],
                         [3, 0, 5]])
        data[1] = array([[0, 2, 4],
                         [6, 0, 10]])
        data[2] = array([[0, 4, 8],
                         [12, 0, 20]])
        data[3] = array([[0, 5, 10],
                         [15, 0, 25]])

        A = kron([[1,0,2,0],[0,0,0,0],[0,0,4,5]], [[0,1,2],[3,0,5]])
        Asp = bsr_matrix((data,indices,indptr),shape=(6,12))
        assert_equal(Asp.toarray(), A)

        # infer shape from arrays
        Asp = bsr_matrix((data,indices,indptr))
        assert_equal(Asp.toarray(), A)

    def test_constructor2(self):
        # construct from dense

        # test zero mats
        for shape in [(1,1), (5,1), (1,10), (10,4), (3,7), (2,1)]:
            A = zeros(shape)
            assert_equal(bsr_matrix(A).toarray(), A)
        A = zeros((4,6))
        assert_equal(bsr_matrix(A, blocksize=(2, 2)).toarray(), A)
        assert_equal(bsr_matrix(A, blocksize=(2, 3)).toarray(), A)

        A = kron([[1,0,2,0],[0,0,0,0],[0,0,4,5]], [[0,1,2],[3,0,5]])
        assert_equal(bsr_matrix(A).toarray(), A)
        assert_equal(bsr_matrix(A, shape=(6, 12)).toarray(), A)
        assert_equal(bsr_matrix(A, blocksize=(1, 1)).toarray(), A)
        assert_equal(bsr_matrix(A, blocksize=(2, 3)).toarray(), A)
        assert_equal(bsr_matrix(A, blocksize=(2, 6)).toarray(), A)
        assert_equal(bsr_matrix(A, blocksize=(2, 12)).toarray(), A)
        assert_equal(bsr_matrix(A, blocksize=(3, 12)).toarray(), A)
        assert_equal(bsr_matrix(A, blocksize=(6, 12)).toarray(), A)

        A = kron([[1,0,2,0],[0,1,0,0],[0,0,0,0]], [[0,1,2],[3,0,5]])
        assert_equal(bsr_matrix(A, blocksize=(2, 3)).toarray(), A)

    def test_constructor3(self):
        # construct from coo-like (data,(row,col)) format
        arg = ([1,2,3], ([0,1,1], [0,0,1]))
        A = array([[1,0],[2,3]])
        assert_equal(bsr_matrix(arg, blocksize=(2, 2)).toarray(), A)

    def test_constructor4(self):
        # regression test for gh-6292: bsr_matrix((data, indices, indptr)) was
        #  trying to compare an int to a None
        n = 8
        data = np.ones((n, n, 1), dtype=np.int8)
        indptr = np.array([0, n], dtype=np.int32)
        indices = np.arange(n, dtype=np.int32)
        bsr_matrix((data, indices, indptr), blocksize=(n, 1), copy=False)

    def test_constructor5(self):
        # check for validations introduced in gh-13400
        n = 8
        data_1dim = np.ones(n)
        data = np.ones((n, n, n))
        indptr = np.array([0, n])
        indices = np.arange(n)

        with assert_raises(ValueError):
            # data ndim check
            bsr_matrix((data_1dim, indices, indptr))

        with assert_raises(ValueError):
            # invalid blocksize
            bsr_matrix((data, indices, indptr), blocksize=(1, 1, 1))

        with assert_raises(ValueError):
            # mismatching blocksize
            bsr_matrix((data, indices, indptr), blocksize=(1, 1))

    def test_default_dtype(self):
        # As a numpy array, `values` has shape (2, 2, 1).
        values = [[[1], [1]], [[1], [1]]]
        indptr = np.array([0, 2], dtype=np.int32)
        indices = np.array([0, 1], dtype=np.int32)
        b = bsr_matrix((values, indices, indptr), blocksize=(2, 1))
        assert b.dtype == np.array(values).dtype

    def test_bsr_tocsr(self):
        # check native conversion from BSR to CSR
        indptr = array([0, 2, 2, 4])
        indices = array([0, 2, 2, 3])
        data = zeros((4, 2, 3))

        data[0] = array([[0, 1, 2],
                         [3, 0, 5]])
        data[1] = array([[0, 2, 4],
                         [6, 0, 10]])
        data[2] = array([[0, 4, 8],
                         [12, 0, 20]])
        data[3] = array([[0, 5, 10],
                         [15, 0, 25]])

        A = kron([[1, 0, 2, 0], [0, 0, 0, 0], [0, 0, 4, 5]],
                 [[0, 1, 2], [3, 0, 5]])
        Absr = bsr_matrix((data, indices, indptr), shape=(6, 12))
        Acsr = Absr.tocsr()
        Acsr_via_coo = Absr.tocoo().tocsr()
        assert_equal(Acsr.toarray(), A)
        assert_equal(Acsr.toarray(), Acsr_via_coo.toarray())

    def test_eliminate_zeros(self):
        data = kron([1, 0, 0, 0, 2, 0, 3, 0], [[1,1],[1,1]]).T
        data = data.reshape(-1,2,2)
        indices = array([1, 2, 3, 4, 5, 6, 7, 8])
        indptr = array([0, 3, 8])
        asp = bsr_matrix((data, indices, indptr), shape=(4,20))
        bsp = asp.copy()
        asp.eliminate_zeros()
        assert_array_equal(asp.nnz, 3*4)
        assert_array_equal(asp.toarray(), bsp.toarray())

    # github issue #9687
    def test_eliminate_zeros_all_zero(self):
        np.random.seed(0)
        m = bsr_matrix(np.random.random((12, 12)), blocksize=(2, 3))

        # eliminate some blocks, but not all
        m.data[m.data <= 0.9] = 0
        m.eliminate_zeros()
        assert_equal(m.nnz, 66)
        assert_array_equal(m.data.shape, (11, 2, 3))

        # eliminate all remaining blocks
        m.data[m.data <= 1.0] = 0
        m.eliminate_zeros()
        assert_equal(m.nnz, 0)
        assert_array_equal(m.data.shape, (0, 2, 3))
        assert_array_equal(m.toarray(), np.zeros((12, 12)))

        # test fast path
        m.eliminate_zeros()
        assert_equal(m.nnz, 0)
        assert_array_equal(m.data.shape, (0, 2, 3))
        assert_array_equal(m.toarray(), np.zeros((12, 12)))

    def test_bsr_matvec(self):
        A = bsr_matrix(arange(2*3*4*5).reshape(2*4,3*5), blocksize=(4,5))
        x = arange(A.shape[1]).reshape(-1,1)
        assert_equal(A*x, A.toarray() @ x)

    def test_bsr_matvecs(self):
        A = bsr_matrix(arange(2*3*4*5).reshape(2*4,3*5), blocksize=(4,5))
        x = arange(A.shape[1]*6).reshape(-1,6)
        assert_equal(A*x, A.toarray() @ x)

    @pytest.mark.xfail(run=False, reason='BSR does not have a __getitem__')
    def test_iterator(self):
        pass

    @pytest.mark.xfail(run=False, reason='BSR does not have a __setitem__')
    def test_setdiag(self):
        pass

    def test_resize_blocked(self):
        # test resize() with non-(1,1) blocksize
        D = np.array([[1, 0, 3, 4],
                      [2, 0, 0, 0],
                      [3, 0, 0, 0]])
        S = self.spcreator(D, blocksize=(1, 2))
        assert_(S.resize((3, 2)) is None)
        assert_array_equal(S.toarray(), [[1, 0],
                                         [2, 0],
                                         [3, 0]])
        S.resize((2, 2))
        assert_array_equal(S.toarray(), [[1, 0],
                                         [2, 0]])
        S.resize((3, 2))
        assert_array_equal(S.toarray(), [[1, 0],
                                         [2, 0],
                                         [0, 0]])
        S.resize((3, 4))
        assert_array_equal(S.toarray(), [[1, 0, 0, 0],
                                         [2, 0, 0, 0],
                                         [0, 0, 0, 0]])
        assert_raises(ValueError, S.resize, (2, 3))

    @pytest.mark.xfail(run=False, reason='BSR does not have a __setitem__')
    def test_setdiag_comprehensive(self):
        pass

    @pytest.mark.skipif(IS_COLAB, reason="exceeds memory limit")
    def test_scalar_idx_dtype(self):
        # Check that index dtype takes into account all parameters
        # passed to sparsetools, including the scalar ones
        indptr = np.zeros(2, dtype=np.int32)
        indices = np.zeros(0, dtype=np.int32)
        vals = np.zeros((0, 1, 1))
        a = bsr_matrix((vals, indices, indptr), shape=(1, 2**31-1))
        b = bsr_matrix((vals, indices, indptr), shape=(1, 2**31))
        c = bsr_matrix((1, 2**31-1))
        d = bsr_matrix((1, 2**31))
        assert_equal(a.indptr.dtype, np.int32)
        assert_equal(b.indptr.dtype, np.int64)
        assert_equal(c.indptr.dtype, np.int32)
        assert_equal(d.indptr.dtype, np.int64)

        try:
            vals2 = np.zeros((0, 1, 2**31-1))
            vals3 = np.zeros((0, 1, 2**31))
            e = bsr_matrix((vals2, indices, indptr), shape=(1, 2**31-1))
            f = bsr_matrix((vals3, indices, indptr), shape=(1, 2**31))
            assert_equal(e.indptr.dtype, np.int32)
            assert_equal(f.indptr.dtype, np.int64)
        except (MemoryError, ValueError):
            # May fail on 32-bit Python
            e = 0
            f = 0

        # These shouldn't fail
        for x in [a, b, c, d, e, f]:
            x + x


TestBSR.init_class()


#------------------------------------------------------------------------------
# Tests for non-canonical representations (with duplicates, unsorted indices)
#------------------------------------------------------------------------------

def _same_sum_duplicate(data, *inds, **kwargs):
    """Duplicates entries to produce the same matrix"""
    indptr = kwargs.pop('indptr', None)
    if np.issubdtype(data.dtype, np.bool_) or \
       np.issubdtype(data.dtype, np.unsignedinteger):
        if indptr is None:
            return (data,) + inds
        else:
            return (data,) + inds + (indptr,)

    zeros_pos = (data == 0).nonzero()

    # duplicate data
    data = data.repeat(2, axis=0)
    data[::2] -= 1
    data[1::2] = 1

    # don't spoil all explicit zeros
    if zeros_pos[0].size > 0:
        pos = tuple(p[0] for p in zeros_pos)
        pos1 = (2*pos[0],) + pos[1:]
        pos2 = (2*pos[0]+1,) + pos[1:]
        data[pos1] = 0
        data[pos2] = 0

    inds = tuple(indices.repeat(2) for indices in inds)

    if indptr is None:
        return (data,) + inds
    else:
        return (data,) + inds + (indptr * 2,)


class _NonCanonicalMixin:
    def spcreator(self, D, sorted_indices=False, **kwargs):
        """Replace D with a non-canonical equivalent: containing
        duplicate elements and explicit zeros"""
        construct = super().spcreator
        M = construct(D, **kwargs)

        zero_pos = (M.toarray() == 0).nonzero()
        has_zeros = (zero_pos[0].size > 0)
        if has_zeros:
            k = zero_pos[0].size//2
            with suppress_warnings() as sup:
                sup.filter(SparseEfficiencyWarning,
                           "Changing the sparsity structure of a cs[cr]_matrix is expensive")
                M = self._insert_explicit_zero(M, zero_pos[0][k], zero_pos[1][k])

        arg1 = self._arg1_for_noncanonical(M, sorted_indices)
        if 'shape' not in kwargs:
            kwargs['shape'] = M.shape
        NC = construct(arg1, **kwargs)

        # check that result is valid
        if NC.dtype in [np.float32, np.complex64]:
            # For single-precision floats, the differences between M and NC
            # that are introduced by the extra operations involved in the
            # construction of NC necessitate a more lenient tolerance level
            # than the default.
            rtol = 1e-05
        else:
            rtol = 1e-07
        assert_allclose(NC.toarray(), M.toarray(), rtol=rtol)

        # check that at least one explicit zero
        if has_zeros:
            assert_((NC.data == 0).any())
        # TODO check that NC has duplicates (which are not explicit zeros)

        return NC

    @pytest.mark.skip(reason='bool(matrix) counts explicit zeros')
    def test_bool(self):
        pass

    @pytest.mark.skip(reason='getnnz-axis counts explicit zeros')
    def test_getnnz_axis(self):
        pass

    @pytest.mark.skip(reason='nnz counts explicit zeros')
    def test_empty(self):
        pass


class _NonCanonicalCompressedMixin(_NonCanonicalMixin):
    def _arg1_for_noncanonical(self, M, sorted_indices=False):
        """Return non-canonical constructor arg1 equivalent to M"""
        data, indices, indptr = _same_sum_duplicate(M.data, M.indices,
                                                    indptr=M.indptr)
        if not sorted_indices:
            for start, stop in zip(indptr, indptr[1:]):
                indices[start:stop] = indices[start:stop][::-1].copy()
                data[start:stop] = data[start:stop][::-1].copy()
        return data, indices, indptr

    def _insert_explicit_zero(self, M, i, j):
        M[i,j] = 0
        return M


class _NonCanonicalCSMixin(_NonCanonicalCompressedMixin):
    def test_getelement(self):
        def check(dtype, sorted_indices):
            D = array([[1,0,0],
                       [4,3,0],
                       [0,2,0],
                       [0,0,0]], dtype=dtype)
            A = self.spcreator(D, sorted_indices=sorted_indices)

            M,N = D.shape

            for i in range(-M, M):
                for j in range(-N, N):
                    assert_equal(A[i,j], D[i,j])

            for ij in [(0,3),(-1,3),(4,0),(4,3),(4,-1), (1, 2, 3)]:
                assert_raises((IndexError, TypeError), A.__getitem__, ij)

        for dtype in supported_dtypes:
            for sorted_indices in [False, True]:
                check(np.dtype(dtype), sorted_indices)

    def test_setitem_sparse(self):
        D = np.eye(3)
        A = self.spcreator(D)
        B = self.spcreator([[1,2,3]])

        D[1,:] = B.toarray()
        with suppress_warnings() as sup:
            sup.filter(SparseEfficiencyWarning,
                       "Changing the sparsity structure of a cs[cr]_matrix is expensive")
            A[1,:] = B
        assert_array_equal(A.toarray(), D)

        D[:,2] = B.toarray().ravel()
        with suppress_warnings() as sup:
            sup.filter(SparseEfficiencyWarning,
                       "Changing the sparsity structure of a cs[cr]_matrix is expensive")
            A[:,2] = B.T
        assert_array_equal(A.toarray(), D)

    @pytest.mark.xfail(run=False, reason='inverse broken with non-canonical matrix')
    def test_inv(self):
        pass

    @pytest.mark.xfail(run=False, reason='solve broken with non-canonical matrix')
    def test_solve(self):
        pass


class TestCSRNonCanonical(_NonCanonicalCSMixin, TestCSR):
    pass


class TestCSCNonCanonical(_NonCanonicalCSMixin, TestCSC):
    pass


class TestBSRNonCanonical(_NonCanonicalCompressedMixin, TestBSR):
    def _insert_explicit_zero(self, M, i, j):
        x = M.tocsr()
        x[i,j] = 0
        return x.tobsr(blocksize=M.blocksize)

    @pytest.mark.xfail(run=False, reason='diagonal broken with non-canonical BSR')
    def test_diagonal(self):
        pass

    @pytest.mark.xfail(run=False, reason='expm broken with non-canonical BSR')
    def test_expm(self):
        pass


class TestCOONonCanonical(_NonCanonicalMixin, TestCOO):
    def _arg1_for_noncanonical(self, M, sorted_indices=None):
        """Return non-canonical constructor arg1 equivalent to M"""
        data, row, col = _same_sum_duplicate(M.data, M.row, M.col)
        return data, (row, col)

    def _insert_explicit_zero(self, M, i, j):
        M.data = np.r_[M.data.dtype.type(0), M.data]
        M.row = np.r_[M.row.dtype.type(i), M.row]
        M.col = np.r_[M.col.dtype.type(j), M.col]
        return M

    def test_setdiag_noncanonical(self):
        m = self.spcreator(np.eye(3))
        m.sum_duplicates()
        m.setdiag([3, 2], k=1)
        m.sum_duplicates()
        assert_(np.all(np.diff(m.col) >= 0))


def cases_64bit():
    TEST_CLASSES = [TestBSR, TestCOO, TestCSC, TestCSR, TestDIA,
                    # lil/dok->other conversion operations have get_index_dtype
                    TestDOK, TestLIL
                    ]

    # The following features are missing, so skip the tests:
    SKIP_TESTS = {
        'test_expm': 'expm for 64-bit indices not available',
        'test_inv': 'linsolve for 64-bit indices not available',
        'test_solve': 'linsolve for 64-bit indices not available',
        'test_scalar_idx_dtype': 'test implemented in base class',
        'test_large_dimensions_reshape': 'test actually requires 64-bit to work',
        'test_constructor_smallcol': 'test verifies int32 indexes',
        'test_constructor_largecol': 'test verifies int64 indexes',
        'test_tocoo_tocsr_tocsc_gh19245': 'test verifies int32 indexes',
    }

    for cls in TEST_CLASSES:
        for method_name in sorted(dir(cls)):
            method = getattr(cls, method_name)
            if (method_name.startswith('test_') and
                    not getattr(method, 'slow', False)):
                marks = []

                msg = SKIP_TESTS.get(method_name)
                if bool(msg):
                    marks += [pytest.mark.skip(reason=msg)]

                if _pep440.parse(pytest.__version__) >= _pep440.Version("3.6.0"):
                    markers = getattr(method, 'pytestmark', [])
                    for mark in markers:
                        if mark.name in ('skipif', 'skip', 'xfail', 'xslow'):
                            marks.append(mark)
                else:
                    for mname in ['skipif', 'skip', 'xfail', 'xslow']:
                        if hasattr(method, mname):
                            marks += [getattr(method, mname)]

                yield pytest.param(cls, method_name, marks=marks)


class Test64Bit:
    MAT_CLASSES = [bsr_matrix, coo_matrix, csc_matrix, csr_matrix, dia_matrix]

    def _create_some_matrix(self, mat_cls, m, n):
        return mat_cls(np.random.rand(m, n))

    def _compare_index_dtype(self, m, dtype):
        dtype = np.dtype(dtype)
        if isinstance(m, (csc_matrix, csr_matrix, bsr_matrix)):
            return (m.indices.dtype == dtype) and (m.indptr.dtype == dtype)
        elif isinstance(m, coo_matrix):
            return (m.row.dtype == dtype) and (m.col.dtype == dtype)
        elif isinstance(m, dia_matrix):
            return (m.offsets.dtype == dtype)
        else:
            raise ValueError(f"matrix {m!r} has no integer indices")

    def test_decorator_maxval_limit(self):
        # Test that the with_64bit_maxval_limit decorator works

        @with_64bit_maxval_limit(maxval_limit=10)
        def check(mat_cls):
            m = mat_cls(np.random.rand(10, 1))
            assert_(self._compare_index_dtype(m, np.int32))
            m = mat_cls(np.random.rand(11, 1))
            assert_(self._compare_index_dtype(m, np.int64))

        for mat_cls in self.MAT_CLASSES:
            check(mat_cls)

    def test_decorator_maxval_random(self):
        # Test that the with_64bit_maxval_limit decorator works (2)

        @with_64bit_maxval_limit(random=True)
        def check(mat_cls):
            seen_32 = False
            seen_64 = False
            for k in range(100):
                m = self._create_some_matrix(mat_cls, 9, 9)
                seen_32 = seen_32 or self._compare_index_dtype(m, np.int32)
                seen_64 = seen_64 or self._compare_index_dtype(m, np.int64)
                if seen_32 and seen_64:
                    break
            else:
                raise AssertionError("both 32 and 64 bit indices not seen")

        for mat_cls in self.MAT_CLASSES:
            check(mat_cls)

    def _check_resiliency(self, cls, method_name, **kw):
        # Resiliency test, to check that sparse matrices deal reasonably
        # with varying index data types.

        @with_64bit_maxval_limit(**kw)
        def check(cls, method_name):
            instance = cls()
            if hasattr(instance, 'setup_method'):
                instance.setup_method()
            try:
                getattr(instance, method_name)()
            finally:
                if hasattr(instance, 'teardown_method'):
                    instance.teardown_method()

        check(cls, method_name)

    @pytest.mark.parametrize('cls,method_name', cases_64bit())
    def test_resiliency_limit_10(self, cls, method_name):
        self._check_resiliency(cls, method_name, maxval_limit=10)

    @pytest.mark.parametrize('cls,method_name', cases_64bit())
    def test_resiliency_random(self, cls, method_name):
        # bsr_matrix.eliminate_zeros relies on csr_matrix constructor
        # not making copies of index arrays --- this is not
        # necessarily true when we pick the index data type randomly
        self._check_resiliency(cls, method_name, random=True)

    @pytest.mark.parametrize('cls,method_name', cases_64bit())
    def test_resiliency_all_32(self, cls, method_name):
        self._check_resiliency(cls, method_name, fixed_dtype=np.int32)

    @pytest.mark.parametrize('cls,method_name', cases_64bit())
    def test_resiliency_all_64(self, cls, method_name):
        self._check_resiliency(cls, method_name, fixed_dtype=np.int64)

    @pytest.mark.parametrize('cls,method_name', cases_64bit())
    def test_no_64(self, cls, method_name):
        self._check_resiliency(cls, method_name, assert_32bit=True)

    def test_downcast_intp(self):
        # Check that bincount and ufunc.reduceat intp downcasts are
        # dealt with. The point here is to trigger points in the code
        # that can fail on 32-bit systems when using 64-bit indices,
        # due to use of functions that only work with intp-size
        # indices.

        @with_64bit_maxval_limit(fixed_dtype=np.int64,
                                 downcast_maxval=1)
        def check_limited():
            # These involve indices larger than `downcast_maxval`
            a = csc_matrix([[1, 2], [3, 4], [5, 6]])
            assert_raises(AssertionError, a.getnnz, axis=1)
            assert_raises(AssertionError, a.sum, axis=0)

            a = csr_matrix([[1, 2, 3], [3, 4, 6]])
            assert_raises(AssertionError, a.getnnz, axis=0)

            a = coo_matrix([[1, 2, 3], [3, 4, 5]])
            assert_raises(AssertionError, a.getnnz, axis=0)

        @with_64bit_maxval_limit(fixed_dtype=np.int64)
        def check_unlimited():
            # These involve indices larger than `downcast_maxval`
            a = csc_matrix([[1, 2], [3, 4], [5, 6]])
            a.getnnz(axis=1)
            a.sum(axis=0)

            a = csr_matrix([[1, 2, 3], [3, 4, 6]])
            a.getnnz(axis=0)

            a = coo_matrix([[1, 2, 3], [3, 4, 5]])
            a.getnnz(axis=0)

        check_limited()
        check_unlimited()<|MERGE_RESOLUTION|>--- conflicted
+++ resolved
@@ -1662,8 +1662,7 @@
 
         assert_equal(A @ B, "matrix on the left")
         assert_equal(B @ A, "matrix on the right")
-    
-<<<<<<< HEAD
+
     def test_mul_custom_type(self):
         class Custom:
             def __init__(self, scalar):
@@ -1680,7 +1679,7 @@
         assert_equal(A_scalar, A_c)
         assert_equal(A_scalar.dtype, A_c.dtype)
         assert_equal(A_scalar.format, A_c.format)
-=======
+
     def test_comparisons_custom_type(self):
         A = self.spcreator([[1], [2], [3]])
         B = ComparisonTester()
@@ -1690,7 +1689,6 @@
         assert_equal(A >= B, "le")
         assert_equal(A < B, "gt")
         assert_equal(A <= B, "ge")
->>>>>>> 4408b8ca
 
     def test_dot_scalar(self):
         M = self.spcreator(array([[3,0,0],[0,1,0],[2,0,3.0],[2,3,0]]))
