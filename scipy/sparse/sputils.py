--- conflicted
+++ resolved
@@ -9,21 +9,11 @@
 __all__ = ['upcast', 'getdtype', 'isscalarlike', 'isintlike',
            'isshape', 'issequence', 'isdense', 'ismatrix', 'get_sum_dtype']
 
-<<<<<<< HEAD
-# keep this list syncronized with sparsetools
-#supported_dtypes = ['bool', 'int8', 'uint8', 'int16', 'uint16', 'int32', 'uint32',
-#        'int64', 'uint64', 'float32', 'float64',
-#        'complex64', 'complex128']
-supported_dtypes = ['bool', 'int8','uint8','short','ushort','intc','uintc',
-        'longlong','ulonglong','single','double','longdouble',
-        'csingle','cdouble','clongdouble']
 bitwise_dtypes = ['int8','uint8','short','ushort','intc','uintc',
-        'longlong','ulonglong']
-=======
+                  'longlong','ulonglong']
 supported_dtypes = ['bool', 'int8', 'uint8', 'short', 'ushort', 'intc',
                     'uintc', 'longlong', 'ulonglong', 'single', 'double',
                     'longdouble', 'csingle', 'cdouble', 'clongdouble']
->>>>>>> 70fb4db9
 supported_dtypes = [np.typeDict[x] for x in supported_dtypes]
 supported_bitwise_dtypes = [np.typeDict[x] for x in bitwise_dtypes]
 _upcast_memo = {}
