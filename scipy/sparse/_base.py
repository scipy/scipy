--- conflicted
+++ resolved
@@ -716,7 +716,6 @@
 
     @property
     def A(self) -> np.ndarray:
-<<<<<<< HEAD
         """DEPRECATED: Return a dense array.
 
         .. deprecated:: 1.11.0
@@ -724,8 +723,6 @@
             `.A` is deprecated and will be removed in v1.13.0.
             Use `.toarray()` instead.
         """
-=======
->>>>>>> 1699c7c1
         if self._is_array:
             warn(np.VisibleDeprecationWarning(
                 "`.A` is deprecated and will be removed in v1.13.0. "
@@ -735,15 +732,11 @@
 
     @property
     def T(self):
-<<<<<<< HEAD
         """Transpose."""
-=======
->>>>>>> 1699c7c1
         return self.transpose()
 
     @property
     def H(self):
-<<<<<<< HEAD
         """DEPRECATED: Returns the (complex) conjugate transpose.
 
         .. deprecated:: 1.11.0
@@ -751,8 +744,6 @@
             `.H` is deprecated and will be removed in v1.13.0.
             Please use `.T.conjugate()` instead.
         """
-=======
->>>>>>> 1699c7c1
         if self._is_array:
             warn(np.VisibleDeprecationWarning(
                 "`.H` is deprecated and will be removed in v1.13.0. "
@@ -769,7 +760,6 @@
         return self._imag()
 
     @property
-<<<<<<< HEAD
     def size(self) -> int:
         """Number of stored values.
 
@@ -777,9 +767,6 @@
         --------
         count_nonzero : Number of non-zero values.
         """
-=======
-    def size(self):
->>>>>>> 1699c7c1
         return self._getnnz()
 
     def transpose(self, axes=None, copy=False):
