"""Base class for sparse matrices"""
from warnings import warn

import numpy as np

from ._sputils import (asmatrix, check_reshape_kwargs, check_shape,
                       get_sum_dtype, isdense, isscalarlike,
                       matrix, validateaxis,)

<<<<<<< HEAD
from ._matrix import spmatrix

__all__ = ['isspmatrix', 'issparse',
=======
__all__ = ['isspmatrix', 'issparse', 'sparray',
>>>>>>> 3a1bd91d
           'SparseWarning', 'SparseEfficiencyWarning']


class SparseWarning(Warning):
    pass


class SparseFormatWarning(SparseWarning):
    pass


class SparseEfficiencyWarning(SparseWarning):
    pass


# The formats that we might potentially understand.
_formats = {'csc': [0, "Compressed Sparse Column"],
            'csr': [1, "Compressed Sparse Row"],
            'dok': [2, "Dictionary Of Keys"],
            'lil': [3, "List of Lists"],
            'dod': [4, "Dictionary of Dictionaries"],
            'sss': [5, "Symmetric Sparse Skyline"],
            'coo': [6, "COOrdinate"],
            'lba': [7, "Linpack BAnded"],
            'egd': [8, "Ellpack-itpack Generalized Diagonal"],
            'dia': [9, "DIAgonal"],
            'bsr': [10, "Block Sparse Row"],
            'msr': [11, "Modified compressed Sparse Row"],
            'bsc': [12, "Block Sparse Column"],
            'msc': [13, "Modified compressed Sparse Column"],
            'ssk': [14, "Symmetric SKyline"],
            'nsk': [15, "Nonsymmetric SKyline"],
            'jad': [16, "JAgged Diagonal"],
            'uss': [17, "Unsymmetric Sparse Skyline"],
            'vbr': [18, "Variable Block Row"],
            'und': [19, "Undefined"]
            }


# These univariate ufuncs preserve zeros.
_ufuncs_with_fixed_point_at_zero = frozenset([
        np.sin, np.tan, np.arcsin, np.arctan, np.sinh, np.tanh, np.arcsinh,
        np.arctanh, np.rint, np.sign, np.expm1, np.log1p, np.deg2rad,
        np.rad2deg, np.floor, np.ceil, np.trunc, np.sqrt])


MAXPRINT = 50


class _spbase:
    """ This class provides a base class for all sparse arrays.  It
    cannot be instantiated.  Most of the work is provided by subclasses.
    """

    __array_priority__ = 10.1
    _format = 'und'  # undefined
    ndim = 2

    @property
    def _bsr_container(self):
        from ._bsr import bsr_array
        return bsr_array

    @property
    def _coo_container(self):
        from ._coo import coo_array
        return coo_array

    @property
    def _csc_container(self):
        from ._csc import csc_array
        return csc_array

    @property
    def _csr_container(self):
        from ._csr import csr_array
        return csr_array

    @property
    def _dia_container(self):
        from ._dia import dia_array
        return dia_array

    @property
    def _dok_container(self):
        from ._dok import dok_array
        return dok_array

    @property
    def _lil_container(self):
        from ._lil import lil_array
        return lil_array

    _is_array = True

    def __init__(self, maxprint=MAXPRINT):
        self._shape = None
        if self.__class__.__name__ == '_spbase':
            raise ValueError("This class is not intended"
                             " to be instantiated directly.")
        self.maxprint = maxprint

    # Use this in 1.13.0 and later:
    #
    # @property
    # def shape(self):
    #   return self._shape

    def reshape(self, *args, **kwargs):
        """reshape(self, shape, order='C', copy=False)

        Gives a new shape to a sparse array without changing its data.

        Parameters
        ----------
        shape : length-2 tuple of ints
            The new shape should be compatible with the original shape.
        order : {'C', 'F'}, optional
            Read the elements using this index order. 'C' means to read and
            write the elements using C-like index order; e.g., read entire first
            row, then second row, etc. 'F' means to read and write the elements
            using Fortran-like index order; e.g., read entire first column, then
            second column, etc.
        copy : bool, optional
            Indicates whether or not attributes of self should be copied
            whenever possible. The degree to which attributes are copied varies
            depending on the type of sparse array being used.

        Returns
        -------
        reshaped : sparse array
            A sparse array with the given `shape`, not necessarily of the same
            format as the current object.

        See Also
        --------
        numpy.reshape : NumPy's implementation of 'reshape' for ndarrays
        """
        # If the shape already matches, don't bother doing an actual reshape
        # Otherwise, the default is to convert to COO and use its reshape
        shape = check_shape(args, self.shape)
        order, copy = check_reshape_kwargs(kwargs)
        if shape == self.shape:
            if copy:
                return self.copy()
            else:
                return self

        return self.tocoo(copy=copy).reshape(shape, order=order, copy=False)

    def resize(self, shape):
        """Resize the array in-place to dimensions given by ``shape``

        Any elements that lie within the new shape will remain at the same
        indices, while non-zero elements lying outside the new shape are
        removed.

        Parameters
        ----------
        shape : (int, int)
            number of rows and columns in the new array

        Notes
        -----
        The semantics are not identical to `numpy.ndarray.resize` or
        `numpy.resize`. Here, the same data will be maintained at each index
        before and after reshape, if that index is within the new bounds. In
        numpy, resizing maintains contiguity of the array, moving elements
        around in the logical array but not within a flattened representation.

        We give no guarantees about whether the underlying data attributes
        (arrays, etc.) will be modified in place or replaced with new objects.
        """
        # As an inplace operation, this requires implementation in each format.
        raise NotImplementedError(
            f'{type(self).__name__}.resize is not implemented')

    def astype(self, dtype, casting='unsafe', copy=True):
        """Cast the array elements to a specified type.

        Parameters
        ----------
        dtype : string or numpy dtype
            Typecode or data-type to which to cast the data.
        casting : {'no', 'equiv', 'safe', 'same_kind', 'unsafe'}, optional
            Controls what kind of data casting may occur.
            Defaults to 'unsafe' for backwards compatibility.
            'no' means the data types should not be cast at all.
            'equiv' means only byte-order changes are allowed.
            'safe' means only casts which can preserve values are allowed.
            'same_kind' means only safe casts or casts within a kind,
            like float64 to float32, are allowed.
            'unsafe' means any data conversions may be done.
        copy : bool, optional
            If `copy` is `False`, the result might share some memory with this
            array. If `copy` is `True`, it is guaranteed that the result and
            this array do not share any memory.
        """

        dtype = np.dtype(dtype)
        if self.dtype != dtype:
            return self.tocsr().astype(
                dtype, casting=casting, copy=copy).asformat(self.format)
        elif copy:
            return self.copy()
        else:
            return self

    @classmethod
    def _ascontainer(cls, X, **kwargs):
        if cls._is_array:
            return np.asarray(X, **kwargs)
        else:
            return asmatrix(X, **kwargs)

    @classmethod
    def _container(cls, X, **kwargs):
        if cls._is_array:
            return np.array(X, **kwargs)
        else:
            return matrix(X, **kwargs)

    def _asfptype(self):
        """Upcast array to a floating point format (if necessary)"""

        fp_types = ['f', 'd', 'F', 'D']

        if self.dtype.char in fp_types:
            return self
        else:
            for fp_type in fp_types:
                if self.dtype <= np.dtype(fp_type):
                    return self.astype(fp_type)

            raise TypeError('cannot upcast [%s] to a floating '
                            'point format' % self.dtype.name)

    def __iter__(self):
        for r in range(self.shape[0]):
            yield self[r, :]

    def _getmaxprint(self):
        """Maximum number of elements to display when printed."""
        return self.maxprint

    def count_nonzero(self):
        """Number of non-zero entries, equivalent to

        np.count_nonzero(a.toarray())

        Unlike the nnz property, which return the number of stored
        entries (the length of the data attribute), this method counts the
        actual number of non-zero entries in data.
        """
        raise NotImplementedError("count_nonzero not implemented for %s." %
                                  self.__class__.__name__)

    def _getnnz(self, axis=None):
        """Number of stored values, including explicit zeros.

        Parameters
        ----------
        axis : None, 0, or 1
            Select between the number of values across the whole array, in
            each column, or in each row.

        See also
        --------
        count_nonzero : Number of non-zero entries
        """
        raise NotImplementedError("getnnz not implemented for %s." %
                                  self.__class__.__name__)

    @property
    def nnz(self):
        """Number of stored values, including explicit zeros.

        See also
        --------
        count_nonzero : Number of non-zero entries
        """
        return self._getnnz()

    @property
    def format(self):
        return self._format

    def __repr__(self):
        _, format_name = _formats[self.format]
        sparse_cls = 'array' if self._is_array else 'matrix'
        return f"<%dx%d sparse {sparse_cls} of type '%s'\n" \
               "\twith %d stored elements in %s format>" % \
               (self.shape + (self.dtype.type, self.nnz, format_name))

    def __str__(self):
        maxprint = self._getmaxprint()

        A = self.tocoo()

        # helper function, outputs "(i,j)  v"
        def tostr(row, col, data):
            triples = zip(list(zip(row, col)), data)
            return '\n'.join([('  %s\t%s' % t) for t in triples])

        if self.nnz > maxprint:
            half = maxprint // 2
            out = tostr(A.row[:half], A.col[:half], A.data[:half])
            out += "\n  :\t:\n"
            half = maxprint - maxprint//2
            out += tostr(A.row[-half:], A.col[-half:], A.data[-half:])
        else:
            out = tostr(A.row, A.col, A.data)

        return out

    def __bool__(self):  # Simple -- other ideas?
        if self.shape == (1, 1):
            return self.nnz != 0
        else:
            raise ValueError("The truth value of an array with more than one "
                             "element is ambiguous. Use a.any() or a.all().")
    __nonzero__ = __bool__

    # What should len(sparse) return? For consistency with dense matrices,
    # perhaps it should be the number of rows?  But for some uses the number of
    # non-zeros is more important.  For now, raise an exception!
    def __len__(self):
        raise TypeError("sparse array length is ambiguous; use getnnz()"
                        " or shape[0]")

    def asformat(self, format, copy=False):
        """Return this array in the passed format.

        Parameters
        ----------
        format : {str, None}
            The desired sparse format ("csr", "csc", "lil", "dok", "array", ...)
            or None for no conversion.
        copy : bool, optional
            If True, the result is guaranteed to not share data with self.

        Returns
        -------
        A : This array in the passed format.
        """
        if format is None or format == self.format:
            if copy:
                return self.copy()
            else:
                return self
        else:
            try:
                convert_method = getattr(self, 'to' + format)
            except AttributeError as e:
                raise ValueError(f'Format {format} is unknown.') from e

            # Forward the copy kwarg, if it's accepted.
            try:
                return convert_method(copy=copy)
            except TypeError:
                return convert_method()

    ###################################################################
    #  NOTE: All arithmetic operations use csr_matrix by default.
    # Therefore a new sparse array format just needs to define a
    # .tocsr() method to provide arithmetic support. Any of these
    # methods can be overridden for efficiency.
    ####################################################################

    def multiply(self, other):
        """Point-wise multiplication by another array
        """
        return self.tocsr().multiply(other)

    def maximum(self, other):
        """Element-wise maximum between this and another array."""
        return self.tocsr().maximum(other)

    def minimum(self, other):
        """Element-wise minimum between this and another array."""
        return self.tocsr().minimum(other)

    def dot(self, other):
        """Ordinary dot product

        Examples
        --------
        >>> import numpy as np
        >>> from scipy.sparse import csr_array
        >>> A = csr_array([[1, 2, 0], [0, 0, 3], [4, 0, 5]])
        >>> v = np.array([1, 0, -1])
        >>> A.dot(v)
        array([ 1, -3, -1], dtype=int64)

        """
        if np.isscalar(other):
            return self * other
        else:
            return self @ other

    def power(self, n, dtype=None):
        """Element-wise power."""
        return self.tocsr().power(n, dtype=dtype)

    def __eq__(self, other):
        return self.tocsr().__eq__(other)

    def __ne__(self, other):
        return self.tocsr().__ne__(other)

    def __lt__(self, other):
        return self.tocsr().__lt__(other)

    def __gt__(self, other):
        return self.tocsr().__gt__(other)

    def __le__(self, other):
        return self.tocsr().__le__(other)

    def __ge__(self, other):
        return self.tocsr().__ge__(other)

    def __abs__(self):
        return abs(self.tocsr())

    def __round__(self, ndigits=0):
        return round(self.tocsr(), ndigits=ndigits)

    def _add_sparse(self, other):
        return self.tocsr()._add_sparse(other)

    def _add_dense(self, other):
        return self.tocoo()._add_dense(other)

    def _sub_sparse(self, other):
        return self.tocsr()._sub_sparse(other)

    def _sub_dense(self, other):
        return self.todense() - other

    def _rsub_dense(self, other):
        # note: this can't be replaced by other + (-self) for unsigned types
        return other - self.todense()

    def __add__(self, other):  # self + other
        if isscalarlike(other):
            if other == 0:
                return self.copy()
            # Now we would add this scalar to every element.
            raise NotImplementedError('adding a nonzero scalar to a '
                                      'sparse array is not supported')
        elif issparse(other):
            if other.shape != self.shape:
                raise ValueError("inconsistent shapes")
            return self._add_sparse(other)
        elif isdense(other):
            other = np.broadcast_to(other, self.shape)
            return self._add_dense(other)
        else:
            return NotImplemented

    def __radd__(self,other):  # other + self
        return self.__add__(other)

    def __sub__(self, other):  # self - other
        if isscalarlike(other):
            if other == 0:
                return self.copy()
            raise NotImplementedError('subtracting a nonzero scalar from a '
                                      'sparse array is not supported')
        elif issparse(other):
            if other.shape != self.shape:
                raise ValueError("inconsistent shapes")
            return self._sub_sparse(other)
        elif isdense(other):
            other = np.broadcast_to(other, self.shape)
            return self._sub_dense(other)
        else:
            return NotImplemented

    def __rsub__(self,other):  # other - self
        if isscalarlike(other):
            if other == 0:
                return -self.copy()
            raise NotImplementedError('subtracting a sparse array from a '
                                      'nonzero scalar is not supported')
        elif isdense(other):
            other = np.broadcast_to(other, self.shape)
            return self._rsub_dense(other)
        else:
            return NotImplemented

    def _mul_dispatch(self, other):
        """`np.matrix`-compatible mul, i.e. `dot` or `NotImplemented`

        interpret other and call one of the following
        self._mul_scalar()
        self._mul_vector()
        self._mul_multivector()
        self._mul_sparse_matrix()
        """
        # This method has to be different from `__matmul__` because it is also
        # called by sparse matrix classes.

        M, N = self.shape

        if other.__class__ is np.ndarray:
            # Fast path for the most common case
            if other.shape == (N,):
                return self._mul_vector(other)
            elif other.shape == (N, 1):
                return self._mul_vector(other.ravel()).reshape(M, 1)
            elif other.ndim == 2 and other.shape[0] == N:
                return self._mul_multivector(other)

        if isscalarlike(other):
            # scalar value
            return self._mul_scalar(other)

        if issparse(other):
            if self.shape[1] != other.shape[0]:
                raise ValueError('dimension mismatch')
            return self._mul_sparse_matrix(other)

        # If it's a list or whatever, treat it like an array
        other_a = np.asanyarray(other)

        if other_a.ndim == 0 and other_a.dtype == np.object_:
            # Not interpretable as an array; return NotImplemented so that
            # other's __rmul__ can kick in if that's implemented.
            return NotImplemented

        try:
            other.shape
        except AttributeError:
            other = other_a

        if other.ndim == 1 or other.ndim == 2 and other.shape[1] == 1:
            # dense row or column vector
            if other.shape != (N,) and other.shape != (N, 1):
                raise ValueError('dimension mismatch')

            result = self._mul_vector(np.ravel(other))

            if isinstance(other, np.matrix):
                result = self._ascontainer(result)

            if other.ndim == 2 and other.shape[1] == 1:
                # If 'other' was an (nx1) column vector, reshape the result
                result = result.reshape(-1, 1)

            return result

        elif other.ndim == 2:
            ##
            # dense 2D array or matrix ("multivector")

            if other.shape[0] != self.shape[1]:
                raise ValueError('dimension mismatch')

            result = self._mul_multivector(np.asarray(other))

            if isinstance(other, np.matrix):
                result = self._ascontainer(result)

            return result

        else:
            raise ValueError('could not interpret dimensions')

    def __mul__(self, *args, **kwargs):
        return self.multiply(*args, **kwargs)

    # by default, use CSR for __mul__ handlers
    def _mul_scalar(self, other):
        return self.tocsr()._mul_scalar(other)

    def _mul_vector(self, other):
        return self.tocsr()._mul_vector(other)

    def _mul_multivector(self, other):
        return self.tocsr()._mul_multivector(other)

    def _mul_sparse_matrix(self, other):
        return self.tocsr()._mul_sparse_matrix(other)

    def _rmul_dispatch(self, other):
        if isscalarlike(other):
            return self._mul_scalar(other)
        else:
            # Don't use asarray unless we have to
            try:
                tr = other.transpose()
            except AttributeError:
                tr = np.asarray(other).transpose()
            ret = self.transpose()._mul_dispatch(tr)
            if ret is NotImplemented:
                return NotImplemented
            return ret.transpose()

    def __rmul__(self, *args, **kwargs):  # other * self
        return self.multiply(*args, **kwargs)

    #######################
    # matmul (@) operator #
    #######################

    def __matmul__(self, other):
        if isscalarlike(other):
            raise ValueError("Scalar operands are not allowed, "
                             "use '*' instead")
        return self._mul_dispatch(other)

    def __rmatmul__(self, other):
        if isscalarlike(other):
            raise ValueError("Scalar operands are not allowed, "
                             "use '*' instead")
        return self._rmul_dispatch(other)

    ####################
    # Other Arithmetic #
    ####################

    def _divide(self, other, true_divide=False, rdivide=False):
        if isscalarlike(other):
            if rdivide:
                if true_divide:
                    return np.true_divide(other, self.todense())
                else:
                    return np.divide(other, self.todense())

            if true_divide and np.can_cast(self.dtype, np.float_):
                return self.astype(np.float_)._mul_scalar(1./other)
            else:
                r = self._mul_scalar(1./other)

                scalar_dtype = np.asarray(other).dtype
                if (np.issubdtype(self.dtype, np.integer) and
                        np.issubdtype(scalar_dtype, np.integer)):
                    return r.astype(self.dtype)
                else:
                    return r

        elif isdense(other):
            if not rdivide:
                if true_divide:
                    recip = np.true_divide(1., other)
                else:
                    recip = np.divide(1., other)
                return self.multiply(recip)
            else:
                if true_divide:
                    return np.true_divide(other, self.todense())
                else:
                    return np.divide(other, self.todense())
        elif issparse(other):
            if rdivide:
                return other._divide(self, true_divide, rdivide=False)

            self_csr = self.tocsr()
            if true_divide and np.can_cast(self.dtype, np.float_):
                return self_csr.astype(np.float_)._divide_sparse(other)
            else:
                return self_csr._divide_sparse(other)
        else:
            return NotImplemented

    def __truediv__(self, other):
        return self._divide(other, true_divide=True)

    def __div__(self, other):
        # Always do true division
        return self._divide(other, true_divide=True)

    def __rtruediv__(self, other):
        # Implementing this as the inverse would be too magical -- bail out
        return NotImplemented

    def __rdiv__(self, other):
        # Implementing this as the inverse would be too magical -- bail out
        return NotImplemented

    def __neg__(self):
        return -self.tocsr()

    def __iadd__(self, other):
        return NotImplemented

    def __isub__(self, other):
        return NotImplemented

    def __imul__(self, other):
        return NotImplemented

    def __idiv__(self, other):
        return self.__itruediv__(other)

    def __itruediv__(self, other):
        return NotImplemented

    def __pow__(self, *args, **kwargs):
        return self.power(*args, **kwargs)

    def __getattr__(self, attr):
        if attr == 'A':
            if self._is_array:
                warn(np.VisibleDeprecationWarning(
                    "`.A` is deprecated and will be removed in v1.13.0. "
                    "Use `.todense()` instead."
                ))
            return self.toarray()
        elif attr == 'T':
            return self.transpose()
        elif attr == 'H':
            if self._is_array:
                warn(np.VisibleDeprecationWarning(
                    "`.H` is deprecated and will be removed in v1.13.0. "
                    "Please use `.conj().T` instead."
                ))
            return self.transpose().conjugate()
        elif attr == 'real':
            return self._real()
        elif attr == 'imag':
            return self._imag()
        elif attr == 'size':
            return self._getnnz()
        else:
            raise AttributeError(attr + " not found")

    def transpose(self, axes=None, copy=False):
        """
        Reverses the dimensions of the sparse array.

        Parameters
        ----------
        axes : None, optional
            This argument is in the signature *solely* for NumPy
            compatibility reasons. Do not pass in anything except
            for the default value.
        copy : bool, optional
            Indicates whether or not attributes of `self` should be
            copied whenever possible. The degree to which attributes
            are copied varies depending on the type of sparse array
            being used.

        Returns
        -------
        p : `self` with the dimensions reversed.

        See Also
        --------
        numpy.transpose : NumPy's implementation of 'transpose' for ndarrays
        """
        return self.tocsr(copy=copy).transpose(axes=axes, copy=False)

    def conjugate(self, copy=True):
        """Element-wise complex conjugation.

        If the array is of non-complex data type and `copy` is False,
        this method does nothing and the data is not copied.

        Parameters
        ----------
        copy : bool, optional
            If True, the result is guaranteed to not share data with self.

        Returns
        -------
        A : The element-wise complex conjugate.

        """
        if np.issubdtype(self.dtype, np.complexfloating):
            return self.tocsr(copy=copy).conjugate(copy=False)
        elif copy:
            return self.copy()
        else:
            return self

    def conj(self, copy=True):
        return self.conjugate(copy=copy)

    conj.__doc__ = conjugate.__doc__

    def _real(self):
        return self.tocsr()._real()

    def _imag(self):
        return self.tocsr()._imag()

    def nonzero(self):
        """nonzero indices

        Returns a tuple of arrays (row,col) containing the indices
        of the non-zero elements of the array.

        Examples
        --------
        >>> from scipy.sparse import csr_array
        >>> A = csr_array([[1,2,0],[0,0,3],[4,0,5]])
        >>> A.nonzero()
        (array([0, 0, 1, 2, 2]), array([0, 1, 2, 0, 2]))

        """

        # convert to COOrdinate format
        A = self.tocoo()
        nz_mask = A.data != 0
        return (A.row[nz_mask], A.col[nz_mask])

    def _getcol(self, j):
        """Returns a copy of column j of the array, as an (m x 1) sparse
        array (column vector).
        """
        # Subclasses should override this method for efficiency.
        # Post-multiply by a (n x 1) column vector 'a' containing all zeros
        # except for a_j = 1
        n = self.shape[1]
        if j < 0:
            j += n
        if j < 0 or j >= n:
            raise IndexError("index out of bounds")
        col_selector = self._csc_container(([1], [[j], [0]]),
                                           shape=(n, 1), dtype=self.dtype)
        return self @ col_selector

    def _getrow(self, i):
        """Returns a copy of row i of the array, as a (1 x n) sparse
        array (row vector).
        """
        # Subclasses should override this method for efficiency.
        # Pre-multiply by a (1 x m) row vector 'a' containing all zeros
        # except for a_i = 1
        m = self.shape[0]
        if i < 0:
            i += m
        if i < 0 or i >= m:
            raise IndexError("index out of bounds")
        row_selector = self._csr_container(([1], [[0], [i]]),
                                           shape=(1, m), dtype=self.dtype)
        return row_selector @ self

    # The following dunder methods cannot be implemented.
    #
    # def __array__(self):
    #     # Sparse matrices rely on NumPy wrapping them in object arrays under
    #     # the hood to make unary ufuncs work on them. So we cannot raise
    #     # TypeError here - which would be handy to not give users object
    #     # arrays they probably don't want (they're looking for `.toarray()`).
    #     #
    #     # Conversion with `toarray()` would also break things because of the
    #     # behavior discussed above, plus we want to avoid densification by
    #     # accident because that can too easily blow up memory.
    #
    # def __array_ufunc__(self):
    #     # We cannot implement __array_ufunc__ due to mismatching semantics.
    #     # See gh-7707 and gh-7349 for details.
    #
    # def __array_function__(self):
    #     # We cannot implement __array_function__ due to mismatching semantics.
    #     # See gh-10362 for details.

    def todense(self, order=None, out=None):
        """
        Return a dense matrix representation of this sparse array.

        Parameters
        ----------
        order : {'C', 'F'}, optional
            Whether to store multi-dimensional data in C (row-major)
            or Fortran (column-major) order in memory. The default
            is 'None', which provides no ordering guarantees.
            Cannot be specified in conjunction with the `out`
            argument.

        out : ndarray, 2-D, optional
            If specified, uses this array (or `numpy.matrix`) as the
            output buffer instead of allocating a new array to
            return. The provided array must have the same shape and
            dtype as the sparse array on which you are calling the
            method.

        Returns
        -------
        arr : numpy.matrix, 2-D
            A NumPy matrix object with the same shape and containing
            the same data represented by the sparse array, with the
            requested memory order. If `out` was passed and was an
            array (rather than a `numpy.matrix`), it will be filled
            with the appropriate values and returned wrapped in a
            `numpy.matrix` object that shares the same memory.
        """
        return self._ascontainer(self.toarray(order=order, out=out))

    def toarray(self, order=None, out=None):
        """
        Return a dense ndarray representation of this sparse array.

        Parameters
        ----------
        order : {'C', 'F'}, optional
            Whether to store multidimensional data in C (row-major)
            or Fortran (column-major) order in memory. The default
            is 'None', which provides no ordering guarantees.
            Cannot be specified in conjunction with the `out`
            argument.

        out : ndarray, 2-D, optional
            If specified, uses this array as the output buffer
            instead of allocating a new array to return. The provided
            array must have the same shape and dtype as the sparse
            array on which you are calling the method. For most
            sparse types, `out` is required to be memory contiguous
            (either C or Fortran ordered).

        Returns
        -------
        arr : ndarray, 2-D
            An array with the same shape and containing the same
            data represented by the sparse array, with the requested
            memory order. If `out` was passed, the same object is
            returned after being modified in-place to contain the
            appropriate values.
        """
        return self.tocoo(copy=False).toarray(order=order, out=out)

    # Any sparse array format deriving from _spbase must define one of
    # tocsr or tocoo. The other conversion methods may be implemented for
    # efficiency, but are not required.
    def tocsr(self, copy=False):
        """Convert this array to Compressed Sparse Row format.

        With copy=False, the data/indices may be shared between this array and
        the resultant csr_array.
        """
        return self.tocoo(copy=copy).tocsr(copy=False)

    def todok(self, copy=False):
        """Convert this array to Dictionary Of Keys format.

        With copy=False, the data/indices may be shared between this array and
        the resultant dok_array.
        """
        return self.tocoo(copy=copy).todok(copy=False)

    def tocoo(self, copy=False):
        """Convert this array to COOrdinate format.

        With copy=False, the data/indices may be shared between this array and
        the resultant coo_array.
        """
        return self.tocsr(copy=False).tocoo(copy=copy)

    def tolil(self, copy=False):
        """Convert this array to List of Lists format.

        With copy=False, the data/indices may be shared between this array and
        the resultant lil_array.
        """
        return self.tocsr(copy=False).tolil(copy=copy)

    def todia(self, copy=False):
        """Convert this array to sparse DIAgonal format.

        With copy=False, the data/indices may be shared between this array and
        the resultant dia_array.
        """
        return self.tocoo(copy=copy).todia(copy=False)

    def tobsr(self, blocksize=None, copy=False):
        """Convert this array to Block Sparse Row format.

        With copy=False, the data/indices may be shared between this array and
        the resultant bsr_array.

        When blocksize=(R, C) is provided, it will be used for construction of
        the bsr_array.
        """
        return self.tocsr(copy=False).tobsr(blocksize=blocksize, copy=copy)

    def tocsc(self, copy=False):
        """Convert this array to Compressed Sparse Column format.

        With copy=False, the data/indices may be shared between this array and
        the resultant csc_array.
        """
        return self.tocsr(copy=copy).tocsc(copy=False)

    def copy(self):
        """Returns a copy of this array.

        No data/indices will be shared between the returned value and current
        array.
        """
        return self.__class__(self, copy=True)

    def sum(self, axis=None, dtype=None, out=None):
        """
        Sum the array elements over a given axis.

        Parameters
        ----------
        axis : {-2, -1, 0, 1, None} optional
            Axis along which the sum is computed. The default is to
            compute the sum of all the array elements, returning a scalar
            (i.e., `axis` = `None`).
        dtype : dtype, optional
            The type of the returned array and of the accumulator in which
            the elements are summed.  The dtype of `a` is used by default
            unless `a` has an integer dtype of less precision than the default
            platform integer.  In that case, if `a` is signed then the platform
            integer is used while if `a` is unsigned then an unsigned integer
            of the same precision as the platform integer is used.

            .. versionadded:: 0.18.0

        out : np.matrix, optional
            Alternative output matrix in which to place the result. It must
            have the same shape as the expected output, but the type of the
            output values will be cast if necessary.

            .. versionadded:: 0.18.0

        Returns
        -------
        sum_along_axis : np.matrix
            A matrix with the same shape as `self`, with the specified
            axis removed.

        See Also
        --------
        numpy.matrix.sum : NumPy's implementation of 'sum' for matrices

        """
        validateaxis(axis)

        # We use multiplication by a matrix of ones to achieve this.
        # For some sparse array formats more efficient methods are
        # possible -- these should override this function.
        m, n = self.shape

        # Mimic numpy's casting.
        res_dtype = get_sum_dtype(self.dtype)

        if axis is None:
            # sum over rows and columns
            return (
                self @ self._ascontainer(np.ones((n, 1), dtype=res_dtype))
            ).sum(dtype=dtype, out=out)

        if axis < 0:
            axis += 2

        # axis = 0 or 1 now
        if axis == 0:
            # sum over columns
            ret = self._ascontainer(
                np.ones((1, m), dtype=res_dtype)
            ) @ self
        else:
            # sum over rows
            ret = self @ self._ascontainer(
                np.ones((n, 1), dtype=res_dtype)
            )

        if out is not None and out.shape != ret.shape:
            raise ValueError("dimensions do not match")

        return ret.sum(axis=axis, dtype=dtype, out=out)

    def mean(self, axis=None, dtype=None, out=None):
        """
        Compute the arithmetic mean along the specified axis.

        Returns the average of the array elements. The average is taken
        over all elements in the array by default, otherwise over the
        specified axis. `float64` intermediate and return values are used
        for integer inputs.

        Parameters
        ----------
        axis : {-2, -1, 0, 1, None} optional
            Axis along which the mean is computed. The default is to compute
            the mean of all elements in the array (i.e., `axis` = `None`).
        dtype : data-type, optional
            Type to use in computing the mean. For integer inputs, the default
            is `float64`; for floating point inputs, it is the same as the
            input dtype.

            .. versionadded:: 0.18.0

        out : np.matrix, optional
            Alternative output matrix in which to place the result. It must
            have the same shape as the expected output, but the type of the
            output values will be cast if necessary.

            .. versionadded:: 0.18.0

        Returns
        -------
        m : np.matrix

        See Also
        --------
        numpy.matrix.mean : NumPy's implementation of 'mean' for matrices

        """
        def _is_integral(dtype):
            return (np.issubdtype(dtype, np.integer) or
                    np.issubdtype(dtype, np.bool_))

        validateaxis(axis)

        res_dtype = self.dtype.type
        integral = _is_integral(self.dtype)

        # output dtype
        if dtype is None:
            if integral:
                res_dtype = np.float64
        else:
            res_dtype = np.dtype(dtype).type

        # intermediate dtype for summation
        inter_dtype = np.float64 if integral else res_dtype
        inter_self = self.astype(inter_dtype)

        if axis is None:
            return (inter_self / np.array(
                self.shape[0] * self.shape[1]))\
                .sum(dtype=res_dtype, out=out)

        if axis < 0:
            axis += 2

        # axis = 0 or 1 now
        if axis == 0:
            return (inter_self * (1.0 / self.shape[0])).sum(
                axis=0, dtype=res_dtype, out=out)
        else:
            return (inter_self * (1.0 / self.shape[1])).sum(
                axis=1, dtype=res_dtype, out=out)

    def diagonal(self, k=0):
        """Returns the kth diagonal of the array.

        Parameters
        ----------
        k : int, optional
            Which diagonal to get, corresponding to elements a[i, i+k].
            Default: 0 (the main diagonal).

            .. versionadded:: 1.0

        See also
        --------
        numpy.diagonal : Equivalent numpy function.

        Examples
        --------
        >>> from scipy.sparse import csr_array
        >>> A = csr_array([[1, 2, 0], [0, 0, 3], [4, 0, 5]])
        >>> A.diagonal()
        array([1, 0, 5])
        >>> A.diagonal(k=1)
        array([2, 3])
        """
        return self.tocsr().diagonal(k=k)

    def trace(self, offset=0):
        """Returns the sum along diagonals of the sparse array.

        Parameters
        ----------
        offset : int, optional
            Which diagonal to get, corresponding to elements a[i, i+offset].
            Default: 0 (the main diagonal).

        """
        return self.diagonal(k=offset).sum()

    def setdiag(self, values, k=0):
        """
        Set diagonal or off-diagonal elements of the array.

        Parameters
        ----------
        values : array_like
            New values of the diagonal elements.

            Values may have any length. If the diagonal is longer than values,
            then the remaining diagonal entries will not be set. If values are
            longer than the diagonal, then the remaining values are ignored.

            If a scalar value is given, all of the diagonal is set to it.

        k : int, optional
            Which off-diagonal to set, corresponding to elements a[i,i+k].
            Default: 0 (the main diagonal).

        """
        M, N = self.shape
        if (k > 0 and k >= N) or (k < 0 and -k >= M):
            raise ValueError("k exceeds array dimensions")
        self._setdiag(np.asarray(values), k)

    def _setdiag(self, values, k):
        """This part of the implementation gets overridden by the
        different formats.
        """
        M, N = self.shape
        if k < 0:
            if values.ndim == 0:
                # broadcast
                max_index = min(M+k, N)
                for i in range(max_index):
                    self[i - k, i] = values
            else:
                max_index = min(M+k, N, len(values))
                if max_index <= 0:
                    return
                for i, v in enumerate(values[:max_index]):
                    self[i - k, i] = v
        else:
            if values.ndim == 0:
                # broadcast
                max_index = min(M, N-k)
                for i in range(max_index):
                    self[i, i + k] = values
            else:
                max_index = min(M, N-k, len(values))
                if max_index <= 0:
                    return
                for i, v in enumerate(values[:max_index]):
                    self[i, i + k] = v

    def _process_toarray_args(self, order, out):
        if out is not None:
            if order is not None:
                raise ValueError('order cannot be specified if out '
                                 'is not None')
            if out.shape != self.shape or out.dtype != self.dtype:
                raise ValueError('out array must be same dtype and shape as '
                                 'sparse array')
            out[...] = 0.
            return out
        else:
            return np.zeros(self.shape, dtype=self.dtype, order=order)

    def _get_index_dtype(self, arrays=(), maxval=None, check_contents=False):
        """
        Determine index dtype for array.

        This wraps _sputils.get_index_dtype, providing compatibility for both
        array and matrix API sparse matrices. Matrix API sparse matrices would
        attempt to downcast the indices - which can be computationally
        expensive and undesirable for users. The array API changes this
        behaviour.

        See discussion: https://github.com/scipy/scipy/issues/16774

        The get_index_dtype import is due to implementation details of the test
        suite. It allows the decorator ``with_64bit_maxval_limit`` to mock a
        lower int32 max value for checks on the matrix API's downcasting
        behaviour.
        """
        from ._sputils import get_index_dtype

        # Don't check contents for array API
        return get_index_dtype(arrays, maxval, (check_contents and not self._is_array))


    ## All methods below are deprecated and should be removed in
    ## scipy 1.13.0
    ##
    ## Also uncomment the definition of shape above.

    def get_shape(self):
        """Get shape of a sparse array.

        .. deprecated:: 1.11.0
           This method will be removed in SciPy 1.13.0.
           Use `X.shape` instead.
        """
        msg = (
            "`get_shape` is deprecated and will be removed in v1.13.0; "
            "use `X.shape` instead."
        )
        warn(msg, DeprecationWarning, stacklevel=2)

        return self._shape

    def set_shape(self, shape):
        """See `reshape`.

        .. deprecated:: 1.11.0
           This method will be removed in SciPy 1.13.0.
           Use `X.reshape` instead.
        """
        msg = (
            "Shape assignment is deprecated and will be removed in v1.13.0; "
            "use `reshape` instead."
        )
        warn(msg, DeprecationWarning, stacklevel=2)

        # Make sure copy is False since this is in place
        # Make sure format is unchanged because we are doing a __dict__ swap
        new_self = self.reshape(shape, copy=False).asformat(self.format)
        self.__dict__ = new_self.__dict__

    shape = property(
        fget=lambda self: self._shape,
        fset=set_shape,
        doc="""The shape of the array.

Note that, starting in SciPy 1.13.0, this property will no longer be
settable. To change the array shape, use `X.reshape` instead.
"""
    )  # noqa: F811

    def asfptype(self):
        """Upcast array to a floating point format (if necessary)

        .. deprecated:: 1.11.0
           This method is for internal use only, and will be removed from the
           public API in SciPy 1.13.0.
        """
        msg = (
            "`asfptype` is an internal function, and is deprecated "
            "as part of the public API. It will be removed in v1.13.0."
        )
        warn(msg, DeprecationWarning, stacklevel=2)
        return self._asfptype()

    def getmaxprint(self):
        """Maximum number of elements to display when printed.

        .. deprecated:: 1.11.0
           This method is for internal use only, and will be removed from the
           public API in SciPy 1.13.0.
        """
        msg = (
            "`getmaxprint` is an internal function, and is deprecated "
            "as part of the public API. It will be removed in v1.13.0."
        )
        warn(msg, DeprecationWarning, stacklevel=2)
        return self._getmaxprint()

    def getformat(self):
        """Matrix storage format.

        .. deprecated:: 1.11.0
           This method will be removed in SciPy 1.13.0.
           Use `X.format` instead.
        """
        msg = (
            "`getformat` is deprecated and will be removed in v1.13.0; "
            "use `X.format` instead."
        )
        warn(msg, DeprecationWarning, stacklevel=2)
        return self.format

    def getnnz(self, axis=None):
        """Number of stored values, including explicit zeros.

        .. deprecated:: 1.11.0
           This method will be removed in SciPy 1.13.0. Use `X.nnz`
           instead.  The `axis` argument will no longer be supported;
           please let us know if you still need this functionality.

        Parameters
        ----------
        axis : None, 0, or 1
            Select between the number of values across the whole array, in
            each column, or in each row.

        See also
        --------
        count_nonzero : Number of non-zero entries
        """
        msg = (
            "`getnnz` is deprecated and will be removed in v1.13.0; "
            "use `X.nnz` instead."
        )
        warn(msg, DeprecationWarning, stacklevel=2)
        return self._getnnz(axis=axis)

    def getH(self):
        """Return the Hermitian transpose of this array.

        .. deprecated:: 1.11.0
           This method will be removed in SciPy 1.13.0.
           Use `X.conj().T` instead.
        """
        msg = (
            "`getH` is deprecated and will be removed in v1.13.0; "
            "use `X.conj().T` instead."
        )
        warn(msg, DeprecationWarning, stacklevel=2)
        return self.conjugate().transpose()

    def getcol(self, j):
        """Returns a copy of column j of the array, as an (m x 1) sparse
        array (column vector).

        .. deprecated:: 1.11.0
           This method will be removed in SciPy 1.13.0.
           Use array indexing instead.
        """
        msg = (
            "`getcol` is deprecated and will be removed in v1.13.0; "
            f"use `X[:, [{j}]]` instead."
        )
        warn(msg, DeprecationWarning, stacklevel=2)
        return self._getcol(j)

    def getrow(self, i):
        """Returns a copy of row i of the array, as a (1 x n) sparse
        array (row vector).

        .. deprecated:: 1.11.0
           This method will be removed in SciPy 1.13.0.
           Use array indexing instead.
        """
        msg = (
            "`getrow` is deprecated and will be removed in v1.13.0; "
            f"use `X[[{i}]]` instead."
        )
        warn(msg, DeprecationWarning, stacklevel=2)
        return self._getrow(i)

    ## End 1.13.0 deprecated methods


class sparray:
    """A namespace class to separate sparray from spmatrix"""
    pass


def issparse(x):
    """Is `x` of a sparse array type?

    Parameters
    ----------
    x
        object to check for being a sparse array

    Returns
    -------
    bool
        True if `x` is a sparse array or a sparse matrix, False otherwise

    Examples
    --------
    >>> import numpy as np
    >>> from scipy.sparse import csr_array, csr_matrix, issparse
    >>> issparse(csr_matrix([[5]]))
    True
    >>> issparse(csr_array([[5]]))
    True
    >>> issparse(np.array([[5]]))
    False
    >>> issparse(5)
    False
    """
    return isinstance(x, _spbase)


def isspmatrix(x):
    """Is `x` of a sparse matrix type?

    Parameters
    ----------
    x
        object to check for being a sparse matrix

    Returns
    -------
    bool
        True if `x` is a sparse matrix, False otherwise

    Examples
    --------
    >>> import numpy as np
    >>> from scipy.sparse import csr_array, csr_matrix, isspmatrix
    >>> isspmatrix(csr_matrix([[5]]))
    True
    >>> isspmatrix(csr_array([[5]]))
    False
    >>> isspmatrix(np.array([[5]]))
    False
    >>> isspmatrix(5)
    False
    """
    return isinstance(x, spmatrix)<|MERGE_RESOLUTION|>--- conflicted
+++ resolved
@@ -7,13 +7,9 @@
                        get_sum_dtype, isdense, isscalarlike,
                        matrix, validateaxis,)
 
-<<<<<<< HEAD
 from ._matrix import spmatrix
 
-__all__ = ['isspmatrix', 'issparse',
-=======
 __all__ = ['isspmatrix', 'issparse', 'sparray',
->>>>>>> 3a1bd91d
            'SparseWarning', 'SparseEfficiencyWarning']
 
 
