"""Base class for sparse matrices"""
from warnings import warn

import numpy as np
from scipy._lib._util import VisibleDeprecationWarning

from ._sputils import (asmatrix, check_reshape_kwargs, check_shape,
                       get_sum_dtype, isdense, isscalarlike,
                       matrix, validateaxis,)

from ._matrix import spmatrix

__all__ = ['isspmatrix', 'issparse', 'sparray',
           'SparseWarning', 'SparseEfficiencyWarning']


class SparseWarning(Warning):
    pass


class SparseFormatWarning(SparseWarning):
    pass


class SparseEfficiencyWarning(SparseWarning):
    pass


# The formats that we might potentially understand.
_formats = {'csc': [0, "Compressed Sparse Column"],
            'csr': [1, "Compressed Sparse Row"],
            'dok': [2, "Dictionary Of Keys"],
            'lil': [3, "List of Lists"],
            'dod': [4, "Dictionary of Dictionaries"],
            'sss': [5, "Symmetric Sparse Skyline"],
            'coo': [6, "COOrdinate"],
            'lba': [7, "Linpack BAnded"],
            'egd': [8, "Ellpack-itpack Generalized Diagonal"],
            'dia': [9, "DIAgonal"],
            'bsr': [10, "Block Sparse Row"],
            'msr': [11, "Modified compressed Sparse Row"],
            'bsc': [12, "Block Sparse Column"],
            'msc': [13, "Modified compressed Sparse Column"],
            'ssk': [14, "Symmetric SKyline"],
            'nsk': [15, "Nonsymmetric SKyline"],
            'jad': [16, "JAgged Diagonal"],
            'uss': [17, "Unsymmetric Sparse Skyline"],
            'vbr': [18, "Variable Block Row"],
            'und': [19, "Undefined"]
            }


# These univariate ufuncs preserve zeros.
_ufuncs_with_fixed_point_at_zero = frozenset([
        np.sin, np.tan, np.arcsin, np.arctan, np.sinh, np.tanh, np.arcsinh,
        np.arctanh, np.rint, np.sign, np.expm1, np.log1p, np.deg2rad,
        np.rad2deg, np.floor, np.ceil, np.trunc, np.sqrt])


MAXPRINT = 50


class _spbase:
    """ This class provides a base class for all sparse arrays.  It
    cannot be instantiated.  Most of the work is provided by subclasses.
    """

    __array_priority__ = 10.1
    _format = 'und'  # undefined
    ndim = 2

    @property
    def _bsr_container(self):
        from ._bsr import bsr_array
        return bsr_array

    @property
    def _coo_container(self):
        from ._coo import coo_array
        return coo_array

    @property
    def _csc_container(self):
        from ._csc import csc_array
        return csc_array

    @property
    def _csr_container(self):
        from ._csr import csr_array
        return csr_array

    @property
    def _dia_container(self):
        from ._dia import dia_array
        return dia_array

    @property
    def _dok_container(self):
        from ._dok import dok_array
        return dok_array

    @property
    def _lil_container(self):
        from ._lil import lil_array
        return lil_array

    def __init__(self, maxprint=MAXPRINT):
        self._shape = None
        if self.__class__.__name__ == '_spbase':
            raise ValueError("This class is not intended"
                             " to be instantiated directly.")
        self.maxprint = maxprint

    # Use this in 1.13.0 and later:
    #
    # @property
    # def shape(self):
    #   return self._shape

    def reshape(self, *args, **kwargs):
        """reshape(self, shape, order='C', copy=False)

        Gives a new shape to a sparse array without changing its data.

        Parameters
        ----------
        shape : length-2 tuple of ints
            The new shape should be compatible with the original shape.
        order : {'C', 'F'}, optional
            Read the elements using this index order. 'C' means to read and
            write the elements using C-like index order; e.g., read entire first
            row, then second row, etc. 'F' means to read and write the elements
            using Fortran-like index order; e.g., read entire first column, then
            second column, etc.
        copy : bool, optional
            Indicates whether or not attributes of self should be copied
            whenever possible. The degree to which attributes are copied varies
            depending on the type of sparse array being used.

        Returns
        -------
        reshaped : sparse array
            A sparse array with the given `shape`, not necessarily of the same
            format as the current object.

        See Also
        --------
        numpy.reshape : NumPy's implementation of 'reshape' for ndarrays
        """
        # If the shape already matches, don't bother doing an actual reshape
        # Otherwise, the default is to convert to COO and use its reshape
        shape = check_shape(args, self.shape)
        order, copy = check_reshape_kwargs(kwargs)
        if shape == self.shape:
            if copy:
                return self.copy()
            else:
                return self

        return self.tocoo(copy=copy).reshape(shape, order=order, copy=False)

    def resize(self, shape):
        """Resize the array in-place to dimensions given by ``shape``

        Any elements that lie within the new shape will remain at the same
        indices, while non-zero elements lying outside the new shape are
        removed.

        Parameters
        ----------
        shape : (int, int)
            number of rows and columns in the new array

        Notes
        -----
        The semantics are not identical to `numpy.ndarray.resize` or
        `numpy.resize`. Here, the same data will be maintained at each index
        before and after reshape, if that index is within the new bounds. In
        numpy, resizing maintains contiguity of the array, moving elements
        around in the logical array but not within a flattened representation.

        We give no guarantees about whether the underlying data attributes
        (arrays, etc.) will be modified in place or replaced with new objects.
        """
        # As an inplace operation, this requires implementation in each format.
        raise NotImplementedError(
            f'{type(self).__name__}.resize is not implemented')

    def astype(self, dtype, casting='unsafe', copy=True):
        """Cast the array elements to a specified type.

        Parameters
        ----------
        dtype : string or numpy dtype
            Typecode or data-type to which to cast the data.
        casting : {'no', 'equiv', 'safe', 'same_kind', 'unsafe'}, optional
            Controls what kind of data casting may occur.
            Defaults to 'unsafe' for backwards compatibility.
            'no' means the data types should not be cast at all.
            'equiv' means only byte-order changes are allowed.
            'safe' means only casts which can preserve values are allowed.
            'same_kind' means only safe casts or casts within a kind,
            like float64 to float32, are allowed.
            'unsafe' means any data conversions may be done.
        copy : bool, optional
            If `copy` is `False`, the result might share some memory with this
            array. If `copy` is `True`, it is guaranteed that the result and
            this array do not share any memory.
        """

        dtype = np.dtype(dtype)
        if self.dtype != dtype:
            return self.tocsr().astype(
                dtype, casting=casting, copy=copy).asformat(self.format)
        elif copy:
            return self.copy()
        else:
            return self

    @classmethod
    def _ascontainer(cls, X, **kwargs):
        if issubclass(cls, sparray):
            return np.asarray(X, **kwargs)
        else:
            return asmatrix(X, **kwargs)

    @classmethod
    def _container(cls, X, **kwargs):
        if issubclass(cls, sparray):
            return np.array(X, **kwargs)
        else:
            return matrix(X, **kwargs)

    def _asfptype(self):
        """Upcast array to a floating point format (if necessary)"""

        fp_types = ['f', 'd', 'F', 'D']

        if self.dtype.char in fp_types:
            return self
        else:
            for fp_type in fp_types:
                if self.dtype <= np.dtype(fp_type):
                    return self.astype(fp_type)

            raise TypeError('cannot upcast [%s] to a floating '
                            'point format' % self.dtype.name)

    def __iter__(self):
        for r in range(self.shape[0]):
            yield self[r, :]

    def _getmaxprint(self):
        """Maximum number of elements to display when printed."""
        return self.maxprint

    def count_nonzero(self):
        """Number of non-zero entries, equivalent to

        np.count_nonzero(a.toarray())

        Unlike the nnz property, which return the number of stored
        entries (the length of the data attribute), this method counts the
        actual number of non-zero entries in data.
        """
        raise NotImplementedError("count_nonzero not implemented for %s." %
                                  self.__class__.__name__)

    def _getnnz(self, axis=None):
        """Number of stored values, including explicit zeros.

        Parameters
        ----------
        axis : None, 0, or 1
            Select between the number of values across the whole array, in
            each column, or in each row.

        See also
        --------
        count_nonzero : Number of non-zero entries
        """
        raise NotImplementedError("getnnz not implemented for %s." %
                                  self.__class__.__name__)

    @property
    def nnz(self) -> int:
        """Number of stored values, including explicit zeros.

        See also
        --------
        count_nonzero : Number of non-zero entries
        """
        return self._getnnz()

    @property
    def size(self) -> int:
        """Number of stored values.

        See also
        --------
        count_nonzero : Number of non-zero values.
        """
        return self._getnnz()

    @property
    def format(self) -> str:
        """Format string for matrix."""
        return self._format

    @property
    def A(self) -> np.ndarray:
        """DEPRECATED: Return a dense array.

        .. deprecated:: 1.11.0

            `.A` is deprecated and will be removed in v1.13.0.
            Use `.toarray()` instead.
        """
        if self._is_array:
            warn(np.VisibleDeprecationWarning(
                "`.A` is deprecated and will be removed in v1.13.0. "
                "Use `.toarray()` instead."
            ))
        return self.toarray()

    @property
    def T(self):
        """Transpose."""
        return self.transpose()

    @property
    def H(self):
        """DEPRECATED: Returns the (complex) conjugate transpose.

        .. deprecated:: 1.11.0

            `.H` is deprecated and will be removed in v1.13.0.
            Please use `.T.conjugate()` instead.
        """
        if self._is_array:
            warn(np.VisibleDeprecationWarning(
                "`.H` is deprecated and will be removed in v1.13.0. "
                "Please use `.T.conjugate()` instead."
            ))
        return self.T.conjugate()

    @property
    def real(self):
        return self._real()

    @property
    def imag(self):
        return self._imag()

    def __repr__(self):
        _, format_name = _formats[self.format]
        sparse_cls = 'array' if isinstance(self, sparray) else 'matrix'
        return f"<%dx%d sparse {sparse_cls} of type '%s'\n" \
               "\twith %d stored elements in %s format>" % \
               (self.shape + (self.dtype.type, self.nnz, format_name))

    def __str__(self):
        maxprint = self._getmaxprint()

        A = self.tocoo()

        # helper function, outputs "(i,j)  v"
        def tostr(row, col, data):
            triples = zip(list(zip(row, col)), data)
            return '\n'.join([('  %s\t%s' % t) for t in triples])

        if self.nnz > maxprint:
            half = maxprint // 2
            out = tostr(A.row[:half], A.col[:half], A.data[:half])
            out += "\n  :\t:\n"
            half = maxprint - maxprint//2
            out += tostr(A.row[-half:], A.col[-half:], A.data[-half:])
        else:
            out = tostr(A.row, A.col, A.data)

        return out

    def __bool__(self):  # Simple -- other ideas?
        if self.shape == (1, 1):
            return self.nnz != 0
        else:
            raise ValueError("The truth value of an array with more than one "
                             "element is ambiguous. Use a.any() or a.all().")
    __nonzero__ = __bool__

    # What should len(sparse) return? For consistency with dense matrices,
    # perhaps it should be the number of rows?  But for some uses the number of
    # non-zeros is more important.  For now, raise an exception!
    def __len__(self):
        raise TypeError("sparse array length is ambiguous; use getnnz()"
                        " or shape[0]")

    def asformat(self, format, copy=False):
        """Return this array in the passed format.

        Parameters
        ----------
        format : {str, None}
            The desired sparse format ("csr", "csc", "lil", "dok", "array", ...)
            or None for no conversion.
        copy : bool, optional
            If True, the result is guaranteed to not share data with self.

        Returns
        -------
        A : This array in the passed format.
        """
        if format is None or format == self.format:
            if copy:
                return self.copy()
            else:
                return self
        else:
            try:
                convert_method = getattr(self, 'to' + format)
            except AttributeError as e:
                raise ValueError(f'Format {format} is unknown.') from e

            # Forward the copy kwarg, if it's accepted.
            try:
                return convert_method(copy=copy)
            except TypeError:
                return convert_method()

    ###################################################################
    #  NOTE: All arithmetic operations use csr_matrix by default.
    # Therefore a new sparse array format just needs to define a
    # .tocsr() method to provide arithmetic support. Any of these
    # methods can be overridden for efficiency.
    ####################################################################

    def multiply(self, other):
        """Point-wise multiplication by another array
        """
        return self.tocsr().multiply(other)

    def maximum(self, other):
        """Element-wise maximum between this and another array."""
        return self.tocsr().maximum(other)

    def minimum(self, other):
        """Element-wise minimum between this and another array."""
        return self.tocsr().minimum(other)

    def dot(self, other):
        """Ordinary dot product

        Examples
        --------
        >>> import numpy as np
        >>> from scipy.sparse import csr_array
        >>> A = csr_array([[1, 2, 0], [0, 0, 3], [4, 0, 5]])
        >>> v = np.array([1, 0, -1])
        >>> A.dot(v)
        array([ 1, -3, -1], dtype=int64)

        """
        if np.isscalar(other):
            return self * other
        else:
            return self @ other

    def power(self, n, dtype=None):
        """Element-wise power."""
        return self.tocsr().power(n, dtype=dtype)

    def __eq__(self, other):
        return self.tocsr().__eq__(other)

    def __ne__(self, other):
        return self.tocsr().__ne__(other)

    def __lt__(self, other):
        return self.tocsr().__lt__(other)

    def __gt__(self, other):
        return self.tocsr().__gt__(other)

    def __le__(self, other):
        return self.tocsr().__le__(other)

    def __ge__(self, other):
        return self.tocsr().__ge__(other)

    def __abs__(self):
        return abs(self.tocsr())

    def __round__(self, ndigits=0):
        return round(self.tocsr(), ndigits=ndigits)

    def _add_sparse(self, other):
        return self.tocsr()._add_sparse(other)

    def _add_dense(self, other):
        return self.tocoo()._add_dense(other)

    def _sub_sparse(self, other):
        return self.tocsr()._sub_sparse(other)

    def _sub_dense(self, other):
        return self.todense() - other

    def _rsub_dense(self, other):
        # note: this can't be replaced by other + (-self) for unsigned types
        return other - self.todense()

    def __add__(self, other):  # self + other
        if isscalarlike(other):
            if other == 0:
                return self.copy()
            # Now we would add this scalar to every element.
            raise NotImplementedError('adding a nonzero scalar to a '
                                      'sparse array is not supported')
        elif issparse(other):
            if other.shape != self.shape:
                raise ValueError("inconsistent shapes")
            return self._add_sparse(other)
        elif isdense(other):
            other = np.broadcast_to(other, self.shape)
            return self._add_dense(other)
        else:
            return NotImplemented

    def __radd__(self,other):  # other + self
        return self.__add__(other)

    def __sub__(self, other):  # self - other
        if isscalarlike(other):
            if other == 0:
                return self.copy()
            raise NotImplementedError('subtracting a nonzero scalar from a '
                                      'sparse array is not supported')
        elif issparse(other):
            if other.shape != self.shape:
                raise ValueError("inconsistent shapes")
            return self._sub_sparse(other)
        elif isdense(other):
            other = np.broadcast_to(other, self.shape)
            return self._sub_dense(other)
        else:
            return NotImplemented

    def __rsub__(self,other):  # other - self
        if isscalarlike(other):
            if other == 0:
                return -self.copy()
            raise NotImplementedError('subtracting a sparse array from a '
                                      'nonzero scalar is not supported')
        elif isdense(other):
            other = np.broadcast_to(other, self.shape)
            return self._rsub_dense(other)
        else:
            return NotImplemented

    def _mul_dispatch(self, other):
        """`np.matrix`-compatible mul, i.e. `dot` or `NotImplemented`

        interpret other and call one of the following
        self._mul_scalar()
        self._mul_vector()
        self._mul_multivector()
        self._mul_sparse_matrix()
        """
        # This method has to be different from `__matmul__` because it is also
        # called by sparse matrix classes.

        M, N = self.shape

        if other.__class__ is np.ndarray:
            # Fast path for the most common case
            if other.shape == (N,):
                return self._mul_vector(other)
            elif other.shape == (N, 1):
                return self._mul_vector(other.ravel()).reshape(M, 1)
            elif other.ndim == 2 and other.shape[0] == N:
                return self._mul_multivector(other)

        if isscalarlike(other):
            # scalar value
            return self._mul_scalar(other)

        if issparse(other):
            if self.shape[1] != other.shape[0]:
                raise ValueError('dimension mismatch')
            return self._mul_sparse_matrix(other)

        # If it's a list or whatever, treat it like an array
        other_a = np.asanyarray(other)

        if other_a.ndim == 0 and other_a.dtype == np.object_:
            # Not interpretable as an array; return NotImplemented so that
            # other's __rmul__ can kick in if that's implemented.
            return NotImplemented

        try:
            other.shape
        except AttributeError:
            other = other_a

        if other.ndim == 1 or other.ndim == 2 and other.shape[1] == 1:
            # dense row or column vector
            if other.shape != (N,) and other.shape != (N, 1):
                raise ValueError('dimension mismatch')

            result = self._mul_vector(np.ravel(other))

            if isinstance(other, np.matrix):
                result = self._ascontainer(result)

            if other.ndim == 2 and other.shape[1] == 1:
                # If 'other' was an (nx1) column vector, reshape the result
                result = result.reshape(-1, 1)

            return result

        elif other.ndim == 2:
            ##
            # dense 2D array or matrix ("multivector")

            if other.shape[0] != self.shape[1]:
                raise ValueError('dimension mismatch')

            result = self._mul_multivector(np.asarray(other))

            if isinstance(other, np.matrix):
                result = self._ascontainer(result)

            return result

        else:
            raise ValueError('could not interpret dimensions')

    def __mul__(self, *args, **kwargs):
        return self.multiply(*args, **kwargs)

    # by default, use CSR for __mul__ handlers
    def _mul_scalar(self, other):
        return self.tocsr()._mul_scalar(other)

    def _mul_vector(self, other):
        return self.tocsr()._mul_vector(other)

    def _mul_multivector(self, other):
        return self.tocsr()._mul_multivector(other)

    def _mul_sparse_matrix(self, other):
        return self.tocsr()._mul_sparse_matrix(other)

    def _rmul_dispatch(self, other):
        if isscalarlike(other):
            return self._mul_scalar(other)
        else:
            # Don't use asarray unless we have to
            try:
                tr = other.transpose()
            except AttributeError:
                tr = np.asarray(other).transpose()
            ret = self.transpose()._mul_dispatch(tr)
            if ret is NotImplemented:
                return NotImplemented
            return ret.transpose()

    def __rmul__(self, *args, **kwargs):  # other * self
        return self.multiply(*args, **kwargs)

    #######################
    # matmul (@) operator #
    #######################

    def __matmul__(self, other):
        if isscalarlike(other):
            raise ValueError("Scalar operands are not allowed, "
                             "use '*' instead")
        return self._mul_dispatch(other)

    def __rmatmul__(self, other):
        if isscalarlike(other):
            raise ValueError("Scalar operands are not allowed, "
                             "use '*' instead")
        return self._rmul_dispatch(other)

    ####################
    # Other Arithmetic #
    ####################

    def _divide(self, other, true_divide=False, rdivide=False):
        if isscalarlike(other):
            if rdivide:
                if true_divide:
                    return np.true_divide(other, self.todense())
                else:
                    return np.divide(other, self.todense())

            if true_divide and np.can_cast(self.dtype, np.float_):
                return self.astype(np.float_)._mul_scalar(1./other)
            else:
                r = self._mul_scalar(1./other)

                scalar_dtype = np.asarray(other).dtype
                if (np.issubdtype(self.dtype, np.integer) and
                        np.issubdtype(scalar_dtype, np.integer)):
                    return r.astype(self.dtype)
                else:
                    return r

        elif isdense(other):
            if not rdivide:
                if true_divide:
                    recip = np.true_divide(1., other)
                else:
                    recip = np.divide(1., other)
                return self.multiply(recip)
            else:
                if true_divide:
                    return np.true_divide(other, self.todense())
                else:
                    return np.divide(other, self.todense())
        elif issparse(other):
            if rdivide:
                return other._divide(self, true_divide, rdivide=False)

            self_csr = self.tocsr()
            if true_divide and np.can_cast(self.dtype, np.float_):
                return self_csr.astype(np.float_)._divide_sparse(other)
            else:
                return self_csr._divide_sparse(other)
        else:
            return NotImplemented

    def __truediv__(self, other):
        return self._divide(other, true_divide=True)

    def __div__(self, other):
        # Always do true division
        return self._divide(other, true_divide=True)

    def __rtruediv__(self, other):
        # Implementing this as the inverse would be too magical -- bail out
        return NotImplemented

    def __rdiv__(self, other):
        # Implementing this as the inverse would be too magical -- bail out
        return NotImplemented

    def __neg__(self):
        return -self.tocsr()

    def __iadd__(self, other):
        return NotImplemented

    def __isub__(self, other):
        return NotImplemented

    def __imul__(self, other):
        return NotImplemented

    def __idiv__(self, other):
        return self.__itruediv__(other)

    def __itruediv__(self, other):
        return NotImplemented

    def __pow__(self, *args, **kwargs):
        return self.power(*args, **kwargs)

<<<<<<< HEAD
=======
    @property
    def A(self) -> np.ndarray:
        if isinstance(self, sparray):
            warn(VisibleDeprecationWarning(
                "`.A` is deprecated and will be removed in v1.13.0. "
                "Use `.toarray()` instead."
            ))
        return self.toarray()

    @property
    def T(self):
        return self.transpose()

    @property
    def H(self):
        if isinstance(self, sparray):
            warn(VisibleDeprecationWarning(
                "`.H` is deprecated and will be removed in v1.13.0. "
                "Please use `.T.conjugate()` instead."
            ))
        return self.T.conjugate()

    @property
    def real(self):
        return self._real()

    @property
    def imag(self):
        return self._imag()

    @property
    def size(self):
        return self._getnnz()

>>>>>>> 3a9dc91c
    def transpose(self, axes=None, copy=False):
        """
        Reverses the dimensions of the sparse array.

        Parameters
        ----------
        axes : None, optional
            This argument is in the signature *solely* for NumPy
            compatibility reasons. Do not pass in anything except
            for the default value.
        copy : bool, optional
            Indicates whether or not attributes of `self` should be
            copied whenever possible. The degree to which attributes
            are copied varies depending on the type of sparse array
            being used.

        Returns
        -------
        p : `self` with the dimensions reversed.

        See Also
        --------
        numpy.transpose : NumPy's implementation of 'transpose' for ndarrays
        """
        return self.tocsr(copy=copy).transpose(axes=axes, copy=False)

    def conjugate(self, copy=True):
        """Element-wise complex conjugation.

        If the array is of non-complex data type and `copy` is False,
        this method does nothing and the data is not copied.

        Parameters
        ----------
        copy : bool, optional
            If True, the result is guaranteed to not share data with self.

        Returns
        -------
        A : The element-wise complex conjugate.

        """
        if np.issubdtype(self.dtype, np.complexfloating):
            return self.tocsr(copy=copy).conjugate(copy=False)
        elif copy:
            return self.copy()
        else:
            return self

    def conj(self, copy=True):
        return self.conjugate(copy=copy)

    conj.__doc__ = conjugate.__doc__

    def _real(self):
        return self.tocsr()._real()

    def _imag(self):
        return self.tocsr()._imag()

    def nonzero(self):
        """nonzero indices

        Returns a tuple of arrays (row,col) containing the indices
        of the non-zero elements of the array.

        Examples
        --------
        >>> from scipy.sparse import csr_array
        >>> A = csr_array([[1,2,0],[0,0,3],[4,0,5]])
        >>> A.nonzero()
        (array([0, 0, 1, 2, 2]), array([0, 1, 2, 0, 2]))

        """

        # convert to COOrdinate format
        A = self.tocoo()
        nz_mask = A.data != 0
        return (A.row[nz_mask], A.col[nz_mask])

    def _getcol(self, j):
        """Returns a copy of column j of the array, as an (m x 1) sparse
        array (column vector).
        """
        # Subclasses should override this method for efficiency.
        # Post-multiply by a (n x 1) column vector 'a' containing all zeros
        # except for a_j = 1
        n = self.shape[1]
        if j < 0:
            j += n
        if j < 0 or j >= n:
            raise IndexError("index out of bounds")
        col_selector = self._csc_container(([1], [[j], [0]]),
                                           shape=(n, 1), dtype=self.dtype)
        return self @ col_selector

    def _getrow(self, i):
        """Returns a copy of row i of the array, as a (1 x n) sparse
        array (row vector).
        """
        # Subclasses should override this method for efficiency.
        # Pre-multiply by a (1 x m) row vector 'a' containing all zeros
        # except for a_i = 1
        m = self.shape[0]
        if i < 0:
            i += m
        if i < 0 or i >= m:
            raise IndexError("index out of bounds")
        row_selector = self._csr_container(([1], [[0], [i]]),
                                           shape=(1, m), dtype=self.dtype)
        return row_selector @ self

    # The following dunder methods cannot be implemented.
    #
    # def __array__(self):
    #     # Sparse matrices rely on NumPy wrapping them in object arrays under
    #     # the hood to make unary ufuncs work on them. So we cannot raise
    #     # TypeError here - which would be handy to not give users object
    #     # arrays they probably don't want (they're looking for `.toarray()`).
    #     #
    #     # Conversion with `toarray()` would also break things because of the
    #     # behavior discussed above, plus we want to avoid densification by
    #     # accident because that can too easily blow up memory.
    #
    # def __array_ufunc__(self):
    #     # We cannot implement __array_ufunc__ due to mismatching semantics.
    #     # See gh-7707 and gh-7349 for details.
    #
    # def __array_function__(self):
    #     # We cannot implement __array_function__ due to mismatching semantics.
    #     # See gh-10362 for details.

    def todense(self, order=None, out=None):
        """
        Return a dense matrix representation of this sparse array.

        Parameters
        ----------
        order : {'C', 'F'}, optional
            Whether to store multi-dimensional data in C (row-major)
            or Fortran (column-major) order in memory. The default
            is 'None', which provides no ordering guarantees.
            Cannot be specified in conjunction with the `out`
            argument.

        out : ndarray, 2-D, optional
            If specified, uses this array (or `numpy.matrix`) as the
            output buffer instead of allocating a new array to
            return. The provided array must have the same shape and
            dtype as the sparse array on which you are calling the
            method.

        Returns
        -------
        arr : numpy.matrix, 2-D
            A NumPy matrix object with the same shape and containing
            the same data represented by the sparse array, with the
            requested memory order. If `out` was passed and was an
            array (rather than a `numpy.matrix`), it will be filled
            with the appropriate values and returned wrapped in a
            `numpy.matrix` object that shares the same memory.
        """
        return self._ascontainer(self.toarray(order=order, out=out))

    def toarray(self, order=None, out=None):
        """
        Return a dense ndarray representation of this sparse array.

        Parameters
        ----------
        order : {'C', 'F'}, optional
            Whether to store multidimensional data in C (row-major)
            or Fortran (column-major) order in memory. The default
            is 'None', which provides no ordering guarantees.
            Cannot be specified in conjunction with the `out`
            argument.

        out : ndarray, 2-D, optional
            If specified, uses this array as the output buffer
            instead of allocating a new array to return. The provided
            array must have the same shape and dtype as the sparse
            array on which you are calling the method. For most
            sparse types, `out` is required to be memory contiguous
            (either C or Fortran ordered).

        Returns
        -------
        arr : ndarray, 2-D
            An array with the same shape and containing the same
            data represented by the sparse array, with the requested
            memory order. If `out` was passed, the same object is
            returned after being modified in-place to contain the
            appropriate values.
        """
        return self.tocoo(copy=False).toarray(order=order, out=out)

    # Any sparse array format deriving from _spbase must define one of
    # tocsr or tocoo. The other conversion methods may be implemented for
    # efficiency, but are not required.
    def tocsr(self, copy=False):
        """Convert this array to Compressed Sparse Row format.

        With copy=False, the data/indices may be shared between this array and
        the resultant csr_array.
        """
        return self.tocoo(copy=copy).tocsr(copy=False)

    def todok(self, copy=False):
        """Convert this array to Dictionary Of Keys format.

        With copy=False, the data/indices may be shared between this array and
        the resultant dok_array.
        """
        return self.tocoo(copy=copy).todok(copy=False)

    def tocoo(self, copy=False):
        """Convert this array to COOrdinate format.

        With copy=False, the data/indices may be shared between this array and
        the resultant coo_array.
        """
        return self.tocsr(copy=False).tocoo(copy=copy)

    def tolil(self, copy=False):
        """Convert this array to List of Lists format.

        With copy=False, the data/indices may be shared between this array and
        the resultant lil_array.
        """
        return self.tocsr(copy=False).tolil(copy=copy)

    def todia(self, copy=False):
        """Convert this array to sparse DIAgonal format.

        With copy=False, the data/indices may be shared between this array and
        the resultant dia_array.
        """
        return self.tocoo(copy=copy).todia(copy=False)

    def tobsr(self, blocksize=None, copy=False):
        """Convert this array to Block Sparse Row format.

        With copy=False, the data/indices may be shared between this array and
        the resultant bsr_array.

        When blocksize=(R, C) is provided, it will be used for construction of
        the bsr_array.
        """
        return self.tocsr(copy=False).tobsr(blocksize=blocksize, copy=copy)

    def tocsc(self, copy=False):
        """Convert this array to Compressed Sparse Column format.

        With copy=False, the data/indices may be shared between this array and
        the resultant csc_array.
        """
        return self.tocsr(copy=copy).tocsc(copy=False)

    def copy(self):
        """Returns a copy of this array.

        No data/indices will be shared between the returned value and current
        array.
        """
        return self.__class__(self, copy=True)

    def sum(self, axis=None, dtype=None, out=None):
        """
        Sum the array elements over a given axis.

        Parameters
        ----------
        axis : {-2, -1, 0, 1, None} optional
            Axis along which the sum is computed. The default is to
            compute the sum of all the array elements, returning a scalar
            (i.e., `axis` = `None`).
        dtype : dtype, optional
            The type of the returned array and of the accumulator in which
            the elements are summed.  The dtype of `a` is used by default
            unless `a` has an integer dtype of less precision than the default
            platform integer.  In that case, if `a` is signed then the platform
            integer is used while if `a` is unsigned then an unsigned integer
            of the same precision as the platform integer is used.

            .. versionadded:: 0.18.0

        out : np.matrix, optional
            Alternative output matrix in which to place the result. It must
            have the same shape as the expected output, but the type of the
            output values will be cast if necessary.

            .. versionadded:: 0.18.0

        Returns
        -------
        sum_along_axis : np.matrix
            A matrix with the same shape as `self`, with the specified
            axis removed.

        See Also
        --------
        numpy.matrix.sum : NumPy's implementation of 'sum' for matrices

        """
        validateaxis(axis)

        # We use multiplication by a matrix of ones to achieve this.
        # For some sparse array formats more efficient methods are
        # possible -- these should override this function.
        m, n = self.shape

        # Mimic numpy's casting.
        res_dtype = get_sum_dtype(self.dtype)

        if axis is None:
            # sum over rows and columns
            return (
                self @ self._ascontainer(np.ones((n, 1), dtype=res_dtype))
            ).sum(dtype=dtype, out=out)

        if axis < 0:
            axis += 2

        # axis = 0 or 1 now
        if axis == 0:
            # sum over columns
            ret = self._ascontainer(
                np.ones((1, m), dtype=res_dtype)
            ) @ self
        else:
            # sum over rows
            ret = self @ self._ascontainer(
                np.ones((n, 1), dtype=res_dtype)
            )

        if out is not None and out.shape != ret.shape:
            raise ValueError("dimensions do not match")

        return ret.sum(axis=axis, dtype=dtype, out=out)

    def mean(self, axis=None, dtype=None, out=None):
        """
        Compute the arithmetic mean along the specified axis.

        Returns the average of the array elements. The average is taken
        over all elements in the array by default, otherwise over the
        specified axis. `float64` intermediate and return values are used
        for integer inputs.

        Parameters
        ----------
        axis : {-2, -1, 0, 1, None} optional
            Axis along which the mean is computed. The default is to compute
            the mean of all elements in the array (i.e., `axis` = `None`).
        dtype : data-type, optional
            Type to use in computing the mean. For integer inputs, the default
            is `float64`; for floating point inputs, it is the same as the
            input dtype.

            .. versionadded:: 0.18.0

        out : np.matrix, optional
            Alternative output matrix in which to place the result. It must
            have the same shape as the expected output, but the type of the
            output values will be cast if necessary.

            .. versionadded:: 0.18.0

        Returns
        -------
        m : np.matrix

        See Also
        --------
        numpy.matrix.mean : NumPy's implementation of 'mean' for matrices

        """
        def _is_integral(dtype):
            return (np.issubdtype(dtype, np.integer) or
                    np.issubdtype(dtype, np.bool_))

        validateaxis(axis)

        res_dtype = self.dtype.type
        integral = _is_integral(self.dtype)

        # output dtype
        if dtype is None:
            if integral:
                res_dtype = np.float64
        else:
            res_dtype = np.dtype(dtype).type

        # intermediate dtype for summation
        inter_dtype = np.float64 if integral else res_dtype
        inter_self = self.astype(inter_dtype)

        if axis is None:
            return (inter_self / np.array(
                self.shape[0] * self.shape[1]))\
                .sum(dtype=res_dtype, out=out)

        if axis < 0:
            axis += 2

        # axis = 0 or 1 now
        if axis == 0:
            return (inter_self * (1.0 / self.shape[0])).sum(
                axis=0, dtype=res_dtype, out=out)
        else:
            return (inter_self * (1.0 / self.shape[1])).sum(
                axis=1, dtype=res_dtype, out=out)

    def diagonal(self, k=0):
        """Returns the kth diagonal of the array.

        Parameters
        ----------
        k : int, optional
            Which diagonal to get, corresponding to elements a[i, i+k].
            Default: 0 (the main diagonal).

            .. versionadded:: 1.0

        See also
        --------
        numpy.diagonal : Equivalent numpy function.

        Examples
        --------
        >>> from scipy.sparse import csr_array
        >>> A = csr_array([[1, 2, 0], [0, 0, 3], [4, 0, 5]])
        >>> A.diagonal()
        array([1, 0, 5])
        >>> A.diagonal(k=1)
        array([2, 3])
        """
        return self.tocsr().diagonal(k=k)

    def trace(self, offset=0):
        """Returns the sum along diagonals of the sparse array.

        Parameters
        ----------
        offset : int, optional
            Which diagonal to get, corresponding to elements a[i, i+offset].
            Default: 0 (the main diagonal).

        """
        return self.diagonal(k=offset).sum()

    def setdiag(self, values, k=0):
        """
        Set diagonal or off-diagonal elements of the array.

        Parameters
        ----------
        values : array_like
            New values of the diagonal elements.

            Values may have any length. If the diagonal is longer than values,
            then the remaining diagonal entries will not be set. If values are
            longer than the diagonal, then the remaining values are ignored.

            If a scalar value is given, all of the diagonal is set to it.

        k : int, optional
            Which off-diagonal to set, corresponding to elements a[i,i+k].
            Default: 0 (the main diagonal).

        """
        M, N = self.shape
        if (k > 0 and k >= N) or (k < 0 and -k >= M):
            raise ValueError("k exceeds array dimensions")
        self._setdiag(np.asarray(values), k)

    def _setdiag(self, values, k):
        """This part of the implementation gets overridden by the
        different formats.
        """
        M, N = self.shape
        if k < 0:
            if values.ndim == 0:
                # broadcast
                max_index = min(M+k, N)
                for i in range(max_index):
                    self[i - k, i] = values
            else:
                max_index = min(M+k, N, len(values))
                if max_index <= 0:
                    return
                for i, v in enumerate(values[:max_index]):
                    self[i - k, i] = v
        else:
            if values.ndim == 0:
                # broadcast
                max_index = min(M, N-k)
                for i in range(max_index):
                    self[i, i + k] = values
            else:
                max_index = min(M, N-k, len(values))
                if max_index <= 0:
                    return
                for i, v in enumerate(values[:max_index]):
                    self[i, i + k] = v

    def _process_toarray_args(self, order, out):
        if out is not None:
            if order is not None:
                raise ValueError('order cannot be specified if out '
                                 'is not None')
            if out.shape != self.shape or out.dtype != self.dtype:
                raise ValueError('out array must be same dtype and shape as '
                                 'sparse array')
            out[...] = 0.
            return out
        else:
            return np.zeros(self.shape, dtype=self.dtype, order=order)

    def _get_index_dtype(self, arrays=(), maxval=None, check_contents=False):
        """
        Determine index dtype for array.

        This wraps _sputils.get_index_dtype, providing compatibility for both
        array and matrix API sparse matrices. Matrix API sparse matrices would
        attempt to downcast the indices - which can be computationally
        expensive and undesirable for users. The array API changes this
        behaviour.

        See discussion: https://github.com/scipy/scipy/issues/16774

        The get_index_dtype import is due to implementation details of the test
        suite. It allows the decorator ``with_64bit_maxval_limit`` to mock a
        lower int32 max value for checks on the matrix API's downcasting
        behaviour.
        """
        from ._sputils import get_index_dtype

        # Don't check contents for array API
        return get_index_dtype(arrays, maxval, (check_contents and not isinstance(self, sparray)))


    ## All methods below are deprecated and should be removed in
    ## scipy 1.13.0
    ##
    ## Also uncomment the definition of shape above.

    def get_shape(self):
        """Get shape of a sparse array.

        .. deprecated:: 1.11.0
           This method will be removed in SciPy 1.13.0.
           Use `X.shape` instead.
        """
        msg = (
            "`get_shape` is deprecated and will be removed in v1.13.0; "
            "use `X.shape` instead."
        )
        warn(msg, DeprecationWarning, stacklevel=2)

        return self._shape

    def set_shape(self, shape):
        """See `reshape`.

        .. deprecated:: 1.11.0
           This method will be removed in SciPy 1.13.0.
           Use `X.reshape` instead.
        """
        msg = (
            "Shape assignment is deprecated and will be removed in v1.13.0; "
            "use `reshape` instead."
        )
        warn(msg, DeprecationWarning, stacklevel=2)

        # Make sure copy is False since this is in place
        # Make sure format is unchanged because we are doing a __dict__ swap
        new_self = self.reshape(shape, copy=False).asformat(self.format)
        self.__dict__ = new_self.__dict__

    shape = property(
        fget=lambda self: self._shape,
        fset=set_shape,
        doc="""The shape of the array.

Note that, starting in SciPy 1.13.0, this property will no longer be
settable. To change the array shape, use `X.reshape` instead.
"""
    )  # noqa: F811

    def asfptype(self):
        """Upcast array to a floating point format (if necessary)

        .. deprecated:: 1.11.0
           This method is for internal use only, and will be removed from the
           public API in SciPy 1.13.0.
        """
        msg = (
            "`asfptype` is an internal function, and is deprecated "
            "as part of the public API. It will be removed in v1.13.0."
        )
        warn(msg, DeprecationWarning, stacklevel=2)
        return self._asfptype()

    def getmaxprint(self):
        """Maximum number of elements to display when printed.

        .. deprecated:: 1.11.0
           This method is for internal use only, and will be removed from the
           public API in SciPy 1.13.0.
        """
        msg = (
            "`getmaxprint` is an internal function, and is deprecated "
            "as part of the public API. It will be removed in v1.13.0."
        )
        warn(msg, DeprecationWarning, stacklevel=2)
        return self._getmaxprint()

    def getformat(self):
        """Matrix storage format.

        .. deprecated:: 1.11.0
           This method will be removed in SciPy 1.13.0.
           Use `X.format` instead.
        """
        msg = (
            "`getformat` is deprecated and will be removed in v1.13.0; "
            "use `X.format` instead."
        )
        warn(msg, DeprecationWarning, stacklevel=2)
        return self.format

    def getnnz(self, axis=None):
        """Number of stored values, including explicit zeros.

        .. deprecated:: 1.11.0
           This method will be removed in SciPy 1.13.0. Use `X.nnz`
           instead.  The `axis` argument will no longer be supported;
           please let us know if you still need this functionality.

        Parameters
        ----------
        axis : None, 0, or 1
            Select between the number of values across the whole array, in
            each column, or in each row.

        See also
        --------
        count_nonzero : Number of non-zero entries
        """
        msg = (
            "`getnnz` is deprecated and will be removed in v1.13.0; "
            "use `X.nnz` instead."
        )
        warn(msg, DeprecationWarning, stacklevel=2)
        return self._getnnz(axis=axis)

    def getH(self):
        """Return the Hermitian transpose of this array.

        .. deprecated:: 1.11.0
           This method will be removed in SciPy 1.13.0.
           Use `X.conj().T` instead.
        """
        msg = (
            "`getH` is deprecated and will be removed in v1.13.0; "
            "use `X.conj().T` instead."
        )
        warn(msg, DeprecationWarning, stacklevel=2)
        return self.conjugate().transpose()

    def getcol(self, j):
        """Returns a copy of column j of the array, as an (m x 1) sparse
        array (column vector).

        .. deprecated:: 1.11.0
           This method will be removed in SciPy 1.13.0.
           Use array indexing instead.
        """
        msg = (
            "`getcol` is deprecated and will be removed in v1.13.0; "
            f"use `X[:, [{j}]]` instead."
        )
        warn(msg, DeprecationWarning, stacklevel=2)
        return self._getcol(j)

    def getrow(self, i):
        """Returns a copy of row i of the array, as a (1 x n) sparse
        array (row vector).

        .. deprecated:: 1.11.0
           This method will be removed in SciPy 1.13.0.
           Use array indexing instead.
        """
        msg = (
            "`getrow` is deprecated and will be removed in v1.13.0; "
            f"use `X[[{i}]]` instead."
        )
        warn(msg, DeprecationWarning, stacklevel=2)
        return self._getrow(i)

    ## End 1.13.0 deprecated methods


class sparray:
    """A namespace class to separate sparray from spmatrix"""
    pass

sparray.__doc__ = _spbase.__doc__


def issparse(x):
    """Is `x` of a sparse array type?

    Parameters
    ----------
    x
        object to check for being a sparse array

    Returns
    -------
    bool
        True if `x` is a sparse array or a sparse matrix, False otherwise

    Examples
    --------
    >>> import numpy as np
    >>> from scipy.sparse import csr_array, csr_matrix, issparse
    >>> issparse(csr_matrix([[5]]))
    True
    >>> issparse(csr_array([[5]]))
    True
    >>> issparse(np.array([[5]]))
    False
    >>> issparse(5)
    False
    """
    return isinstance(x, _spbase)


def isspmatrix(x):
    """Is `x` of a sparse matrix type?

    Parameters
    ----------
    x
        object to check for being a sparse matrix

    Returns
    -------
    bool
        True if `x` is a sparse matrix, False otherwise

    Examples
    --------
    >>> import numpy as np
    >>> from scipy.sparse import csr_array, csr_matrix, isspmatrix
    >>> isspmatrix(csr_matrix([[5]]))
    True
    >>> isspmatrix(csr_array([[5]]))
    False
    >>> isspmatrix(np.array([[5]]))
    False
    >>> isspmatrix(5)
    False
    """
    return isinstance(x, spmatrix)<|MERGE_RESOLUTION|>--- conflicted
+++ resolved
@@ -316,8 +316,8 @@
             `.A` is deprecated and will be removed in v1.13.0.
             Use `.toarray()` instead.
         """
-        if self._is_array:
-            warn(np.VisibleDeprecationWarning(
+        if isinstance(self, sparray):
+            warn(VisibleDeprecationWarning(
                 "`.A` is deprecated and will be removed in v1.13.0. "
                 "Use `.toarray()` instead."
             ))
@@ -337,8 +337,8 @@
             `.H` is deprecated and will be removed in v1.13.0.
             Please use `.T.conjugate()` instead.
         """
-        if self._is_array:
-            warn(np.VisibleDeprecationWarning(
+        if isinstance(self, sparray):
+            warn(VisibleDeprecationWarning(
                 "`.H` is deprecated and will be removed in v1.13.0. "
                 "Please use `.T.conjugate()` instead."
             ))
@@ -768,43 +768,6 @@
     def __pow__(self, *args, **kwargs):
         return self.power(*args, **kwargs)
 
-<<<<<<< HEAD
-=======
-    @property
-    def A(self) -> np.ndarray:
-        if isinstance(self, sparray):
-            warn(VisibleDeprecationWarning(
-                "`.A` is deprecated and will be removed in v1.13.0. "
-                "Use `.toarray()` instead."
-            ))
-        return self.toarray()
-
-    @property
-    def T(self):
-        return self.transpose()
-
-    @property
-    def H(self):
-        if isinstance(self, sparray):
-            warn(VisibleDeprecationWarning(
-                "`.H` is deprecated and will be removed in v1.13.0. "
-                "Please use `.T.conjugate()` instead."
-            ))
-        return self.T.conjugate()
-
-    @property
-    def real(self):
-        return self._real()
-
-    @property
-    def imag(self):
-        return self._imag()
-
-    @property
-    def size(self):
-        return self._getnnz()
-
->>>>>>> 3a9dc91c
     def transpose(self, axes=None, copy=False):
         """
         Reverses the dimensions of the sparse array.
