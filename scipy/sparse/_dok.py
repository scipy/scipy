"""Dictionary Of Keys based matrix"""

__docformat__ = "restructuredtext en"

__all__ = ['dok_array', 'dok_matrix', 'isspmatrix_dok']

import itertools
import numpy as np

from ._matrix import spmatrix, _array_doc_to_matrix
<<<<<<< HEAD
from ._base import _sparray, issparse
=======
from ._base import _spbase, sparray, isspmatrix
>>>>>>> 3a1bd91d
from ._index import IndexMixin
from ._sputils import (isdense, getdtype, isshape, isintlike, isscalarlike,
                       upcast, upcast_scalar, check_shape)

try:
    from operator import isSequenceType as _is_sequence
except ImportError:
    def _is_sequence(x):
        return (hasattr(x, '__len__') or hasattr(x, '__next__')
                or hasattr(x, 'next'))


class _dok_base(_spbase, IndexMixin, dict):
    """
    Dictionary Of Keys based sparse matrix.

    This is an efficient structure for constructing sparse
    matrices incrementally.

    This can be instantiated in several ways:
        dok_array(D)
            with a dense matrix, D

        dok_array(S)
            with a sparse matrix, S

        dok_array((M,N), [dtype])
            create the matrix with initial shape (M,N)
            dtype is optional, defaulting to dtype='d'

    Attributes
    ----------
    dtype : dtype
        Data type of the matrix
    shape : 2-tuple
        Shape of the matrix
    ndim : int
        Number of dimensions (this is always 2)
    nnz
        Number of nonzero elements

    Notes
    -----

    Sparse matrices can be used in arithmetic operations: they support
    addition, subtraction, multiplication, division, and matrix power.

    Allows for efficient O(1) access of individual elements.
    Duplicates are not allowed.
    Can be efficiently converted to a coo_matrix once constructed.

    Examples
    --------
    >>> import numpy as np
    >>> from scipy.sparse import dok_array
    >>> S = dok_array((5, 5), dtype=np.float32)
    >>> for i in range(5):
    ...     for j in range(5):
    ...         S[i, j] = i + j    # Update element

    """
    _format = 'dok'

    def __init__(self, arg1, shape=None, dtype=None, copy=False):
        dict.__init__(self)
        _spbase.__init__(self)

        self.dtype = getdtype(dtype, default=float)
        if isinstance(arg1, tuple) and isshape(arg1):  # (M,N)
            M, N = arg1
            self._shape = check_shape((M, N))
        elif issparse(arg1):  # Sparse ctor
            if arg1.format == self.format and copy:
                arg1 = arg1.copy()
            else:
                arg1 = arg1.todok()

            if dtype is not None:
                arg1 = arg1.astype(dtype, copy=False)

            dict.update(self, arg1)
            self._shape = check_shape(arg1.shape)
            self.dtype = arg1.dtype
        else:  # Dense ctor
            try:
                arg1 = np.asarray(arg1)
            except Exception as e:
                raise TypeError('Invalid input format.') from e

            if len(arg1.shape) != 2:
                raise TypeError('Expected rank <=2 dense array or matrix.')

            d = self._coo_container(arg1, dtype=dtype).todok()
            dict.update(self, d)
            self._shape = check_shape(arg1.shape)
            self.dtype = d.dtype

    def update(self, val):
        # Prevent direct usage of update
        raise NotImplementedError("Direct modification to dok_array element "
                                  "is not allowed.")

    def _update(self, data):
        """An update method for dict data defined for direct access to
        `dok_array` data. Main purpose is to be used for effcient conversion
        from other _spbase classes. Has no checking if `data` is valid."""
        return dict.update(self, data)

    def _getnnz(self, axis=None):
        if axis is not None:
            raise NotImplementedError("_getnnz over an axis is not implemented "
                                      "for DOK format.")
        return dict.__len__(self)

    def count_nonzero(self):
        return sum(x != 0 for x in self.values())

    _getnnz.__doc__ = _spbase._getnnz.__doc__
    count_nonzero.__doc__ = _spbase.count_nonzero.__doc__

    def __len__(self):
        return dict.__len__(self)

    def get(self, key, default=0.):
        """This overrides the dict.get method, providing type checking
        but otherwise equivalent functionality.
        """
        try:
            i, j = key
            assert isintlike(i) and isintlike(j)
        except (AssertionError, TypeError, ValueError) as e:
            raise IndexError('Index must be a pair of integers.') from e
        if (i < 0 or i >= self.shape[0] or j < 0 or j >= self.shape[1]):
            raise IndexError('Index out of bounds.')
        return dict.get(self, key, default)

    def _get_intXint(self, row, col):
        return dict.get(self, (row, col), self.dtype.type(0))

    def _get_intXslice(self, row, col):
        return self._get_sliceXslice(slice(row, row+1), col)

    def _get_sliceXint(self, row, col):
        return self._get_sliceXslice(row, slice(col, col+1))

    def _get_sliceXslice(self, row, col):
        row_start, row_stop, row_step = row.indices(self.shape[0])
        col_start, col_stop, col_step = col.indices(self.shape[1])
        row_range = range(row_start, row_stop, row_step)
        col_range = range(col_start, col_stop, col_step)
        shape = (len(row_range), len(col_range))
        # Switch paths only when advantageous
        # (count the iterations in the loops, adjust for complexity)
        if len(self) >= 2 * shape[0] * shape[1]:
            # O(nr*nc) path: loop over <row x col>
            return self._get_columnXarray(row_range, col_range)
        # O(nnz) path: loop over entries of self
        newdok = self._dok_container(shape, dtype=self.dtype)
        for key in self.keys():
            i, ri = divmod(int(key[0]) - row_start, row_step)
            if ri != 0 or i < 0 or i >= shape[0]:
                continue
            j, rj = divmod(int(key[1]) - col_start, col_step)
            if rj != 0 or j < 0 or j >= shape[1]:
                continue
            x = dict.__getitem__(self, key)
            dict.__setitem__(newdok, (i, j), x)
        return newdok

    def _get_intXarray(self, row, col):
        col = col.squeeze()
        return self._get_columnXarray([row], col)

    def _get_arrayXint(self, row, col):
        row = row.squeeze()
        return self._get_columnXarray(row, [col])

    def _get_sliceXarray(self, row, col):
        row = list(range(*row.indices(self.shape[0])))
        return self._get_columnXarray(row, col)

    def _get_arrayXslice(self, row, col):
        col = list(range(*col.indices(self.shape[1])))
        return self._get_columnXarray(row, col)

    def _get_columnXarray(self, row, col):
        # outer indexing
        newdok = self._dok_container((len(row), len(col)), dtype=self.dtype)

        for i, r in enumerate(row):
            for j, c in enumerate(col):
                v = dict.get(self, (r, c), 0)
                if v:
                    dict.__setitem__(newdok, (i, j), v)
        return newdok

    def _get_arrayXarray(self, row, col):
        # inner indexing
        i, j = map(np.atleast_2d, np.broadcast_arrays(row, col))
        newdok = self._dok_container(i.shape, dtype=self.dtype)

        for key in itertools.product(range(i.shape[0]), range(i.shape[1])):
            v = dict.get(self, (i[key], j[key]), 0)
            if v:
                dict.__setitem__(newdok, key, v)
        return newdok

    def _set_intXint(self, row, col, x):
        key = (row, col)
        if x:
            dict.__setitem__(self, key, x)
        elif dict.__contains__(self, key):
            del self[key]

    def _set_arrayXarray(self, row, col, x):
        row = list(map(int, row.ravel()))
        col = list(map(int, col.ravel()))
        x = x.ravel()
        dict.update(self, zip(zip(row, col), x))

        for i in np.nonzero(x == 0)[0]:
            key = (row[i], col[i])
            if dict.__getitem__(self, key) == 0:
                # may have been superseded by later update
                del self[key]

    def __add__(self, other):
        if isscalarlike(other):
            res_dtype = upcast_scalar(self.dtype, other)
            new = self._dok_container(self.shape, dtype=res_dtype)
            # Add this scalar to every element.
            M, N = self.shape
            for key in itertools.product(range(M), range(N)):
                aij = dict.get(self, (key), 0) + other
                if aij:
                    new[key] = aij
            # new.dtype.char = self.dtype.char
        elif issparse(other):
            if other.format == "dok":
                if other.shape != self.shape:
                    raise ValueError("Matrix dimensions are not equal.")
                # We could alternatively set the dimensions to the largest of
                # the two matrices to be summed.  Would this be a good idea?
                res_dtype = upcast(self.dtype, other.dtype)
                new = self._dok_container(self.shape, dtype=res_dtype)
                dict.update(new, self)
                with np.errstate(over='ignore'):
                    dict.update(new,
                               ((k, new[k] + other[k]) for k in other.keys()))
            else:
                csc = self.tocsc()
                new = csc + other
        elif isdense(other):
            new = self.todense() + other
        else:
            return NotImplemented
        return new

    def __radd__(self, other):
        if isscalarlike(other):
            new = self._dok_container(self.shape, dtype=self.dtype)
            M, N = self.shape
            for key in itertools.product(range(M), range(N)):
                aij = dict.get(self, (key), 0) + other
                if aij:
                    new[key] = aij
        elif issparse(other):
            if other.format == "dok":
                if other.shape != self.shape:
                    raise ValueError("Matrix dimensions are not equal.")
                new = self._dok_container(self.shape, dtype=self.dtype)
                dict.update(new, self)
                dict.update(new,
                           ((k, self[k] + other[k]) for k in other.keys()))
            else:
                csc = self.tocsc()
                new = csc + other
        elif isdense(other):
            new = other + self.todense()
        else:
            return NotImplemented
        return new

    def __neg__(self):
        if self.dtype.kind == 'b':
            raise NotImplementedError('Negating a sparse boolean matrix is not'
                                      ' supported.')
        new = self._dok_container(self.shape, dtype=self.dtype)
        dict.update(new, ((k, -self[k]) for k in self.keys()))
        return new

    def _mul_scalar(self, other):
        res_dtype = upcast_scalar(self.dtype, other)
        # Multiply this scalar by every element.
        new = self._dok_container(self.shape, dtype=res_dtype)
        dict.update(new, ((k, v * other) for k, v in self.items()))
        return new

    def _mul_vector(self, other):
        # matrix * vector
        result = np.zeros(self.shape[0], dtype=upcast(self.dtype, other.dtype))
        for (i, j), v in self.items():
            result[i] += v * other[j]
        return result

    def _mul_multivector(self, other):
        # matrix * multivector
        result_shape = (self.shape[0], other.shape[1])
        result_dtype = upcast(self.dtype, other.dtype)
        result = np.zeros(result_shape, dtype=result_dtype)
        for (i, j), v in self.items():
            result[i,:] += v * other[j,:]
        return result

    def __imul__(self, other):
        if isscalarlike(other):
            dict.update(self, ((k, v * other) for k, v in self.items()))
            return self
        return NotImplemented

    def __truediv__(self, other):
        if isscalarlike(other):
            res_dtype = upcast_scalar(self.dtype, other)
            new = self._dok_container(self.shape, dtype=res_dtype)
            dict.update(new, ((k, v / other) for k, v in self.items()))
            return new
        return self.tocsr() / other

    def __itruediv__(self, other):
        if isscalarlike(other):
            dict.update(self, ((k, v / other) for k, v in self.items()))
            return self
        return NotImplemented

    def __reduce__(self):
        # this approach is necessary because __setstate__ is called after
        # __setitem__ upon unpickling and since __init__ is not called there
        # is no shape attribute hence it is not possible to unpickle it.
        return dict.__reduce__(self)

    # What should len(sparse) return? For consistency with dense matrices,
    # perhaps it should be the number of rows?  For now it returns the number
    # of non-zeros.

    def transpose(self, axes=None, copy=False):
        if axes is not None:
            raise ValueError("Sparse matrices do not support "
                             "an 'axes' parameter because swapping "
                             "dimensions is the only logical permutation.")

        M, N = self.shape
        new = self._dok_container((N, M), dtype=self.dtype, copy=copy)
        dict.update(new, (((right, left), val)
                          for (left, right), val in self.items()))
        return new

    transpose.__doc__ = _spbase.transpose.__doc__

    def conjtransp(self):
        """Return the conjugate transpose."""
        M, N = self.shape
        new = self._dok_container((N, M), dtype=self.dtype)
        dict.update(new, (((right, left), np.conj(val))
                          for (left, right), val in self.items()))
        return new

    def copy(self):
        new = self._dok_container(self.shape, dtype=self.dtype)
        dict.update(new, self)
        return new

    copy.__doc__ = _spbase.copy.__doc__

    def tocoo(self, copy=False):
        if self.nnz == 0:
            return self._coo_container(self.shape, dtype=self.dtype)

        idx_dtype = self._get_index_dtype(maxval=max(self.shape))
        data = np.fromiter(self.values(), dtype=self.dtype, count=self.nnz)
        row = np.fromiter((i for i, _ in self.keys()), dtype=idx_dtype, count=self.nnz)
        col = np.fromiter((j for _, j in self.keys()), dtype=idx_dtype, count=self.nnz)
        A = self._coo_container(
            (data, (row, col)), shape=self.shape, dtype=self.dtype
        )
        A.has_canonical_format = True
        return A

    tocoo.__doc__ = _spbase.tocoo.__doc__

    def todok(self, copy=False):
        if copy:
            return self.copy()
        return self

    todok.__doc__ = _spbase.todok.__doc__

    def tocsc(self, copy=False):
        return self.tocoo(copy=False).tocsc(copy=copy)

    tocsc.__doc__ = _spbase.tocsc.__doc__

    def resize(self, *shape):
        shape = check_shape(shape)
        newM, newN = shape
        M, N = self.shape
        if newM < M or newN < N:
            # Remove all elements outside new dimensions
            for (i, j) in list(self.keys()):
                if i >= newM or j >= newN:
                    del self[i, j]
        self._shape = shape

    resize.__doc__ = _spbase.resize.__doc__


def isspmatrix_dok(x):
    """Is `x` of dok_array type?

    Parameters
    ----------
    x
        object to check for being a dok matrix

    Returns
    -------
    bool
        True if `x` is a dok matrix, False otherwise

    Examples
    --------
    >>> from scipy.sparse import dok_array, dok_matrix, coo_matrix, isspmatrix_dok
    >>> isspmatrix_dok(dok_matrix([[5]]))
    True
    >>> isspmatrix_dok(dok_array([[5]]))
    False
    >>> isspmatrix_dok(coo_matrix([[5]]))
    False
    """
    return isinstance(x, dok_matrix)


# This namespace class separates array from matrix with isinstance
class dok_array(_dok_base, sparray):
    pass

class dok_matrix(spmatrix, _dok_base):
    def set_shape(self, shape):
        new_matrix = self.reshape(shape, copy=False).asformat(self.format)
        self.__dict__ = new_matrix.__dict__
        dict.clear(self)
        dict.update(self, new_matrix)

    def get_shape(self):
        """Get shape of a sparse array."""
        return self._shape

    shape = property(fget=get_shape, fset=set_shape)

dok_matrix.__doc__ = _array_doc_to_matrix(_dok_base.__doc__)<|MERGE_RESOLUTION|>--- conflicted
+++ resolved
@@ -8,11 +8,7 @@
 import numpy as np
 
 from ._matrix import spmatrix, _array_doc_to_matrix
-<<<<<<< HEAD
-from ._base import _sparray, issparse
-=======
-from ._base import _spbase, sparray, isspmatrix
->>>>>>> 3a1bd91d
+from ._base import _spbase, sparray, issparse
 from ._index import IndexMixin
 from ._sputils import (isdense, getdtype, isshape, isintlike, isscalarlike,
                        upcast, upcast_scalar, check_shape)
