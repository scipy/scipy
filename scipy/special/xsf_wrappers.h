--- conflicted
+++ resolved
@@ -129,17 +129,6 @@
 
 double special_ellipk(double m);
 
-<<<<<<< HEAD
-int sici_wrap(double x, double *si, double *ci);
-int shichi_wrap(double x, double *shi, double *chi);
-int csici_wrap(npy_cdouble z, npy_cdouble *si, npy_cdouble *ci);
-int cshichi_wrap(npy_cdouble z, npy_cdouble *shi, npy_cdouble *chi);
-
-double binom_wrap(double n, double k);
-npy_cdouble hyp2f1_complex_wrap(double a, double b, double c, npy_cdouble zp);
-double cephes_hyp2f1_wrap(double a, double b, double c, double x);
-=======
->>>>>>> 8cbd7b58
 double cephes_airy_wrap(double x, double *ai, double *aip, double *bi, double *bip);
 double cephes_expm1_wrap(double x);
 double cephes_expn_wrap(Py_ssize_t n, double x);
@@ -150,8 +139,6 @@
 int cephes_ellpj_wrap(double u, double m, double *sn, double *cn, double *dn, double *ph);
 int cephes_fresnl_wrap(double xxa, double *ssa, double *cca);
 double cephes_poch_wrap(double x, double m);
-int cephes_sici_wrap(double x, double *si, double *ci);
-int cephes_shichi_wrap(double x, double *si, double *ci);
 double cephes__struve_asymp_large_z(double v, double z, Py_ssize_t is_h, double *err);
 double cephes__struve_bessel_series(double v, double z, Py_ssize_t is_h, double *err);
 double cephes__struve_power_series(double v, double z, Py_ssize_t is_h, double *err);
@@ -171,6 +158,11 @@
 double xsf_gamma(double x);
 double xsf_gammasgn(double x);
 double xsf_gammaln(double x);
+
+int xsf_sici(double x, double *si, double *ci);
+int xsf_shichi(double x, double *shi, double *chi);
+int xsf_csici(npy_cdouble z, npy_cdouble *si, npy_cdouble *ci);
+int xsf_cshichi(npy_cdouble z, npy_cdouble *shi, npy_cdouble *chi);
 
 double xsf_hyp2f1(double a, double b, double c, double x);
 npy_cdouble xsf_chyp2f1(double a, double b, double c, npy_cdouble z);
