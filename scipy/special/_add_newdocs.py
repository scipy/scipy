--- conflicted
+++ resolved
@@ -4530,495 +4530,6 @@
 
     Returns
     -------
-<<<<<<< HEAD
-    J : scalar or ndarray
-        Value of the Bessel function, :math:`J_v(z)`.
-
-    See Also
-    --------
-    jve : :math:`J_v` with leading exponential behavior stripped off.
-    spherical_jn : spherical Bessel functions.
-    j0 : faster version of this function for order 0.
-    j1 : faster version of this function for order 1.
-
-    Notes
-    -----
-    For positive `v` values, the computation is carried out using the AMOS
-    [1]_ `zbesj` routine, which exploits the connection to the modified
-    Bessel function :math:`I_v`,
-
-    .. math::
-        J_v(z) = \exp(v\pi\imath/2) I_v(-\imath z)\qquad (\Im z > 0)
-
-        J_v(z) = \exp(-v\pi\imath/2) I_v(\imath z)\qquad (\Im z < 0)
-
-    For negative `v` values the formula,
-
-    .. math:: J_{-v}(z) = J_v(z) \cos(\pi v) - Y_v(z) \sin(\pi v)
-
-    is used, where :math:`Y_v(z)` is the Bessel function of the second
-    kind, computed using the AMOS routine `zbesy`.  Note that the second
-    term is exactly zero for integer `v`; to improve accuracy the second
-    term is explicitly omitted for `v` values such that `v = floor(v)`.
-
-    Not to be confused with the spherical Bessel functions (see `spherical_jn`).
-
-    References
-    ----------
-    .. [1] Donald E. Amos, "AMOS, A Portable Package for Bessel Functions
-           of a Complex Argument and Nonnegative Order",
-           http://netlib.org/amos/
-
-    Examples
-    --------
-    Evaluate the function of order 0 at one point.
-
-    >>> from scipy.special import jv
-    >>> jv(0, 1.)
-    0.7651976865579666
-
-    Evaluate the function at one point for different orders.
-
-    >>> jv(0, 1.), jv(1, 1.), jv(1.5, 1.)
-    (0.7651976865579666, 0.44005058574493355, 0.24029783912342725)
-
-    The evaluation for different orders can be carried out in one call by
-    providing a list or NumPy array as argument for the `v` parameter:
-
-    >>> jv([0, 1, 1.5], 1.)
-    array([0.76519769, 0.44005059, 0.24029784])
-
-    Evaluate the function at several points for order 0 by providing an
-    array for `z`.
-
-    >>> import numpy as np
-    >>> points = np.array([-2., 0., 3.])
-    >>> jv(0, points)
-    array([ 0.22389078,  1.        , -0.26005195])
-
-    If `z` is an array, the order parameter `v` must be broadcastable to
-    the correct shape if different orders shall be computed in one call.
-    To calculate the orders 0 and 1 for an 1D array:
-
-    >>> orders = np.array([[0], [1]])
-    >>> orders.shape
-    (2, 1)
-
-    >>> jv(orders, points)
-    array([[ 0.22389078,  1.        , -0.26005195],
-           [-0.57672481,  0.        ,  0.33905896]])
-
-    Plot the functions of order 0 to 3 from -10 to 10.
-
-    >>> import matplotlib.pyplot as plt
-    >>> fig, ax = plt.subplots()
-    >>> x = np.linspace(-10., 10., 1000)
-    >>> for i in range(4):
-    ...     ax.plot(x, jv(i, x), label=f'$J_{i!r}$')
-    >>> ax.legend()
-    >>> plt.show()
-
-    """)
-
-add_newdoc("jve",
-    r"""
-    jve(v, z, out=None)
-
-    Exponentially scaled Bessel function of the first kind of order `v`.
-
-    Defined as::
-
-        jve(v, z) = jv(v, z) * exp(-abs(z.imag))
-
-    Parameters
-    ----------
-    v : array_like
-        Order (float).
-    z : array_like
-        Argument (float or complex).
-    out : ndarray, optional
-        Optional output array for the function values
-
-    Returns
-    -------
-    J : scalar or ndarray
-        Value of the exponentially scaled Bessel function.
-
-    See Also
-    --------
-    jv: Unscaled Bessel function of the first kind
-
-    Notes
-    -----
-    For positive `v` values, the computation is carried out using the AMOS
-    [1]_ `zbesj` routine, which exploits the connection to the modified
-    Bessel function :math:`I_v`,
-
-    .. math::
-        J_v(z) = \exp(v\pi\imath/2) I_v(-\imath z)\qquad (\Im z > 0)
-
-        J_v(z) = \exp(-v\pi\imath/2) I_v(\imath z)\qquad (\Im z < 0)
-
-    For negative `v` values the formula,
-
-    .. math:: J_{-v}(z) = J_v(z) \cos(\pi v) - Y_v(z) \sin(\pi v)
-
-    is used, where :math:`Y_v(z)` is the Bessel function of the second
-    kind, computed using the AMOS routine `zbesy`.  Note that the second
-    term is exactly zero for integer `v`; to improve accuracy the second
-    term is explicitly omitted for `v` values such that `v = floor(v)`.
-
-    Exponentially scaled Bessel functions are useful for large arguments `z`:
-    for these, the unscaled Bessel functions can easily under-or overflow.
-
-    References
-    ----------
-    .. [1] Donald E. Amos, "AMOS, A Portable Package for Bessel Functions
-           of a Complex Argument and Nonnegative Order",
-           http://netlib.org/amos/
-
-    Examples
-    --------
-    Compare the output of `jv` and `jve` for large complex arguments for `z`
-    by computing their values for order ``v=1`` at ``z=1000j``. We see that
-    `jv` overflows but `jve` returns a finite number:
-
-    >>> import numpy as np
-    >>> from scipy.special import jv, jve
-    >>> v = 1
-    >>> z = 1000j
-    >>> jv(v, z), jve(v, z)
-    ((inf+infj), (7.721967686709077e-19+0.012610930256928629j))
-
-    For real arguments for `z`, `jve` returns the same as `jv`.
-
-    >>> v, z = 1, 1000
-    >>> jv(v, z), jve(v, z)
-    (0.004728311907089523, 0.004728311907089523)
-
-    The function can be evaluated for several orders at the same time by
-    providing a list or NumPy array for `v`:
-
-    >>> jve([1, 3, 5], 1j)
-    array([1.27304208e-17+2.07910415e-01j, -4.99352086e-19-8.15530777e-03j,
-           6.11480940e-21+9.98657141e-05j])
-
-    In the same way, the function can be evaluated at several points in one
-    call by providing a list or NumPy array for `z`:
-
-    >>> jve(1, np.array([1j, 2j, 3j]))
-    array([1.27308412e-17+0.20791042j, 1.31814423e-17+0.21526929j,
-           1.20521602e-17+0.19682671j])
-
-    It is also possible to evaluate several orders at several points
-    at the same time by providing arrays for `v` and `z` with
-    compatible shapes for broadcasting. Compute `jve` for two different orders
-    `v` and three points `z` resulting in a 2x3 array.
-
-    >>> v = np.array([[1], [3]])
-    >>> z = np.array([1j, 2j, 3j])
-    >>> v.shape, z.shape
-    ((2, 1), (3,))
-
-    >>> jve(v, z)
-    array([[1.27304208e-17+0.20791042j,  1.31810070e-17+0.21526929j,
-            1.20517622e-17+0.19682671j],
-           [-4.99352086e-19-0.00815531j, -1.76289571e-18-0.02879122j,
-            -2.92578784e-18-0.04778332j]])
-    """)
-
-add_newdoc("kelvin",
-    """
-    kelvin(x, out=None)
-
-    Kelvin functions as complex numbers
-
-    Parameters
-    ----------
-    x : array_like
-        Argument
-    out : tuple of ndarray, optional
-        Optional output arrays for the function values
-
-    Returns
-    -------
-    Be, Ke, Bep, Kep : 4-tuple of scalar or ndarray
-        The tuple (Be, Ke, Bep, Kep) contains complex numbers
-        representing the real and imaginary Kelvin functions and their
-        derivatives evaluated at `x`.  For example, kelvin(x)[0].real =
-        ber x and kelvin(x)[0].imag = bei x with similar relationships
-        for ker and kei.
-    """)
-
-add_newdoc("ker",
-    r"""
-    ker(x, out=None)
-
-    Kelvin function ker.
-
-    Defined as
-
-    .. math::
-
-        \mathrm{ker}(x) = \Re[K_0(x e^{\pi i / 4})]
-
-    Where :math:`K_0` is the modified Bessel function of the second
-    kind (see `kv`). See [DLMF]_ for more details.
-
-    Parameters
-    ----------
-    x : array_like
-        Real argument.
-    out : ndarray, optional
-        Optional output array for the function results.
-
-    Returns
-    -------
-    scalar or ndarray
-        Values of the Kelvin function.
-
-    See Also
-    --------
-    kei : the corresponding imaginary part
-    kerp : the derivative of ker
-    kv : modified Bessel function of the second kind
-
-    References
-    ----------
-    .. [DLMF] NIST, Digital Library of Mathematical Functions,
-        https://dlmf.nist.gov/10.61
-
-    Examples
-    --------
-    It can be expressed using the modified Bessel function of the
-    second kind.
-
-    >>> import numpy as np
-    >>> import scipy.special as sc
-    >>> x = np.array([1.0, 2.0, 3.0, 4.0])
-    >>> sc.kv(0, x * np.exp(np.pi * 1j / 4)).real
-    array([ 0.28670621, -0.04166451, -0.06702923, -0.03617885])
-    >>> sc.ker(x)
-    array([ 0.28670621, -0.04166451, -0.06702923, -0.03617885])
-
-    """)
-
-add_newdoc("kerp",
-    r"""
-    kerp(x, out=None)
-
-    Derivative of the Kelvin function ker.
-
-    Parameters
-    ----------
-    x : array_like
-        Real argument.
-    out : ndarray, optional
-        Optional output array for the function results.
-
-    Returns
-    -------
-    scalar or ndarray
-        Values of the derivative of ker.
-
-    See Also
-    --------
-    ker
-
-    References
-    ----------
-    .. [DLMF] NIST, Digital Library of Mathematical Functions,
-        https://dlmf.nist.gov/10#PT5
-
-    """)
-
-add_newdoc("kl_div",
-    r"""
-    kl_div(x, y, out=None)
-
-    Elementwise function for computing Kullback-Leibler divergence.
-
-    .. math::
-
-        \mathrm{kl\_div}(x, y) =
-          \begin{cases}
-            x \log(x / y) - x + y & x > 0, y > 0 \\
-            y & x = 0, y \ge 0 \\
-            \infty & \text{otherwise}
-          \end{cases}
-
-    Parameters
-    ----------
-    x, y : array_like
-        Real arguments
-    out : ndarray, optional
-        Optional output array for the function results
-
-    Returns
-    -------
-    scalar or ndarray
-        Values of the Kullback-Liebler divergence.
-
-    See Also
-    --------
-    entr, rel_entr, scipy.stats.entropy
-
-    Notes
-    -----
-    .. versionadded:: 0.15.0
-
-    This function is non-negative and is jointly convex in `x` and `y`.
-
-    The origin of this function is in convex programming; see [1]_ for
-    details. This is why the function contains the extra :math:`-x
-    + y` terms over what might be expected from the Kullback-Leibler
-    divergence. For a version of the function without the extra terms,
-    see `rel_entr`.
-
-    References
-    ----------
-    .. [1] Boyd, Stephen and Lieven Vandenberghe. *Convex optimization*.
-           Cambridge University Press, 2004.
-           :doi:`https://doi.org/10.1017/CBO9780511804441`
-
-    """)
-
-add_newdoc("kn",
-    r"""
-    kn(n, x, out=None)
-
-    Modified Bessel function of the second kind of integer order `n`
-
-    Returns the modified Bessel function of the second kind for integer order
-    `n` at real `z`.
-
-    These are also sometimes called functions of the third kind, Basset
-    functions, or Macdonald functions.
-
-    Parameters
-    ----------
-    n : array_like of int
-        Order of Bessel functions (floats will truncate with a warning)
-    x : array_like of float
-        Argument at which to evaluate the Bessel functions
-    out : ndarray, optional
-        Optional output array for the function results.
-
-    Returns
-    -------
-    scalar or ndarray
-        Value of the Modified Bessel function of the second kind,
-        :math:`K_n(x)`.
-
-    See Also
-    --------
-    kv : Same function, but accepts real order and complex argument
-    kvp : Derivative of this function
-
-    Notes
-    -----
-    Wrapper for AMOS [1]_ routine `zbesk`.  For a discussion of the
-    algorithm used, see [2]_ and the references therein.
-
-    References
-    ----------
-    .. [1] Donald E. Amos, "AMOS, A Portable Package for Bessel Functions
-           of a Complex Argument and Nonnegative Order",
-           http://netlib.org/amos/
-    .. [2] Donald E. Amos, "Algorithm 644: A portable package for Bessel
-           functions of a complex argument and nonnegative order", ACM
-           TOMS Vol. 12 Issue 3, Sept. 1986, p. 265
-
-    Examples
-    --------
-    Plot the function of several orders for real input:
-
-    >>> import numpy as np
-    >>> from scipy.special import kn
-    >>> import matplotlib.pyplot as plt
-    >>> x = np.linspace(0, 5, 1000)
-    >>> for N in range(6):
-    ...     plt.plot(x, kn(N, x), label='$K_{}(x)$'.format(N))
-    >>> plt.ylim(0, 10)
-    >>> plt.legend()
-    >>> plt.title(r'Modified Bessel function of the second kind $K_n(x)$')
-    >>> plt.show()
-
-    Calculate for a single value at multiple orders:
-
-    >>> kn([4, 5, 6], 1)
-    array([   44.23241585,   360.9605896 ,  3653.83831186])
-    """)
-
-add_newdoc("kolmogi",
-    """
-    kolmogi(p, out=None)
-
-    Inverse Survival Function of Kolmogorov distribution
-
-    It is the inverse function to `kolmogorov`.
-    Returns y such that ``kolmogorov(y) == p``.
-
-    Parameters
-    ----------
-    p : float array_like
-        Probability
-    out : ndarray, optional
-        Optional output array for the function results
-
-    Returns
-    -------
-    scalar or ndarray
-        The value(s) of kolmogi(p)
-
-    See Also
-    --------
-    kolmogorov : The Survival Function for the distribution
-    scipy.stats.kstwobign : Provides the functionality as a continuous distribution
-    smirnov, smirnovi : Functions for the one-sided distribution
-
-    Notes
-    -----
-    `kolmogorov` is used by `stats.kstest` in the application of the
-    Kolmogorov-Smirnov Goodness of Fit test. For historical reasons this
-    function is exposed in `scpy.special`, but the recommended way to achieve
-    the most accurate CDF/SF/PDF/PPF/ISF computations is to use the
-    `stats.kstwobign` distribution.
-
-    Examples
-    --------
-    >>> from scipy.special import kolmogi
-    >>> kolmogi([0, 0.1, 0.25, 0.5, 0.75, 0.9, 1.0])
-    array([        inf,  1.22384787,  1.01918472,  0.82757356,  0.67644769,
-            0.57117327,  0.        ])
-
-    """)
-
-add_newdoc("kolmogorov",
-    r"""
-    kolmogorov(y, out=None)
-
-    Complementary cumulative distribution (Survival Function) function of
-    Kolmogorov distribution.
-
-    Returns the complementary cumulative distribution function of
-    Kolmogorov's limiting distribution (``D_n*\sqrt(n)`` as n goes to infinity)
-    of a two-sided test for equality between an empirical and a theoretical
-    distribution. It is equal to the (limit as n->infinity of the)
-    probability that ``sqrt(n) * max absolute deviation > y``.
-
-    Parameters
-    ----------
-    y : float array_like
-      Absolute deviation between the Empirical CDF (ECDF) and the target CDF,
-      multiplied by sqrt(n).
-    out : ndarray, optional
-        Optional output array for the function results
-
-    Returns
-    -------
-=======
->>>>>>> 7d48c996
     scalar or ndarray
         The value(s) of kolmogorov(y)
 
