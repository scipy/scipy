# Docstrings for generated ufuncs
#
# The syntax is designed to look like the function add_newdoc is being
# called from numpy.lib, but in this file add_newdoc puts the
# docstrings in a dictionary. This dictionary is used in
# _generate_pyx.py to generate the docstrings for the ufuncs in
# scipy.special at the C level when the ufuncs are created at compile
# time.

docdict: dict[str, str] = {}


def get(name):
    return docdict.get(name)


def add_newdoc(name, doc):
    docdict[name] = doc


add_newdoc("_sf_error_test_function",
    """
    Private function; do not use.
    """)


add_newdoc("_cosine_cdf",
    """
    _cosine_cdf(x)

    Cumulative distribution function (CDF) of the cosine distribution::

                 {             0,              x < -pi
        cdf(x) = { (pi + x + sin(x))/(2*pi),   -pi <= x <= pi
                 {             1,              x > pi

    Parameters
    ----------
    x : array_like
        `x` must contain real numbers.

    Returns
    -------
    scalar or ndarray
        The cosine distribution CDF evaluated at `x`.

    """)

add_newdoc("_cosine_invcdf",
    """
    _cosine_invcdf(p)

    Inverse of the cumulative distribution function (CDF) of the cosine
    distribution.

    The CDF of the cosine distribution is::

        cdf(x) = (pi + x + sin(x))/(2*pi)

    This function computes the inverse of cdf(x).

    Parameters
    ----------
    p : array_like
        `p` must contain real numbers in the interval ``0 <= p <= 1``.
        `nan` is returned for values of `p` outside the interval [0, 1].

    Returns
    -------
    scalar or ndarray
        The inverse of the cosine distribution CDF evaluated at `p`.

    """)

add_newdoc("_ellip_harm",
    """
    Internal function, use `ellip_harm` instead.
    """)

add_newdoc("_ellip_norm",
    """
    Internal function, use `ellip_norm` instead.
    """)

add_newdoc("wrightomega",
    r"""
    wrightomega(z, out=None)

    Wright Omega function.

    Defined as the solution to

    .. math::

        \omega + \log(\omega) = z

    where :math:`\log` is the principal branch of the complex logarithm.

    Parameters
    ----------
    z : array_like
        Points at which to evaluate the Wright Omega function
    out : ndarray, optional
        Optional output array for the function values

    Returns
    -------
    omega : scalar or ndarray
        Values of the Wright Omega function

    See Also
    --------
    lambertw : The Lambert W function

    Notes
    -----
    .. versionadded:: 0.19.0

    The function can also be defined as

    .. math::

        \omega(z) = W_{K(z)}(e^z)

    where :math:`K(z) = \lceil (\Im(z) - \pi)/(2\pi) \rceil` is the
    unwinding number and :math:`W` is the Lambert W function.

    The implementation here is taken from [1]_.

    References
    ----------
    .. [1] Lawrence, Corless, and Jeffrey, "Algorithm 917: Complex
           Double-Precision Evaluation of the Wright :math:`\omega`
           Function." ACM Transactions on Mathematical Software,
           2012. :doi:`10.1145/2168773.2168779`.

    Examples
    --------
    >>> import numpy as np
    >>> from scipy.special import wrightomega, lambertw

    >>> wrightomega([-2, -1, 0, 1, 2])
    array([0.12002824, 0.27846454, 0.56714329, 1.        , 1.5571456 ])

    Complex input:

    >>> wrightomega(3 + 5j)
    (1.5804428632097158+3.8213626783287937j)

    Verify that ``wrightomega(z)`` satisfies ``w + log(w) = z``:

    >>> w = -5 + 4j
    >>> wrightomega(w + np.log(w))
    (-5+4j)

    Verify the connection to ``lambertw``:

    >>> z = 0.5 + 3j
    >>> wrightomega(z)
    (0.0966015889280649+1.4937828458191993j)
    >>> lambertw(np.exp(z))
    (0.09660158892806493+1.4937828458191993j)

    >>> z = 0.5 + 4j
    >>> wrightomega(z)
    (-0.3362123489037213+2.282986001579032j)
    >>> lambertw(np.exp(z), k=1)
    (-0.33621234890372115+2.282986001579032j)
    """)


add_newdoc("agm",
    """
    agm(a, b, out=None)

    Compute the arithmetic-geometric mean of `a` and `b`.

    Start with a_0 = a and b_0 = b and iteratively compute::

        a_{n+1} = (a_n + b_n)/2
        b_{n+1} = sqrt(a_n*b_n)

    a_n and b_n converge to the same limit as n increases; their common
    limit is agm(a, b).

    Parameters
    ----------
    a, b : array_like
        Real values only. If the values are both negative, the result
        is negative. If one value is negative and the other is positive,
        `nan` is returned.
    out : ndarray, optional
        Optional output array for the function values

    Returns
    -------
    scalar or ndarray
        The arithmetic-geometric mean of `a` and `b`.

    Examples
    --------
    >>> import numpy as np
    >>> from scipy.special import agm
    >>> a, b = 24.0, 6.0
    >>> agm(a, b)
    13.458171481725614

    Compare that result to the iteration:

    >>> while a != b:
    ...     a, b = (a + b)/2, np.sqrt(a*b)
    ...     print("a = %19.16f  b=%19.16f" % (a, b))
    ...
    a = 15.0000000000000000  b=12.0000000000000000
    a = 13.5000000000000000  b=13.4164078649987388
    a = 13.4582039324993694  b=13.4581390309909850
    a = 13.4581714817451772  b=13.4581714817060547
    a = 13.4581714817256159  b=13.4581714817256159

    When array-like arguments are given, broadcasting applies:

    >>> a = np.array([[1.5], [3], [6]])  # a has shape (3, 1).
    >>> b = np.array([6, 12, 24, 48])    # b has shape (4,).
    >>> agm(a, b)
    array([[  3.36454287,   5.42363427,   9.05798751,  15.53650756],
           [  4.37037309,   6.72908574,  10.84726853,  18.11597502],
           [  6.        ,   8.74074619,  13.45817148,  21.69453707]])
    """)

add_newdoc("airy",
    r"""
    airy(z, out=None)

    Airy functions and their derivatives.

    Parameters
    ----------
    z : array_like
        Real or complex argument.
    out : tuple of ndarray, optional
        Optional output arrays for the function values

    Returns
    -------
    Ai, Aip, Bi, Bip : 4-tuple of scalar or ndarray
        Airy functions Ai and Bi, and their derivatives Aip and Bip.

    See Also
    --------
    airye : exponentially scaled Airy functions.

    Notes
    -----
    The Airy functions Ai and Bi are two independent solutions of

    .. math:: y''(x) = x y(x).

    For real `z` in [-10, 10], the computation is carried out by calling
    the Cephes [1]_ `airy` routine, which uses power series summation
    for small `z` and rational minimax approximations for large `z`.

    Outside this range, the AMOS [2]_ `zairy` and `zbiry` routines are
    employed.  They are computed using power series for :math:`|z| < 1` and
    the following relations to modified Bessel functions for larger `z`
    (where :math:`t \equiv 2 z^{3/2}/3`):

    .. math::

        Ai(z) = \frac{1}{\pi \sqrt{3}} K_{1/3}(t)

        Ai'(z) = -\frac{z}{\pi \sqrt{3}} K_{2/3}(t)

        Bi(z) = \sqrt{\frac{z}{3}} \left(I_{-1/3}(t) + I_{1/3}(t) \right)

        Bi'(z) = \frac{z}{\sqrt{3}} \left(I_{-2/3}(t) + I_{2/3}(t)\right)

    References
    ----------
    .. [1] Cephes Mathematical Functions Library,
           http://www.netlib.org/cephes/
    .. [2] Donald E. Amos, "AMOS, A Portable Package for Bessel Functions
           of a Complex Argument and Nonnegative Order",
           http://netlib.org/amos/

    Examples
    --------
    Compute the Airy functions on the interval [-15, 5].

    >>> import numpy as np
    >>> from scipy import special
    >>> x = np.linspace(-15, 5, 201)
    >>> ai, aip, bi, bip = special.airy(x)

    Plot Ai(x) and Bi(x).

    >>> import matplotlib.pyplot as plt
    >>> plt.plot(x, ai, 'r', label='Ai(x)')
    >>> plt.plot(x, bi, 'b--', label='Bi(x)')
    >>> plt.ylim(-0.5, 1.0)
    >>> plt.grid()
    >>> plt.legend(loc='upper left')
    >>> plt.show()

    """)

add_newdoc("airye",
    """
    airye(z, out=None)

    Exponentially scaled Airy functions and their derivatives.

    Scaling::

        eAi  = Ai  * exp(2.0/3.0*z*sqrt(z))
        eAip = Aip * exp(2.0/3.0*z*sqrt(z))
        eBi  = Bi  * exp(-abs(2.0/3.0*(z*sqrt(z)).real))
        eBip = Bip * exp(-abs(2.0/3.0*(z*sqrt(z)).real))

    Parameters
    ----------
    z : array_like
        Real or complex argument.
    out : tuple of ndarray, optional
        Optional output arrays for the function values

    Returns
    -------
    eAi, eAip, eBi, eBip : 4-tuple of scalar or ndarray
        Exponentially scaled Airy functions eAi and eBi, and their derivatives
        eAip and eBip

    See Also
    --------
    airy

    Notes
    -----
    Wrapper for the AMOS [1]_ routines `zairy` and `zbiry`.

    References
    ----------
    .. [1] Donald E. Amos, "AMOS, A Portable Package for Bessel Functions
           of a Complex Argument and Nonnegative Order",
           http://netlib.org/amos/

    Examples
    --------
    We can compute exponentially scaled Airy functions and their derivatives:

    >>> import numpy as np
    >>> from scipy.special import airye
    >>> import matplotlib.pyplot as plt
    >>> z = np.linspace(0, 50, 500)
    >>> eAi, eAip, eBi, eBip = airye(z)
    >>> f, ax = plt.subplots(2, 1, sharex=True)
    >>> for ind, data in enumerate([[eAi, eAip, ["eAi", "eAip"]],
    ...                             [eBi, eBip, ["eBi", "eBip"]]]):
    ...     ax[ind].plot(z, data[0], "-r", z, data[1], "-b")
    ...     ax[ind].legend(data[2])
    ...     ax[ind].grid(True)
    >>> plt.show()

    We can compute these using usual non-scaled Airy functions by:

    >>> from scipy.special import airy
    >>> Ai, Aip, Bi, Bip = airy(z)
    >>> np.allclose(eAi, Ai * np.exp(2.0 / 3.0 * z * np.sqrt(z)))
    True
    >>> np.allclose(eAip, Aip * np.exp(2.0 / 3.0 * z * np.sqrt(z)))
    True
    >>> np.allclose(eBi, Bi * np.exp(-abs(np.real(2.0 / 3.0 * z * np.sqrt(z)))))
    True
    >>> np.allclose(eBip, Bip * np.exp(-abs(np.real(2.0 / 3.0 * z * np.sqrt(z)))))
    True

    Comparing non-scaled and exponentially scaled ones, the usual non-scaled
    function quickly underflows for large values, whereas the exponentially
    scaled function does not.

    >>> airy(200)
    (0.0, 0.0, nan, nan)
    >>> airye(200)
    (0.07501041684381093, -1.0609012305109042, 0.15003188417418148, 2.1215836725571093)

    """)

add_newdoc("bdtr",
    r"""
    bdtr(k, n, p, out=None)

    Binomial distribution cumulative distribution function.

    Sum of the terms 0 through `floor(k)` of the Binomial probability density.

    .. math::
        \mathrm{bdtr}(k, n, p) =
        \sum_{j=0}^{\lfloor k \rfloor} {{n}\choose{j}} p^j (1-p)^{n-j}

    Parameters
    ----------
    k : array_like
        Number of successes (double), rounded down to the nearest integer.
    n : array_like
        Number of events (int).
    p : array_like
        Probability of success in a single event (float).
    out : ndarray, optional
        Optional output array for the function values

    Returns
    -------
    y : scalar or ndarray
        Probability of `floor(k)` or fewer successes in `n` independent events with
        success probabilities of `p`.

    Notes
    -----
    The terms are not summed directly; instead the regularized incomplete beta
    function is employed, according to the formula,

    .. math::
        \mathrm{bdtr}(k, n, p) =
        I_{1 - p}(n - \lfloor k \rfloor, \lfloor k \rfloor + 1).

    Wrapper for the Cephes [1]_ routine `bdtr`.

    References
    ----------
    .. [1] Cephes Mathematical Functions Library,
           http://www.netlib.org/cephes/

    """)

add_newdoc("bdtrc",
    r"""
    bdtrc(k, n, p, out=None)

    Binomial distribution survival function.

    Sum of the terms `floor(k) + 1` through `n` of the binomial probability
    density,

    .. math::
        \mathrm{bdtrc}(k, n, p) =
        \sum_{j=\lfloor k \rfloor +1}^n {{n}\choose{j}} p^j (1-p)^{n-j}

    Parameters
    ----------
    k : array_like
        Number of successes (double), rounded down to nearest integer.
    n : array_like
        Number of events (int)
    p : array_like
        Probability of success in a single event.
    out : ndarray, optional
        Optional output array for the function values

    Returns
    -------
    y : scalar or ndarray
        Probability of `floor(k) + 1` or more successes in `n` independent
        events with success probabilities of `p`.

    See Also
    --------
    bdtr
    betainc

    Notes
    -----
    The terms are not summed directly; instead the regularized incomplete beta
    function is employed, according to the formula,

    .. math::
        \mathrm{bdtrc}(k, n, p) = I_{p}(\lfloor k \rfloor + 1, n - \lfloor k \rfloor).

    Wrapper for the Cephes [1]_ routine `bdtrc`.

    References
    ----------
    .. [1] Cephes Mathematical Functions Library,
           http://www.netlib.org/cephes/

    """)

add_newdoc("bdtri",
    r"""
    bdtri(k, n, y, out=None)

    Inverse function to `bdtr` with respect to `p`.

    Finds the event probability `p` such that the sum of the terms 0 through
    `k` of the binomial probability density is equal to the given cumulative
    probability `y`.

    Parameters
    ----------
    k : array_like
        Number of successes (float), rounded down to the nearest integer.
    n : array_like
        Number of events (float)
    y : array_like
        Cumulative probability (probability of `k` or fewer successes in `n`
        events).
    out : ndarray, optional
        Optional output array for the function values

    Returns
    -------
    p : scalar or ndarray
        The event probability such that `bdtr(\lfloor k \rfloor, n, p) = y`.

    See Also
    --------
    bdtr
    betaincinv

    Notes
    -----
    The computation is carried out using the inverse beta integral function
    and the relation,::

        1 - p = betaincinv(n - k, k + 1, y).

    Wrapper for the Cephes [1]_ routine `bdtri`.

    References
    ----------
    .. [1] Cephes Mathematical Functions Library,
           http://www.netlib.org/cephes/
    """)

add_newdoc("bdtrik",
    """
    bdtrik(y, n, p, out=None)

    Inverse function to `bdtr` with respect to `k`.

    Finds the number of successes `k` such that the sum of the terms 0 through
    `k` of the Binomial probability density for `n` events with probability
    `p` is equal to the given cumulative probability `y`.

    Parameters
    ----------
    y : array_like
        Cumulative probability (probability of `k` or fewer successes in `n`
        events).
    n : array_like
        Number of events (float).
    p : array_like
        Success probability (float).
    out : ndarray, optional
        Optional output array for the function values

    Returns
    -------
    k : scalar or ndarray
        The number of successes `k` such that `bdtr(k, n, p) = y`.

    See Also
    --------
    bdtr

    Notes
    -----
    Formula 26.5.24 of [1]_ is used to reduce the binomial distribution to the
    cumulative incomplete beta distribution.

    Computation of `k` involves a search for a value that produces the desired
    value of `y`. The search relies on the monotonicity of `y` with `k`.

    Wrapper for the CDFLIB [2]_ Fortran routine `cdfbin`.

    References
    ----------
    .. [1] Milton Abramowitz and Irene A. Stegun, eds.
           Handbook of Mathematical Functions with Formulas,
           Graphs, and Mathematical Tables. New York: Dover, 1972.
    .. [2] Barry Brown, James Lovato, and Kathy Russell,
           CDFLIB: Library of Fortran Routines for Cumulative Distribution
           Functions, Inverses, and Other Parameters.

    """)

add_newdoc("bdtrin",
    """
    bdtrin(k, y, p, out=None)

    Inverse function to `bdtr` with respect to `n`.

    Finds the number of events `n` such that the sum of the terms 0 through
    `k` of the Binomial probability density for events with probability `p` is
    equal to the given cumulative probability `y`.

    Parameters
    ----------
    k : array_like
        Number of successes (float).
    y : array_like
        Cumulative probability (probability of `k` or fewer successes in `n`
        events).
    p : array_like
        Success probability (float).
    out : ndarray, optional
        Optional output array for the function values

    Returns
    -------
    n : scalar or ndarray
        The number of events `n` such that `bdtr(k, n, p) = y`.

    See Also
    --------
    bdtr

    Notes
    -----
    Formula 26.5.24 of [1]_ is used to reduce the binomial distribution to the
    cumulative incomplete beta distribution.

    Computation of `n` involves a search for a value that produces the desired
    value of `y`. The search relies on the monotonicity of `y` with `n`.

    Wrapper for the CDFLIB [2]_ Fortran routine `cdfbin`.

    References
    ----------
    .. [1] Milton Abramowitz and Irene A. Stegun, eds.
           Handbook of Mathematical Functions with Formulas,
           Graphs, and Mathematical Tables. New York: Dover, 1972.
    .. [2] Barry Brown, James Lovato, and Kathy Russell,
           CDFLIB: Library of Fortran Routines for Cumulative Distribution
           Functions, Inverses, and Other Parameters.
    """)

add_newdoc("btdtria",
    r"""
    btdtria(p, b, x, out=None)

    Inverse of `betainc` with respect to `a`.

    This is the inverse of the beta cumulative distribution function, `betainc`,
    considered as a function of `a`, returning the value of `a` for which
    `betainc(a, b, x) = p`, or

    .. math::
        p = \int_0^x \frac{\Gamma(a + b)}{\Gamma(a)\Gamma(b)} t^{a-1} (1-t)^{b-1}\,dt

    Parameters
    ----------
    p : array_like
        Cumulative probability, in [0, 1].
    b : array_like
        Shape parameter (`b` > 0).
    x : array_like
        The quantile, in [0, 1].
    out : ndarray, optional
        Optional output array for the function values

    Returns
    -------
    a : scalar or ndarray
        The value of the shape parameter `a` such that `betainc(a, b, x) = p`.

    See Also
    --------
    btdtrib : Inverse of the beta cumulative distribution function, with respect to `b`.

    Notes
    -----
    Wrapper for the CDFLIB [1]_ Fortran routine `cdfbet`.

    The cumulative distribution function `p` is computed using a routine by
    DiDinato and Morris [2]_. Computation of `a` involves a search for a value
    that produces the desired value of `p`. The search relies on the
    monotonicity of `p` with `a`.

    References
    ----------
    .. [1] Barry Brown, James Lovato, and Kathy Russell,
           CDFLIB: Library of Fortran Routines for Cumulative Distribution
           Functions, Inverses, and Other Parameters.
    .. [2] DiDinato, A. R. and Morris, A. H.,
           Algorithm 708: Significant Digit Computation of the Incomplete Beta
           Function Ratios. ACM Trans. Math. Softw. 18 (1993), 360-373.

    """)

add_newdoc("btdtrib",
    r"""
    btdtria(a, p, x, out=None)

    Inverse of `betainc` with respect to `b`.

    This is the inverse of the beta cumulative distribution function, `betainc`,
    considered as a function of `b`, returning the value of `b` for which
    `betainc(a, b, x) = p`, or

    .. math::
        p = \int_0^x \frac{\Gamma(a + b)}{\Gamma(a)\Gamma(b)} t^{a-1} (1-t)^{b-1}\,dt

    Parameters
    ----------
    a : array_like
        Shape parameter (`a` > 0).
    p : array_like
        Cumulative probability, in [0, 1].
    x : array_like
        The quantile, in [0, 1].
    out : ndarray, optional
        Optional output array for the function values

    Returns
    -------
    b : scalar or ndarray
        The value of the shape parameter `b` such that `betainc(a, b, x) = p`.

    See Also
    --------
    btdtria : Inverse of the beta cumulative distribution function, with respect to `a`.

    Notes
    -----
    Wrapper for the CDFLIB [1]_ Fortran routine `cdfbet`.

    The cumulative distribution function `p` is computed using a routine by
    DiDinato and Morris [2]_. Computation of `b` involves a search for a value
    that produces the desired value of `p`. The search relies on the
    monotonicity of `p` with `b`.

    References
    ----------
    .. [1] Barry Brown, James Lovato, and Kathy Russell,
           CDFLIB: Library of Fortran Routines for Cumulative Distribution
           Functions, Inverses, and Other Parameters.
    .. [2] DiDinato, A. R. and Morris, A. H.,
           Algorithm 708: Significant Digit Computation of the Incomplete Beta
           Function Ratios. ACM Trans. Math. Softw. 18 (1993), 360-373.


    """)

add_newdoc(
    "betainc",
    r"""
    betainc(a, b, x, out=None)

    Regularized incomplete beta function.

    Computes the regularized incomplete beta function, defined as [1]_:

    .. math::

        I_x(a, b) = \frac{\Gamma(a+b)}{\Gamma(a)\Gamma(b)} \int_0^x
        t^{a-1}(1-t)^{b-1}dt,

    for :math:`0 \leq x \leq 1`.

    This function is the cumulative distribution function for the beta
    distribution; its range is [0, 1].

    Parameters
    ----------
    a, b : array_like
           Positive, real-valued parameters
    x : array_like
        Real-valued such that :math:`0 \leq x \leq 1`,
        the upper limit of integration
    out : ndarray, optional
        Optional output array for the function values

    Returns
    -------
    scalar or ndarray
        Value of the regularized incomplete beta function

    See Also
    --------
    beta : beta function
    betaincinv : inverse of the regularized incomplete beta function
    betaincc : complement of the regularized incomplete beta function
    scipy.stats.beta : beta distribution

    Notes
    -----
    The term *regularized* in the name of this function refers to the
    scaling of the function by the gamma function terms shown in the
    formula.  When not qualified as *regularized*, the name *incomplete
    beta function* often refers to just the integral expression,
    without the gamma terms.  One can use the function `beta` from
    `scipy.special` to get this "nonregularized" incomplete beta
    function by multiplying the result of ``betainc(a, b, x)`` by
    ``beta(a, b)``.

    ``betainc(a, b, x)`` is treated as a two parameter family of functions
    of a single variable `x`, rather than as a function of three variables.
    This impacts only the limiting cases ``a = 0``, ``b = 0``, ``a = inf``,
    ``b = inf``.

    In general

    .. math::

        \lim_{(a, b) \rightarrow (a_0, b_0)} \mathrm{betainc}(a, b, x)

    is treated as a pointwise limit in ``x``. Thus for example,
    ``betainc(0, b, 0)`` equals ``0`` for ``b > 0``, although it would be
    indeterminate when considering the simultaneous limit ``(a, x) -> (0+, 0+)``.

    This function wraps the ``ibeta`` routine from the
    Boost Math C++ library [2]_.

    References
    ----------
    .. [1] NIST Digital Library of Mathematical Functions
           https://dlmf.nist.gov/8.17
    .. [2] The Boost Developers. "Boost C++ Libraries". https://www.boost.org/.

    Examples
    --------

    Let :math:`B(a, b)` be the `beta` function.

    >>> import scipy.special as sc

    The coefficient in terms of `gamma` is equal to
    :math:`1/B(a, b)`. Also, when :math:`x=1`
    the integral is equal to :math:`B(a, b)`.
    Therefore, :math:`I_{x=1}(a, b) = 1` for any :math:`a, b`.

    >>> sc.betainc(0.2, 3.5, 1.0)
    1.0

    It satisfies
    :math:`I_x(a, b) = x^a F(a, 1-b, a+1, x)/ (aB(a, b))`,
    where :math:`F` is the hypergeometric function `hyp2f1`:

    >>> a, b, x = 1.4, 3.1, 0.5
    >>> x**a * sc.hyp2f1(a, 1 - b, a + 1, x)/(a * sc.beta(a, b))
    0.8148904036225295
    >>> sc.betainc(a, b, x)
    0.8148904036225296

    This functions satisfies the relationship
    :math:`I_x(a, b) = 1 - I_{1-x}(b, a)`:

    >>> sc.betainc(2.2, 3.1, 0.4)
    0.49339638807619446
    >>> 1 - sc.betainc(3.1, 2.2, 1 - 0.4)
    0.49339638807619446

    """)


add_newdoc(
    "betaincc",
    r"""
    betaincc(a, b, x, out=None)

    Complement of the regularized incomplete beta function.

    Computes the complement of the regularized incomplete beta function,
    defined as [1]_:

    .. math::

        \bar{I}_x(a, b) = 1 - I_x(a, b)
                        = 1 - \frac{\Gamma(a+b)}{\Gamma(a)\Gamma(b)} \int_0^x
                                  t^{a-1}(1-t)^{b-1}dt,

    for :math:`0 \leq x \leq 1`.

    Parameters
    ----------
    a, b : array_like
           Positive, real-valued parameters
    x : array_like
        Real-valued such that :math:`0 \leq x \leq 1`,
        the upper limit of integration
    out : ndarray, optional
        Optional output array for the function values

    Returns
    -------
    scalar or ndarray
        Value of the regularized incomplete beta function

    See Also
    --------
    betainc : regularized incomplete beta function
    betaincinv : inverse of the regularized incomplete beta function
    betainccinv :
        inverse of the complement of the regularized incomplete beta function
    beta : beta function
    scipy.stats.beta : beta distribution

    Notes
    -----
    .. versionadded:: 1.11.0

    Like `betainc`, ``betaincc(a, b, x)`` is treated as a two parameter
    family of functions of a single variable `x`, rather than as a function of
    three variables. See the `betainc` docstring for more info on how this
    impacts limiting cases.

    This function wraps the ``ibetac`` routine from the
    Boost Math C++ library [2]_.

    References
    ----------
    .. [1] NIST Digital Library of Mathematical Functions
           https://dlmf.nist.gov/8.17
    .. [2] The Boost Developers. "Boost C++ Libraries". https://www.boost.org/.

    Examples
    --------
    >>> from scipy.special import betaincc, betainc

    The naive calculation ``1 - betainc(a, b, x)`` loses precision when
    the values of ``betainc(a, b, x)`` are close to 1:

    >>> 1 - betainc(0.5, 8, [0.9, 0.99, 0.999])
    array([2.0574632e-09, 0.0000000e+00, 0.0000000e+00])

    By using ``betaincc``, we get the correct values:

    >>> betaincc(0.5, 8, [0.9, 0.99, 0.999])
    array([2.05746321e-09, 1.97259354e-17, 1.96467954e-25])

    """)

add_newdoc(
    "betaincinv",
    r"""
    betaincinv(a, b, y, out=None)

    Inverse of the regularized incomplete beta function.

    Computes :math:`x` such that:

    .. math::

        y = I_x(a, b) = \frac{\Gamma(a+b)}{\Gamma(a)\Gamma(b)}
        \int_0^x t^{a-1}(1-t)^{b-1}dt,

    where :math:`I_x` is the normalized incomplete beta function `betainc`
    and :math:`\Gamma` is the `gamma` function [1]_.

    Parameters
    ----------
    a, b : array_like
        Positive, real-valued parameters
    y : array_like
        Real-valued input
    out : ndarray, optional
        Optional output array for function values

    Returns
    -------
    scalar or ndarray
        Value of the inverse of the regularized incomplete beta function

    See Also
    --------
    betainc : regularized incomplete beta function
    gamma : gamma function

    Notes
    -----
    This function wraps the ``ibeta_inv`` routine from the
    Boost Math C++ library [2]_.

    References
    ----------
    .. [1] NIST Digital Library of Mathematical Functions
           https://dlmf.nist.gov/8.17
    .. [2] The Boost Developers. "Boost C++ Libraries". https://www.boost.org/.

    Examples
    --------
    >>> import scipy.special as sc

    This function is the inverse of `betainc` for fixed
    values of :math:`a` and :math:`b`.

    >>> a, b = 1.2, 3.1
    >>> y = sc.betainc(a, b, 0.2)
    >>> sc.betaincinv(a, b, y)
    0.2
    >>>
    >>> a, b = 7.5, 0.4
    >>> x = sc.betaincinv(a, b, 0.5)
    >>> sc.betainc(a, b, x)
    0.5

    """)


add_newdoc(
    "betainccinv",
    r"""
    betainccinv(a, b, y, out=None)

    Inverse of the complemented regularized incomplete beta function.

    Computes :math:`x` such that:

    .. math::

        y = 1 - I_x(a, b) = 1 - \frac{\Gamma(a+b)}{\Gamma(a)\Gamma(b)}
        \int_0^x t^{a-1}(1-t)^{b-1}dt,

    where :math:`I_x` is the normalized incomplete beta function `betainc`
    and :math:`\Gamma` is the `gamma` function [1]_.

    Parameters
    ----------
    a, b : array_like
        Positive, real-valued parameters
    y : array_like
        Real-valued input
    out : ndarray, optional
        Optional output array for function values

    Returns
    -------
    scalar or ndarray
        Value of the inverse of the regularized incomplete beta function

    See Also
    --------
    betainc : regularized incomplete beta function
    betaincc : complement of the regularized incomplete beta function

    Notes
    -----
    .. versionadded:: 1.11.0

    This function wraps the ``ibetac_inv`` routine from the
    Boost Math C++ library [2]_.

    References
    ----------
    .. [1] NIST Digital Library of Mathematical Functions
           https://dlmf.nist.gov/8.17
    .. [2] The Boost Developers. "Boost C++ Libraries". https://www.boost.org/.

    Examples
    --------
    >>> from scipy.special import betainccinv, betaincc

    This function is the inverse of `betaincc` for fixed
    values of :math:`a` and :math:`b`.

    >>> a, b = 1.2, 3.1
    >>> y = betaincc(a, b, 0.2)
    >>> betainccinv(a, b, y)
    0.2

    >>> a, b = 7, 2.5
    >>> x = betainccinv(a, b, 0.875)
    >>> betaincc(a, b, x)
    0.875

    """)

add_newdoc("boxcox",
    """
    boxcox(x, lmbda, out=None)

    Compute the Box-Cox transformation.

    The Box-Cox transformation is::

        y = (x**lmbda - 1) / lmbda  if lmbda != 0
            log(x)                  if lmbda == 0

    Returns `nan` if ``x < 0``.
    Returns `-inf` if ``x == 0`` and ``lmbda < 0``.

    Parameters
    ----------
    x : array_like
        Data to be transformed.
    lmbda : array_like
        Power parameter of the Box-Cox transform.
    out : ndarray, optional
        Optional output array for the function values

    Returns
    -------
    y : scalar or ndarray
        Transformed data.

    Notes
    -----

    .. versionadded:: 0.14.0

    Examples
    --------
    >>> from scipy.special import boxcox
    >>> boxcox([1, 4, 10], 2.5)
    array([   0.        ,   12.4       ,  126.09110641])
    >>> boxcox(2, [0, 1, 2])
    array([ 0.69314718,  1.        ,  1.5       ])
    """)

add_newdoc("boxcox1p",
    """
    boxcox1p(x, lmbda, out=None)

    Compute the Box-Cox transformation of 1 + `x`.

    The Box-Cox transformation computed by `boxcox1p` is::

        y = ((1+x)**lmbda - 1) / lmbda  if lmbda != 0
            log(1+x)                    if lmbda == 0

    Returns `nan` if ``x < -1``.
    Returns `-inf` if ``x == -1`` and ``lmbda < 0``.

    Parameters
    ----------
    x : array_like
        Data to be transformed.
    lmbda : array_like
        Power parameter of the Box-Cox transform.
    out : ndarray, optional
        Optional output array for the function values

    Returns
    -------
    y : scalar or ndarray
        Transformed data.

    Notes
    -----

    .. versionadded:: 0.14.0

    Examples
    --------
    >>> from scipy.special import boxcox1p
    >>> boxcox1p(1e-4, [0, 0.5, 1])
    array([  9.99950003e-05,   9.99975001e-05,   1.00000000e-04])
    >>> boxcox1p([0.01, 0.1], 0.25)
    array([ 0.00996272,  0.09645476])
    """)

add_newdoc("inv_boxcox",
    """
    inv_boxcox(y, lmbda, out=None)

    Compute the inverse of the Box-Cox transformation.

    Find ``x`` such that::

        y = (x**lmbda - 1) / lmbda  if lmbda != 0
            log(x)                  if lmbda == 0

    Parameters
    ----------
    y : array_like
        Data to be transformed.
    lmbda : array_like
        Power parameter of the Box-Cox transform.
    out : ndarray, optional
        Optional output array for the function values

    Returns
    -------
    x : scalar or ndarray
        Transformed data.

    Notes
    -----

    .. versionadded:: 0.16.0

    Examples
    --------
    >>> from scipy.special import boxcox, inv_boxcox
    >>> y = boxcox([1, 4, 10], 2.5)
    >>> inv_boxcox(y, 2.5)
    array([1., 4., 10.])
    """)

add_newdoc("inv_boxcox1p",
    """
    inv_boxcox1p(y, lmbda, out=None)

    Compute the inverse of the Box-Cox transformation.

    Find ``x`` such that::

        y = ((1+x)**lmbda - 1) / lmbda  if lmbda != 0
            log(1+x)                    if lmbda == 0

    Parameters
    ----------
    y : array_like
        Data to be transformed.
    lmbda : array_like
        Power parameter of the Box-Cox transform.
    out : ndarray, optional
        Optional output array for the function values

    Returns
    -------
    x : scalar or ndarray
        Transformed data.

    Notes
    -----

    .. versionadded:: 0.16.0

    Examples
    --------
    >>> from scipy.special import boxcox1p, inv_boxcox1p
    >>> y = boxcox1p([1, 4, 10], 2.5)
    >>> inv_boxcox1p(y, 2.5)
    array([1., 4., 10.])
    """)

add_newdoc("chdtr",
    r"""
    chdtr(v, x, out=None)

    Chi square cumulative distribution function.

    Returns the area under the left tail (from 0 to `x`) of the Chi
    square probability density function with `v` degrees of freedom:

    .. math::

        \frac{1}{2^{v/2} \Gamma(v/2)} \int_0^x t^{v/2 - 1} e^{-t/2} dt

    Here :math:`\Gamma` is the Gamma function; see `gamma`. This
    integral can be expressed in terms of the regularized lower
    incomplete gamma function `gammainc` as
    ``gammainc(v / 2, x / 2)``. [1]_

    Parameters
    ----------
    v : array_like
        Degrees of freedom.
    x : array_like
        Upper bound of the integral.
    out : ndarray, optional
        Optional output array for the function results.

    Returns
    -------
    scalar or ndarray
        Values of the cumulative distribution function.

    See Also
    --------
    chdtrc, chdtri, chdtriv, gammainc

    References
    ----------
    .. [1] Chi-Square distribution,
        https://www.itl.nist.gov/div898/handbook/eda/section3/eda3666.htm

    Examples
    --------
    >>> import numpy as np
    >>> import scipy.special as sc

    It can be expressed in terms of the regularized lower incomplete
    gamma function.

    >>> v = 1
    >>> x = np.arange(4)
    >>> sc.chdtr(v, x)
    array([0.        , 0.68268949, 0.84270079, 0.91673548])
    >>> sc.gammainc(v / 2, x / 2)
    array([0.        , 0.68268949, 0.84270079, 0.91673548])

    """)

add_newdoc("chdtrc",
    r"""
    chdtrc(v, x, out=None)

    Chi square survival function.

    Returns the area under the right hand tail (from `x` to infinity)
    of the Chi square probability density function with `v` degrees of
    freedom:

    .. math::

        \frac{1}{2^{v/2} \Gamma(v/2)} \int_x^\infty t^{v/2 - 1} e^{-t/2} dt

    Here :math:`\Gamma` is the Gamma function; see `gamma`. This
    integral can be expressed in terms of the regularized upper
    incomplete gamma function `gammaincc` as
    ``gammaincc(v / 2, x / 2)``. [1]_

    Parameters
    ----------
    v : array_like
        Degrees of freedom.
    x : array_like
        Lower bound of the integral.
    out : ndarray, optional
        Optional output array for the function results.

    Returns
    -------
    scalar or ndarray
        Values of the survival function.

    See Also
    --------
    chdtr, chdtri, chdtriv, gammaincc

    References
    ----------
    .. [1] Chi-Square distribution,
        https://www.itl.nist.gov/div898/handbook/eda/section3/eda3666.htm

    Examples
    --------
    >>> import numpy as np
    >>> import scipy.special as sc

    It can be expressed in terms of the regularized upper incomplete
    gamma function.

    >>> v = 1
    >>> x = np.arange(4)
    >>> sc.chdtrc(v, x)
    array([1.        , 0.31731051, 0.15729921, 0.08326452])
    >>> sc.gammaincc(v / 2, x / 2)
    array([1.        , 0.31731051, 0.15729921, 0.08326452])

    """)

add_newdoc("chdtri",
    """
    chdtri(v, p, out=None)

    Inverse to `chdtrc` with respect to `x`.

    Returns `x` such that ``chdtrc(v, x) == p``.

    Parameters
    ----------
    v : array_like
        Degrees of freedom.
    p : array_like
        Probability.
    out : ndarray, optional
        Optional output array for the function results.

    Returns
    -------
    x : scalar or ndarray
        Value so that the probability a Chi square random variable
        with `v` degrees of freedom is greater than `x` equals `p`.

    See Also
    --------
    chdtrc, chdtr, chdtriv

    References
    ----------
    .. [1] Chi-Square distribution,
        https://www.itl.nist.gov/div898/handbook/eda/section3/eda3666.htm

    Examples
    --------
    >>> import scipy.special as sc

    It inverts `chdtrc`.

    >>> v, p = 1, 0.3
    >>> sc.chdtrc(v, sc.chdtri(v, p))
    0.3
    >>> x = 1
    >>> sc.chdtri(v, sc.chdtrc(v, x))
    1.0

    """)

add_newdoc("chdtriv",
    """
    chdtriv(p, x, out=None)

    Inverse to `chdtr` with respect to `v`.

    Returns `v` such that ``chdtr(v, x) == p``.

    Parameters
    ----------
    p : array_like
        Probability that the Chi square random variable is less than
        or equal to `x`.
    x : array_like
        Nonnegative input.
    out : ndarray, optional
        Optional output array for the function results.

    Returns
    -------
    scalar or ndarray
        Degrees of freedom.

    See Also
    --------
    chdtr, chdtrc, chdtri

    References
    ----------
    .. [1] Chi-Square distribution,
        https://www.itl.nist.gov/div898/handbook/eda/section3/eda3666.htm

    Examples
    --------
    >>> import scipy.special as sc

    It inverts `chdtr`.

    >>> p, x = 0.5, 1
    >>> sc.chdtr(sc.chdtriv(p, x), x)
    0.5000000000202172
    >>> v = 1
    >>> sc.chdtriv(sc.chdtr(v, x), v)
    1.0000000000000013

    """)

add_newdoc("chndtr",
    r"""
    chndtr(x, df, nc, out=None)

    Non-central chi square cumulative distribution function

    The cumulative distribution function is given by:

    .. math::

        P(\chi^{\prime 2} \vert \nu, \lambda) =\sum_{j=0}^{\infty}
        e^{-\lambda /2}
        \frac{(\lambda /2)^j}{j!} P(\chi^{\prime 2} \vert \nu + 2j),

    where :math:`\nu > 0` is the degrees of freedom (``df``) and
    :math:`\lambda \geq 0` is the non-centrality parameter (``nc``).

    Parameters
    ----------
    x : array_like
        Upper bound of the integral; must satisfy ``x >= 0``
    df : array_like
        Degrees of freedom; must satisfy ``df > 0``
    nc : array_like
        Non-centrality parameter; must satisfy ``nc >= 0``
    out : ndarray, optional
        Optional output array for the function results

    Returns
    -------
    x : scalar or ndarray
        Value of the non-central chi square cumulative distribution function.

    See Also
    --------
    chndtrix, chndtridf, chndtrinc

    """)

add_newdoc("chndtrix",
    """
    chndtrix(p, df, nc, out=None)

    Inverse to `chndtr` vs `x`

    Calculated using a search to find a value for `x` that produces the
    desired value of `p`.

    Parameters
    ----------
    p : array_like
        Probability; must satisfy ``0 <= p < 1``
    df : array_like
        Degrees of freedom; must satisfy ``df > 0``
    nc : array_like
        Non-centrality parameter; must satisfy ``nc >= 0``
    out : ndarray, optional
        Optional output array for the function results

    Returns
    -------
    x : scalar or ndarray
        Value so that the probability a non-central Chi square random variable
        with `df` degrees of freedom and non-centrality, `nc`, is greater than
        `x` equals `p`.

    See Also
    --------
    chndtr, chndtridf, chndtrinc

    """)

add_newdoc("chndtridf",
    """
    chndtridf(x, p, nc, out=None)

    Inverse to `chndtr` vs `df`

    Calculated using a search to find a value for `df` that produces the
    desired value of `p`.

    Parameters
    ----------
    x : array_like
        Upper bound of the integral; must satisfy ``x >= 0``
    p : array_like
        Probability; must satisfy ``0 <= p < 1``
    nc : array_like
        Non-centrality parameter; must satisfy ``nc >= 0``
    out : ndarray, optional
        Optional output array for the function results

    Returns
    -------
    df : scalar or ndarray
        Degrees of freedom

    See Also
    --------
    chndtr, chndtrix, chndtrinc

    """)

add_newdoc("chndtrinc",
    """
    chndtrinc(x, df, p, out=None)

    Inverse to `chndtr` vs `nc`

    Calculated using a search to find a value for `df` that produces the
    desired value of `p`.

    Parameters
    ----------
    x : array_like
        Upper bound of the integral; must satisfy ``x >= 0``
    df : array_like
        Degrees of freedom; must satisfy ``df > 0``
    p : array_like
        Probability; must satisfy ``0 <= p < 1``
    out : ndarray, optional
        Optional output array for the function results

    Returns
    -------
    nc : scalar or ndarray
        Non-centrality

    See Also
    --------
    chndtr, chndtrix, chndtrinc

    """)

add_newdoc(
    "elliprc",
    r"""
    elliprc(x, y, out=None)

    Degenerate symmetric elliptic integral.

    The function RC is defined as [1]_

    .. math::

        R_{\mathrm{C}}(x, y) =
           \frac{1}{2} \int_0^{+\infty} (t + x)^{-1/2} (t + y)^{-1} dt
           = R_{\mathrm{F}}(x, y, y)

    Parameters
    ----------
    x, y : array_like
        Real or complex input parameters. `x` can be any number in the
        complex plane cut along the negative real axis. `y` must be non-zero.
    out : ndarray, optional
        Optional output array for the function values

    Returns
    -------
    R : scalar or ndarray
        Value of the integral. If `y` is real and negative, the Cauchy
        principal value is returned. If both of `x` and `y` are real, the
        return value is real. Otherwise, the return value is complex.

    See Also
    --------
    elliprf : Completely-symmetric elliptic integral of the first kind.
    elliprd : Symmetric elliptic integral of the second kind.
    elliprg : Completely-symmetric elliptic integral of the second kind.
    elliprj : Symmetric elliptic integral of the third kind.

    Notes
    -----
    RC is a degenerate case of the symmetric integral RF: ``elliprc(x, y) ==
    elliprf(x, y, y)``. It is an elementary function rather than an elliptic
    integral.

    The code implements Carlson's algorithm based on the duplication theorems
    and series expansion up to the 7th order. [2]_

    .. versionadded:: 1.8.0

    References
    ----------
    .. [1] B. C. Carlson, ed., Chapter 19 in "Digital Library of Mathematical
           Functions," NIST, US Dept. of Commerce.
           https://dlmf.nist.gov/19.16.E6
    .. [2] B. C. Carlson, "Numerical computation of real or complex elliptic
           integrals," Numer. Algorithm, vol. 10, no. 1, pp. 13-26, 1995.
           https://arxiv.org/abs/math/9409227
           https://doi.org/10.1007/BF02198293

    Examples
    --------
    Basic homogeneity property:

    >>> import numpy as np
    >>> from scipy.special import elliprc

    >>> x = 1.2 + 3.4j
    >>> y = 5.
    >>> scale = 0.3 + 0.4j
    >>> elliprc(scale*x, scale*y)
    (0.5484493976710874-0.4169557678995833j)

    >>> elliprc(x, y)/np.sqrt(scale)
    (0.5484493976710874-0.41695576789958333j)

    When the two arguments coincide, the integral is particularly
    simple:

    >>> x = 1.2 + 3.4j
    >>> elliprc(x, x)
    (0.4299173120614631-0.3041729818745595j)

    >>> 1/np.sqrt(x)
    (0.4299173120614631-0.30417298187455954j)

    Another simple case: the first argument vanishes:

    >>> y = 1.2 + 3.4j
    >>> elliprc(0, y)
    (0.6753125346116815-0.47779380263880866j)

    >>> np.pi/2/np.sqrt(y)
    (0.6753125346116815-0.4777938026388088j)

    When `x` and `y` are both positive, we can express
    :math:`R_C(x,y)` in terms of more elementary functions.  For the
    case :math:`0 \le x < y`,

    >>> x = 3.2
    >>> y = 6.
    >>> elliprc(x, y)
    0.44942991498453444

    >>> np.arctan(np.sqrt((y-x)/x))/np.sqrt(y-x)
    0.44942991498453433

    And for the case :math:`0 \le y < x`,

    >>> x = 6.
    >>> y = 3.2
    >>> elliprc(x,y)
    0.4989837501576147

    >>> np.log((np.sqrt(x)+np.sqrt(x-y))/np.sqrt(y))/np.sqrt(x-y)
    0.49898375015761476

    """)

add_newdoc(
    "elliprd",
    r"""
    elliprd(x, y, z, out=None)

    Symmetric elliptic integral of the second kind.

    The function RD is defined as [1]_

    .. math::

        R_{\mathrm{D}}(x, y, z) =
           \frac{3}{2} \int_0^{+\infty} [(t + x) (t + y)]^{-1/2} (t + z)^{-3/2}
           dt

    Parameters
    ----------
    x, y, z : array_like
        Real or complex input parameters. `x` or `y` can be any number in the
        complex plane cut along the negative real axis, but at most one of them
        can be zero, while `z` must be non-zero.
    out : ndarray, optional
        Optional output array for the function values

    Returns
    -------
    R : scalar or ndarray
        Value of the integral. If all of `x`, `y`, and `z` are real, the
        return value is real. Otherwise, the return value is complex.

    See Also
    --------
    elliprc : Degenerate symmetric elliptic integral.
    elliprf : Completely-symmetric elliptic integral of the first kind.
    elliprg : Completely-symmetric elliptic integral of the second kind.
    elliprj : Symmetric elliptic integral of the third kind.

    Notes
    -----
    RD is a degenerate case of the elliptic integral RJ: ``elliprd(x, y, z) ==
    elliprj(x, y, z, z)``.

    The code implements Carlson's algorithm based on the duplication theorems
    and series expansion up to the 7th order. [2]_

    .. versionadded:: 1.8.0

    References
    ----------
    .. [1] B. C. Carlson, ed., Chapter 19 in "Digital Library of Mathematical
           Functions," NIST, US Dept. of Commerce.
           https://dlmf.nist.gov/19.16.E5
    .. [2] B. C. Carlson, "Numerical computation of real or complex elliptic
           integrals," Numer. Algorithm, vol. 10, no. 1, pp. 13-26, 1995.
           https://arxiv.org/abs/math/9409227
           https://doi.org/10.1007/BF02198293

    Examples
    --------
    Basic homogeneity property:

    >>> import numpy as np
    >>> from scipy.special import elliprd

    >>> x = 1.2 + 3.4j
    >>> y = 5.
    >>> z = 6.
    >>> scale = 0.3 + 0.4j
    >>> elliprd(scale*x, scale*y, scale*z)
    (-0.03703043835680379-0.24500934665683802j)

    >>> elliprd(x, y, z)*np.power(scale, -1.5)
    (-0.0370304383568038-0.24500934665683805j)

    All three arguments coincide:

    >>> x = 1.2 + 3.4j
    >>> elliprd(x, x, x)
    (-0.03986825876151896-0.14051741840449586j)

    >>> np.power(x, -1.5)
    (-0.03986825876151894-0.14051741840449583j)

    The so-called "second lemniscate constant":

    >>> elliprd(0, 2, 1)/3
    0.5990701173677961

    >>> from scipy.special import gamma
    >>> gamma(0.75)**2/np.sqrt(2*np.pi)
    0.5990701173677959

    """)

add_newdoc(
    "elliprf",
    r"""
    elliprf(x, y, z, out=None)

    Completely-symmetric elliptic integral of the first kind.

    The function RF is defined as [1]_

    .. math::

        R_{\mathrm{F}}(x, y, z) =
           \frac{1}{2} \int_0^{+\infty} [(t + x) (t + y) (t + z)]^{-1/2} dt

    Parameters
    ----------
    x, y, z : array_like
        Real or complex input parameters. `x`, `y`, or `z` can be any number in
        the complex plane cut along the negative real axis, but at most one of
        them can be zero.
    out : ndarray, optional
        Optional output array for the function values

    Returns
    -------
    R : scalar or ndarray
        Value of the integral. If all of `x`, `y`, and `z` are real, the return
        value is real. Otherwise, the return value is complex.

    See Also
    --------
    elliprc : Degenerate symmetric integral.
    elliprd : Symmetric elliptic integral of the second kind.
    elliprg : Completely-symmetric elliptic integral of the second kind.
    elliprj : Symmetric elliptic integral of the third kind.

    Notes
    -----
    The code implements Carlson's algorithm based on the duplication theorems
    and series expansion up to the 7th order (cf.:
    https://dlmf.nist.gov/19.36.i) and the AGM algorithm for the complete
    integral. [2]_

    .. versionadded:: 1.8.0

    References
    ----------
    .. [1] B. C. Carlson, ed., Chapter 19 in "Digital Library of Mathematical
           Functions," NIST, US Dept. of Commerce.
           https://dlmf.nist.gov/19.16.E1
    .. [2] B. C. Carlson, "Numerical computation of real or complex elliptic
           integrals," Numer. Algorithm, vol. 10, no. 1, pp. 13-26, 1995.
           https://arxiv.org/abs/math/9409227
           https://doi.org/10.1007/BF02198293

    Examples
    --------
    Basic homogeneity property:

    >>> import numpy as np
    >>> from scipy.special import elliprf

    >>> x = 1.2 + 3.4j
    >>> y = 5.
    >>> z = 6.
    >>> scale = 0.3 + 0.4j
    >>> elliprf(scale*x, scale*y, scale*z)
    (0.5328051227278146-0.4008623567957094j)

    >>> elliprf(x, y, z)/np.sqrt(scale)
    (0.5328051227278147-0.4008623567957095j)

    All three arguments coincide:

    >>> x = 1.2 + 3.4j
    >>> elliprf(x, x, x)
    (0.42991731206146316-0.30417298187455954j)

    >>> 1/np.sqrt(x)
    (0.4299173120614631-0.30417298187455954j)

    The so-called "first lemniscate constant":

    >>> elliprf(0, 1, 2)
    1.3110287771460598

    >>> from scipy.special import gamma
    >>> gamma(0.25)**2/(4*np.sqrt(2*np.pi))
    1.3110287771460598

    """)

add_newdoc(
    "elliprg",
    r"""
    elliprg(x, y, z, out=None)

    Completely-symmetric elliptic integral of the second kind.

    The function RG is defined as [1]_

    .. math::

        R_{\mathrm{G}}(x, y, z) =
           \frac{1}{4} \int_0^{+\infty} [(t + x) (t + y) (t + z)]^{-1/2}
           \left(\frac{x}{t + x} + \frac{y}{t + y} + \frac{z}{t + z}\right) t
           dt

    Parameters
    ----------
    x, y, z : array_like
        Real or complex input parameters. `x`, `y`, or `z` can be any number in
        the complex plane cut along the negative real axis.
    out : ndarray, optional
        Optional output array for the function values

    Returns
    -------
    R : scalar or ndarray
        Value of the integral. If all of `x`, `y`, and `z` are real, the return
        value is real. Otherwise, the return value is complex.

    See Also
    --------
    elliprc : Degenerate symmetric integral.
    elliprd : Symmetric elliptic integral of the second kind.
    elliprf : Completely-symmetric elliptic integral of the first kind.
    elliprj : Symmetric elliptic integral of the third kind.

    Notes
    -----
    The implementation uses the relation [1]_

    .. math::

        2 R_{\mathrm{G}}(x, y, z) =
           z R_{\mathrm{F}}(x, y, z) -
           \frac{1}{3} (x - z) (y - z) R_{\mathrm{D}}(x, y, z) +
           \sqrt{\frac{x y}{z}}

    and the symmetry of `x`, `y`, `z` when at least one non-zero parameter can
    be chosen as the pivot. When one of the arguments is close to zero, the AGM
    method is applied instead. Other special cases are computed following Ref.
    [2]_

    .. versionadded:: 1.8.0

    References
    ----------
    .. [1] B. C. Carlson, "Numerical computation of real or complex elliptic
           integrals," Numer. Algorithm, vol. 10, no. 1, pp. 13-26, 1995.
           https://arxiv.org/abs/math/9409227
           https://doi.org/10.1007/BF02198293
    .. [2] B. C. Carlson, ed., Chapter 19 in "Digital Library of Mathematical
           Functions," NIST, US Dept. of Commerce.
           https://dlmf.nist.gov/19.16.E1
           https://dlmf.nist.gov/19.20.ii

    Examples
    --------
    Basic homogeneity property:

    >>> import numpy as np
    >>> from scipy.special import elliprg

    >>> x = 1.2 + 3.4j
    >>> y = 5.
    >>> z = 6.
    >>> scale = 0.3 + 0.4j
    >>> elliprg(scale*x, scale*y, scale*z)
    (1.195936862005246+0.8470988320464167j)

    >>> elliprg(x, y, z)*np.sqrt(scale)
    (1.195936862005246+0.8470988320464165j)

    Simplifications:

    >>> elliprg(0, y, y)
    1.756203682760182

    >>> 0.25*np.pi*np.sqrt(y)
    1.7562036827601817

    >>> elliprg(0, 0, z)
    1.224744871391589

    >>> 0.5*np.sqrt(z)
    1.224744871391589

    The surface area of a triaxial ellipsoid with semiaxes ``a``, ``b``, and
    ``c`` is given by

    .. math::

        S = 4 \pi a b c R_{\mathrm{G}}(1 / a^2, 1 / b^2, 1 / c^2).

    >>> def ellipsoid_area(a, b, c):
    ...     r = 4.0 * np.pi * a * b * c
    ...     return r * elliprg(1.0 / (a * a), 1.0 / (b * b), 1.0 / (c * c))
    >>> print(ellipsoid_area(1, 3, 5))
    108.62688289491807
    """)

add_newdoc(
    "elliprj",
    r"""
    elliprj(x, y, z, p, out=None)

    Symmetric elliptic integral of the third kind.

    The function RJ is defined as [1]_

    .. math::

        R_{\mathrm{J}}(x, y, z, p) =
           \frac{3}{2} \int_0^{+\infty} [(t + x) (t + y) (t + z)]^{-1/2}
           (t + p)^{-1} dt

    .. warning::
        This function should be considered experimental when the inputs are
        unbalanced.  Check correctness with another independent implementation.

    Parameters
    ----------
    x, y, z, p : array_like
        Real or complex input parameters. `x`, `y`, or `z` are numbers in
        the complex plane cut along the negative real axis (subject to further
        constraints, see Notes), and at most one of them can be zero. `p` must
        be non-zero.
    out : ndarray, optional
        Optional output array for the function values

    Returns
    -------
    R : scalar or ndarray
        Value of the integral. If all of `x`, `y`, `z`, and `p` are real, the
        return value is real. Otherwise, the return value is complex.

        If `p` is real and negative, while `x`, `y`, and `z` are real,
        non-negative, and at most one of them is zero, the Cauchy principal
        value is returned. [1]_ [2]_

    See Also
    --------
    elliprc : Degenerate symmetric integral.
    elliprd : Symmetric elliptic integral of the second kind.
    elliprf : Completely-symmetric elliptic integral of the first kind.
    elliprg : Completely-symmetric elliptic integral of the second kind.

    Notes
    -----
    The code implements Carlson's algorithm based on the duplication theorems
    and series expansion up to the 7th order. [3]_ The algorithm is slightly
    different from its earlier incarnation as it appears in [1]_, in that the
    call to `elliprc` (or ``atan``/``atanh``, see [4]_) is no longer needed in
    the inner loop. Asymptotic approximations are used where arguments differ
    widely in the order of magnitude. [5]_

    The input values are subject to certain sufficient but not necessary
    constraints when input arguments are complex. Notably, ``x``, ``y``, and
    ``z`` must have non-negative real parts, unless two of them are
    non-negative and complex-conjugates to each other while the other is a real
    non-negative number. [1]_ If the inputs do not satisfy the sufficient
    condition described in Ref. [1]_ they are rejected outright with the output
    set to NaN.

    In the case where one of ``x``, ``y``, and ``z`` is equal to ``p``, the
    function ``elliprd`` should be preferred because of its less restrictive
    domain.

    .. versionadded:: 1.8.0

    References
    ----------
    .. [1] B. C. Carlson, "Numerical computation of real or complex elliptic
           integrals," Numer. Algorithm, vol. 10, no. 1, pp. 13-26, 1995.
           https://arxiv.org/abs/math/9409227
           https://doi.org/10.1007/BF02198293
    .. [2] B. C. Carlson, ed., Chapter 19 in "Digital Library of Mathematical
           Functions," NIST, US Dept. of Commerce.
           https://dlmf.nist.gov/19.20.iii
    .. [3] B. C. Carlson, J. FitzSimmons, "Reduction Theorems for Elliptic
           Integrands with the Square Root of Two Quadratic Factors," J.
           Comput. Appl. Math., vol. 118, nos. 1-2, pp. 71-85, 2000.
           https://doi.org/10.1016/S0377-0427(00)00282-X
    .. [4] F. Johansson, "Numerical Evaluation of Elliptic Functions, Elliptic
           Integrals and Modular Forms," in J. Blumlein, C. Schneider, P.
           Paule, eds., "Elliptic Integrals, Elliptic Functions and Modular
           Forms in Quantum Field Theory," pp. 269-293, 2019 (Cham,
           Switzerland: Springer Nature Switzerland)
           https://arxiv.org/abs/1806.06725
           https://doi.org/10.1007/978-3-030-04480-0
    .. [5] B. C. Carlson, J. L. Gustafson, "Asymptotic Approximations for
           Symmetric Elliptic Integrals," SIAM J. Math. Anls., vol. 25, no. 2,
           pp. 288-303, 1994.
           https://arxiv.org/abs/math/9310223
           https://doi.org/10.1137/S0036141092228477

    Examples
    --------
    Basic homogeneity property:

    >>> import numpy as np
    >>> from scipy.special import elliprj

    >>> x = 1.2 + 3.4j
    >>> y = 5.
    >>> z = 6.
    >>> p = 7.
    >>> scale = 0.3 - 0.4j
    >>> elliprj(scale*x, scale*y, scale*z, scale*p)
    (0.10834905565679157+0.19694950747103812j)

    >>> elliprj(x, y, z, p)*np.power(scale, -1.5)
    (0.10834905565679556+0.19694950747103854j)

    Reduction to simpler elliptic integral:

    >>> elliprj(x, y, z, z)
    (0.08288462362195129-0.028376809745123258j)

    >>> from scipy.special import elliprd
    >>> elliprd(x, y, z)
    (0.08288462362195136-0.028376809745123296j)

    All arguments coincide:

    >>> elliprj(x, x, x, x)
    (-0.03986825876151896-0.14051741840449586j)

    >>> np.power(x, -1.5)
    (-0.03986825876151894-0.14051741840449583j)

    """)

add_newdoc("entr",
    r"""
    entr(x, out=None)

    Elementwise function for computing entropy.

    .. math:: \text{entr}(x) = \begin{cases} - x \log(x) & x > 0  \\ 0 & x = 0
              \\ -\infty & \text{otherwise} \end{cases}

    Parameters
    ----------
    x : ndarray
        Input array.
    out : ndarray, optional
        Optional output array for the function values

    Returns
    -------
    res : scalar or ndarray
        The value of the elementwise entropy function at the given points `x`.

    See Also
    --------
    kl_div, rel_entr, scipy.stats.entropy

    Notes
    -----
    .. versionadded:: 0.15.0

    This function is concave.

    The origin of this function is in convex programming; see [1]_.
    Given a probability distribution :math:`p_1, \ldots, p_n`,
    the definition of entropy in the context of *information theory* is

    .. math::

        \sum_{i = 1}^n \mathrm{entr}(p_i).

    To compute the latter quantity, use `scipy.stats.entropy`.

    References
    ----------
    .. [1] Boyd, Stephen and Lieven Vandenberghe. *Convex optimization*.
           Cambridge University Press, 2004.
           :doi:`https://doi.org/10.1017/CBO9780511804441`

    """)

add_newdoc(
    "erfinv",
    """
    erfinv(y, out=None)

    Inverse of the error function.

    Computes the inverse of the error function.

    In the complex domain, there is no unique complex number w satisfying
    erf(w)=z. This indicates a true inverse function would be multivalued.
    When the domain restricts to the real, -1 < x < 1, there is a unique real
    number satisfying erf(erfinv(x)) = x.

    Parameters
    ----------
    y : ndarray
        Argument at which to evaluate. Domain: [-1, 1]
    out : ndarray, optional
        Optional output array for the function values

    Returns
    -------
    erfinv : scalar or ndarray
        The inverse of erf of y, element-wise

    See Also
    --------
    erf : Error function of a complex argument
    erfc : Complementary error function, ``1 - erf(x)``
    erfcinv : Inverse of the complementary error function

    Notes
    -----
    This function wraps the ``erf_inv`` routine from the
    Boost Math C++ library [1]_.

    References
    ----------
    .. [1] The Boost Developers. "Boost C++ Libraries". https://www.boost.org/.

    Examples
    --------
    >>> import numpy as np
    >>> import matplotlib.pyplot as plt
    >>> from scipy.special import erfinv, erf

    >>> erfinv(0.5)
    0.4769362762044699

    >>> y = np.linspace(-1.0, 1.0, num=9)
    >>> x = erfinv(y)
    >>> x
    array([       -inf, -0.81341985, -0.47693628, -0.22531206,  0.        ,
            0.22531206,  0.47693628,  0.81341985,         inf])

    Verify that ``erf(erfinv(y))`` is ``y``.

    >>> erf(x)
    array([-1.  , -0.75, -0.5 , -0.25,  0.  ,  0.25,  0.5 ,  0.75,  1.  ])

    Plot the function:

    >>> y = np.linspace(-1, 1, 200)
    >>> fig, ax = plt.subplots()
    >>> ax.plot(y, erfinv(y))
    >>> ax.grid(True)
    >>> ax.set_xlabel('y')
    >>> ax.set_title('erfinv(y)')
    >>> plt.show()

    """)

add_newdoc(
    "erfcinv",
    """
    erfcinv(y, out=None)

    Inverse of the complementary error function.

    Computes the inverse of the complementary error function.

    In the complex domain, there is no unique complex number w satisfying
    erfc(w)=z. This indicates a true inverse function would be multivalued.
    When the domain restricts to the real, 0 < x < 2, there is a unique real
    number satisfying erfc(erfcinv(x)) = erfcinv(erfc(x)).

    It is related to inverse of the error function by erfcinv(1-x) = erfinv(x)

    Parameters
    ----------
    y : ndarray
        Argument at which to evaluate. Domain: [0, 2]
    out : ndarray, optional
        Optional output array for the function values

    Returns
    -------
    erfcinv : scalar or ndarray
        The inverse of erfc of y, element-wise

    See Also
    --------
    erf : Error function of a complex argument
    erfc : Complementary error function, ``1 - erf(x)``
    erfinv : Inverse of the error function

    Examples
    --------
    >>> import numpy as np
    >>> import matplotlib.pyplot as plt
    >>> from scipy.special import erfcinv

    >>> erfcinv(0.5)
    0.4769362762044699

    >>> y = np.linspace(0.0, 2.0, num=11)
    >>> erfcinv(y)
    array([        inf,  0.9061938 ,  0.59511608,  0.37080716,  0.17914345,
           -0.        , -0.17914345, -0.37080716, -0.59511608, -0.9061938 ,
                  -inf])

    Plot the function:

    >>> y = np.linspace(0, 2, 200)
    >>> fig, ax = plt.subplots()
    >>> ax.plot(y, erfcinv(y))
    >>> ax.grid(True)
    >>> ax.set_xlabel('y')
    >>> ax.set_title('erfcinv(y)')
    >>> plt.show()

    """)

add_newdoc("eval_jacobi",
    r"""
    eval_jacobi(n, alpha, beta, x, out=None)

    Evaluate Jacobi polynomial at a point.

    The Jacobi polynomials can be defined via the Gauss hypergeometric
    function :math:`{}_2F_1` as

    .. math::

        P_n^{(\alpha, \beta)}(x) = \frac{(\alpha + 1)_n}{\Gamma(n + 1)}
          {}_2F_1(-n, 1 + \alpha + \beta + n; \alpha + 1; (1 - z)/2)

    where :math:`(\cdot)_n` is the Pochhammer symbol; see `poch`. When
    :math:`n` is an integer the result is a polynomial of degree
    :math:`n`. See 22.5.42 in [AS]_ for details.

    Parameters
    ----------
    n : array_like
        Degree of the polynomial. If not an integer the result is
        determined via the relation to the Gauss hypergeometric
        function.
    alpha : array_like
        Parameter
    beta : array_like
        Parameter
    x : array_like
        Points at which to evaluate the polynomial
    out : ndarray, optional
        Optional output array for the function values

    Returns
    -------
    P : scalar or ndarray
        Values of the Jacobi polynomial

    See Also
    --------
    roots_jacobi : roots and quadrature weights of Jacobi polynomials
    jacobi : Jacobi polynomial object
    hyp2f1 : Gauss hypergeometric function

    References
    ----------
    .. [AS] Milton Abramowitz and Irene A. Stegun, eds.
        Handbook of Mathematical Functions with Formulas,
        Graphs, and Mathematical Tables. New York: Dover, 1972.

    """)

add_newdoc("eval_sh_jacobi",
    r"""
    eval_sh_jacobi(n, p, q, x, out=None)

    Evaluate shifted Jacobi polynomial at a point.

    Defined by

    .. math::

        G_n^{(p, q)}(x)
          = \binom{2n + p - 1}{n}^{-1} P_n^{(p - q, q - 1)}(2x - 1),

    where :math:`P_n^{(\cdot, \cdot)}` is the n-th Jacobi
    polynomial. See 22.5.2 in [AS]_ for details.

    Parameters
    ----------
    n : int
        Degree of the polynomial. If not an integer, the result is
        determined via the relation to `binom` and `eval_jacobi`.
    p : float
        Parameter
    q : float
        Parameter
    out : ndarray, optional
        Optional output array for the function values

    Returns
    -------
    G : scalar or ndarray
        Values of the shifted Jacobi polynomial.

    See Also
    --------
    roots_sh_jacobi : roots and quadrature weights of shifted Jacobi
                      polynomials
    sh_jacobi : shifted Jacobi polynomial object
    eval_jacobi : evaluate Jacobi polynomials

    References
    ----------
    .. [AS] Milton Abramowitz and Irene A. Stegun, eds.
        Handbook of Mathematical Functions with Formulas,
        Graphs, and Mathematical Tables. New York: Dover, 1972.

    """)

add_newdoc("eval_gegenbauer",
    r"""
    eval_gegenbauer(n, alpha, x, out=None)

    Evaluate Gegenbauer polynomial at a point.

    The Gegenbauer polynomials can be defined via the Gauss
    hypergeometric function :math:`{}_2F_1` as

    .. math::

        C_n^{(\alpha)} = \frac{(2\alpha)_n}{\Gamma(n + 1)}
          {}_2F_1(-n, 2\alpha + n; \alpha + 1/2; (1 - z)/2).

    When :math:`n` is an integer the result is a polynomial of degree
    :math:`n`. See 22.5.46 in [AS]_ for details.

    Parameters
    ----------
    n : array_like
        Degree of the polynomial. If not an integer, the result is
        determined via the relation to the Gauss hypergeometric
        function.
    alpha : array_like
        Parameter
    x : array_like
        Points at which to evaluate the Gegenbauer polynomial
    out : ndarray, optional
        Optional output array for the function values

    Returns
    -------
    C : scalar or ndarray
        Values of the Gegenbauer polynomial

    See Also
    --------
    roots_gegenbauer : roots and quadrature weights of Gegenbauer
                       polynomials
    gegenbauer : Gegenbauer polynomial object
    hyp2f1 : Gauss hypergeometric function

    References
    ----------
    .. [AS] Milton Abramowitz and Irene A. Stegun, eds.
        Handbook of Mathematical Functions with Formulas,
        Graphs, and Mathematical Tables. New York: Dover, 1972.

    """)

add_newdoc("eval_chebyt",
    r"""
    eval_chebyt(n, x, out=None)

    Evaluate Chebyshev polynomial of the first kind at a point.

    The Chebyshev polynomials of the first kind can be defined via the
    Gauss hypergeometric function :math:`{}_2F_1` as

    .. math::

        T_n(x) = {}_2F_1(n, -n; 1/2; (1 - x)/2).

    When :math:`n` is an integer the result is a polynomial of degree
    :math:`n`. See 22.5.47 in [AS]_ for details.

    Parameters
    ----------
    n : array_like
        Degree of the polynomial. If not an integer, the result is
        determined via the relation to the Gauss hypergeometric
        function.
    x : array_like
        Points at which to evaluate the Chebyshev polynomial
    out : ndarray, optional
        Optional output array for the function values

    Returns
    -------
    T : scalar or ndarray
        Values of the Chebyshev polynomial

    See Also
    --------
    roots_chebyt : roots and quadrature weights of Chebyshev
                   polynomials of the first kind
    chebyu : Chebychev polynomial object
    eval_chebyu : evaluate Chebyshev polynomials of the second kind
    hyp2f1 : Gauss hypergeometric function
    numpy.polynomial.chebyshev.Chebyshev : Chebyshev series

    Notes
    -----
    This routine is numerically stable for `x` in ``[-1, 1]`` at least
    up to order ``10000``.

    References
    ----------
    .. [AS] Milton Abramowitz and Irene A. Stegun, eds.
        Handbook of Mathematical Functions with Formulas,
        Graphs, and Mathematical Tables. New York: Dover, 1972.

    """)

add_newdoc("eval_chebyu",
    r"""
    eval_chebyu(n, x, out=None)

    Evaluate Chebyshev polynomial of the second kind at a point.

    The Chebyshev polynomials of the second kind can be defined via
    the Gauss hypergeometric function :math:`{}_2F_1` as

    .. math::

        U_n(x) = (n + 1) {}_2F_1(-n, n + 2; 3/2; (1 - x)/2).

    When :math:`n` is an integer the result is a polynomial of degree
    :math:`n`. See 22.5.48 in [AS]_ for details.

    Parameters
    ----------
    n : array_like
        Degree of the polynomial. If not an integer, the result is
        determined via the relation to the Gauss hypergeometric
        function.
    x : array_like
        Points at which to evaluate the Chebyshev polynomial
    out : ndarray, optional
        Optional output array for the function values

    Returns
    -------
    U : scalar or ndarray
        Values of the Chebyshev polynomial

    See Also
    --------
    roots_chebyu : roots and quadrature weights of Chebyshev
                   polynomials of the second kind
    chebyu : Chebyshev polynomial object
    eval_chebyt : evaluate Chebyshev polynomials of the first kind
    hyp2f1 : Gauss hypergeometric function

    References
    ----------
    .. [AS] Milton Abramowitz and Irene A. Stegun, eds.
        Handbook of Mathematical Functions with Formulas,
        Graphs, and Mathematical Tables. New York: Dover, 1972.

    """)

add_newdoc("eval_chebys",
    r"""
    eval_chebys(n, x, out=None)

    Evaluate Chebyshev polynomial of the second kind on [-2, 2] at a
    point.

    These polynomials are defined as

    .. math::

        S_n(x) = U_n(x/2)

    where :math:`U_n` is a Chebyshev polynomial of the second
    kind. See 22.5.13 in [AS]_ for details.

    Parameters
    ----------
    n : array_like
        Degree of the polynomial. If not an integer, the result is
        determined via the relation to `eval_chebyu`.
    x : array_like
        Points at which to evaluate the Chebyshev polynomial
    out : ndarray, optional
        Optional output array for the function values

    Returns
    -------
    S : scalar or ndarray
        Values of the Chebyshev polynomial

    See Also
    --------
    roots_chebys : roots and quadrature weights of Chebyshev
                   polynomials of the second kind on [-2, 2]
    chebys : Chebyshev polynomial object
    eval_chebyu : evaluate Chebyshev polynomials of the second kind

    References
    ----------
    .. [AS] Milton Abramowitz and Irene A. Stegun, eds.
        Handbook of Mathematical Functions with Formulas,
        Graphs, and Mathematical Tables. New York: Dover, 1972.

    Examples
    --------
    >>> import numpy as np
    >>> import scipy.special as sc

    They are a scaled version of the Chebyshev polynomials of the
    second kind.

    >>> x = np.linspace(-2, 2, 6)
    >>> sc.eval_chebys(3, x)
    array([-4.   ,  0.672,  0.736, -0.736, -0.672,  4.   ])
    >>> sc.eval_chebyu(3, x / 2)
    array([-4.   ,  0.672,  0.736, -0.736, -0.672,  4.   ])

    """)

add_newdoc("eval_chebyc",
    r"""
    eval_chebyc(n, x, out=None)

    Evaluate Chebyshev polynomial of the first kind on [-2, 2] at a
    point.

    These polynomials are defined as

    .. math::

        C_n(x) = 2 T_n(x/2)

    where :math:`T_n` is a Chebyshev polynomial of the first kind. See
    22.5.11 in [AS]_ for details.

    Parameters
    ----------
    n : array_like
        Degree of the polynomial. If not an integer, the result is
        determined via the relation to `eval_chebyt`.
    x : array_like
        Points at which to evaluate the Chebyshev polynomial
    out : ndarray, optional
        Optional output array for the function values

    Returns
    -------
    C : scalar or ndarray
        Values of the Chebyshev polynomial

    See Also
    --------
    roots_chebyc : roots and quadrature weights of Chebyshev
                   polynomials of the first kind on [-2, 2]
    chebyc : Chebyshev polynomial object
    numpy.polynomial.chebyshev.Chebyshev : Chebyshev series
    eval_chebyt : evaluate Chebycshev polynomials of the first kind

    References
    ----------
    .. [AS] Milton Abramowitz and Irene A. Stegun, eds.
        Handbook of Mathematical Functions with Formulas,
        Graphs, and Mathematical Tables. New York: Dover, 1972.

    Examples
    --------
    >>> import numpy as np
    >>> import scipy.special as sc

    They are a scaled version of the Chebyshev polynomials of the
    first kind.

    >>> x = np.linspace(-2, 2, 6)
    >>> sc.eval_chebyc(3, x)
    array([-2.   ,  1.872,  1.136, -1.136, -1.872,  2.   ])
    >>> 2 * sc.eval_chebyt(3, x / 2)
    array([-2.   ,  1.872,  1.136, -1.136, -1.872,  2.   ])

    """)

add_newdoc("eval_sh_chebyt",
    r"""
    eval_sh_chebyt(n, x, out=None)

    Evaluate shifted Chebyshev polynomial of the first kind at a
    point.

    These polynomials are defined as

    .. math::

        T_n^*(x) = T_n(2x - 1)

    where :math:`T_n` is a Chebyshev polynomial of the first kind. See
    22.5.14 in [AS]_ for details.

    Parameters
    ----------
    n : array_like
        Degree of the polynomial. If not an integer, the result is
        determined via the relation to `eval_chebyt`.
    x : array_like
        Points at which to evaluate the shifted Chebyshev polynomial
    out : ndarray, optional
        Optional output array for the function values

    Returns
    -------
    T : scalar or ndarray
        Values of the shifted Chebyshev polynomial

    See Also
    --------
    roots_sh_chebyt : roots and quadrature weights of shifted
                      Chebyshev polynomials of the first kind
    sh_chebyt : shifted Chebyshev polynomial object
    eval_chebyt : evaluate Chebyshev polynomials of the first kind
    numpy.polynomial.chebyshev.Chebyshev : Chebyshev series

    References
    ----------
    .. [AS] Milton Abramowitz and Irene A. Stegun, eds.
        Handbook of Mathematical Functions with Formulas,
        Graphs, and Mathematical Tables. New York: Dover, 1972.

    """)

add_newdoc("eval_sh_chebyu",
    r"""
    eval_sh_chebyu(n, x, out=None)

    Evaluate shifted Chebyshev polynomial of the second kind at a
    point.

    These polynomials are defined as

    .. math::

        U_n^*(x) = U_n(2x - 1)

    where :math:`U_n` is a Chebyshev polynomial of the first kind. See
    22.5.15 in [AS]_ for details.

    Parameters
    ----------
    n : array_like
        Degree of the polynomial. If not an integer, the result is
        determined via the relation to `eval_chebyu`.
    x : array_like
        Points at which to evaluate the shifted Chebyshev polynomial
    out : ndarray, optional
        Optional output array for the function values

    Returns
    -------
    U : scalar or ndarray
        Values of the shifted Chebyshev polynomial

    See Also
    --------
    roots_sh_chebyu : roots and quadrature weights of shifted
                      Chebychev polynomials of the second kind
    sh_chebyu : shifted Chebyshev polynomial object
    eval_chebyu : evaluate Chebyshev polynomials of the second kind

    References
    ----------
    .. [AS] Milton Abramowitz and Irene A. Stegun, eds.
        Handbook of Mathematical Functions with Formulas,
        Graphs, and Mathematical Tables. New York: Dover, 1972.

    """)

add_newdoc("eval_legendre",
    r"""
    eval_legendre(n, x, out=None)

    Evaluate Legendre polynomial at a point.

    The Legendre polynomials can be defined via the Gauss
    hypergeometric function :math:`{}_2F_1` as

    .. math::

        P_n(x) = {}_2F_1(-n, n + 1; 1; (1 - x)/2).

    When :math:`n` is an integer the result is a polynomial of degree
    :math:`n`. See 22.5.49 in [AS]_ for details.

    Parameters
    ----------
    n : array_like
        Degree of the polynomial. If not an integer, the result is
        determined via the relation to the Gauss hypergeometric
        function.
    x : array_like
        Points at which to evaluate the Legendre polynomial
    out : ndarray, optional
        Optional output array for the function values

    Returns
    -------
    P : scalar or ndarray
        Values of the Legendre polynomial

    See Also
    --------
    roots_legendre : roots and quadrature weights of Legendre
                     polynomials
    legendre : Legendre polynomial object
    hyp2f1 : Gauss hypergeometric function
    numpy.polynomial.legendre.Legendre : Legendre series

    References
    ----------
    .. [AS] Milton Abramowitz and Irene A. Stegun, eds.
        Handbook of Mathematical Functions with Formulas,
        Graphs, and Mathematical Tables. New York: Dover, 1972.

    Examples
    --------
    >>> import numpy as np
    >>> from scipy.special import eval_legendre

    Evaluate the zero-order Legendre polynomial at x = 0

    >>> eval_legendre(0, 0)
    1.0

    Evaluate the first-order Legendre polynomial between -1 and 1

    >>> X = np.linspace(-1, 1, 5)  # Domain of Legendre polynomials
    >>> eval_legendre(1, X)
    array([-1. , -0.5,  0. ,  0.5,  1. ])

    Evaluate Legendre polynomials of order 0 through 4 at x = 0

    >>> N = range(0, 5)
    >>> eval_legendre(N, 0)
    array([ 1.   ,  0.   , -0.5  ,  0.   ,  0.375])

    Plot Legendre polynomials of order 0 through 4

    >>> X = np.linspace(-1, 1)

    >>> import matplotlib.pyplot as plt
    >>> for n in range(0, 5):
    ...     y = eval_legendre(n, X)
    ...     plt.plot(X, y, label=r'$P_{}(x)$'.format(n))

    >>> plt.title("Legendre Polynomials")
    >>> plt.xlabel("x")
    >>> plt.ylabel(r'$P_n(x)$')
    >>> plt.legend(loc='lower right')
    >>> plt.show()

    """)

add_newdoc("eval_sh_legendre",
    r"""
    eval_sh_legendre(n, x, out=None)

    Evaluate shifted Legendre polynomial at a point.

    These polynomials are defined as

    .. math::

        P_n^*(x) = P_n(2x - 1)

    where :math:`P_n` is a Legendre polynomial. See 2.2.11 in [AS]_
    for details.

    Parameters
    ----------
    n : array_like
        Degree of the polynomial. If not an integer, the value is
        determined via the relation to `eval_legendre`.
    x : array_like
        Points at which to evaluate the shifted Legendre polynomial
    out : ndarray, optional
        Optional output array for the function values

    Returns
    -------
    P : scalar or ndarray
        Values of the shifted Legendre polynomial

    See Also
    --------
    roots_sh_legendre : roots and quadrature weights of shifted
                        Legendre polynomials
    sh_legendre : shifted Legendre polynomial object
    eval_legendre : evaluate Legendre polynomials
    numpy.polynomial.legendre.Legendre : Legendre series

    References
    ----------
    .. [AS] Milton Abramowitz and Irene A. Stegun, eds.
        Handbook of Mathematical Functions with Formulas,
        Graphs, and Mathematical Tables. New York: Dover, 1972.

    """)

add_newdoc("eval_genlaguerre",
    r"""
    eval_genlaguerre(n, alpha, x, out=None)

    Evaluate generalized Laguerre polynomial at a point.

    The generalized Laguerre polynomials can be defined via the
    confluent hypergeometric function :math:`{}_1F_1` as

    .. math::

        L_n^{(\alpha)}(x) = \binom{n + \alpha}{n}
          {}_1F_1(-n, \alpha + 1, x).

    When :math:`n` is an integer the result is a polynomial of degree
    :math:`n`. See 22.5.54 in [AS]_ for details. The Laguerre
    polynomials are the special case where :math:`\alpha = 0`.

    Parameters
    ----------
    n : array_like
        Degree of the polynomial. If not an integer, the result is
        determined via the relation to the confluent hypergeometric
        function.
    alpha : array_like
        Parameter; must have ``alpha > -1``
    x : array_like
        Points at which to evaluate the generalized Laguerre
        polynomial
    out : ndarray, optional
        Optional output array for the function values

    Returns
    -------
    L : scalar or ndarray
        Values of the generalized Laguerre polynomial

    See Also
    --------
    roots_genlaguerre : roots and quadrature weights of generalized
                        Laguerre polynomials
    genlaguerre : generalized Laguerre polynomial object
    hyp1f1 : confluent hypergeometric function
    eval_laguerre : evaluate Laguerre polynomials

    References
    ----------
    .. [AS] Milton Abramowitz and Irene A. Stegun, eds.
        Handbook of Mathematical Functions with Formulas,
        Graphs, and Mathematical Tables. New York: Dover, 1972.

    """)

add_newdoc("eval_laguerre",
    r"""
    eval_laguerre(n, x, out=None)

    Evaluate Laguerre polynomial at a point.

    The Laguerre polynomials can be defined via the confluent
    hypergeometric function :math:`{}_1F_1` as

    .. math::

        L_n(x) = {}_1F_1(-n, 1, x).

    See 22.5.16 and 22.5.54 in [AS]_ for details. When :math:`n` is an
    integer the result is a polynomial of degree :math:`n`.

    Parameters
    ----------
    n : array_like
        Degree of the polynomial. If not an integer the result is
        determined via the relation to the confluent hypergeometric
        function.
    x : array_like
        Points at which to evaluate the Laguerre polynomial
    out : ndarray, optional
        Optional output array for the function values

    Returns
    -------
    L : scalar or ndarray
        Values of the Laguerre polynomial

    See Also
    --------
    roots_laguerre : roots and quadrature weights of Laguerre
                     polynomials
    laguerre : Laguerre polynomial object
    numpy.polynomial.laguerre.Laguerre : Laguerre series
    eval_genlaguerre : evaluate generalized Laguerre polynomials

    References
    ----------
    .. [AS] Milton Abramowitz and Irene A. Stegun, eds.
        Handbook of Mathematical Functions with Formulas,
        Graphs, and Mathematical Tables. New York: Dover, 1972.

     """)

add_newdoc("eval_hermite",
    r"""
    eval_hermite(n, x, out=None)

    Evaluate physicist's Hermite polynomial at a point.

    Defined by

    .. math::

        H_n(x) = (-1)^n e^{x^2} \frac{d^n}{dx^n} e^{-x^2};

    :math:`H_n` is a polynomial of degree :math:`n`. See 22.11.7 in
    [AS]_ for details.

    Parameters
    ----------
    n : array_like
        Degree of the polynomial
    x : array_like
        Points at which to evaluate the Hermite polynomial
    out : ndarray, optional
        Optional output array for the function values

    Returns
    -------
    H : scalar or ndarray
        Values of the Hermite polynomial

    See Also
    --------
    roots_hermite : roots and quadrature weights of physicist's
                    Hermite polynomials
    hermite : physicist's Hermite polynomial object
    numpy.polynomial.hermite.Hermite : Physicist's Hermite series
    eval_hermitenorm : evaluate Probabilist's Hermite polynomials

    References
    ----------
    .. [AS] Milton Abramowitz and Irene A. Stegun, eds.
        Handbook of Mathematical Functions with Formulas,
        Graphs, and Mathematical Tables. New York: Dover, 1972.

    """)

add_newdoc("eval_hermitenorm",
    r"""
    eval_hermitenorm(n, x, out=None)

    Evaluate probabilist's (normalized) Hermite polynomial at a
    point.

    Defined by

    .. math::

        He_n(x) = (-1)^n e^{x^2/2} \frac{d^n}{dx^n} e^{-x^2/2};

    :math:`He_n` is a polynomial of degree :math:`n`. See 22.11.8 in
    [AS]_ for details.

    Parameters
    ----------
    n : array_like
        Degree of the polynomial
    x : array_like
        Points at which to evaluate the Hermite polynomial
    out : ndarray, optional
        Optional output array for the function values

    Returns
    -------
    He : scalar or ndarray
        Values of the Hermite polynomial

    See Also
    --------
    roots_hermitenorm : roots and quadrature weights of probabilist's
                        Hermite polynomials
    hermitenorm : probabilist's Hermite polynomial object
    numpy.polynomial.hermite_e.HermiteE : Probabilist's Hermite series
    eval_hermite : evaluate physicist's Hermite polynomials

    References
    ----------
    .. [AS] Milton Abramowitz and Irene A. Stegun, eds.
        Handbook of Mathematical Functions with Formulas,
        Graphs, and Mathematical Tables. New York: Dover, 1972.

    """)

add_newdoc("expn",
    r"""
    expn(n, x, out=None)

    Generalized exponential integral En.

    For integer :math:`n \geq 0` and real :math:`x \geq 0` the
    generalized exponential integral is defined as [dlmf]_

    .. math::

        E_n(x) = x^{n - 1} \int_x^\infty \frac{e^{-t}}{t^n} dt.

    Parameters
    ----------
    n : array_like
        Non-negative integers
    x : array_like
        Real argument
    out : ndarray, optional
        Optional output array for the function results

    Returns
    -------
    scalar or ndarray
        Values of the generalized exponential integral

    See Also
    --------
    exp1 : special case of :math:`E_n` for :math:`n = 1`
    expi : related to :math:`E_n` when :math:`n = 1`

    References
    ----------
    .. [dlmf] Digital Library of Mathematical Functions, 8.19.2
              https://dlmf.nist.gov/8.19#E2

    Examples
    --------
    >>> import numpy as np
    >>> import scipy.special as sc

    Its domain is nonnegative n and x.

    >>> sc.expn(-1, 1.0), sc.expn(1, -1.0)
    (nan, nan)

    It has a pole at ``x = 0`` for ``n = 1, 2``; for larger ``n`` it
    is equal to ``1 / (n - 1)``.

    >>> sc.expn([0, 1, 2, 3, 4], 0)
    array([       inf,        inf, 1.        , 0.5       , 0.33333333])

    For n equal to 0 it reduces to ``exp(-x) / x``.

    >>> x = np.array([1, 2, 3, 4])
    >>> sc.expn(0, x)
    array([0.36787944, 0.06766764, 0.01659569, 0.00457891])
    >>> np.exp(-x) / x
    array([0.36787944, 0.06766764, 0.01659569, 0.00457891])

    For n equal to 1 it reduces to `exp1`.

    >>> sc.expn(1, x)
    array([0.21938393, 0.04890051, 0.01304838, 0.00377935])
    >>> sc.exp1(x)
    array([0.21938393, 0.04890051, 0.01304838, 0.00377935])

    """)

add_newdoc("fdtr",
    r"""
    fdtr(dfn, dfd, x, out=None)

    F cumulative distribution function.

    Returns the value of the cumulative distribution function of the
    F-distribution, also known as Snedecor's F-distribution or the
    Fisher-Snedecor distribution.

    The F-distribution with parameters :math:`d_n` and :math:`d_d` is the
    distribution of the random variable,

    .. math::
        X = \frac{U_n/d_n}{U_d/d_d},

    where :math:`U_n` and :math:`U_d` are random variables distributed
    :math:`\chi^2`, with :math:`d_n` and :math:`d_d` degrees of freedom,
    respectively.

    Parameters
    ----------
    dfn : array_like
        First parameter (positive float).
    dfd : array_like
        Second parameter (positive float).
    x : array_like
        Argument (nonnegative float).
    out : ndarray, optional
        Optional output array for the function values

    Returns
    -------
    y : scalar or ndarray
        The CDF of the F-distribution with parameters `dfn` and `dfd` at `x`.

    See Also
    --------
    fdtrc : F distribution survival function
    fdtri : F distribution inverse cumulative distribution
    scipy.stats.f : F distribution

    Notes
    -----
    The regularized incomplete beta function is used, according to the
    formula,

    .. math::
        F(d_n, d_d; x) = I_{xd_n/(d_d + xd_n)}(d_n/2, d_d/2).

    Wrapper for the Cephes [1]_ routine `fdtr`. The F distribution is also
    available as `scipy.stats.f`. Calling `fdtr` directly can improve
    performance compared to the ``cdf`` method of `scipy.stats.f` (see last
    example below).

    References
    ----------
    .. [1] Cephes Mathematical Functions Library,
           http://www.netlib.org/cephes/

    Examples
    --------
    Calculate the function for ``dfn=1`` and ``dfd=2`` at ``x=1``.

    >>> import numpy as np
    >>> from scipy.special import fdtr
    >>> fdtr(1, 2, 1)
    0.5773502691896258

    Calculate the function at several points by providing a NumPy array for
    `x`.

    >>> x = np.array([0.5, 2., 3.])
    >>> fdtr(1, 2, x)
    array([0.4472136 , 0.70710678, 0.77459667])

    Plot the function for several parameter sets.

    >>> import matplotlib.pyplot as plt
    >>> dfn_parameters = [1, 5, 10, 50]
    >>> dfd_parameters = [1, 1, 2, 3]
    >>> linestyles = ['solid', 'dashed', 'dotted', 'dashdot']
    >>> parameters_list = list(zip(dfn_parameters, dfd_parameters,
    ...                            linestyles))
    >>> x = np.linspace(0, 30, 1000)
    >>> fig, ax = plt.subplots()
    >>> for parameter_set in parameters_list:
    ...     dfn, dfd, style = parameter_set
    ...     fdtr_vals = fdtr(dfn, dfd, x)
    ...     ax.plot(x, fdtr_vals, label=rf"$d_n={dfn},\, d_d={dfd}$",
    ...             ls=style)
    >>> ax.legend()
    >>> ax.set_xlabel("$x$")
    >>> ax.set_title("F distribution cumulative distribution function")
    >>> plt.show()

    The F distribution is also available as `scipy.stats.f`. Using `fdtr`
    directly can be much faster than calling the ``cdf`` method of
    `scipy.stats.f`, especially for small arrays or individual values.
    To get the same results one must use the following parametrization:
    ``stats.f(dfn, dfd).cdf(x)=fdtr(dfn, dfd, x)``.

    >>> from scipy.stats import f
    >>> dfn, dfd = 1, 2
    >>> x = 1
    >>> fdtr_res = fdtr(dfn, dfd, x)  # this will often be faster than below
    >>> f_dist_res = f(dfn, dfd).cdf(x)
    >>> fdtr_res == f_dist_res  # test that results are equal
    True
    """)

add_newdoc("fdtrc",
    r"""
    fdtrc(dfn, dfd, x, out=None)

    F survival function.

    Returns the complemented F-distribution function (the integral of the
    density from `x` to infinity).

    Parameters
    ----------
    dfn : array_like
        First parameter (positive float).
    dfd : array_like
        Second parameter (positive float).
    x : array_like
        Argument (nonnegative float).
    out : ndarray, optional
        Optional output array for the function values

    Returns
    -------
    y : scalar or ndarray
        The complemented F-distribution function with parameters `dfn` and
        `dfd` at `x`.

    See Also
    --------
    fdtr : F distribution cumulative distribution function
    fdtri : F distribution inverse cumulative distribution function
    scipy.stats.f : F distribution

    Notes
    -----
    The regularized incomplete beta function is used, according to the
    formula,

    .. math::
        F(d_n, d_d; x) = I_{d_d/(d_d + xd_n)}(d_d/2, d_n/2).

    Wrapper for the Cephes [1]_ routine `fdtrc`. The F distribution is also
    available as `scipy.stats.f`. Calling `fdtrc` directly can improve
    performance compared to the ``sf`` method of `scipy.stats.f` (see last
    example below).

    References
    ----------
    .. [1] Cephes Mathematical Functions Library,
           http://www.netlib.org/cephes/

    Examples
    --------
    Calculate the function for ``dfn=1`` and ``dfd=2`` at ``x=1``.

    >>> import numpy as np
    >>> from scipy.special import fdtrc
    >>> fdtrc(1, 2, 1)
    0.42264973081037427

    Calculate the function at several points by providing a NumPy array for
    `x`.

    >>> x = np.array([0.5, 2., 3.])
    >>> fdtrc(1, 2, x)
    array([0.5527864 , 0.29289322, 0.22540333])

    Plot the function for several parameter sets.

    >>> import matplotlib.pyplot as plt
    >>> dfn_parameters = [1, 5, 10, 50]
    >>> dfd_parameters = [1, 1, 2, 3]
    >>> linestyles = ['solid', 'dashed', 'dotted', 'dashdot']
    >>> parameters_list = list(zip(dfn_parameters, dfd_parameters,
    ...                            linestyles))
    >>> x = np.linspace(0, 30, 1000)
    >>> fig, ax = plt.subplots()
    >>> for parameter_set in parameters_list:
    ...     dfn, dfd, style = parameter_set
    ...     fdtrc_vals = fdtrc(dfn, dfd, x)
    ...     ax.plot(x, fdtrc_vals, label=rf"$d_n={dfn},\, d_d={dfd}$",
    ...             ls=style)
    >>> ax.legend()
    >>> ax.set_xlabel("$x$")
    >>> ax.set_title("F distribution survival function")
    >>> plt.show()

    The F distribution is also available as `scipy.stats.f`. Using `fdtrc`
    directly can be much faster than calling the ``sf`` method of
    `scipy.stats.f`, especially for small arrays or individual values.
    To get the same results one must use the following parametrization:
    ``stats.f(dfn, dfd).sf(x)=fdtrc(dfn, dfd, x)``.

    >>> from scipy.stats import f
    >>> dfn, dfd = 1, 2
    >>> x = 1
    >>> fdtrc_res = fdtrc(dfn, dfd, x)  # this will often be faster than below
    >>> f_dist_res = f(dfn, dfd).sf(x)
    >>> f_dist_res == fdtrc_res  # test that results are equal
    True
    """)

add_newdoc("fdtri",
    r"""
    fdtri(dfn, dfd, p, out=None)

    The `p`-th quantile of the F-distribution.

    This function is the inverse of the F-distribution CDF, `fdtr`, returning
    the `x` such that `fdtr(dfn, dfd, x) = p`.

    Parameters
    ----------
    dfn : array_like
        First parameter (positive float).
    dfd : array_like
        Second parameter (positive float).
    p : array_like
        Cumulative probability, in [0, 1].
    out : ndarray, optional
        Optional output array for the function values

    Returns
    -------
    x : scalar or ndarray
        The quantile corresponding to `p`.

    See Also
    --------
    fdtr : F distribution cumulative distribution function
    fdtrc : F distribution survival function
    scipy.stats.f : F distribution

    Notes
    -----
    The computation is carried out using the relation to the inverse
    regularized beta function, :math:`I^{-1}_x(a, b)`.  Let
    :math:`z = I^{-1}_p(d_d/2, d_n/2).`  Then,

    .. math::
        x = \frac{d_d (1 - z)}{d_n z}.

    If `p` is such that :math:`x < 0.5`, the following relation is used
    instead for improved stability: let
    :math:`z' = I^{-1}_{1 - p}(d_n/2, d_d/2).` Then,

    .. math::
        x = \frac{d_d z'}{d_n (1 - z')}.

    Wrapper for the Cephes [1]_ routine `fdtri`.

    The F distribution is also available as `scipy.stats.f`. Calling
    `fdtri` directly can improve performance compared to the ``ppf``
    method of `scipy.stats.f` (see last example below).

    References
    ----------
    .. [1] Cephes Mathematical Functions Library,
           http://www.netlib.org/cephes/

    Examples
    --------
    `fdtri` represents the inverse of the F distribution CDF which is
    available as `fdtr`. Here, we calculate the CDF for ``df1=1``, ``df2=2``
    at ``x=3``. `fdtri` then returns ``3`` given the same values for `df1`,
    `df2` and the computed CDF value.

    >>> import numpy as np
    >>> from scipy.special import fdtri, fdtr
    >>> df1, df2 = 1, 2
    >>> x = 3
    >>> cdf_value =  fdtr(df1, df2, x)
    >>> fdtri(df1, df2, cdf_value)
    3.000000000000006

    Calculate the function at several points by providing a NumPy array for
    `x`.

    >>> x = np.array([0.1, 0.4, 0.7])
    >>> fdtri(1, 2, x)
    array([0.02020202, 0.38095238, 1.92156863])

    Plot the function for several parameter sets.

    >>> import matplotlib.pyplot as plt
    >>> dfn_parameters = [50, 10, 1, 50]
    >>> dfd_parameters = [0.5, 1, 1, 5]
    >>> linestyles = ['solid', 'dashed', 'dotted', 'dashdot']
    >>> parameters_list = list(zip(dfn_parameters, dfd_parameters,
    ...                            linestyles))
    >>> x = np.linspace(0, 1, 1000)
    >>> fig, ax = plt.subplots()
    >>> for parameter_set in parameters_list:
    ...     dfn, dfd, style = parameter_set
    ...     fdtri_vals = fdtri(dfn, dfd, x)
    ...     ax.plot(x, fdtri_vals, label=rf"$d_n={dfn},\, d_d={dfd}$",
    ...             ls=style)
    >>> ax.legend()
    >>> ax.set_xlabel("$x$")
    >>> title = "F distribution inverse cumulative distribution function"
    >>> ax.set_title(title)
    >>> ax.set_ylim(0, 30)
    >>> plt.show()

    The F distribution is also available as `scipy.stats.f`. Using `fdtri`
    directly can be much faster than calling the ``ppf`` method of
    `scipy.stats.f`, especially for small arrays or individual values.
    To get the same results one must use the following parametrization:
    ``stats.f(dfn, dfd).ppf(x)=fdtri(dfn, dfd, x)``.

    >>> from scipy.stats import f
    >>> dfn, dfd = 1, 2
    >>> x = 0.7
    >>> fdtri_res = fdtri(dfn, dfd, x)  # this will often be faster than below
    >>> f_dist_res = f(dfn, dfd).ppf(x)
    >>> f_dist_res == fdtri_res  # test that results are equal
    True
    """)

add_newdoc("fdtridfd",
    """
    fdtridfd(dfn, p, x, out=None)

    Inverse to `fdtr` vs dfd

    Finds the F density argument dfd such that ``fdtr(dfn, dfd, x) == p``.

    Parameters
    ----------
    dfn : array_like
        First parameter (positive float).
    p : array_like
        Cumulative probability, in [0, 1].
    x : array_like
        Argument (nonnegative float).
    out : ndarray, optional
        Optional output array for the function values

    Returns
    -------
    dfd : scalar or ndarray
        `dfd` such that ``fdtr(dfn, dfd, x) == p``.

    See Also
    --------
    fdtr : F distribution cumulative distribution function
    fdtrc : F distribution survival function
    fdtri : F distribution quantile function
    scipy.stats.f : F distribution

    Examples
    --------
    Compute the F distribution cumulative distribution function for one
    parameter set.

    >>> from scipy.special import fdtridfd, fdtr
    >>> dfn, dfd, x = 10, 5, 2
    >>> cdf_value = fdtr(dfn, dfd, x)
    >>> cdf_value
    0.7700248806501017

    Verify that `fdtridfd` recovers the original value for `dfd`:

    >>> fdtridfd(dfn, cdf_value, x)
    5.0
    """)

'''
commented out as fdtridfn seems to have bugs and is not in functions.json
see: https://github.com/scipy/scipy/pull/15622#discussion_r811440983

add_newdoc(
    "fdtridfn",
    """
    fdtridfn(p, dfd, x, out=None)

    Inverse to `fdtr` vs dfn

    finds the F density argument dfn such that ``fdtr(dfn, dfd, x) == p``.


    Parameters
    ----------
    p : array_like
        Cumulative probability, in [0, 1].
    dfd : array_like
        Second parameter (positive float).
    x : array_like
        Argument (nonnegative float).
    out : ndarray, optional
        Optional output array for the function values

    Returns
    -------
    dfn : scalar or ndarray
        `dfn` such that ``fdtr(dfn, dfd, x) == p``.

    See Also
    --------
    fdtr, fdtrc, fdtri, fdtridfd


    """)
'''

add_newdoc("gdtr",
    r"""
    gdtr(a, b, x, out=None)

    Gamma distribution cumulative distribution function.

    Returns the integral from zero to `x` of the gamma probability density
    function,

    .. math::

        F = \int_0^x \frac{a^b}{\Gamma(b)} t^{b-1} e^{-at}\,dt,

    where :math:`\Gamma` is the gamma function.

    Parameters
    ----------
    a : array_like
        The rate parameter of the gamma distribution, sometimes denoted
        :math:`\beta` (float).  It is also the reciprocal of the scale
        parameter :math:`\theta`.
    b : array_like
        The shape parameter of the gamma distribution, sometimes denoted
        :math:`\alpha` (float).
    x : array_like
        The quantile (upper limit of integration; float).
    out : ndarray, optional
        Optional output array for the function values

    Returns
    -------
    F : scalar or ndarray
        The CDF of the gamma distribution with parameters `a` and `b`
        evaluated at `x`.

    See Also
    --------
    gdtrc : 1 - CDF of the gamma distribution.
    scipy.stats.gamma: Gamma distribution

    Notes
    -----
    The evaluation is carried out using the relation to the incomplete gamma
    integral (regularized gamma function).

    Wrapper for the Cephes [1]_ routine `gdtr`. Calling `gdtr` directly can
    improve performance compared to the ``cdf`` method of `scipy.stats.gamma`
    (see last example below).

    References
    ----------
    .. [1] Cephes Mathematical Functions Library,
           http://www.netlib.org/cephes/

    Examples
    --------
    Compute the function for ``a=1``, ``b=2`` at ``x=5``.

    >>> import numpy as np
    >>> from scipy.special import gdtr
    >>> import matplotlib.pyplot as plt
    >>> gdtr(1., 2., 5.)
    0.9595723180054873

    Compute the function for ``a=1`` and ``b=2`` at several points by
    providing a NumPy array for `x`.

    >>> xvalues = np.array([1., 2., 3., 4])
    >>> gdtr(1., 1., xvalues)
    array([0.63212056, 0.86466472, 0.95021293, 0.98168436])

    `gdtr` can evaluate different parameter sets by providing arrays with
    broadcasting compatible shapes for `a`, `b` and `x`. Here we compute the
    function for three different `a` at four positions `x` and ``b=3``,
    resulting in a 3x4 array.

    >>> a = np.array([[0.5], [1.5], [2.5]])
    >>> x = np.array([1., 2., 3., 4])
    >>> a.shape, x.shape
    ((3, 1), (4,))

    >>> gdtr(a, 3., x)
    array([[0.01438768, 0.0803014 , 0.19115317, 0.32332358],
           [0.19115317, 0.57680992, 0.82642193, 0.9380312 ],
           [0.45618688, 0.87534798, 0.97974328, 0.9972306 ]])

    Plot the function for four different parameter sets.

    >>> a_parameters = [0.3, 1, 2, 6]
    >>> b_parameters = [2, 10, 15, 20]
    >>> linestyles = ['solid', 'dashed', 'dotted', 'dashdot']
    >>> parameters_list = list(zip(a_parameters, b_parameters, linestyles))
    >>> x = np.linspace(0, 30, 1000)
    >>> fig, ax = plt.subplots()
    >>> for parameter_set in parameters_list:
    ...     a, b, style = parameter_set
    ...     gdtr_vals = gdtr(a, b, x)
    ...     ax.plot(x, gdtr_vals, label=fr"$a= {a},\, b={b}$", ls=style)
    >>> ax.legend()
    >>> ax.set_xlabel("$x$")
    >>> ax.set_title("Gamma distribution cumulative distribution function")
    >>> plt.show()

    The gamma distribution is also available as `scipy.stats.gamma`. Using
    `gdtr` directly can be much faster than calling the ``cdf`` method of
    `scipy.stats.gamma`, especially for small arrays or individual values.
    To get the same results one must use the following parametrization:
    ``stats.gamma(b, scale=1/a).cdf(x)=gdtr(a, b, x)``.

    >>> from scipy.stats import gamma
    >>> a = 2.
    >>> b = 3
    >>> x = 1.
    >>> gdtr_result = gdtr(a, b, x)  # this will often be faster than below
    >>> gamma_dist_result = gamma(b, scale=1/a).cdf(x)
    >>> gdtr_result == gamma_dist_result  # test that results are equal
    True
    """)

add_newdoc("gdtrc",
    r"""
    gdtrc(a, b, x, out=None)

    Gamma distribution survival function.

    Integral from `x` to infinity of the gamma probability density function,

    .. math::

        F = \int_x^\infty \frac{a^b}{\Gamma(b)} t^{b-1} e^{-at}\,dt,

    where :math:`\Gamma` is the gamma function.

    Parameters
    ----------
    a : array_like
        The rate parameter of the gamma distribution, sometimes denoted
        :math:`\beta` (float). It is also the reciprocal of the scale
        parameter :math:`\theta`.
    b : array_like
        The shape parameter of the gamma distribution, sometimes denoted
        :math:`\alpha` (float).
    x : array_like
        The quantile (lower limit of integration; float).
    out : ndarray, optional
        Optional output array for the function values

    Returns
    -------
    F : scalar or ndarray
        The survival function of the gamma distribution with parameters `a`
        and `b` evaluated at `x`.

    See Also
    --------
    gdtr: Gamma distribution cumulative distribution function
    scipy.stats.gamma: Gamma distribution
    gdtrix

    Notes
    -----
    The evaluation is carried out using the relation to the incomplete gamma
    integral (regularized gamma function).

    Wrapper for the Cephes [1]_ routine `gdtrc`. Calling `gdtrc` directly can
    improve performance compared to the ``sf`` method of `scipy.stats.gamma`
    (see last example below).

    References
    ----------
    .. [1] Cephes Mathematical Functions Library,
           http://www.netlib.org/cephes/

    Examples
    --------
    Compute the function for ``a=1`` and ``b=2`` at ``x=5``.

    >>> import numpy as np
    >>> from scipy.special import gdtrc
    >>> import matplotlib.pyplot as plt
    >>> gdtrc(1., 2., 5.)
    0.04042768199451279

    Compute the function for ``a=1``, ``b=2`` at several points by providing
    a NumPy array for `x`.

    >>> xvalues = np.array([1., 2., 3., 4])
    >>> gdtrc(1., 1., xvalues)
    array([0.36787944, 0.13533528, 0.04978707, 0.01831564])

    `gdtrc` can evaluate different parameter sets by providing arrays with
    broadcasting compatible shapes for `a`, `b` and `x`. Here we compute the
    function for three different `a` at four positions `x` and ``b=3``,
    resulting in a 3x4 array.

    >>> a = np.array([[0.5], [1.5], [2.5]])
    >>> x = np.array([1., 2., 3., 4])
    >>> a.shape, x.shape
    ((3, 1), (4,))

    >>> gdtrc(a, 3., x)
    array([[0.98561232, 0.9196986 , 0.80884683, 0.67667642],
           [0.80884683, 0.42319008, 0.17357807, 0.0619688 ],
           [0.54381312, 0.12465202, 0.02025672, 0.0027694 ]])

    Plot the function for four different parameter sets.

    >>> a_parameters = [0.3, 1, 2, 6]
    >>> b_parameters = [2, 10, 15, 20]
    >>> linestyles = ['solid', 'dashed', 'dotted', 'dashdot']
    >>> parameters_list = list(zip(a_parameters, b_parameters, linestyles))
    >>> x = np.linspace(0, 30, 1000)
    >>> fig, ax = plt.subplots()
    >>> for parameter_set in parameters_list:
    ...     a, b, style = parameter_set
    ...     gdtrc_vals = gdtrc(a, b, x)
    ...     ax.plot(x, gdtrc_vals, label=fr"$a= {a},\, b={b}$", ls=style)
    >>> ax.legend()
    >>> ax.set_xlabel("$x$")
    >>> ax.set_title("Gamma distribution survival function")
    >>> plt.show()

    The gamma distribution is also available as `scipy.stats.gamma`.
    Using `gdtrc` directly can be much faster than calling the ``sf`` method
    of `scipy.stats.gamma`, especially for small arrays or individual
    values. To get the same results one must use the following parametrization:
    ``stats.gamma(b, scale=1/a).sf(x)=gdtrc(a, b, x)``.

    >>> from scipy.stats import gamma
    >>> a = 2
    >>> b = 3
    >>> x = 1.
    >>> gdtrc_result = gdtrc(a, b, x)  # this will often be faster than below
    >>> gamma_dist_result = gamma(b, scale=1/a).sf(x)
    >>> gdtrc_result == gamma_dist_result  # test that results are equal
    True
    """)

add_newdoc("gdtria",
    """
    gdtria(p, b, x, out=None)

    Inverse of `gdtr` vs a.

    Returns the inverse with respect to the parameter `a` of ``p =
    gdtr(a, b, x)``, the cumulative distribution function of the gamma
    distribution.

    Parameters
    ----------
    p : array_like
        Probability values.
    b : array_like
        `b` parameter values of `gdtr(a, b, x)`. `b` is the "shape" parameter
        of the gamma distribution.
    x : array_like
        Nonnegative real values, from the domain of the gamma distribution.
    out : ndarray, optional
        If a fourth argument is given, it must be a numpy.ndarray whose size
        matches the broadcast result of `a`, `b` and `x`.  `out` is then the
        array returned by the function.

    Returns
    -------
    a : scalar or ndarray
        Values of the `a` parameter such that ``p = gdtr(a, b, x)`.  ``1/a``
        is the "scale" parameter of the gamma distribution.

    See Also
    --------
    gdtr : CDF of the gamma distribution.
    gdtrib : Inverse with respect to `b` of `gdtr(a, b, x)`.
    gdtrix : Inverse with respect to `x` of `gdtr(a, b, x)`.

    Notes
    -----
    Wrapper for the CDFLIB [1]_ Fortran routine `cdfgam`.

    The cumulative distribution function `p` is computed using a routine by
    DiDinato and Morris [2]_. Computation of `a` involves a search for a value
    that produces the desired value of `p`. The search relies on the
    monotonicity of `p` with `a`.

    References
    ----------
    .. [1] Barry Brown, James Lovato, and Kathy Russell,
           CDFLIB: Library of Fortran Routines for Cumulative Distribution
           Functions, Inverses, and Other Parameters.
    .. [2] DiDinato, A. R. and Morris, A. H.,
           Computation of the incomplete gamma function ratios and their
           inverse.  ACM Trans. Math. Softw. 12 (1986), 377-393.

    Examples
    --------
    First evaluate `gdtr`.

    >>> from scipy.special import gdtr, gdtria
    >>> p = gdtr(1.2, 3.4, 5.6)
    >>> print(p)
    0.94378087442

    Verify the inverse.

    >>> gdtria(p, 3.4, 5.6)
    1.2
    """)

add_newdoc("gdtrib",
    """
    gdtrib(a, p, x, out=None)

    Inverse of `gdtr` vs b.

    Returns the inverse with respect to the parameter `b` of ``p =
    gdtr(a, b, x)``, the cumulative distribution function of the gamma
    distribution.

    Parameters
    ----------
    a : array_like
        `a` parameter values of ``gdtr(a, b, x)`. ``1/a`` is the "scale"
        parameter of the gamma distribution.
    p : array_like
        Probability values.
    x : array_like
        Nonnegative real values, from the domain of the gamma distribution.
    out : ndarray, optional
        If a fourth argument is given, it must be a numpy.ndarray whose size
        matches the broadcast result of `a`, `b` and `x`.  `out` is then the
        array returned by the function.

    Returns
    -------
    b : scalar or ndarray
        Values of the `b` parameter such that `p = gdtr(a, b, x)`.  `b` is
        the "shape" parameter of the gamma distribution.

    See Also
    --------
    gdtr : CDF of the gamma distribution.
    gdtria : Inverse with respect to `a` of `gdtr(a, b, x)`.
    gdtrix : Inverse with respect to `x` of `gdtr(a, b, x)`.

    Notes
    -----

    The cumulative distribution function `p` is computed using the Cephes [1]_
    routines `igam` and `igamc`. Computation of `b` involves a search for a value
    that produces the desired value of `p` using Chandrupatla's bracketing
    root finding algorithm [2]_.

    Note that there are some edge cases where `gdtrib` is extended by taking
    limits where they are uniquely defined. In particular
    ``x == 0`` with ``p > 0`` and ``p == 0`` with ``x > 0``.
    For these edge cases, a numerical result will be returned for
    ``gdtrib(a, p, x)`` even though ``gdtr(a, gdtrib(a, p, x), x)`` is
    undefined.

    References
    ----------
    .. [1] Cephes Mathematical Functions Library,
           http://www.netlib.org/cephes/
    .. [2] Chandrupatla, Tirupathi R.
           "A new hybrid quadratic/bisection algorithm for finding the zero of a
           nonlinear function without using derivatives".
           Advances in Engineering Software, 28(3), 145-149.
           https://doi.org/10.1016/s0965-9978(96)00051-8

    Examples
    --------
    First evaluate `gdtr`.

    >>> from scipy.special import gdtr, gdtrib
    >>> p = gdtr(1.2, 3.4, 5.6)
    >>> print(p)
    0.94378087442

    Verify the inverse.

    >>> gdtrib(1.2, p, 5.6)
    3.3999999999999995
    """)

add_newdoc("gdtrix",
    """
    gdtrix(a, b, p, out=None)

    Inverse of `gdtr` vs x.

    Returns the inverse with respect to the parameter `x` of ``p =
    gdtr(a, b, x)``, the cumulative distribution function of the gamma
    distribution. This is also known as the pth quantile of the
    distribution.

    Parameters
    ----------
    a : array_like
        `a` parameter values of ``gdtr(a, b, x)``. ``1/a`` is the "scale"
        parameter of the gamma distribution.
    b : array_like
        `b` parameter values of ``gdtr(a, b, x)``. `b` is the "shape" parameter
        of the gamma distribution.
    p : array_like
        Probability values.
    out : ndarray, optional
        If a fourth argument is given, it must be a numpy.ndarray whose size
        matches the broadcast result of `a`, `b` and `x`. `out` is then the
        array returned by the function.

    Returns
    -------
    x : scalar or ndarray
        Values of the `x` parameter such that `p = gdtr(a, b, x)`.

    See Also
    --------
    gdtr : CDF of the gamma distribution.
    gdtria : Inverse with respect to `a` of ``gdtr(a, b, x)``.
    gdtrib : Inverse with respect to `b` of ``gdtr(a, b, x)``.

    Notes
    -----
    Wrapper for the CDFLIB [1]_ Fortran routine `cdfgam`.

    The cumulative distribution function `p` is computed using a routine by
    DiDinato and Morris [2]_. Computation of `x` involves a search for a value
    that produces the desired value of `p`. The search relies on the
    monotonicity of `p` with `x`.

    References
    ----------
    .. [1] Barry Brown, James Lovato, and Kathy Russell,
           CDFLIB: Library of Fortran Routines for Cumulative Distribution
           Functions, Inverses, and Other Parameters.
    .. [2] DiDinato, A. R. and Morris, A. H.,
           Computation of the incomplete gamma function ratios and their
           inverse.  ACM Trans. Math. Softw. 12 (1986), 377-393.

    Examples
    --------
    First evaluate `gdtr`.

    >>> from scipy.special import gdtr, gdtrix
    >>> p = gdtr(1.2, 3.4, 5.6)
    >>> print(p)
    0.94378087442

    Verify the inverse.

    >>> gdtrix(1.2, 3.4, p)
    5.5999999999999996
    """)

add_newdoc("hankel1",
    r"""
    hankel1(v, z, out=None)

    Hankel function of the first kind

    Parameters
    ----------
    v : array_like
        Order (float).
    z : array_like
        Argument (float or complex).
    out : ndarray, optional
        Optional output array for the function values

    Returns
    -------
    scalar or ndarray
        Values of the Hankel function of the first kind.

    See Also
    --------
    hankel1e : ndarray
        This function with leading exponential behavior stripped off.

    Notes
    -----
    A wrapper for the AMOS [1]_ routine `zbesh`, which carries out the
    computation using the relation,

    .. math:: H^{(1)}_v(z) =
              \frac{2}{\imath\pi} \exp(-\imath \pi v/2) K_v(z \exp(-\imath\pi/2))

    where :math:`K_v` is the modified Bessel function of the second kind.
    For negative orders, the relation

    .. math:: H^{(1)}_{-v}(z) = H^{(1)}_v(z) \exp(\imath\pi v)

    is used.

    References
    ----------
    .. [1] Donald E. Amos, "AMOS, A Portable Package for Bessel Functions
           of a Complex Argument and Nonnegative Order",
           http://netlib.org/amos/
    """)

add_newdoc("hankel1e",
    r"""
    hankel1e(v, z, out=None)

    Exponentially scaled Hankel function of the first kind

    Defined as::

        hankel1e(v, z) = hankel1(v, z) * exp(-1j * z)

    Parameters
    ----------
    v : array_like
        Order (float).
    z : array_like
        Argument (float or complex).
    out : ndarray, optional
        Optional output array for the function values

    Returns
    -------
    scalar or ndarray
        Values of the exponentially scaled Hankel function.

    Notes
    -----
    A wrapper for the AMOS [1]_ routine `zbesh`, which carries out the
    computation using the relation,

    .. math:: H^{(1)}_v(z) =
              \frac{2}{\imath\pi} \exp(-\imath \pi v/2) K_v(z \exp(-\imath\pi/2))

    where :math:`K_v` is the modified Bessel function of the second kind.
    For negative orders, the relation

    .. math:: H^{(1)}_{-v}(z) = H^{(1)}_v(z) \exp(\imath\pi v)

    is used.

    References
    ----------
    .. [1] Donald E. Amos, "AMOS, A Portable Package for Bessel Functions
           of a Complex Argument and Nonnegative Order",
           http://netlib.org/amos/
    """)

add_newdoc("hankel2",
    r"""
    hankel2(v, z, out=None)

    Hankel function of the second kind

    Parameters
    ----------
    v : array_like
        Order (float).
    z : array_like
        Argument (float or complex).
    out : ndarray, optional
        Optional output array for the function values

    Returns
    -------
    scalar or ndarray
        Values of the Hankel function of the second kind.

    See Also
    --------
    hankel2e : this function with leading exponential behavior stripped off.

    Notes
    -----
    A wrapper for the AMOS [1]_ routine `zbesh`, which carries out the
    computation using the relation,

    .. math:: H^{(2)}_v(z) =
              -\frac{2}{\imath\pi} \exp(\imath \pi v/2) K_v(z \exp(\imath\pi/2))

    where :math:`K_v` is the modified Bessel function of the second kind.
    For negative orders, the relation

    .. math:: H^{(2)}_{-v}(z) = H^{(2)}_v(z) \exp(-\imath\pi v)

    is used.

    References
    ----------
    .. [1] Donald E. Amos, "AMOS, A Portable Package for Bessel Functions
           of a Complex Argument and Nonnegative Order",
           http://netlib.org/amos/
    """)

add_newdoc("hankel2e",
    r"""
    hankel2e(v, z, out=None)

    Exponentially scaled Hankel function of the second kind

    Defined as::

        hankel2e(v, z) = hankel2(v, z) * exp(1j * z)

    Parameters
    ----------
    v : array_like
        Order (float).
    z : array_like
        Argument (float or complex).
    out : ndarray, optional
        Optional output array for the function values

    Returns
    -------
    scalar or ndarray
        Values of the exponentially scaled Hankel function of the second kind.

    Notes
    -----
    A wrapper for the AMOS [1]_ routine `zbesh`, which carries out the
    computation using the relation,

    .. math:: H^{(2)}_v(z) = -\frac{2}{\imath\pi}
              \exp(\frac{\imath \pi v}{2}) K_v(z exp(\frac{\imath\pi}{2}))

    where :math:`K_v` is the modified Bessel function of the second kind.
    For negative orders, the relation

    .. math:: H^{(2)}_{-v}(z) = H^{(2)}_v(z) \exp(-\imath\pi v)

    is used.

    References
    ----------
    .. [1] Donald E. Amos, "AMOS, A Portable Package for Bessel Functions
           of a Complex Argument and Nonnegative Order",
           http://netlib.org/amos/

    """)

add_newdoc("huber",
    r"""
    huber(delta, r, out=None)

    Huber loss function.

    .. math:: \text{huber}(\delta, r) = \begin{cases} \infty & \delta < 0  \\
              \frac{1}{2}r^2 & 0 \le \delta, | r | \le \delta \\
              \delta ( |r| - \frac{1}{2}\delta ) & \text{otherwise} \end{cases}

    Parameters
    ----------
    delta : ndarray
        Input array, indicating the quadratic vs. linear loss changepoint.
    r : ndarray
        Input array, possibly representing residuals.
    out : ndarray, optional
        Optional output array for the function values

    Returns
    -------
    scalar or ndarray
        The computed Huber loss function values.

    See Also
    --------
    pseudo_huber : smooth approximation of this function

    Notes
    -----
    `huber` is useful as a loss function in robust statistics or machine
    learning to reduce the influence of outliers as compared to the common
    squared error loss, residuals with a magnitude higher than `delta` are
    not squared [1]_.

    Typically, `r` represents residuals, the difference
    between a model prediction and data. Then, for :math:`|r|\leq\delta`,
    `huber` resembles the squared error and for :math:`|r|>\delta` the
    absolute error. This way, the Huber loss often achieves
    a fast convergence in model fitting for small residuals like the squared
    error loss function and still reduces the influence of outliers
    (:math:`|r|>\delta`) like the absolute error loss. As :math:`\delta` is
    the cutoff between squared and absolute error regimes, it has
    to be tuned carefully for each problem. `huber` is also
    convex, making it suitable for gradient based optimization.

    .. versionadded:: 0.15.0

    References
    ----------
    .. [1] Peter Huber. "Robust Estimation of a Location Parameter",
           1964. Annals of Statistics. 53 (1): 73 - 101.

    Examples
    --------
    Import all necessary modules.

    >>> import numpy as np
    >>> from scipy.special import huber
    >>> import matplotlib.pyplot as plt

    Compute the function for ``delta=1`` at ``r=2``

    >>> huber(1., 2.)
    1.5

    Compute the function for different `delta` by providing a NumPy array or
    list for `delta`.

    >>> huber([1., 3., 5.], 4.)
    array([3.5, 7.5, 8. ])

    Compute the function at different points by providing a NumPy array or
    list for `r`.

    >>> huber(2., np.array([1., 1.5, 3.]))
    array([0.5  , 1.125, 4.   ])

    The function can be calculated for different `delta` and `r` by
    providing arrays for both with compatible shapes for broadcasting.

    >>> r = np.array([1., 2.5, 8., 10.])
    >>> deltas = np.array([[1.], [5.], [9.]])
    >>> print(r.shape, deltas.shape)
    (4,) (3, 1)

    >>> huber(deltas, r)
    array([[ 0.5  ,  2.   ,  7.5  ,  9.5  ],
           [ 0.5  ,  3.125, 27.5  , 37.5  ],
           [ 0.5  ,  3.125, 32.   , 49.5  ]])

    Plot the function for different `delta`.

    >>> x = np.linspace(-4, 4, 500)
    >>> deltas = [1, 2, 3]
    >>> linestyles = ["dashed", "dotted", "dashdot"]
    >>> fig, ax = plt.subplots()
    >>> combined_plot_parameters = list(zip(deltas, linestyles))
    >>> for delta, style in combined_plot_parameters:
    ...     ax.plot(x, huber(delta, x), label=fr"$\delta={delta}$", ls=style)
    >>> ax.legend(loc="upper center")
    >>> ax.set_xlabel("$x$")
    >>> ax.set_title(r"Huber loss function $h_{\delta}(x)$")
    >>> ax.set_xlim(-4, 4)
    >>> ax.set_ylim(0, 8)
    >>> plt.show()
    """)

add_newdoc("hyp0f1",
    r"""
    hyp0f1(v, z, out=None)

    Confluent hypergeometric limit function 0F1.

    Parameters
    ----------
    v : array_like
        Real-valued parameter
    z : array_like
        Real- or complex-valued argument
    out : ndarray, optional
        Optional output array for the function results

    Returns
    -------
    scalar or ndarray
        The confluent hypergeometric limit function

    Notes
    -----
    This function is defined as:

    .. math:: _0F_1(v, z) = \sum_{k=0}^{\infty}\frac{z^k}{(v)_k k!}.

    It's also the limit as :math:`q \to \infty` of :math:`_1F_1(q; v; z/q)`,
    and satisfies the differential equation :math:`f''(z) + vf'(z) =
    f(z)`. See [1]_ for more information.

    References
    ----------
    .. [1] Wolfram MathWorld, "Confluent Hypergeometric Limit Function",
           http://mathworld.wolfram.com/ConfluentHypergeometricLimitFunction.html

    Examples
    --------
    >>> import numpy as np
    >>> import scipy.special as sc

    It is one when `z` is zero.

    >>> sc.hyp0f1(1, 0)
    1.0

    It is the limit of the confluent hypergeometric function as `q`
    goes to infinity.

    >>> q = np.array([1, 10, 100, 1000])
    >>> v = 1
    >>> z = 1
    >>> sc.hyp1f1(q, v, z / q)
    array([2.71828183, 2.31481985, 2.28303778, 2.27992985])
    >>> sc.hyp0f1(v, z)
    2.2795853023360673

    It is related to Bessel functions.

    >>> n = 1
    >>> x = np.linspace(0, 1, 5)
    >>> sc.jv(n, x)
    array([0.        , 0.12402598, 0.24226846, 0.3492436 , 0.44005059])
    >>> (0.5 * x)**n / sc.factorial(n) * sc.hyp0f1(n + 1, -0.25 * x**2)
    array([0.        , 0.12402598, 0.24226846, 0.3492436 , 0.44005059])

    """)

add_newdoc("hyp1f1",
    r"""
    hyp1f1(a, b, x, out=None)

    Confluent hypergeometric function 1F1.

    The confluent hypergeometric function is defined by the series

    .. math::

       {}_1F_1(a; b; x) = \sum_{k = 0}^\infty \frac{(a)_k}{(b)_k k!} x^k.

    See [dlmf]_ for more details. Here :math:`(\cdot)_k` is the
    Pochhammer symbol; see `poch`.

    Parameters
    ----------
    a, b : array_like
        Real parameters
    x : array_like
        Real or complex argument
    out : ndarray, optional
        Optional output array for the function results

    Returns
    -------
    scalar or ndarray
        Values of the confluent hypergeometric function

    See Also
    --------
    hyperu : another confluent hypergeometric function
    hyp0f1 : confluent hypergeometric limit function
    hyp2f1 : Gaussian hypergeometric function

    Notes
    -----
    For real values, this function uses the ``hyp1f1`` routine from the C++ Boost
    library [2]_, for complex values a C translation of the specfun
    Fortran library [3]_.

    References
    ----------
    .. [dlmf] NIST Digital Library of Mathematical Functions
              https://dlmf.nist.gov/13.2#E2
    .. [2] The Boost Developers. "Boost C++ Libraries". https://www.boost.org/.
    .. [3] Zhang, Jin, "Computation of Special Functions", John Wiley
           and Sons, Inc, 1996.

    Examples
    --------
    >>> import numpy as np
    >>> import scipy.special as sc

    It is one when `x` is zero:

    >>> sc.hyp1f1(0.5, 0.5, 0)
    1.0

    It is singular when `b` is a nonpositive integer.

    >>> sc.hyp1f1(0.5, -1, 0)
    inf

    It is a polynomial when `a` is a nonpositive integer.

    >>> a, b, x = -1, 0.5, np.array([1.0, 2.0, 3.0, 4.0])
    >>> sc.hyp1f1(a, b, x)
    array([-1., -3., -5., -7.])
    >>> 1 + (a / b) * x
    array([-1., -3., -5., -7.])

    It reduces to the exponential function when ``a = b``.

    >>> sc.hyp1f1(2, 2, [1, 2, 3, 4])
    array([ 2.71828183,  7.3890561 , 20.08553692, 54.59815003])
    >>> np.exp([1, 2, 3, 4])
    array([ 2.71828183,  7.3890561 , 20.08553692, 54.59815003])

    """)

add_newdoc("hyperu",
    r"""
    hyperu(a, b, x, out=None)

    Confluent hypergeometric function U

    It is defined as the solution to the equation

    .. math::

       x \frac{d^2w}{dx^2} + (b - x) \frac{dw}{dx} - aw = 0

    which satisfies the property

    .. math::

       U(a, b, x) \sim x^{-a}

    as :math:`x \to \infty`. See [dlmf]_ for more details.

    Parameters
    ----------
    a, b : array_like
        Real-valued parameters
    x : array_like
        Real-valued argument
    out : ndarray, optional
        Optional output array for the function values

    Returns
    -------
    scalar or ndarray
        Values of `U`

    References
    ----------
    .. [dlmf] NIST Digital Library of Mathematics Functions
              https://dlmf.nist.gov/13.2#E6

    Examples
    --------
    >>> import numpy as np
    >>> import scipy.special as sc

    It has a branch cut along the negative `x` axis.

    >>> x = np.linspace(-0.1, -10, 5)
    >>> sc.hyperu(1, 1, x)
    array([nan, nan, nan, nan, nan])

    It approaches zero as `x` goes to infinity.

    >>> x = np.array([1, 10, 100])
    >>> sc.hyperu(1, 1, x)
    array([0.59634736, 0.09156333, 0.00990194])

    It satisfies Kummer's transformation.

    >>> a, b, x = 2, 1, 1
    >>> sc.hyperu(a, b, x)
    0.1926947246463881
    >>> x**(1 - b) * sc.hyperu(a - b + 1, 2 - b, x)
    0.1926947246463881

    """)

add_newdoc("_igam_fac",
    """
    Internal function, do not use.
    """)

add_newdoc("iv",
    r"""
    iv(v, z, out=None)

    Modified Bessel function of the first kind of real order.

    Parameters
    ----------
    v : array_like
        Order. If `z` is of real type and negative, `v` must be integer
        valued.
    z : array_like of float or complex
        Argument.
    out : ndarray, optional
        Optional output array for the function values

    Returns
    -------
    scalar or ndarray
        Values of the modified Bessel function.

    See Also
    --------
    ive : This function with leading exponential behavior stripped off.
    i0 : Faster version of this function for order 0.
    i1 : Faster version of this function for order 1.

    Notes
    -----
    For real `z` and :math:`v \in [-50, 50]`, the evaluation is carried out
    using Temme's method [1]_.  For larger orders, uniform asymptotic
    expansions are applied.

    For complex `z` and positive `v`, the AMOS [2]_ `zbesi` routine is
    called. It uses a power series for small `z`, the asymptotic expansion
    for large `abs(z)`, the Miller algorithm normalized by the Wronskian
    and a Neumann series for intermediate magnitudes, and the uniform
    asymptotic expansions for :math:`I_v(z)` and :math:`J_v(z)` for large
    orders. Backward recurrence is used to generate sequences or reduce
    orders when necessary.

    The calculations above are done in the right half plane and continued
    into the left half plane by the formula,

    .. math:: I_v(z \exp(\pm\imath\pi)) = \exp(\pm\pi v) I_v(z)

    (valid when the real part of `z` is positive).  For negative `v`, the
    formula

    .. math:: I_{-v}(z) = I_v(z) + \frac{2}{\pi} \sin(\pi v) K_v(z)

    is used, where :math:`K_v(z)` is the modified Bessel function of the
    second kind, evaluated using the AMOS routine `zbesk`.

    References
    ----------
    .. [1] Temme, Journal of Computational Physics, vol 21, 343 (1976)
    .. [2] Donald E. Amos, "AMOS, A Portable Package for Bessel Functions
           of a Complex Argument and Nonnegative Order",
           http://netlib.org/amos/

    Examples
    --------
    Evaluate the function of order 0 at one point.

    >>> from scipy.special import iv
    >>> iv(0, 1.)
    1.2660658777520084

    Evaluate the function at one point for different orders.

    >>> iv(0, 1.), iv(1, 1.), iv(1.5, 1.)
    (1.2660658777520084, 0.565159103992485, 0.2935253263474798)

    The evaluation for different orders can be carried out in one call by
    providing a list or NumPy array as argument for the `v` parameter:

    >>> iv([0, 1, 1.5], 1.)
    array([1.26606588, 0.5651591 , 0.29352533])

    Evaluate the function at several points for order 0 by providing an
    array for `z`.

    >>> import numpy as np
    >>> points = np.array([-2., 0., 3.])
    >>> iv(0, points)
    array([2.2795853 , 1.        , 4.88079259])

    If `z` is an array, the order parameter `v` must be broadcastable to
    the correct shape if different orders shall be computed in one call.
    To calculate the orders 0 and 1 for an 1D array:

    >>> orders = np.array([[0], [1]])
    >>> orders.shape
    (2, 1)

    >>> iv(orders, points)
    array([[ 2.2795853 ,  1.        ,  4.88079259],
           [-1.59063685,  0.        ,  3.95337022]])

    Plot the functions of order 0 to 3 from -5 to 5.

    >>> import matplotlib.pyplot as plt
    >>> fig, ax = plt.subplots()
    >>> x = np.linspace(-5., 5., 1000)
    >>> for i in range(4):
    ...     ax.plot(x, iv(i, x), label=f'$I_{i!r}$')
    >>> ax.legend()
    >>> plt.show()

    """)

add_newdoc("ive",
    r"""
    ive(v, z, out=None)

    Exponentially scaled modified Bessel function of the first kind.

    Defined as::

        ive(v, z) = iv(v, z) * exp(-abs(z.real))

    For imaginary numbers without a real part, returns the unscaled
    Bessel function of the first kind `iv`.

    Parameters
    ----------
    v : array_like of float
        Order.
    z : array_like of float or complex
        Argument.
    out : ndarray, optional
        Optional output array for the function values

    Returns
    -------
    scalar or ndarray
        Values of the exponentially scaled modified Bessel function.

    See Also
    --------
    iv: Modified Bessel function of the first kind
    i0e: Faster implementation of this function for order 0
    i1e: Faster implementation of this function for order 1

    Notes
    -----
    For positive `v`, the AMOS [1]_ `zbesi` routine is called. It uses a
    power series for small `z`, the asymptotic expansion for large
    `abs(z)`, the Miller algorithm normalized by the Wronskian and a
    Neumann series for intermediate magnitudes, and the uniform asymptotic
    expansions for :math:`I_v(z)` and :math:`J_v(z)` for large orders.
    Backward recurrence is used to generate sequences or reduce orders when
    necessary.

    The calculations above are done in the right half plane and continued
    into the left half plane by the formula,

    .. math:: I_v(z \exp(\pm\imath\pi)) = \exp(\pm\pi v) I_v(z)

    (valid when the real part of `z` is positive).  For negative `v`, the
    formula

    .. math:: I_{-v}(z) = I_v(z) + \frac{2}{\pi} \sin(\pi v) K_v(z)

    is used, where :math:`K_v(z)` is the modified Bessel function of the
    second kind, evaluated using the AMOS routine `zbesk`.

    `ive` is useful for large arguments `z`: for these, `iv` easily overflows,
    while `ive` does not due to the exponential scaling.

    References
    ----------
    .. [1] Donald E. Amos, "AMOS, A Portable Package for Bessel Functions
           of a Complex Argument and Nonnegative Order",
           http://netlib.org/amos/

    Examples
    --------
    In the following example `iv` returns infinity whereas `ive` still returns
    a finite number.

    >>> from scipy.special import iv, ive
    >>> import numpy as np
    >>> import matplotlib.pyplot as plt
    >>> iv(3, 1000.), ive(3, 1000.)
    (inf, 0.01256056218254712)

    Evaluate the function at one point for different orders by
    providing a list or NumPy array as argument for the `v` parameter:

    >>> ive([0, 1, 1.5], 1.)
    array([0.46575961, 0.20791042, 0.10798193])

    Evaluate the function at several points for order 0 by providing an
    array for `z`.

    >>> points = np.array([-2., 0., 3.])
    >>> ive(0, points)
    array([0.30850832, 1.        , 0.24300035])

    Evaluate the function at several points for different orders by
    providing arrays for both `v` for `z`. Both arrays have to be
    broadcastable to the correct shape. To calculate the orders 0, 1
    and 2 for a 1D array of points:

    >>> ive([[0], [1], [2]], points)
    array([[ 0.30850832,  1.        ,  0.24300035],
           [-0.21526929,  0.        ,  0.19682671],
           [ 0.09323903,  0.        ,  0.11178255]])

    Plot the functions of order 0 to 3 from -5 to 5.

    >>> fig, ax = plt.subplots()
    >>> x = np.linspace(-5., 5., 1000)
    >>> for i in range(4):
    ...     ax.plot(x, ive(i, x), label=fr'$I_{i!r}(z)\cdot e^{{-|z|}}$')
    >>> ax.legend()
    >>> ax.set_xlabel(r"$z$")
    >>> plt.show()
    """)

add_newdoc("jn",
    """
    jn(n, x, out=None)

    Bessel function of the first kind of integer order and real argument.

    Parameters
    ----------
    n : array_like
        order of the Bessel function
    x : array_like
        argument of the Bessel function
    out : ndarray, optional
        Optional output array for the function values

    Returns
    -------
    scalar or ndarray
        The value of the bessel function

    See Also
    --------
    jv
    spherical_jn : spherical Bessel functions.

    Notes
    -----
    `jn` is an alias of `jv`.
    Not to be confused with the spherical Bessel functions (see
    `spherical_jn`).

    """)

add_newdoc("jv",
    r"""
    jv(v, z, out=None)

    Bessel function of the first kind of real order and complex argument.

    Parameters
    ----------
    v : array_like
        Order (float).
    z : array_like
        Argument (float or complex).
    out : ndarray, optional
        Optional output array for the function values

    Returns
    -------
    J : scalar or ndarray
        Value of the Bessel function, :math:`J_v(z)`.

    See Also
    --------
    jve : :math:`J_v` with leading exponential behavior stripped off.
    spherical_jn : spherical Bessel functions.
    j0 : faster version of this function for order 0.
    j1 : faster version of this function for order 1.

    Notes
    -----
    For positive `v` values, the computation is carried out using the AMOS
    [1]_ `zbesj` routine, which exploits the connection to the modified
    Bessel function :math:`I_v`,

    .. math::
        J_v(z) = \exp(v\pi\imath/2) I_v(-\imath z)\qquad (\Im z > 0)

        J_v(z) = \exp(-v\pi\imath/2) I_v(\imath z)\qquad (\Im z < 0)

    For negative `v` values the formula,

    .. math:: J_{-v}(z) = J_v(z) \cos(\pi v) - Y_v(z) \sin(\pi v)

    is used, where :math:`Y_v(z)` is the Bessel function of the second
    kind, computed using the AMOS routine `zbesy`.  Note that the second
    term is exactly zero for integer `v`; to improve accuracy the second
    term is explicitly omitted for `v` values such that `v = floor(v)`.

    Not to be confused with the spherical Bessel functions (see `spherical_jn`).

    References
    ----------
    .. [1] Donald E. Amos, "AMOS, A Portable Package for Bessel Functions
           of a Complex Argument and Nonnegative Order",
           http://netlib.org/amos/

    Examples
    --------
    Evaluate the function of order 0 at one point.

    >>> from scipy.special import jv
    >>> jv(0, 1.)
    0.7651976865579666

    Evaluate the function at one point for different orders.

    >>> jv(0, 1.), jv(1, 1.), jv(1.5, 1.)
    (0.7651976865579666, 0.44005058574493355, 0.24029783912342725)

    The evaluation for different orders can be carried out in one call by
    providing a list or NumPy array as argument for the `v` parameter:

    >>> jv([0, 1, 1.5], 1.)
    array([0.76519769, 0.44005059, 0.24029784])

    Evaluate the function at several points for order 0 by providing an
    array for `z`.

    >>> import numpy as np
    >>> points = np.array([-2., 0., 3.])
    >>> jv(0, points)
    array([ 0.22389078,  1.        , -0.26005195])

    If `z` is an array, the order parameter `v` must be broadcastable to
    the correct shape if different orders shall be computed in one call.
    To calculate the orders 0 and 1 for an 1D array:

    >>> orders = np.array([[0], [1]])
    >>> orders.shape
    (2, 1)

    >>> jv(orders, points)
    array([[ 0.22389078,  1.        , -0.26005195],
           [-0.57672481,  0.        ,  0.33905896]])

    Plot the functions of order 0 to 3 from -10 to 10.

    >>> import matplotlib.pyplot as plt
    >>> fig, ax = plt.subplots()
    >>> x = np.linspace(-10., 10., 1000)
    >>> for i in range(4):
    ...     ax.plot(x, jv(i, x), label=f'$J_{i!r}$')
    >>> ax.legend()
    >>> plt.show()

    """)

add_newdoc("jve",
    r"""
    jve(v, z, out=None)

    Exponentially scaled Bessel function of the first kind of order `v`.

    Defined as::

        jve(v, z) = jv(v, z) * exp(-abs(z.imag))

    Parameters
    ----------
    v : array_like
        Order (float).
    z : array_like
        Argument (float or complex).
    out : ndarray, optional
        Optional output array for the function values

    Returns
    -------
    J : scalar or ndarray
        Value of the exponentially scaled Bessel function.

    See Also
    --------
    jv: Unscaled Bessel function of the first kind

    Notes
    -----
    For positive `v` values, the computation is carried out using the AMOS
    [1]_ `zbesj` routine, which exploits the connection to the modified
    Bessel function :math:`I_v`,

    .. math::
        J_v(z) = \exp(v\pi\imath/2) I_v(-\imath z)\qquad (\Im z > 0)

        J_v(z) = \exp(-v\pi\imath/2) I_v(\imath z)\qquad (\Im z < 0)

    For negative `v` values the formula,

    .. math:: J_{-v}(z) = J_v(z) \cos(\pi v) - Y_v(z) \sin(\pi v)

    is used, where :math:`Y_v(z)` is the Bessel function of the second
    kind, computed using the AMOS routine `zbesy`.  Note that the second
    term is exactly zero for integer `v`; to improve accuracy the second
    term is explicitly omitted for `v` values such that `v = floor(v)`.

    Exponentially scaled Bessel functions are useful for large arguments `z`:
    for these, the unscaled Bessel functions can easily under-or overflow.

    References
    ----------
    .. [1] Donald E. Amos, "AMOS, A Portable Package for Bessel Functions
           of a Complex Argument and Nonnegative Order",
           http://netlib.org/amos/

    Examples
    --------
    Compare the output of `jv` and `jve` for large complex arguments for `z`
    by computing their values for order ``v=1`` at ``z=1000j``. We see that
    `jv` overflows but `jve` returns a finite number:

    >>> import numpy as np
    >>> from scipy.special import jv, jve
    >>> v = 1
    >>> z = 1000j
    >>> jv(v, z), jve(v, z)
    ((inf+infj), (7.721967686709077e-19+0.012610930256928629j))

    For real arguments for `z`, `jve` returns the same as `jv`.

    >>> v, z = 1, 1000
    >>> jv(v, z), jve(v, z)
    (0.004728311907089523, 0.004728311907089523)

    The function can be evaluated for several orders at the same time by
    providing a list or NumPy array for `v`:

    >>> jve([1, 3, 5], 1j)
    array([1.27304208e-17+2.07910415e-01j, -4.99352086e-19-8.15530777e-03j,
           6.11480940e-21+9.98657141e-05j])

    In the same way, the function can be evaluated at several points in one
    call by providing a list or NumPy array for `z`:

    >>> jve(1, np.array([1j, 2j, 3j]))
    array([1.27308412e-17+0.20791042j, 1.31814423e-17+0.21526929j,
           1.20521602e-17+0.19682671j])

    It is also possible to evaluate several orders at several points
    at the same time by providing arrays for `v` and `z` with
    compatible shapes for broadcasting. Compute `jve` for two different orders
    `v` and three points `z` resulting in a 2x3 array.

    >>> v = np.array([[1], [3]])
    >>> z = np.array([1j, 2j, 3j])
    >>> v.shape, z.shape
    ((2, 1), (3,))

    >>> jve(v, z)
    array([[1.27304208e-17+0.20791042j,  1.31810070e-17+0.21526929j,
            1.20517622e-17+0.19682671j],
           [-4.99352086e-19-0.00815531j, -1.76289571e-18-0.02879122j,
            -2.92578784e-18-0.04778332j]])
    """)

add_newdoc("kelvin",
    """
    kelvin(x, out=None)

    Kelvin functions as complex numbers

    Parameters
    ----------
    x : array_like
        Argument
    out : tuple of ndarray, optional
        Optional output arrays for the function values

    Returns
    -------
    Be, Ke, Bep, Kep : 4-tuple of scalar or ndarray
        The tuple (Be, Ke, Bep, Kep) contains complex numbers
        representing the real and imaginary Kelvin functions and their
        derivatives evaluated at `x`.  For example, kelvin(x)[0].real =
        ber x and kelvin(x)[0].imag = bei x with similar relationships
        for ker and kei.
    """)

add_newdoc("ker",
    r"""
    ker(x, out=None)

    Kelvin function ker.

    Defined as

    .. math::

        \mathrm{ker}(x) = \Re[K_0(x e^{\pi i / 4})]

    Where :math:`K_0` is the modified Bessel function of the second
    kind (see `kv`). See [dlmf]_ for more details.

    Parameters
    ----------
    x : array_like
        Real argument.
    out : ndarray, optional
        Optional output array for the function results.

    Returns
    -------
    scalar or ndarray
        Values of the Kelvin function.

    See Also
    --------
    kei : the corresponding imaginary part
    kerp : the derivative of ker
    kv : modified Bessel function of the second kind

    References
    ----------
    .. [dlmf] NIST, Digital Library of Mathematical Functions,
        https://dlmf.nist.gov/10.61

    Examples
    --------
    It can be expressed using the modified Bessel function of the
    second kind.

    >>> import numpy as np
    >>> import scipy.special as sc
    >>> x = np.array([1.0, 2.0, 3.0, 4.0])
    >>> sc.kv(0, x * np.exp(np.pi * 1j / 4)).real
    array([ 0.28670621, -0.04166451, -0.06702923, -0.03617885])
    >>> sc.ker(x)
    array([ 0.28670621, -0.04166451, -0.06702923, -0.03617885])

    """)

add_newdoc("kerp",
    r"""
    kerp(x, out=None)

    Derivative of the Kelvin function ker.

    Parameters
    ----------
    x : array_like
        Real argument.
    out : ndarray, optional
        Optional output array for the function results.

    Returns
    -------
    scalar or ndarray
        Values of the derivative of ker.

    See Also
    --------
    ker

    References
    ----------
    .. [dlmf] NIST, Digital Library of Mathematical Functions,
        https://dlmf.nist.gov/10#PT5

    """)

add_newdoc("kl_div",
    r"""
    kl_div(x, y, out=None)

    Elementwise function for computing Kullback-Leibler divergence.

    .. math::

        \mathrm{kl\_div}(x, y) =
          \begin{cases}
            x \log(x / y) - x + y & x > 0, y > 0 \\
            y & x = 0, y \ge 0 \\
            \infty & \text{otherwise}
          \end{cases}

    Parameters
    ----------
    x, y : array_like
        Real arguments
    out : ndarray, optional
        Optional output array for the function results

    Returns
    -------
    scalar or ndarray
        Values of the Kullback-Liebler divergence.

    See Also
    --------
    entr, rel_entr, scipy.stats.entropy

    Notes
    -----
    .. versionadded:: 0.15.0

    This function is non-negative and is jointly convex in `x` and `y`.

    The origin of this function is in convex programming; see [1]_ for
    details. This is why the function contains the extra :math:`-x
    + y` terms over what might be expected from the Kullback-Leibler
    divergence. For a version of the function without the extra terms,
    see `rel_entr`.

    References
    ----------
    .. [1] Boyd, Stephen and Lieven Vandenberghe. *Convex optimization*.
           Cambridge University Press, 2004.
           :doi:`https://doi.org/10.1017/CBO9780511804441`

    """)

add_newdoc("kn",
    r"""
    kn(n, x, out=None)

    Modified Bessel function of the second kind of integer order `n`

    Returns the modified Bessel function of the second kind for integer order
    `n` at real `z`.

    These are also sometimes called functions of the third kind, Basset
    functions, or Macdonald functions.

    Parameters
    ----------
    n : array_like of int
        Order of Bessel functions (floats will truncate with a warning)
    x : array_like of float
        Argument at which to evaluate the Bessel functions
    out : ndarray, optional
        Optional output array for the function results.

    Returns
    -------
    scalar or ndarray
        Value of the Modified Bessel function of the second kind,
        :math:`K_n(x)`.

    See Also
    --------
    kv : Same function, but accepts real order and complex argument
    kvp : Derivative of this function

    Notes
    -----
    Wrapper for AMOS [1]_ routine `zbesk`.  For a discussion of the
    algorithm used, see [2]_ and the references therein.

    References
    ----------
    .. [1] Donald E. Amos, "AMOS, A Portable Package for Bessel Functions
           of a Complex Argument and Nonnegative Order",
           http://netlib.org/amos/
    .. [2] Donald E. Amos, "Algorithm 644: A portable package for Bessel
           functions of a complex argument and nonnegative order", ACM
           TOMS Vol. 12 Issue 3, Sept. 1986, p. 265

    Examples
    --------
    Plot the function of several orders for real input:

    >>> import numpy as np
    >>> from scipy.special import kn
    >>> import matplotlib.pyplot as plt
    >>> x = np.linspace(0, 5, 1000)
    >>> for N in range(6):
    ...     plt.plot(x, kn(N, x), label='$K_{}(x)$'.format(N))
    >>> plt.ylim(0, 10)
    >>> plt.legend()
    >>> plt.title(r'Modified Bessel function of the second kind $K_n(x)$')
    >>> plt.show()

    Calculate for a single value at multiple orders:

    >>> kn([4, 5, 6], 1)
    array([   44.23241585,   360.9605896 ,  3653.83831186])
    """)

add_newdoc("kolmogi",
    """
    kolmogi(p, out=None)

    Inverse Survival Function of Kolmogorov distribution

    It is the inverse function to `kolmogorov`.
    Returns y such that ``kolmogorov(y) == p``.

    Parameters
    ----------
    p : float array_like
        Probability
    out : ndarray, optional
        Optional output array for the function results

    Returns
    -------
    scalar or ndarray
        The value(s) of kolmogi(p)

    See Also
    --------
    kolmogorov : The Survival Function for the distribution
    scipy.stats.kstwobign : Provides the functionality as a continuous distribution
    smirnov, smirnovi : Functions for the one-sided distribution

    Notes
    -----
    `kolmogorov` is used by `stats.kstest` in the application of the
    Kolmogorov-Smirnov Goodness of Fit test. For historical reasons this
    function is exposed in `scpy.special`, but the recommended way to achieve
    the most accurate CDF/SF/PDF/PPF/ISF computations is to use the
    `stats.kstwobign` distribution.

    Examples
    --------
    >>> from scipy.special import kolmogi
    >>> kolmogi([0, 0.1, 0.25, 0.5, 0.75, 0.9, 1.0])
    array([        inf,  1.22384787,  1.01918472,  0.82757356,  0.67644769,
            0.57117327,  0.        ])

    """)

add_newdoc("kolmogorov",
    r"""
    kolmogorov(y, out=None)

    Complementary cumulative distribution (Survival Function) function of
    Kolmogorov distribution.

    Returns the complementary cumulative distribution function of
    Kolmogorov's limiting distribution (``D_n*\sqrt(n)`` as n goes to infinity)
    of a two-sided test for equality between an empirical and a theoretical
    distribution. It is equal to the (limit as n->infinity of the)
    probability that ``sqrt(n) * max absolute deviation > y``.

    Parameters
    ----------
    y : float array_like
      Absolute deviation between the Empirical CDF (ECDF) and the target CDF,
      multiplied by sqrt(n).
    out : ndarray, optional
        Optional output array for the function results

    Returns
    -------
    scalar or ndarray
        The value(s) of kolmogorov(y)

    See Also
    --------
    kolmogi : The Inverse Survival Function for the distribution
    scipy.stats.kstwobign : Provides the functionality as a continuous distribution
    smirnov, smirnovi : Functions for the one-sided distribution

    Notes
    -----
    `kolmogorov` is used by `stats.kstest` in the application of the
    Kolmogorov-Smirnov Goodness of Fit test. For historical reasons this
    function is exposed in `scpy.special`, but the recommended way to achieve
    the most accurate CDF/SF/PDF/PPF/ISF computations is to use the
    `stats.kstwobign` distribution.

    Examples
    --------
    Show the probability of a gap at least as big as 0, 0.5 and 1.0.

    >>> import numpy as np
    >>> from scipy.special import kolmogorov
    >>> from scipy.stats import kstwobign
    >>> kolmogorov([0, 0.5, 1.0])
    array([ 1.        ,  0.96394524,  0.26999967])

    Compare a sample of size 1000 drawn from a Laplace(0, 1) distribution against
    the target distribution, a Normal(0, 1) distribution.

    >>> from scipy.stats import norm, laplace
    >>> rng = np.random.default_rng()
    >>> n = 1000
    >>> lap01 = laplace(0, 1)
    >>> x = np.sort(lap01.rvs(n, random_state=rng))
    >>> np.mean(x), np.std(x)
    (-0.05841730131499543, 1.3968109101997568)

    Construct the Empirical CDF and the K-S statistic Dn.

    >>> target = norm(0,1)  # Normal mean 0, stddev 1
    >>> cdfs = target.cdf(x)
    >>> ecdfs = np.arange(n+1, dtype=float)/n
    >>> gaps = np.column_stack([cdfs - ecdfs[:n], ecdfs[1:] - cdfs])
    >>> Dn = np.max(gaps)
    >>> Kn = np.sqrt(n) * Dn
    >>> print('Dn=%f, sqrt(n)*Dn=%f' % (Dn, Kn))
    Dn=0.043363, sqrt(n)*Dn=1.371265
    >>> print(chr(10).join(['For a sample of size n drawn from a N(0, 1) distribution:',
    ...   ' the approximate Kolmogorov probability that sqrt(n)*Dn>=%f is %f' %
    ...    (Kn, kolmogorov(Kn)),
    ...   ' the approximate Kolmogorov probability that sqrt(n)*Dn<=%f is %f' %
    ...    (Kn, kstwobign.cdf(Kn))]))
    For a sample of size n drawn from a N(0, 1) distribution:
     the approximate Kolmogorov probability that sqrt(n)*Dn>=1.371265 is 0.046533
     the approximate Kolmogorov probability that sqrt(n)*Dn<=1.371265 is 0.953467

    Plot the Empirical CDF against the target N(0, 1) CDF.

    >>> import matplotlib.pyplot as plt
    >>> plt.step(np.concatenate([[-3], x]), ecdfs, where='post', label='Empirical CDF')
    >>> x3 = np.linspace(-3, 3, 100)
    >>> plt.plot(x3, target.cdf(x3), label='CDF for N(0, 1)')
    >>> plt.ylim([0, 1]); plt.grid(True); plt.legend();
    >>> # Add vertical lines marking Dn+ and Dn-
    >>> iminus, iplus = np.argmax(gaps, axis=0)
    >>> plt.vlines([x[iminus]], ecdfs[iminus], cdfs[iminus],
    ...            color='r', linestyle='dashed', lw=4)
    >>> plt.vlines([x[iplus]], cdfs[iplus], ecdfs[iplus+1],
    ...            color='r', linestyle='dashed', lw=4)
    >>> plt.show()
    """)

add_newdoc("_kolmogc",
    r"""
    Internal function, do not use.
    """)

add_newdoc("_kolmogci",
    r"""
    Internal function, do not use.
    """)

add_newdoc("_kolmogp",
    r"""
    Internal function, do not use.
    """)

add_newdoc("kv",
    r"""
    kv(v, z, out=None)

    Modified Bessel function of the second kind of real order `v`

    Returns the modified Bessel function of the second kind for real order
    `v` at complex `z`.

    These are also sometimes called functions of the third kind, Basset
    functions, or Macdonald functions.  They are defined as those solutions
    of the modified Bessel equation for which,

    .. math::
        K_v(x) \sim \sqrt{\pi/(2x)} \exp(-x)

    as :math:`x \to \infty` [3]_.

    Parameters
    ----------
    v : array_like of float
        Order of Bessel functions
    z : array_like of complex
        Argument at which to evaluate the Bessel functions
    out : ndarray, optional
        Optional output array for the function results

    Returns
    -------
    scalar or ndarray
        The results. Note that input must be of complex type to get complex
        output, e.g. ``kv(3, -2+0j)`` instead of ``kv(3, -2)``.

    See Also
    --------
    kve : This function with leading exponential behavior stripped off.
    kvp : Derivative of this function

    Notes
    -----
    Wrapper for AMOS [1]_ routine `zbesk`.  For a discussion of the
    algorithm used, see [2]_ and the references therein.

    References
    ----------
    .. [1] Donald E. Amos, "AMOS, A Portable Package for Bessel Functions
           of a Complex Argument and Nonnegative Order",
           http://netlib.org/amos/
    .. [2] Donald E. Amos, "Algorithm 644: A portable package for Bessel
           functions of a complex argument and nonnegative order", ACM
           TOMS Vol. 12 Issue 3, Sept. 1986, p. 265
    .. [3] NIST Digital Library of Mathematical Functions,
           Eq. 10.25.E3. https://dlmf.nist.gov/10.25.E3

    Examples
    --------
    Plot the function of several orders for real input:

    >>> import numpy as np
    >>> from scipy.special import kv
    >>> import matplotlib.pyplot as plt
    >>> x = np.linspace(0, 5, 1000)
    >>> for N in np.linspace(0, 6, 5):
    ...     plt.plot(x, kv(N, x), label='$K_{{{}}}(x)$'.format(N))
    >>> plt.ylim(0, 10)
    >>> plt.legend()
    >>> plt.title(r'Modified Bessel function of the second kind $K_\nu(x)$')
    >>> plt.show()

    Calculate for a single value at multiple orders:

    >>> kv([4, 4.5, 5], 1+2j)
    array([ 0.1992+2.3892j,  2.3493+3.6j   ,  7.2827+3.8104j])

    """)

add_newdoc("kve",
    r"""
    kve(v, z, out=None)

    Exponentially scaled modified Bessel function of the second kind.

    Returns the exponentially scaled, modified Bessel function of the
    second kind (sometimes called the third kind) for real order `v` at
    complex `z`::

        kve(v, z) = kv(v, z) * exp(z)

    Parameters
    ----------
    v : array_like of float
        Order of Bessel functions
    z : array_like of complex
        Argument at which to evaluate the Bessel functions
    out : ndarray, optional
        Optional output array for the function results

    Returns
    -------
    scalar or ndarray
        The exponentially scaled modified Bessel function of the second kind.

    See Also
    --------
    kv : This function without exponential scaling.
    k0e : Faster version of this function for order 0.
    k1e : Faster version of this function for order 1.

    Notes
    -----
    Wrapper for AMOS [1]_ routine `zbesk`.  For a discussion of the
    algorithm used, see [2]_ and the references therein.

    References
    ----------
    .. [1] Donald E. Amos, "AMOS, A Portable Package for Bessel Functions
           of a Complex Argument and Nonnegative Order",
           http://netlib.org/amos/
    .. [2] Donald E. Amos, "Algorithm 644: A portable package for Bessel
           functions of a complex argument and nonnegative order", ACM
           TOMS Vol. 12 Issue 3, Sept. 1986, p. 265

    Examples
    --------
    In the following example `kv` returns 0 whereas `kve` still returns
    a useful finite number.

    >>> import numpy as np
    >>> from scipy.special import kv, kve
    >>> import matplotlib.pyplot as plt
    >>> kv(3, 1000.), kve(3, 1000.)
    (0.0, 0.03980696128440973)

    Evaluate the function at one point for different orders by
    providing a list or NumPy array as argument for the `v` parameter:

    >>> kve([0, 1, 1.5], 1.)
    array([1.14446308, 1.63615349, 2.50662827])

    Evaluate the function at several points for order 0 by providing an
    array for `z`.

    >>> points = np.array([1., 3., 10.])
    >>> kve(0, points)
    array([1.14446308, 0.6977616 , 0.39163193])

    Evaluate the function at several points for different orders by
    providing arrays for both `v` for `z`. Both arrays have to be
    broadcastable to the correct shape. To calculate the orders 0, 1
    and 2 for a 1D array of points:

    >>> kve([[0], [1], [2]], points)
    array([[1.14446308, 0.6977616 , 0.39163193],
           [1.63615349, 0.80656348, 0.41076657],
           [4.41677005, 1.23547058, 0.47378525]])

    Plot the functions of order 0 to 3 from 0 to 5.

    >>> fig, ax = plt.subplots()
    >>> x = np.linspace(0., 5., 1000)
    >>> for i in range(4):
    ...     ax.plot(x, kve(i, x), label=fr'$K_{i!r}(z)\cdot e^z$')
    >>> ax.legend()
    >>> ax.set_xlabel(r"$z$")
    >>> ax.set_ylim(0, 4)
    >>> ax.set_xlim(0, 5)
    >>> plt.show()
    """)

add_newdoc("_lanczos_sum_expg_scaled",
    """
    Internal function, do not use.
    """)

add_newdoc(
    "_landau_pdf",
    """
    _landau_pdf(x, loc, scale)

    Probability density function of the Landau distribution.

    Parameters
    ----------
    x : array_like
        Real-valued argument
    loc : array_like
        Real-valued distribution location
    scale : array_like
        Positive, real-valued distribution scale

    Returns
    -------
    scalar or ndarray
    """)

add_newdoc(
    "_landau_cdf",
    """
    _landau_cdf(x, loc, scale)

    Cumulative distribution function of the Landau distribution.

    Parameters
    ----------
    x : array_like
        Real-valued argument
    loc : array_like
        Real-valued distribution location
    scale : array_like
        Positive, real-valued distribution scale

    Returns
    -------
    scalar or ndarray
    """)

add_newdoc(
    "_landau_sf",
    """
    _landau_sf(x, loc, scale)

    Survival function of the Landau distribution.

    Parameters
    ----------
    x : array_like
        Real-valued argument
    loc : array_like
        Real-valued distribution location
    scale : array_like
        Positive, real-valued distribution scale

    Returns
    -------
    scalar or ndarray
    """)

add_newdoc(
    "_landau_ppf",
    """
    _landau_ppf(p, loc, scale)

    Percent point function of the Landau distribution.

    Parameters
    ----------
    p : array_like
        Real-valued argument between 0 and 1
    loc : array_like
        Real-valued distribution location
    scale : array_like
        Positive, real-valued distribution scale

    Returns
    -------
    scalar or ndarray
    """)

add_newdoc(
    "_landau_isf",
    """
    _landau_isf(p, loc, scale)

    Inverse survival function of the Landau distribution.

    Parameters
    ----------
    p : array_like
        Real-valued argument between 0 and 1
    loc : array_like
        Real-valued distribution location
    scale : array_like
        Positive, real-valued distribution scale

    Returns
    -------
    scalar or ndarray
    """)

add_newdoc("_lgam1p",
    """
    Internal function, do not use.
    """)

add_newdoc("lpmv",
    r"""
    lpmv(m, v, x, out=None)

    Associated Legendre function of integer order and real degree.

    Defined as

    .. math::

        P_v^m = (-1)^m (1 - x^2)^{m/2} \frac{d^m}{dx^m} P_v(x)

    where

    .. math::

        P_v = \sum_{k = 0}^\infty \frac{(-v)_k (v + 1)_k}{(k!)^2}
                \left(\frac{1 - x}{2}\right)^k

    is the Legendre function of the first kind. Here :math:`(\cdot)_k`
    is the Pochhammer symbol; see `poch`.

    Parameters
    ----------
    m : array_like
        Order (int or float). If passed a float not equal to an
        integer the function returns NaN.
    v : array_like
        Degree (float).
    x : array_like
        Argument (float). Must have ``|x| <= 1``.
    out : ndarray, optional
        Optional output array for the function results

    Returns
    -------
    pmv : scalar or ndarray
        Value of the associated Legendre function.

    See Also
    --------
    lpmn : Compute the associated Legendre function for all orders
           ``0, ..., m`` and degrees ``0, ..., n``.
    clpmn : Compute the associated Legendre function at complex
            arguments.

    Notes
    -----
    Note that this implementation includes the Condon-Shortley phase.

    References
    ----------
    .. [1] Zhang, Jin, "Computation of Special Functions", John Wiley
           and Sons, Inc, 1996.

    """)

add_newdoc("nbdtr",
    r"""
    nbdtr(k, n, p, out=None)

    Negative binomial cumulative distribution function.

    Returns the sum of the terms 0 through `k` of the negative binomial
    distribution probability mass function,

    .. math::

        F = \sum_{j=0}^k {{n + j - 1}\choose{j}} p^n (1 - p)^j.

    In a sequence of Bernoulli trials with individual success probabilities
    `p`, this is the probability that `k` or fewer failures precede the nth
    success.

    Parameters
    ----------
    k : array_like
        The maximum number of allowed failures (nonnegative int).
    n : array_like
        The target number of successes (positive int).
    p : array_like
        Probability of success in a single event (float).
    out : ndarray, optional
        Optional output array for the function results

    Returns
    -------
    F : scalar or ndarray
        The probability of `k` or fewer failures before `n` successes in a
        sequence of events with individual success probability `p`.

    See Also
    --------
    nbdtrc : Negative binomial survival function
    nbdtrik : Negative binomial quantile function
    scipy.stats.nbinom : Negative binomial distribution

    Notes
    -----
    If floating point values are passed for `k` or `n`, they will be truncated
    to integers.

    The terms are not summed directly; instead the regularized incomplete beta
    function is employed, according to the formula,

    .. math::
        \mathrm{nbdtr}(k, n, p) = I_{p}(n, k + 1).

    Wrapper for the Cephes [1]_ routine `nbdtr`.

    The negative binomial distribution is also available as
    `scipy.stats.nbinom`. Using `nbdtr` directly can improve performance
    compared to the ``cdf`` method of `scipy.stats.nbinom` (see last example).

    References
    ----------
    .. [1] Cephes Mathematical Functions Library,
           http://www.netlib.org/cephes/

    Examples
    --------
    Compute the function for ``k=10`` and ``n=5`` at ``p=0.5``.

    >>> import numpy as np
    >>> from scipy.special import nbdtr
    >>> nbdtr(10, 5, 0.5)
    0.940765380859375

    Compute the function for ``n=10`` and ``p=0.5`` at several points by
    providing a NumPy array or list for `k`.

    >>> nbdtr([5, 10, 15], 10, 0.5)
    array([0.15087891, 0.58809853, 0.88523853])

    Plot the function for four different parameter sets.

    >>> import matplotlib.pyplot as plt
    >>> k = np.arange(130)
    >>> n_parameters = [20, 20, 20, 80]
    >>> p_parameters = [0.2, 0.5, 0.8, 0.5]
    >>> linestyles = ['solid', 'dashed', 'dotted', 'dashdot']
    >>> parameters_list = list(zip(p_parameters, n_parameters,
    ...                            linestyles))
    >>> fig, ax = plt.subplots(figsize=(8, 8))
    >>> for parameter_set in parameters_list:
    ...     p, n, style = parameter_set
    ...     nbdtr_vals = nbdtr(k, n, p)
    ...     ax.plot(k, nbdtr_vals, label=rf"$n={n},\, p={p}$",
    ...             ls=style)
    >>> ax.legend()
    >>> ax.set_xlabel("$k$")
    >>> ax.set_title("Negative binomial cumulative distribution function")
    >>> plt.show()

    The negative binomial distribution is also available as
    `scipy.stats.nbinom`. Using `nbdtr` directly can be much faster than
    calling the ``cdf`` method of `scipy.stats.nbinom`, especially for small
    arrays or individual values. To get the same results one must use the
    following parametrization: ``nbinom(n, p).cdf(k)=nbdtr(k, n, p)``.

    >>> from scipy.stats import nbinom
    >>> k, n, p = 5, 3, 0.5
    >>> nbdtr_res = nbdtr(k, n, p)  # this will often be faster than below
    >>> stats_res = nbinom(n, p).cdf(k)
    >>> stats_res, nbdtr_res  # test that results are equal
    (0.85546875, 0.85546875)

    `nbdtr` can evaluate different parameter sets by providing arrays with
    shapes compatible for broadcasting for `k`, `n` and `p`. Here we compute
    the function for three different `k` at four locations `p`, resulting in
    a 3x4 array.

    >>> k = np.array([[5], [10], [15]])
    >>> p = np.array([0.3, 0.5, 0.7, 0.9])
    >>> k.shape, p.shape
    ((3, 1), (4,))

    >>> nbdtr(k, 5, p)
    array([[0.15026833, 0.62304687, 0.95265101, 0.9998531 ],
           [0.48450894, 0.94076538, 0.99932777, 0.99999999],
           [0.76249222, 0.99409103, 0.99999445, 1.        ]])
    """)

add_newdoc("nbdtrc",
    r"""
    nbdtrc(k, n, p, out=None)

    Negative binomial survival function.

    Returns the sum of the terms `k + 1` to infinity of the negative binomial
    distribution probability mass function,

    .. math::

        F = \sum_{j=k + 1}^\infty {{n + j - 1}\choose{j}} p^n (1 - p)^j.

    In a sequence of Bernoulli trials with individual success probabilities
    `p`, this is the probability that more than `k` failures precede the nth
    success.

    Parameters
    ----------
    k : array_like
        The maximum number of allowed failures (nonnegative int).
    n : array_like
        The target number of successes (positive int).
    p : array_like
        Probability of success in a single event (float).
    out : ndarray, optional
        Optional output array for the function results

    Returns
    -------
    F : scalar or ndarray
        The probability of `k + 1` or more failures before `n` successes in a
        sequence of events with individual success probability `p`.

    See Also
    --------
    nbdtr : Negative binomial cumulative distribution function
    nbdtrik : Negative binomial percentile function
    scipy.stats.nbinom : Negative binomial distribution

    Notes
    -----
    If floating point values are passed for `k` or `n`, they will be truncated
    to integers.

    The terms are not summed directly; instead the regularized incomplete beta
    function is employed, according to the formula,

    .. math::
        \mathrm{nbdtrc}(k, n, p) = I_{1 - p}(k + 1, n).

    Wrapper for the Cephes [1]_ routine `nbdtrc`.

    The negative binomial distribution is also available as
    `scipy.stats.nbinom`. Using `nbdtrc` directly can improve performance
    compared to the ``sf`` method of `scipy.stats.nbinom` (see last example).

    References
    ----------
    .. [1] Cephes Mathematical Functions Library,
           http://www.netlib.org/cephes/

    Examples
    --------
    Compute the function for ``k=10`` and ``n=5`` at ``p=0.5``.

    >>> import numpy as np
    >>> from scipy.special import nbdtrc
    >>> nbdtrc(10, 5, 0.5)
    0.059234619140624986

    Compute the function for ``n=10`` and ``p=0.5`` at several points by
    providing a NumPy array or list for `k`.

    >>> nbdtrc([5, 10, 15], 10, 0.5)
    array([0.84912109, 0.41190147, 0.11476147])

    Plot the function for four different parameter sets.

    >>> import matplotlib.pyplot as plt
    >>> k = np.arange(130)
    >>> n_parameters = [20, 20, 20, 80]
    >>> p_parameters = [0.2, 0.5, 0.8, 0.5]
    >>> linestyles = ['solid', 'dashed', 'dotted', 'dashdot']
    >>> parameters_list = list(zip(p_parameters, n_parameters,
    ...                            linestyles))
    >>> fig, ax = plt.subplots(figsize=(8, 8))
    >>> for parameter_set in parameters_list:
    ...     p, n, style = parameter_set
    ...     nbdtrc_vals = nbdtrc(k, n, p)
    ...     ax.plot(k, nbdtrc_vals, label=rf"$n={n},\, p={p}$",
    ...             ls=style)
    >>> ax.legend()
    >>> ax.set_xlabel("$k$")
    >>> ax.set_title("Negative binomial distribution survival function")
    >>> plt.show()

    The negative binomial distribution is also available as
    `scipy.stats.nbinom`. Using `nbdtrc` directly can be much faster than
    calling the ``sf`` method of `scipy.stats.nbinom`, especially for small
    arrays or individual values. To get the same results one must use the
    following parametrization: ``nbinom(n, p).sf(k)=nbdtrc(k, n, p)``.

    >>> from scipy.stats import nbinom
    >>> k, n, p = 3, 5, 0.5
    >>> nbdtr_res = nbdtrc(k, n, p)  # this will often be faster than below
    >>> stats_res = nbinom(n, p).sf(k)
    >>> stats_res, nbdtr_res  # test that results are equal
    (0.6367187499999999, 0.6367187499999999)

    `nbdtrc` can evaluate different parameter sets by providing arrays with
    shapes compatible for broadcasting for `k`, `n` and `p`. Here we compute
    the function for three different `k` at four locations `p`, resulting in
    a 3x4 array.

    >>> k = np.array([[5], [10], [15]])
    >>> p = np.array([0.3, 0.5, 0.7, 0.9])
    >>> k.shape, p.shape
    ((3, 1), (4,))

    >>> nbdtrc(k, 5, p)
    array([[8.49731667e-01, 3.76953125e-01, 4.73489874e-02, 1.46902600e-04],
           [5.15491059e-01, 5.92346191e-02, 6.72234070e-04, 9.29610100e-09],
           [2.37507779e-01, 5.90896606e-03, 5.55025308e-06, 3.26346760e-13]])
    """)

add_newdoc(
    "nbdtri",
    r"""
    nbdtri(k, n, y, out=None)

    Returns the inverse with respect to the parameter `p` of
    ``y = nbdtr(k, n, p)``, the negative binomial cumulative distribution
    function.

    Parameters
    ----------
    k : array_like
        The maximum number of allowed failures (nonnegative int).
    n : array_like
        The target number of successes (positive int).
    y : array_like
        The probability of `k` or fewer failures before `n` successes (float).
    out : ndarray, optional
        Optional output array for the function results

    Returns
    -------
    p : scalar or ndarray
        Probability of success in a single event (float) such that
        `nbdtr(k, n, p) = y`.

    See Also
    --------
    nbdtr : Cumulative distribution function of the negative binomial.
    nbdtrc : Negative binomial survival function.
    scipy.stats.nbinom : negative binomial distribution.
    nbdtrik : Inverse with respect to `k` of `nbdtr(k, n, p)`.
    nbdtrin : Inverse with respect to `n` of `nbdtr(k, n, p)`.
    scipy.stats.nbinom : Negative binomial distribution

    Notes
    -----
    Wrapper for the Cephes [1]_ routine `nbdtri`.

    The negative binomial distribution is also available as
    `scipy.stats.nbinom`. Using `nbdtri` directly can improve performance
    compared to the ``ppf`` method of `scipy.stats.nbinom`.

    References
    ----------
    .. [1] Cephes Mathematical Functions Library,
           http://www.netlib.org/cephes/

    Examples
    --------
    `nbdtri` is the inverse of `nbdtr` with respect to `p`.
    Up to floating point errors the following holds:
    ``nbdtri(k, n, nbdtr(k, n, p))=p``.

    >>> import numpy as np
    >>> from scipy.special import nbdtri, nbdtr
    >>> k, n, y = 5, 10, 0.2
    >>> cdf_val = nbdtr(k, n, y)
    >>> nbdtri(k, n, cdf_val)
    0.20000000000000004

    Compute the function for ``k=10`` and ``n=5`` at several points by
    providing a NumPy array or list for `y`.

    >>> y = np.array([0.1, 0.4, 0.8])
    >>> nbdtri(3, 5, y)
    array([0.34462319, 0.51653095, 0.69677416])

    Plot the function for three different parameter sets.

    >>> import matplotlib.pyplot as plt
    >>> n_parameters = [5, 20, 30, 30]
    >>> k_parameters = [20, 20, 60, 80]
    >>> linestyles = ['solid', 'dashed', 'dotted', 'dashdot']
    >>> parameters_list = list(zip(n_parameters, k_parameters, linestyles))
    >>> cdf_vals = np.linspace(0, 1, 1000)
    >>> fig, ax = plt.subplots(figsize=(8, 8))
    >>> for parameter_set in parameters_list:
    ...     n, k, style = parameter_set
    ...     nbdtri_vals = nbdtri(k, n, cdf_vals)
    ...     ax.plot(cdf_vals, nbdtri_vals, label=rf"$k={k},\ n={n}$",
    ...             ls=style)
    >>> ax.legend()
    >>> ax.set_ylabel("$p$")
    >>> ax.set_xlabel("$CDF$")
    >>> title = "nbdtri: inverse of negative binomial CDF with respect to $p$"
    >>> ax.set_title(title)
    >>> plt.show()

    `nbdtri` can evaluate different parameter sets by providing arrays with
    shapes compatible for broadcasting for `k`, `n` and `p`. Here we compute
    the function for three different `k` at four locations `p`, resulting in
    a 3x4 array.

    >>> k = np.array([[5], [10], [15]])
    >>> y = np.array([0.3, 0.5, 0.7, 0.9])
    >>> k.shape, y.shape
    ((3, 1), (4,))

    >>> nbdtri(k, 5, y)
    array([[0.37258157, 0.45169416, 0.53249956, 0.64578407],
           [0.24588501, 0.30451981, 0.36778453, 0.46397088],
           [0.18362101, 0.22966758, 0.28054743, 0.36066188]])
    """)

add_newdoc("nbdtrik",
    r"""
    nbdtrik(y, n, p, out=None)

    Negative binomial percentile function.

    Returns the inverse with respect to the parameter `k` of
    ``y = nbdtr(k, n, p)``, the negative binomial cumulative distribution
    function.

    Parameters
    ----------
    y : array_like
        The probability of `k` or fewer failures before `n` successes (float).
    n : array_like
        The target number of successes (positive int).
    p : array_like
        Probability of success in a single event (float).
    out : ndarray, optional
        Optional output array for the function results

    Returns
    -------
    k : scalar or ndarray
        The maximum number of allowed failures such that `nbdtr(k, n, p) = y`.

    See Also
    --------
    nbdtr : Cumulative distribution function of the negative binomial.
    nbdtrc : Survival function of the negative binomial.
    nbdtri : Inverse with respect to `p` of `nbdtr(k, n, p)`.
    nbdtrin : Inverse with respect to `n` of `nbdtr(k, n, p)`.
    scipy.stats.nbinom : Negative binomial distribution

    Notes
    -----
    Wrapper for the CDFLIB [1]_ Fortran routine `cdfnbn`.

    Formula 26.5.26 of [2]_,

    .. math::
        \sum_{j=k + 1}^\infty {{n + j - 1}
        \choose{j}} p^n (1 - p)^j = I_{1 - p}(k + 1, n),

    is used to reduce calculation of the cumulative distribution function to
    that of a regularized incomplete beta :math:`I`.

    Computation of `k` involves a search for a value that produces the desired
    value of `y`.  The search relies on the monotonicity of `y` with `k`.

    References
    ----------
    .. [1] Barry Brown, James Lovato, and Kathy Russell,
           CDFLIB: Library of Fortran Routines for Cumulative Distribution
           Functions, Inverses, and Other Parameters.
    .. [2] Milton Abramowitz and Irene A. Stegun, eds.
           Handbook of Mathematical Functions with Formulas,
           Graphs, and Mathematical Tables. New York: Dover, 1972.

    Examples
    --------
    Compute the negative binomial cumulative distribution function for an
    exemplary parameter set.

    >>> import numpy as np
    >>> from scipy.special import nbdtr, nbdtrik
    >>> k, n, p = 5, 2, 0.5
    >>> cdf_value = nbdtr(k, n, p)
    >>> cdf_value
    0.9375

    Verify that `nbdtrik` recovers the original value for `k`.

    >>> nbdtrik(cdf_value, n, p)
    5.0

    Plot the function for different parameter sets.

    >>> import matplotlib.pyplot as plt
    >>> p_parameters = [0.2, 0.5, 0.7, 0.5]
    >>> n_parameters = [30, 30, 30, 80]
    >>> linestyles = ['solid', 'dashed', 'dotted', 'dashdot']
    >>> parameters_list = list(zip(p_parameters, n_parameters, linestyles))
    >>> cdf_vals = np.linspace(0, 1, 1000)
    >>> fig, ax = plt.subplots(figsize=(8, 8))
    >>> for parameter_set in parameters_list:
    ...     p, n, style = parameter_set
    ...     nbdtrik_vals = nbdtrik(cdf_vals, n, p)
    ...     ax.plot(cdf_vals, nbdtrik_vals, label=rf"$n={n},\ p={p}$",
    ...             ls=style)
    >>> ax.legend()
    >>> ax.set_ylabel("$k$")
    >>> ax.set_xlabel("$CDF$")
    >>> ax.set_title("Negative binomial percentile function")
    >>> plt.show()

    The negative binomial distribution is also available as
    `scipy.stats.nbinom`. The percentile function  method ``ppf``
    returns the result of `nbdtrik` rounded up to integers:

    >>> from scipy.stats import nbinom
    >>> q, n, p = 0.6, 5, 0.5
    >>> nbinom.ppf(q, n, p), nbdtrik(q, n, p)
    (5.0, 4.800428460273882)

    """)

add_newdoc("nbdtrin",
    r"""
    nbdtrin(k, y, p, out=None)

    Inverse of `nbdtr` vs `n`.

    Returns the inverse with respect to the parameter `n` of
    ``y = nbdtr(k, n, p)``, the negative binomial cumulative distribution
    function.

    Parameters
    ----------
    k : array_like
        The maximum number of allowed failures (nonnegative int).
    y : array_like
        The probability of `k` or fewer failures before `n` successes (float).
    p : array_like
        Probability of success in a single event (float).
    out : ndarray, optional
        Optional output array for the function results

    Returns
    -------
    n : scalar or ndarray
        The number of successes `n` such that `nbdtr(k, n, p) = y`.

    See Also
    --------
    nbdtr : Cumulative distribution function of the negative binomial.
    nbdtri : Inverse with respect to `p` of `nbdtr(k, n, p)`.
    nbdtrik : Inverse with respect to `k` of `nbdtr(k, n, p)`.

    Notes
    -----
    Wrapper for the CDFLIB [1]_ Fortran routine `cdfnbn`.

    Formula 26.5.26 of [2]_,

    .. math::
        \sum_{j=k + 1}^\infty {{n + j - 1}
        \choose{j}} p^n (1 - p)^j = I_{1 - p}(k + 1, n),

    is used to reduce calculation of the cumulative distribution function to
    that of a regularized incomplete beta :math:`I`.

    Computation of `n` involves a search for a value that produces the desired
    value of `y`.  The search relies on the monotonicity of `y` with `n`.

    References
    ----------
    .. [1] Barry Brown, James Lovato, and Kathy Russell,
           CDFLIB: Library of Fortran Routines for Cumulative Distribution
           Functions, Inverses, and Other Parameters.
    .. [2] Milton Abramowitz and Irene A. Stegun, eds.
           Handbook of Mathematical Functions with Formulas,
           Graphs, and Mathematical Tables. New York: Dover, 1972.

    Examples
    --------
    Compute the negative binomial cumulative distribution function for an
    exemplary parameter set.

    >>> from scipy.special import nbdtr, nbdtrin
    >>> k, n, p = 5, 2, 0.5
    >>> cdf_value = nbdtr(k, n, p)
    >>> cdf_value
    0.9375

    Verify that `nbdtrin` recovers the original value for `n` up to floating
    point accuracy.

    >>> nbdtrin(k, cdf_value, p)
    1.999999999998137
    """)

add_newdoc("ncfdtr",
    r"""
    ncfdtr(dfn, dfd, nc, f, out=None)

    Cumulative distribution function of the non-central F distribution.

    The non-central F describes the distribution of,

    .. math::
        Z = \frac{X/d_n}{Y/d_d}

    where :math:`X` and :math:`Y` are independently distributed, with
    :math:`X` distributed non-central :math:`\chi^2` with noncentrality
    parameter `nc` and :math:`d_n` degrees of freedom, and :math:`Y`
    distributed :math:`\chi^2` with :math:`d_d` degrees of freedom.

    Parameters
    ----------
    dfn : array_like
        Degrees of freedom of the numerator sum of squares.  Range (0, inf).
    dfd : array_like
        Degrees of freedom of the denominator sum of squares.  Range (0, inf).
    nc : array_like
        Noncentrality parameter.  Range [0, inf).
    f : array_like
        Quantiles, i.e. the upper limit of integration.
    out : ndarray, optional
        Optional output array for the function results

    Returns
    -------
    cdf : scalar or ndarray
        The calculated CDF.  If all inputs are scalar, the return will be a
        float.  Otherwise it will be an array.

    See Also
    --------
    ncfdtri : Quantile function; inverse of `ncfdtr` with respect to `f`.
    ncfdtridfd : Inverse of `ncfdtr` with respect to `dfd`.
    ncfdtridfn : Inverse of `ncfdtr` with respect to `dfn`.
    ncfdtrinc : Inverse of `ncfdtr` with respect to `nc`.
    scipy.stats.ncf : Non-central F distribution.

    Notes
    -----
    This function calculates the CDF of the non-central f distribution using
    the Boost Math C++ library [1]_.

    The cumulative distribution function is computed using Formula 26.6.20 of
    [2]_:

    .. math::
        F(d_n, d_d, n_c, f) = \sum_{j=0}^\infty e^{-n_c/2}
        \frac{(n_c/2)^j}{j!} I_{x}(\frac{d_n}{2} + j, \frac{d_d}{2}),

    where :math:`I` is the regularized incomplete beta function, and
    :math:`x = f d_n/(f d_n + d_d)`.

    Note that argument order of `ncfdtr` is different from that of the
    similar ``cdf`` method of `scipy.stats.ncf`: `f` is the last
    parameter of `ncfdtr` but the first parameter of ``scipy.stats.ncf.cdf``.

    References
    ----------
    .. [1] The Boost Developers. "Boost C++ Libraries". https://www.boost.org/.
    .. [2] Milton Abramowitz and Irene A. Stegun, eds.
           Handbook of Mathematical Functions with Formulas,
           Graphs, and Mathematical Tables. New York: Dover, 1972.

    Examples
    --------
    >>> import numpy as np
    >>> from scipy import special
    >>> from scipy import stats
    >>> import matplotlib.pyplot as plt

    Plot the CDF of the non-central F distribution, for nc=0.  Compare with the
    F-distribution from scipy.stats:

    >>> x = np.linspace(-1, 8, num=500)
    >>> dfn = 3
    >>> dfd = 2
    >>> ncf_stats = stats.f.cdf(x, dfn, dfd)
    >>> ncf_special = special.ncfdtr(dfn, dfd, 0, x)

    >>> fig = plt.figure()
    >>> ax = fig.add_subplot(111)
    >>> ax.plot(x, ncf_stats, 'b-', lw=3)
    >>> ax.plot(x, ncf_special, 'r-')
    >>> plt.show()

    """)

add_newdoc("ncfdtri",
    """
    ncfdtri(dfn, dfd, nc, p, out=None)

    Inverse with respect to `f` of the CDF of the non-central F distribution.

    See `ncfdtr` for more details.

    Parameters
    ----------
    dfn : array_like
        Degrees of freedom of the numerator sum of squares.  Range (0, inf).
    dfd : array_like
        Degrees of freedom of the denominator sum of squares.  Range (0, inf).
    nc : array_like
        Noncentrality parameter.  Range [0, inf).
    p : array_like
        Value of the cumulative distribution function.  Must be in the
        range [0, 1].
    out : ndarray, optional
        Optional output array for the function results

    Returns
    -------
    f : scalar or ndarray
        Quantiles, i.e., the upper limit of integration.

    See Also
    --------
    ncfdtr : CDF of the non-central F distribution.
    ncfdtridfd : Inverse of `ncfdtr` with respect to `dfd`.
    ncfdtridfn : Inverse of `ncfdtr` with respect to `dfn`.
    ncfdtrinc : Inverse of `ncfdtr` with respect to `nc`.
    scipy.stats.ncf : Non-central F distribution.

    Notes
    -----
    This function calculates the Quantile of the non-central f distribution
    using the Boost Math C++ library [1]_.

    Note that argument order of `ncfdtri` is different from that of the
    similar ``ppf`` method of `scipy.stats.ncf`. `p` is the last parameter
    of `ncfdtri` but the first parameter of ``scipy.stats.ncf.ppf``.

    References
    ----------
    .. [1] The Boost Developers. "Boost C++ Libraries". https://www.boost.org/.

    Examples
    --------
    >>> from scipy.special import ncfdtr, ncfdtri

    Compute the CDF for several values of `f`:

    >>> f = [0.5, 1, 1.5]
    >>> p = ncfdtr(2, 3, 1.5, f)
    >>> p
    array([ 0.20782291,  0.36107392,  0.47345752])

    Compute the inverse.  We recover the values of `f`, as expected:

    >>> ncfdtri(2, 3, 1.5, p)
    array([ 0.5,  1. ,  1.5])

    """)

add_newdoc("ncfdtridfd",
    """
    ncfdtridfd(dfn, p, nc, f, out=None)

    Calculate degrees of freedom (denominator) for the noncentral F-distribution.

    This is the inverse with respect to `dfd` of `ncfdtr`.
    See `ncfdtr` for more details.

    Parameters
    ----------
    dfn : array_like
        Degrees of freedom of the numerator sum of squares.  Range (0, inf).
    p : array_like
        Value of the cumulative distribution function.  Must be in the
        range [0, 1].
    nc : array_like
        Noncentrality parameter.  Should be in range (0, 1e4).
    f : array_like
        Quantiles, i.e., the upper limit of integration.
    out : ndarray, optional
        Optional output array for the function results

    Returns
    -------
    dfd : scalar or ndarray
        Degrees of freedom of the denominator sum of squares.

    See Also
    --------
    ncfdtr : CDF of the non-central F distribution.
    ncfdtri : Quantile function; inverse of `ncfdtr` with respect to `f`.
    ncfdtridfn : Inverse of `ncfdtr` with respect to `dfn`.
    ncfdtrinc : Inverse of `ncfdtr` with respect to `nc`.

    Notes
    -----
    The value of the cumulative noncentral F distribution is not necessarily
    monotone in either degrees of freedom. There thus may be two values that
    provide a given CDF value. This routine assumes monotonicity and will
    find an arbitrary one of the two values.

    Examples
    --------
    >>> from scipy.special import ncfdtr, ncfdtridfd

    Compute the CDF for several values of `dfd`:

    >>> dfd = [1, 2, 3]
    >>> p = ncfdtr(2, dfd, 0.25, 15)
    >>> p
    array([ 0.8097138 ,  0.93020416,  0.96787852])

    Compute the inverse.  We recover the values of `dfd`, as expected:

    >>> ncfdtridfd(2, p, 0.25, 15)
    array([ 1.,  2.,  3.])

    """)

add_newdoc("ncfdtridfn",
    """
    ncfdtridfn(p, dfd, nc, f, out=None)

    Calculate degrees of freedom (numerator) for the noncentral F-distribution.

    This is the inverse with respect to `dfn` of `ncfdtr`.
    See `ncfdtr` for more details.

    Parameters
    ----------
    p : array_like
        Value of the cumulative distribution function. Must be in the
        range [0, 1].
    dfd : array_like
        Degrees of freedom of the denominator sum of squares. Range (0, inf).
    nc : array_like
        Noncentrality parameter.  Should be in range (0, 1e4).
    f : float
        Quantiles, i.e., the upper limit of integration.
    out : ndarray, optional
        Optional output array for the function results

    Returns
    -------
    dfn : scalar or ndarray
        Degrees of freedom of the numerator sum of squares.

    See Also
    --------
    ncfdtr : CDF of the non-central F distribution.
    ncfdtri : Quantile function; inverse of `ncfdtr` with respect to `f`.
    ncfdtridfd : Inverse of `ncfdtr` with respect to `dfd`.
    ncfdtrinc : Inverse of `ncfdtr` with respect to `nc`.

    Notes
    -----
    The value of the cumulative noncentral F distribution is not necessarily
    monotone in either degrees of freedom. There thus may be two values that
    provide a given CDF value. This routine assumes monotonicity and will
    find an arbitrary one of the two values.

    Examples
    --------
    >>> from scipy.special import ncfdtr, ncfdtridfn

    Compute the CDF for several values of `dfn`:

    >>> dfn = [1, 2, 3]
    >>> p = ncfdtr(dfn, 2, 0.25, 15)
    >>> p
    array([ 0.92562363,  0.93020416,  0.93188394])

    Compute the inverse. We recover the values of `dfn`, as expected:

    >>> ncfdtridfn(p, 2, 0.25, 15)
    array([ 1.,  2.,  3.])

    """)

add_newdoc("ncfdtrinc",
    """
    ncfdtrinc(dfn, dfd, p, f, out=None)

    Calculate non-centrality parameter for non-central F distribution.

    This is the inverse with respect to `nc` of `ncfdtr`.
    See `ncfdtr` for more details.

    Parameters
    ----------
    dfn : array_like
        Degrees of freedom of the numerator sum of squares. Range (0, inf).
    dfd : array_like
        Degrees of freedom of the denominator sum of squares. Range (0, inf).
    p : array_like
        Value of the cumulative distribution function. Must be in the
        range [0, 1].
    f : array_like
        Quantiles, i.e., the upper limit of integration.
    out : ndarray, optional
        Optional output array for the function results

    Returns
    -------
    nc : scalar or ndarray
        Noncentrality parameter.

    See Also
    --------
    ncfdtr : CDF of the non-central F distribution.
    ncfdtri : Quantile function; inverse of `ncfdtr` with respect to `f`.
    ncfdtridfd : Inverse of `ncfdtr` with respect to `dfd`.
    ncfdtridfn : Inverse of `ncfdtr` with respect to `dfn`.

    Examples
    --------
    >>> from scipy.special import ncfdtr, ncfdtrinc

    Compute the CDF for several values of `nc`:

    >>> nc = [0.5, 1.5, 2.0]
    >>> p = ncfdtr(2, 3, nc, 15)
    >>> p
    array([ 0.96309246,  0.94327955,  0.93304098])

    Compute the inverse. We recover the values of `nc`, as expected:

    >>> ncfdtrinc(2, 3, p, 15)
    array([ 0.5,  1.5,  2. ])

    """)

add_newdoc("nctdtr",
    """
    nctdtr(df, nc, t, out=None)

    Cumulative distribution function of the non-central `t` distribution.

    Parameters
    ----------
    df : array_like
        Degrees of freedom of the distribution. Should be in range (0, inf).
    nc : array_like
        Noncentrality parameter.
    t : array_like
        Quantiles, i.e., the upper limit of integration.
    out : ndarray, optional
        Optional output array for the function results

    Returns
    -------
    cdf : scalar or ndarray
        The calculated CDF. If all inputs are scalar, the return will be a
        float. Otherwise, it will be an array.

    See Also
    --------
    nctdtrit : Inverse CDF (iCDF) of the non-central t distribution.
    nctdtridf : Calculate degrees of freedom, given CDF and iCDF values.
    nctdtrinc : Calculate non-centrality parameter, given CDF iCDF values.

    Notes
    -----
    This function calculates the CDF of the non-central t distribution using
    the Boost Math C++ library [1]_.

    Note that the argument order of `nctdtr` is different from that of the
    similar ``cdf`` method of `scipy.stats.nct`: `t` is the last
    parameter of `nctdtr` but the first parameter of ``scipy.stats.nct.cdf``.

    References
    ----------
    .. [1] The Boost Developers. "Boost C++ Libraries". https://www.boost.org/.

    Examples
    --------
    >>> import numpy as np
    >>> from scipy import special
    >>> from scipy import stats
    >>> import matplotlib.pyplot as plt

    Plot the CDF of the non-central t distribution, for nc=0. Compare with the
    t-distribution from scipy.stats:

    >>> x = np.linspace(-5, 5, num=500)
    >>> df = 3
    >>> nct_stats = stats.t.cdf(x, df)
    >>> nct_special = special.nctdtr(df, 0, x)

    >>> fig = plt.figure()
    >>> ax = fig.add_subplot(111)
    >>> ax.plot(x, nct_stats, 'b-', lw=3)
    >>> ax.plot(x, nct_special, 'r-')
    >>> plt.show()

    """)

add_newdoc("nctdtridf",
    """
    nctdtridf(p, nc, t, out=None)

    Calculate degrees of freedom for non-central t distribution.

    See `nctdtr` for more details.

    Parameters
    ----------
    p : array_like
        CDF values, in range (0, 1].
    nc : array_like
        Noncentrality parameter. Should be in range (-1e6, 1e6).
    t : array_like
        Quantiles, i.e., the upper limit of integration.
    out : ndarray, optional
        Optional output array for the function results

    Returns
    -------
    df : scalar or ndarray
        The degrees of freedom. If all inputs are scalar, the return will be a
        float. Otherwise, it will be an array.

    See Also
    --------
    nctdtr :  CDF of the non-central `t` distribution.
    nctdtrit : Inverse CDF (iCDF) of the non-central t distribution.
    nctdtrinc : Calculate non-centrality parameter, given CDF iCDF values.

    Examples
    --------
    >>> from scipy.special import nctdtr, nctdtridf

    Compute the CDF for several values of `df`:

    >>> df = [1, 2, 3]
    >>> p = nctdtr(df, 0.25, 1)
    >>> p
    array([0.67491974, 0.716464  , 0.73349456])

    Compute the inverse. We recover the values of `df`, as expected:

    >>> nctdtridf(p, 0.25, 1)
    array([1., 2., 3.])

    """)

add_newdoc("nctdtrinc",
    """
    nctdtrinc(df, p, t, out=None)

    Calculate non-centrality parameter for non-central t distribution.

    See `nctdtr` for more details.

    Parameters
    ----------
    df : array_like
        Degrees of freedom of the distribution. Should be in range (0, inf).
    p : array_like
        CDF values, in range (0, 1].
    t : array_like
        Quantiles, i.e., the upper limit of integration.
    out : ndarray, optional
        Optional output array for the function results

    Returns
    -------
    nc : scalar or ndarray
        Noncentrality parameter

    See Also
    --------
    nctdtr :  CDF of the non-central `t` distribution.
    nctdtrit : Inverse CDF (iCDF) of the non-central t distribution.
    nctdtridf : Calculate degrees of freedom, given CDF and iCDF values.

    Examples
    --------
    >>> from scipy.special import nctdtr, nctdtrinc

    Compute the CDF for several values of `nc`:

    >>> nc = [0.5, 1.5, 2.5]
    >>> p = nctdtr(3, nc, 1.5)
    >>> p
    array([0.77569497, 0.45524533, 0.1668691 ])

    Compute the inverse. We recover the values of `nc`, as expected:

    >>> nctdtrinc(3, p, 1.5)
    array([0.5, 1.5, 2.5])

    """)

add_newdoc("nctdtrit",
    """
    nctdtrit(df, nc, p, out=None)

    Inverse cumulative distribution function of the non-central t distribution.

    See `nctdtr` for more details.

    Parameters
    ----------
    df : array_like
        Degrees of freedom of the distribution. Should be in range (0, inf).
    nc : array_like
        Noncentrality parameter.
    p : array_like
        CDF values, in range (0, 1].
    out : ndarray, optional
        Optional output array for the function results

    Returns
    -------
    t : scalar or ndarray
        Quantiles

    See Also
    --------
    nctdtr :  CDF of the non-central `t` distribution.
    nctdtridf : Calculate degrees of freedom, given CDF and iCDF values.
    nctdtrinc : Calculate non-centrality parameter, given CDF iCDF values.

    Notes
    -----
    This function calculates the quantile of the non-central t distribution using
    the Boost Math C++ library [1]_.

    Note that the argument order of `nctdtrit` is different from that of the
    similar ``ppf`` method of `scipy.stats.nct`: `t` is the last
    parameter of `nctdtrit` but the first parameter of ``scipy.stats.nct.ppf``.

    References
    ----------
    .. [1] The Boost Developers. "Boost C++ Libraries". https://www.boost.org/.

    Examples
    --------
    >>> from scipy.special import nctdtr, nctdtrit

    Compute the CDF for several values of `t`:

    >>> t = [0.5, 1, 1.5]
    >>> p = nctdtr(3, 1, t)
    >>> p
    array([0.29811049, 0.46922687, 0.6257559 ])

    Compute the inverse. We recover the values of `t`, as expected:

    >>> nctdtrit(3, 1, p)
    array([0.5, 1. , 1.5])

    """)

add_newdoc("nrdtrimn",
    """
    nrdtrimn(p, std, x, out=None)

    Calculate mean of normal distribution given other params.

    Parameters
    ----------
    p : array_like
        CDF values, in range (0, 1].
    std : array_like
        Standard deviation.
    x : array_like
        Quantiles, i.e. the upper limit of integration.
    out : ndarray, optional
        Optional output array for the function results

    Returns
    -------
    mn : scalar or ndarray
        The mean of the normal distribution.

    See Also
    --------
    scipy.stats.norm : Normal distribution
    ndtr : Standard normal cumulative probability distribution
    ndtri : Inverse of standard normal CDF with respect to quantile
    nrdtrisd : Inverse of normal distribution CDF with respect to
               standard deviation

    Examples
    --------
    `nrdtrimn` can be used to recover the mean of a normal distribution
    if we know the CDF value `p` for a given quantile `x` and the
    standard deviation `std`. First, we calculate
    the normal distribution CDF for an exemplary parameter set.

    >>> from scipy.stats import norm
    >>> mean = 3.
    >>> std = 2.
    >>> x = 6.
    >>> p = norm.cdf(x, loc=mean, scale=std)
    >>> p
    0.9331927987311419

    Verify that `nrdtrimn` returns the original value for `mean`.

    >>> from scipy.special import nrdtrimn
    >>> nrdtrimn(p, std, x)
    3.0000000000000004

    """)

add_newdoc("nrdtrisd",
    """
    nrdtrisd(mn, p, x, out=None)

    Calculate standard deviation of normal distribution given other params.

    Parameters
    ----------
    mn : scalar or ndarray
        The mean of the normal distribution.
    p : array_like
        CDF values, in range (0, 1].
    x : array_like
        Quantiles, i.e. the upper limit of integration.

    out : ndarray, optional
        Optional output array for the function results

    Returns
    -------
    std : scalar or ndarray
        Standard deviation.

    See Also
    --------
    scipy.stats.norm : Normal distribution
    ndtr : Standard normal cumulative probability distribution
    ndtri : Inverse of standard normal CDF with respect to quantile
    nrdtrimn : Inverse of normal distribution CDF with respect to
               mean

    Examples
    --------
    `nrdtrisd` can be used to recover the standard deviation of a normal
    distribution if we know the CDF value `p` for a given quantile `x` and
    the mean `mn`. First, we calculate the normal distribution CDF for an
    exemplary parameter set.

    >>> from scipy.stats import norm
    >>> mean = 3.
    >>> std = 2.
    >>> x = 6.
    >>> p = norm.cdf(x, loc=mean, scale=std)
    >>> p
    0.9331927987311419

    Verify that `nrdtrisd` returns the original value for `std`.

    >>> from scipy.special import nrdtrisd
    >>> nrdtrisd(mean, p, x)
    2.0000000000000004

    """)

add_newdoc("ndtri",
    """
    ndtri(y, out=None)

    Inverse of `ndtr` vs x

    Returns the argument x for which the area under the standard normal
    probability density function (integrated from minus infinity to `x`)
    is equal to y.

    Parameters
    ----------
    p : array_like
        Probability
    out : ndarray, optional
        Optional output array for the function results

    Returns
    -------
    x : scalar or ndarray
        Value of x such that ``ndtr(x) == p``.

    See Also
    --------
    ndtr : Standard normal cumulative probability distribution
    ndtri_exp : Inverse of log_ndtr

    Examples
    --------
    `ndtri` is the percentile function of the standard normal distribution.
    This means it returns the inverse of the cumulative density `ndtr`. First,
    let us compute a cumulative density value.

    >>> import numpy as np
    >>> from scipy.special import ndtri, ndtr
    >>> cdf_val = ndtr(2)
    >>> cdf_val
    0.9772498680518208

    Verify that `ndtri` yields the original value for `x` up to floating point
    errors.

    >>> ndtri(cdf_val)
    2.0000000000000004

    Plot the function. For that purpose, we provide a NumPy array as argument.

    >>> import matplotlib.pyplot as plt
    >>> x = np.linspace(0.01, 1, 200)
    >>> fig, ax = plt.subplots()
    >>> ax.plot(x, ndtri(x))
    >>> ax.set_title("Standard normal percentile function")
    >>> plt.show()
    """)

add_newdoc("pdtr",
    r"""
    pdtr(k, m, out=None)

    Poisson cumulative distribution function.

    Defined as the probability that a Poisson-distributed random
    variable with event rate :math:`m` is less than or equal to
    :math:`k`. More concretely, this works out to be [1]_

    .. math::

       \exp(-m) \sum_{j = 0}^{\lfloor{k}\rfloor} \frac{m^j}{j!}.

    Parameters
    ----------
    k : array_like
        Number of occurrences (nonnegative, real)
    m : array_like
        Shape parameter (nonnegative, real)
    out : ndarray, optional
        Optional output array for the function results

    Returns
    -------
    scalar or ndarray
        Values of the Poisson cumulative distribution function

    See Also
    --------
    pdtrc : Poisson survival function
    pdtrik : inverse of `pdtr` with respect to `k`
    pdtri : inverse of `pdtr` with respect to `m`

    References
    ----------
    .. [1] https://en.wikipedia.org/wiki/Poisson_distribution

    Examples
    --------
    >>> import numpy as np
    >>> import scipy.special as sc

    It is a cumulative distribution function, so it converges to 1
    monotonically as `k` goes to infinity.

    >>> sc.pdtr([1, 10, 100, np.inf], 1)
    array([0.73575888, 0.99999999, 1.        , 1.        ])

    It is discontinuous at integers and constant between integers.

    >>> sc.pdtr([1, 1.5, 1.9, 2], 1)
    array([0.73575888, 0.73575888, 0.73575888, 0.9196986 ])

    """)

add_newdoc("pdtrc",
    """
    pdtrc(k, m, out=None)

    Poisson survival function

    Returns the sum of the terms from k+1 to infinity of the Poisson
    distribution: sum(exp(-m) * m**j / j!, j=k+1..inf) = gammainc(
    k+1, m). Arguments must both be non-negative doubles.

    Parameters
    ----------
    k : array_like
        Number of occurrences (nonnegative, real)
    m : array_like
        Shape parameter (nonnegative, real)
    out : ndarray, optional
        Optional output array for the function results

    Returns
    -------
    scalar or ndarray
        Values of the Poisson survival function

    See Also
    --------
    pdtr : Poisson cumulative distribution function
    pdtrik : inverse of `pdtr` with respect to `k`
    pdtri : inverse of `pdtr` with respect to `m`

    Examples
    --------
    >>> import numpy as np
    >>> import scipy.special as sc

    It is a survival function, so it decreases to 0
    monotonically as `k` goes to infinity.

    >>> k = np.array([1, 10, 100, np.inf])
    >>> sc.pdtrc(k, 1)
    array([2.64241118e-001, 1.00477664e-008, 3.94147589e-161, 0.00000000e+000])

    It can be expressed in terms of the lower incomplete gamma
    function `gammainc`.

    >>> sc.gammainc(k + 1, 1)
    array([2.64241118e-001, 1.00477664e-008, 3.94147589e-161, 0.00000000e+000])

    """)

add_newdoc("pdtri",
    """
    pdtri(k, y, out=None)

    Inverse to `pdtr` vs m

    Returns the Poisson variable `m` such that the sum from 0 to `k` of
    the Poisson density is equal to the given probability `y`:
    calculated by ``gammaincinv(k + 1, y)``. `k` must be a nonnegative
    integer and `y` between 0 and 1.

    Parameters
    ----------
    k : array_like
        Number of occurrences (nonnegative, real)
    y : array_like
        Probability
    out : ndarray, optional
        Optional output array for the function results

    Returns
    -------
    scalar or ndarray
        Values of the shape parameter `m` such that ``pdtr(k, m) = p``

    See Also
    --------
    pdtr : Poisson cumulative distribution function
    pdtrc : Poisson survival function
    pdtrik : inverse of `pdtr` with respect to `k`

    Examples
    --------
    >>> import scipy.special as sc

    Compute the CDF for several values of `m`:

    >>> m = [0.5, 1, 1.5]
    >>> p = sc.pdtr(1, m)
    >>> p
    array([0.90979599, 0.73575888, 0.5578254 ])

    Compute the inverse. We recover the values of `m`, as expected:

    >>> sc.pdtri(1, p)
    array([0.5, 1. , 1.5])

    """)

add_newdoc("pdtrik",
    """
    pdtrik(p, m, out=None)

    Inverse to `pdtr` vs `k`.

    Parameters
    ----------
    p : array_like
        Probability
    m : array_like
        Shape parameter (nonnegative, real)
    out : ndarray, optional
        Optional output array for the function results

    Returns
    -------
    scalar or ndarray
        The number of occurrences `k` such that ``pdtr(k, m) = p``

    See Also
    --------
    pdtr : Poisson cumulative distribution function
    pdtrc : Poisson survival function
    pdtri : inverse of `pdtr` with respect to `m`

    Examples
    --------
    >>> import scipy.special as sc

    Compute the CDF for several values of `k`:

    >>> k = [1, 2, 3]
    >>> p = sc.pdtr(k, 2)
    >>> p
    array([0.40600585, 0.67667642, 0.85712346])

    Compute the inverse. We recover the values of `k`, as expected:

    >>> sc.pdtrik(p, 2)
    array([1., 2., 3.])

    """)

add_newdoc("poch",
    r"""
    poch(z, m, out=None)

    Pochhammer symbol.

    The Pochhammer symbol (rising factorial) is defined as

    .. math::

        (z)_m = \frac{\Gamma(z + m)}{\Gamma(z)}

    For positive integer `m` it reads

    .. math::

        (z)_m = z (z + 1) ... (z + m - 1)

    See [dlmf]_ for more details.

    Parameters
    ----------
    z, m : array_like
        Real-valued arguments.
    out : ndarray, optional
        Optional output array for the function results

    Returns
    -------
    scalar or ndarray
        The value of the function.

    References
    ----------
    .. [dlmf] Nist, Digital Library of Mathematical Functions
        https://dlmf.nist.gov/5.2#iii

    Examples
    --------
    >>> import scipy.special as sc

    It is 1 when m is 0.

    >>> sc.poch([1, 2, 3, 4], 0)
    array([1., 1., 1., 1.])

    For z equal to 1 it reduces to the factorial function.

    >>> sc.poch(1, 5)
    120.0
    >>> 1 * 2 * 3 * 4 * 5
    120

    It can be expressed in terms of the gamma function.

    >>> z, m = 3.7, 2.1
    >>> sc.poch(z, m)
    20.529581933776953
    >>> sc.gamma(z + m) / sc.gamma(z)
    20.52958193377696

    """)

add_newdoc("powm1", """
    powm1(x, y, out=None)

    Computes ``x**y - 1``.

    This function is useful when `y` is near 0, or when `x` is near 1.

    The function is implemented for real types only (unlike ``numpy.power``,
    which accepts complex inputs).

    Parameters
    ----------
    x : array_like
        The base. Must be a real type (i.e. integer or float, not complex).
    y : array_like
        The exponent. Must be a real type (i.e. integer or float, not complex).

    Returns
    -------
    array_like
        Result of the calculation

    Notes
    -----
    .. versionadded:: 1.10.0

    The underlying code is implemented for single precision and double
    precision floats only.  Unlike `numpy.power`, integer inputs to
    `powm1` are converted to floating point, and complex inputs are
    not accepted.

    Note the following edge cases:

    * ``powm1(x, 0)`` returns 0 for any ``x``, including 0, ``inf``
      and ``nan``.
    * ``powm1(1, y)`` returns 0 for any ``y``, including ``nan``
      and ``inf``.

    This function wraps the ``powm1`` routine from the
    Boost Math C++ library [1]_.

    References
    ----------
    .. [1] The Boost Developers. "Boost C++ Libraries". https://www.boost.org/.

    Examples
    --------
    >>> import numpy as np
    >>> from scipy.special import powm1

    >>> x = np.array([1.2, 10.0, 0.9999999975])
    >>> y = np.array([1e-9, 1e-11, 0.1875])
    >>> powm1(x, y)
    array([ 1.82321557e-10,  2.30258509e-11, -4.68749998e-10])

    It can be verified that the relative errors in those results
    are less than 2.5e-16.

    Compare that to the result of ``x**y - 1``, where the
    relative errors are all larger than 8e-8:

    >>> x**y - 1
    array([ 1.82321491e-10,  2.30258035e-11, -4.68750039e-10])

    """)


add_newdoc("pseudo_huber",
    r"""
    pseudo_huber(delta, r, out=None)

    Pseudo-Huber loss function.

    .. math:: \mathrm{pseudo\_huber}(\delta, r) =
              \delta^2 \left( \sqrt{ 1 + \left( \frac{r}{\delta} \right)^2 } - 1 \right)

    Parameters
    ----------
    delta : array_like
        Input array, indicating the soft quadratic vs. linear loss changepoint.
    r : array_like
        Input array, possibly representing residuals.
    out : ndarray, optional
        Optional output array for the function results

    Returns
    -------
    res : scalar or ndarray
        The computed Pseudo-Huber loss function values.

    See Also
    --------
    huber: Similar function which this function approximates

    Notes
    -----
    Like `huber`, `pseudo_huber` often serves as a robust loss function
    in statistics or machine learning to reduce the influence of outliers.
    Unlike `huber`, `pseudo_huber` is smooth.

    Typically, `r` represents residuals, the difference
    between a model prediction and data. Then, for :math:`|r|\leq\delta`,
    `pseudo_huber` resembles the squared error and for :math:`|r|>\delta` the
    absolute error. This way, the Pseudo-Huber loss often achieves
    a fast convergence in model fitting for small residuals like the squared
    error loss function and still reduces the influence of outliers
    (:math:`|r|>\delta`) like the absolute error loss. As :math:`\delta` is
    the cutoff between squared and absolute error regimes, it has
    to be tuned carefully for each problem. `pseudo_huber` is also
    convex, making it suitable for gradient based optimization. [1]_ [2]_

    .. versionadded:: 0.15.0

    References
    ----------
    .. [1] Hartley, Zisserman, "Multiple View Geometry in Computer Vision".
           2003. Cambridge University Press. p. 619
    .. [2] Charbonnier et al. "Deterministic edge-preserving regularization
           in computed imaging". 1997. IEEE Trans. Image Processing.
           6 (2): 298 - 311.

    Examples
    --------
    Import all necessary modules.

    >>> import numpy as np
    >>> from scipy.special import pseudo_huber, huber
    >>> import matplotlib.pyplot as plt

    Calculate the function for ``delta=1`` at ``r=2``.

    >>> pseudo_huber(1., 2.)
    1.2360679774997898

    Calculate the function at ``r=2`` for different `delta` by providing
    a list or NumPy array for `delta`.

    >>> pseudo_huber([1., 2., 4.], 3.)
    array([2.16227766, 3.21110255, 4.        ])

    Calculate the function for ``delta=1`` at several points by providing
    a list or NumPy array for `r`.

    >>> pseudo_huber(2., np.array([1., 1.5, 3., 4.]))
    array([0.47213595, 1.        , 3.21110255, 4.94427191])

    The function can be calculated for different `delta` and `r` by
    providing arrays for both with compatible shapes for broadcasting.

    >>> r = np.array([1., 2.5, 8., 10.])
    >>> deltas = np.array([[1.], [5.], [9.]])
    >>> print(r.shape, deltas.shape)
    (4,) (3, 1)

    >>> pseudo_huber(deltas, r)
    array([[ 0.41421356,  1.6925824 ,  7.06225775,  9.04987562],
           [ 0.49509757,  2.95084972, 22.16990566, 30.90169944],
           [ 0.49846624,  3.06693762, 27.37435121, 40.08261642]])

    Plot the function for different `delta`.

    >>> x = np.linspace(-4, 4, 500)
    >>> deltas = [1, 2, 3]
    >>> linestyles = ["dashed", "dotted", "dashdot"]
    >>> fig, ax = plt.subplots()
    >>> combined_plot_parameters = list(zip(deltas, linestyles))
    >>> for delta, style in combined_plot_parameters:
    ...     ax.plot(x, pseudo_huber(delta, x), label=rf"$\delta={delta}$",
    ...             ls=style)
    >>> ax.legend(loc="upper center")
    >>> ax.set_xlabel("$x$")
    >>> ax.set_title(r"Pseudo-Huber loss function $h_{\delta}(x)$")
    >>> ax.set_xlim(-4, 4)
    >>> ax.set_ylim(0, 8)
    >>> plt.show()

    Finally, illustrate the difference between `huber` and `pseudo_huber` by
    plotting them and their gradients with respect to `r`. The plot shows
    that `pseudo_huber` is continuously differentiable while `huber` is not
    at the points :math:`\pm\delta`.

    >>> def huber_grad(delta, x):
    ...     grad = np.copy(x)
    ...     linear_area = np.argwhere(np.abs(x) > delta)
    ...     grad[linear_area]=delta*np.sign(x[linear_area])
    ...     return grad
    >>> def pseudo_huber_grad(delta, x):
    ...     return x* (1+(x/delta)**2)**(-0.5)
    >>> x=np.linspace(-3, 3, 500)
    >>> delta = 1.
    >>> fig, ax = plt.subplots(figsize=(7, 7))
    >>> ax.plot(x, huber(delta, x), label="Huber", ls="dashed")
    >>> ax.plot(x, huber_grad(delta, x), label="Huber Gradient", ls="dashdot")
    >>> ax.plot(x, pseudo_huber(delta, x), label="Pseudo-Huber", ls="dotted")
    >>> ax.plot(x, pseudo_huber_grad(delta, x), label="Pseudo-Huber Gradient",
    ...         ls="solid")
    >>> ax.legend(loc="upper center")
    >>> plt.show()
    """)

add_newdoc("rel_entr",
    r"""
    rel_entr(x, y, out=None)

    Elementwise function for computing relative entropy.

    .. math::

        \mathrm{rel\_entr}(x, y) =
            \begin{cases}
                x \log(x / y) & x > 0, y > 0 \\
                0 & x = 0, y \ge 0 \\
                \infty & \text{otherwise}
            \end{cases}

    Parameters
    ----------
    x, y : array_like
        Input arrays
    out : ndarray, optional
        Optional output array for the function results

    Returns
    -------
    scalar or ndarray
        Relative entropy of the inputs

    See Also
    --------
    entr, kl_div, scipy.stats.entropy

    Notes
    -----
    .. versionadded:: 0.15.0

    This function is jointly convex in x and y.

    The origin of this function is in convex programming; see
    [1]_. Given two discrete probability distributions :math:`p_1,
    \ldots, p_n` and :math:`q_1, \ldots, q_n`, the definition of relative
    entropy in the context of *information theory* is

    .. math::

        \sum_{i = 1}^n \mathrm{rel\_entr}(p_i, q_i).

    To compute the latter quantity, use `scipy.stats.entropy`.

    See [2]_ for details.

    References
    ----------
    .. [1] Boyd, Stephen and Lieven Vandenberghe. *Convex optimization*.
           Cambridge University Press, 2004.
           :doi:`https://doi.org/10.1017/CBO9780511804441`
    .. [2] Kullback-Leibler divergence,
           https://en.wikipedia.org/wiki/Kullback%E2%80%93Leibler_divergence

    """)

add_newdoc("round",
    """
    round(x, out=None)

    Round to the nearest integer.

    Returns the nearest integer to `x`.  If `x` ends in 0.5 exactly,
    the nearest even integer is chosen.

    Parameters
    ----------
    x : array_like
        Real valued input.
    out : ndarray, optional
        Optional output array for the function results.

    Returns
    -------
    scalar or ndarray
        The nearest integers to the elements of `x`. The result is of
        floating type, not integer type.

    Examples
    --------
    >>> import scipy.special as sc

    It rounds to even.

    >>> sc.round([0.5, 1.5])
    array([0., 2.])

    """)

add_newdoc("shichi",
    r"""
    shichi(x, out=None)

    Hyperbolic sine and cosine integrals.

    The hyperbolic sine integral is

    .. math::

      \int_0^x \frac{\sinh{t}}{t}dt

    and the hyperbolic cosine integral is

    .. math::

      \gamma + \log(x) + \int_0^x \frac{\cosh{t} - 1}{t} dt

    where :math:`\gamma` is Euler's constant and :math:`\log` is the
    principal branch of the logarithm [1]_.

    Parameters
    ----------
    x : array_like
        Real or complex points at which to compute the hyperbolic sine
        and cosine integrals.
    out : tuple of ndarray, optional
        Optional output arrays for the function results

    Returns
    -------
    si : scalar or ndarray
        Hyperbolic sine integral at ``x``
    ci : scalar or ndarray
        Hyperbolic cosine integral at ``x``

    See Also
    --------
    sici : Sine and cosine integrals.
    exp1 : Exponential integral E1.
    expi : Exponential integral Ei.

    Notes
    -----
    For real arguments with ``x < 0``, ``chi`` is the real part of the
    hyperbolic cosine integral. For such points ``chi(x)`` and ``chi(x
    + 0j)`` differ by a factor of ``1j*pi``.

    For real arguments the function is computed by calling Cephes'
    [2]_ *shichi* routine. For complex arguments the algorithm is based
    on Mpmath's [3]_ *shi* and *chi* routines.

    References
    ----------
    .. [1] Milton Abramowitz and Irene A. Stegun, eds.
           Handbook of Mathematical Functions with Formulas,
           Graphs, and Mathematical Tables. New York: Dover, 1972.
           (See Section 5.2.)
    .. [2] Cephes Mathematical Functions Library,
           http://www.netlib.org/cephes/
    .. [3] Fredrik Johansson and others.
           "mpmath: a Python library for arbitrary-precision floating-point
           arithmetic" (Version 0.19) http://mpmath.org/

    Examples
    --------
    >>> import numpy as np
    >>> import matplotlib.pyplot as plt
    >>> from scipy.special import shichi, sici

    `shichi` accepts real or complex input:

    >>> shichi(0.5)
    (0.5069967498196671, -0.05277684495649357)
    >>> shichi(0.5 + 2.5j)
    ((0.11772029666668238+1.831091777729851j),
     (0.29912435887648825+1.7395351121166562j))

    The hyperbolic sine and cosine integrals Shi(z) and Chi(z) are
    related to the sine and cosine integrals Si(z) and Ci(z) by

    * Shi(z) = -i*Si(i*z)
    * Chi(z) = Ci(-i*z) + i*pi/2

    >>> z = 0.25 + 5j
    >>> shi, chi = shichi(z)
    >>> shi, -1j*sici(1j*z)[0]            # Should be the same.
    ((-0.04834719325101729+1.5469354086921228j),
     (-0.04834719325101729+1.5469354086921228j))
    >>> chi, sici(-1j*z)[1] + 1j*np.pi/2  # Should be the same.
    ((-0.19568708973868087+1.556276312103824j),
     (-0.19568708973868087+1.556276312103824j))

    Plot the functions evaluated on the real axis:

    >>> xp = np.geomspace(1e-8, 4.0, 250)
    >>> x = np.concatenate((-xp[::-1], xp))
    >>> shi, chi = shichi(x)

    >>> fig, ax = plt.subplots()
    >>> ax.plot(x, shi, label='Shi(x)')
    >>> ax.plot(x, chi, '--', label='Chi(x)')
    >>> ax.set_xlabel('x')
    >>> ax.set_title('Hyperbolic Sine and Cosine Integrals')
    >>> ax.legend(shadow=True, framealpha=1, loc='lower right')
    >>> ax.grid(True)
    >>> plt.show()

    """)

add_newdoc("sici",
    r"""
    sici(x, out=None)

    Sine and cosine integrals.

    The sine integral is

    .. math::

      \int_0^x \frac{\sin{t}}{t}dt

    and the cosine integral is

    .. math::

      \gamma + \log(x) + \int_0^x \frac{\cos{t} - 1}{t}dt

    where :math:`\gamma` is Euler's constant and :math:`\log` is the
    principal branch of the logarithm [1]_.

    Parameters
    ----------
    x : array_like
        Real or complex points at which to compute the sine and cosine
        integrals.
    out : tuple of ndarray, optional
        Optional output arrays for the function results

    Returns
    -------
    si : scalar or ndarray
        Sine integral at ``x``
    ci : scalar or ndarray
        Cosine integral at ``x``

    See Also
    --------
    shichi : Hyperbolic sine and cosine integrals.
    exp1 : Exponential integral E1.
    expi : Exponential integral Ei.

    Notes
    -----
    For real arguments with ``x < 0``, ``ci`` is the real part of the
    cosine integral. For such points ``ci(x)`` and ``ci(x + 0j)``
    differ by a factor of ``1j*pi``.

    For real arguments the function is computed by calling Cephes'
    [2]_ *sici* routine. For complex arguments the algorithm is based
    on Mpmath's [3]_ *si* and *ci* routines.

    References
    ----------
    .. [1] Milton Abramowitz and Irene A. Stegun, eds.
           Handbook of Mathematical Functions with Formulas,
           Graphs, and Mathematical Tables. New York: Dover, 1972.
           (See Section 5.2.)
    .. [2] Cephes Mathematical Functions Library,
           http://www.netlib.org/cephes/
    .. [3] Fredrik Johansson and others.
           "mpmath: a Python library for arbitrary-precision floating-point
           arithmetic" (Version 0.19) http://mpmath.org/

    Examples
    --------
    >>> import numpy as np
    >>> import matplotlib.pyplot as plt
    >>> from scipy.special import sici, exp1

    `sici` accepts real or complex input:

    >>> sici(2.5)
    (1.7785201734438267, 0.2858711963653835)
    >>> sici(2.5 + 3j)
    ((4.505735874563953+0.06863305018999577j),
    (0.0793644206906966-2.935510262937543j))

    For z in the right half plane, the sine and cosine integrals are
    related to the exponential integral E1 (implemented in SciPy as
    `scipy.special.exp1`) by

    * Si(z) = (E1(i*z) - E1(-i*z))/2i + pi/2
    * Ci(z) = -(E1(i*z) + E1(-i*z))/2

    See [1]_ (equations 5.2.21 and 5.2.23).

    We can verify these relations:

    >>> z = 2 - 3j
    >>> sici(z)
    ((4.54751388956229-1.3991965806460565j),
    (1.408292501520851+2.9836177420296055j))

    >>> (exp1(1j*z) - exp1(-1j*z))/2j + np.pi/2  # Same as sine integral
    (4.54751388956229-1.3991965806460565j)

    >>> -(exp1(1j*z) + exp1(-1j*z))/2            # Same as cosine integral
    (1.408292501520851+2.9836177420296055j)

    Plot the functions evaluated on the real axis; the dotted horizontal
    lines are at pi/2 and -pi/2:

    >>> x = np.linspace(-16, 16, 150)
    >>> si, ci = sici(x)

    >>> fig, ax = plt.subplots()
    >>> ax.plot(x, si, label='Si(x)')
    >>> ax.plot(x, ci, '--', label='Ci(x)')
    >>> ax.legend(shadow=True, framealpha=1, loc='upper left')
    >>> ax.set_xlabel('x')
    >>> ax.set_title('Sine and Cosine Integrals')
    >>> ax.axhline(np.pi/2, linestyle=':', alpha=0.5, color='k')
    >>> ax.axhline(-np.pi/2, linestyle=':', alpha=0.5, color='k')
    >>> ax.grid(True)
    >>> plt.show()

    """)

add_newdoc("smirnov",
    r"""
    smirnov(n, d, out=None)

    Kolmogorov-Smirnov complementary cumulative distribution function

    Returns the exact Kolmogorov-Smirnov complementary cumulative
    distribution function,(aka the Survival Function) of Dn+ (or Dn-)
    for a one-sided test of equality between an empirical and a
    theoretical distribution. It is equal to the probability that the
    maximum difference between a theoretical distribution and an empirical
    one based on `n` samples is greater than d.

    Parameters
    ----------
    n : int
      Number of samples
    d : float array_like
      Deviation between the Empirical CDF (ECDF) and the target CDF.
    out : ndarray, optional
        Optional output array for the function results

    Returns
    -------
    scalar or ndarray
        The value(s) of smirnov(n, d), Prob(Dn+ >= d) (Also Prob(Dn- >= d))

    See Also
    --------
    smirnovi : The Inverse Survival Function for the distribution
    scipy.stats.ksone : Provides the functionality as a continuous distribution
    kolmogorov, kolmogi : Functions for the two-sided distribution

    Notes
    -----
    `smirnov` is used by `stats.kstest` in the application of the
    Kolmogorov-Smirnov Goodness of Fit test. For historical reasons this
    function is exposed in `scpy.special`, but the recommended way to achieve
    the most accurate CDF/SF/PDF/PPF/ISF computations is to use the
    `stats.ksone` distribution.

    Examples
    --------
    >>> import numpy as np
    >>> from scipy.special import smirnov
    >>> from scipy.stats import norm

    Show the probability of a gap at least as big as 0, 0.5 and 1.0 for a
    sample of size 5.

    >>> smirnov(5, [0, 0.5, 1.0])
    array([ 1.   ,  0.056,  0.   ])

    Compare a sample of size 5 against N(0, 1), the standard normal
    distribution with mean 0 and standard deviation 1.

    `x` is the sample.

    >>> x = np.array([-1.392, -0.135, 0.114, 0.190, 1.82])

    >>> target = norm(0, 1)
    >>> cdfs = target.cdf(x)
    >>> cdfs
    array([0.0819612 , 0.44630594, 0.5453811 , 0.57534543, 0.9656205 ])

    Construct the empirical CDF and the K-S statistics (Dn+, Dn-, Dn).

    >>> n = len(x)
    >>> ecdfs = np.arange(n+1, dtype=float)/n
    >>> cols = np.column_stack([x, ecdfs[1:], cdfs, cdfs - ecdfs[:n],
    ...                        ecdfs[1:] - cdfs])
    >>> with np.printoptions(precision=3):
    ...    print(cols)
    [[-1.392  0.2    0.082  0.082  0.118]
     [-0.135  0.4    0.446  0.246 -0.046]
     [ 0.114  0.6    0.545  0.145  0.055]
     [ 0.19   0.8    0.575 -0.025  0.225]
     [ 1.82   1.     0.966  0.166  0.034]]
    >>> gaps = cols[:, -2:]
    >>> Dnpm = np.max(gaps, axis=0)
    >>> print(f'Dn-={Dnpm[0]:f}, Dn+={Dnpm[1]:f}')
    Dn-=0.246306, Dn+=0.224655
    >>> probs = smirnov(n, Dnpm)
    >>> print(f'For a sample of size {n} drawn from N(0, 1):',
    ...       f' Smirnov n={n}: Prob(Dn- >= {Dnpm[0]:f}) = {probs[0]:.4f}',
    ...       f' Smirnov n={n}: Prob(Dn+ >= {Dnpm[1]:f}) = {probs[1]:.4f}',
    ...       sep='\n')
    For a sample of size 5 drawn from N(0, 1):
     Smirnov n=5: Prob(Dn- >= 0.246306) = 0.4711
     Smirnov n=5: Prob(Dn+ >= 0.224655) = 0.5245

    Plot the empirical CDF and the standard normal CDF.

    >>> import matplotlib.pyplot as plt
    >>> plt.step(np.concatenate(([-2.5], x, [2.5])),
    ...          np.concatenate((ecdfs, [1])),
    ...          where='post', label='Empirical CDF')
    >>> xx = np.linspace(-2.5, 2.5, 100)
    >>> plt.plot(xx, target.cdf(xx), '--', label='CDF for N(0, 1)')

    Add vertical lines marking Dn+ and Dn-.

    >>> iminus, iplus = np.argmax(gaps, axis=0)
    >>> plt.vlines([x[iminus]], ecdfs[iminus], cdfs[iminus], color='r',
    ...            alpha=0.5, lw=4)
    >>> plt.vlines([x[iplus]], cdfs[iplus], ecdfs[iplus+1], color='m',
    ...            alpha=0.5, lw=4)

    >>> plt.grid(True)
    >>> plt.legend(framealpha=1, shadow=True)
    >>> plt.show()
    """)

add_newdoc("smirnovi",
    """
    smirnovi(n, p, out=None)

    Inverse to `smirnov`

    Returns `d` such that ``smirnov(n, d) == p``, the critical value
    corresponding to `p`.

    Parameters
    ----------
    n : int
      Number of samples
    p : float array_like
        Probability
    out : ndarray, optional
        Optional output array for the function results

    Returns
    -------
    scalar or ndarray
        The value(s) of smirnovi(n, p), the critical values.

    See Also
    --------
    smirnov : The Survival Function (SF) for the distribution
    scipy.stats.ksone : Provides the functionality as a continuous distribution
    kolmogorov, kolmogi : Functions for the two-sided distribution
    scipy.stats.kstwobign : Two-sided Kolmogorov-Smirnov distribution, large n

    Notes
    -----
    `smirnov` is used by `stats.kstest` in the application of the
    Kolmogorov-Smirnov Goodness of Fit test. For historical reasons this
    function is exposed in `scpy.special`, but the recommended way to achieve
    the most accurate CDF/SF/PDF/PPF/ISF computations is to use the
    `stats.ksone` distribution.

    Examples
    --------
    >>> from scipy.special import smirnovi, smirnov

    >>> n = 24
    >>> deviations = [0.1, 0.2, 0.3]

    Use `smirnov` to compute the complementary CDF of the Smirnov
    distribution for the given number of samples and deviations.

    >>> p = smirnov(n, deviations)
    >>> p
    array([0.58105083, 0.12826832, 0.01032231])

    The inverse function ``smirnovi(n, p)`` returns ``deviations``.

    >>> smirnovi(n, p)
    array([0.1, 0.2, 0.3])

    """)

add_newdoc("_smirnovc",
    """
    _smirnovc(n, d)
     Internal function, do not use.
    """)

add_newdoc("_smirnovci",
    """
     Internal function, do not use.
    """)

add_newdoc("_smirnovp",
    """
    _smirnovp(n, p)
     Internal function, do not use.
    """)

add_newdoc("spence",
    r"""
    spence(z, out=None)

    Spence's function, also known as the dilogarithm.

    It is defined to be

    .. math::
      \int_1^z \frac{\log(t)}{1 - t}dt

    for complex :math:`z`, where the contour of integration is taken
    to avoid the branch cut of the logarithm. Spence's function is
    analytic everywhere except the negative real axis where it has a
    branch cut.

    Parameters
    ----------
    z : array_like
        Points at which to evaluate Spence's function
    out : ndarray, optional
        Optional output array for the function results

    Returns
    -------
    s : scalar or ndarray
        Computed values of Spence's function

    Notes
    -----
    There is a different convention which defines Spence's function by
    the integral

    .. math::
      -\int_0^z \frac{\log(1 - t)}{t}dt;

    this is our ``spence(1 - z)``.

    Examples
    --------
    >>> import numpy as np
    >>> from scipy.special import spence
    >>> import matplotlib.pyplot as plt

    The function is defined for complex inputs:

    >>> spence([1-1j, 1.5+2j, 3j, -10-5j])
    array([-0.20561676+0.91596559j, -0.86766909-1.39560134j,
           -0.59422064-2.49129918j, -1.14044398+6.80075924j])

    For complex inputs on the branch cut, which is the negative real axis,
    the function returns the limit for ``z`` with positive imaginary part.
    For example, in the following, note the sign change of the imaginary
    part of the output for ``z = -2`` and ``z = -2 - 1e-8j``:

    >>> spence([-2 + 1e-8j, -2, -2 - 1e-8j])
    array([2.32018041-3.45139229j, 2.32018042-3.4513923j ,
           2.32018041+3.45139229j])

    The function returns ``nan`` for real inputs on the branch cut:

    >>> spence(-1.5)
    nan

    Verify some particular values: ``spence(0) = pi**2/6``,
    ``spence(1) = 0`` and ``spence(2) = -pi**2/12``.

    >>> spence([0, 1, 2])
    array([ 1.64493407,  0.        , -0.82246703])
    >>> np.pi**2/6, -np.pi**2/12
    (1.6449340668482264, -0.8224670334241132)

    Verify the identity::

        spence(z) + spence(1 - z) = pi**2/6 - log(z)*log(1 - z)

    >>> z = 3 + 4j
    >>> spence(z) + spence(1 - z)
    (-2.6523186143876067+1.8853470951513935j)
    >>> np.pi**2/6 - np.log(z)*np.log(1 - z)
    (-2.652318614387606+1.885347095151394j)

    Plot the function for positive real input.

    >>> fig, ax = plt.subplots()
    >>> x = np.linspace(0, 6, 400)
    >>> ax.plot(x, spence(x))
    >>> ax.grid()
    >>> ax.set_xlabel('x')
    >>> ax.set_title('spence(x)')
    >>> plt.show()
    """)

add_newdoc(
    "stdtr",
    r"""
    stdtr(df, t, out=None)

    Student t distribution cumulative distribution function

    Returns the integral:

    .. math::
        \frac{\Gamma((df+1)/2)}{\sqrt{\pi df} \Gamma(df/2)}
        \int_{-\infty}^t (1+x^2/df)^{-(df+1)/2}\, dx

    Parameters
    ----------
    df : array_like
        Degrees of freedom
    t : array_like
        Upper bound of the integral
    out : ndarray, optional
        Optional output array for the function results

    Returns
    -------
    scalar or ndarray
        Value of the Student t CDF at t

    See Also
    --------
    stdtridf : inverse of stdtr with respect to `df`
    stdtrit : inverse of stdtr with respect to `t`
    scipy.stats.t : student t distribution

    Notes
    -----
    The student t distribution is also available as `scipy.stats.t`.
    Calling `stdtr` directly can improve performance compared to the
    ``cdf`` method of `scipy.stats.t` (see last example below).

    Examples
    --------
    Calculate the function for ``df=3`` at ``t=1``.

    >>> import numpy as np
    >>> from scipy.special import stdtr
    >>> import matplotlib.pyplot as plt
    >>> stdtr(3, 1)
    0.8044988905221148

    Plot the function for three different degrees of freedom.

    >>> x = np.linspace(-10, 10, 1000)
    >>> fig, ax = plt.subplots()
    >>> parameters = [(1, "solid"), (3, "dashed"), (10, "dotted")]
    >>> for (df, linestyle) in parameters:
    ...     ax.plot(x, stdtr(df, x), ls=linestyle, label=f"$df={df}$")
    >>> ax.legend()
    >>> ax.set_title("Student t distribution cumulative distribution function")
    >>> plt.show()

    The function can be computed for several degrees of freedom at the same
    time by providing a NumPy array or list for `df`:

    >>> stdtr([1, 2, 3], 1)
    array([0.75      , 0.78867513, 0.80449889])

    It is possible to calculate the function at several points for several
    different degrees of freedom simultaneously by providing arrays for `df`
    and `t` with shapes compatible for broadcasting. Compute `stdtr` at
    4 points for 3 degrees of freedom resulting in an array of shape 3x4.

    >>> dfs = np.array([[1], [2], [3]])
    >>> t = np.array([2, 4, 6, 8])
    >>> dfs.shape, t.shape
    ((3, 1), (4,))

    >>> stdtr(dfs, t)
    array([[0.85241638, 0.92202087, 0.94743154, 0.96041658],
           [0.90824829, 0.97140452, 0.98666426, 0.99236596],
           [0.93033702, 0.98599577, 0.99536364, 0.99796171]])

    The t distribution is also available as `scipy.stats.t`. Calling `stdtr`
    directly can be much faster than calling the ``cdf`` method of
    `scipy.stats.t`. To get the same results, one must use the following
    parametrization: ``scipy.stats.t(df).cdf(x) = stdtr(df, x)``.

    >>> from scipy.stats import t
    >>> df, x = 3, 1
    >>> stdtr_result = stdtr(df, x)  # this can be faster than below
    >>> stats_result = t(df).cdf(x)
    >>> stats_result == stdtr_result  # test that results are equal
    True
    """)

add_newdoc("stdtridf",
    """
    stdtridf(p, t, out=None)

    Inverse of `stdtr` vs df

    Returns the argument df such that stdtr(df, t) is equal to `p`.

    Parameters
    ----------
    p : array_like
        Probability
    t : array_like
        Upper bound of the integral
    out : ndarray, optional
        Optional output array for the function results

    Returns
    -------
    df : scalar or ndarray
        Value of `df` such that ``stdtr(df, t) == p``

    See Also
    --------
    stdtr : Student t CDF
    stdtrit : inverse of stdtr with respect to `t`
    scipy.stats.t : Student t distribution

    Examples
    --------
    Compute the student t cumulative distribution function for one
    parameter set.

    >>> from scipy.special import stdtr, stdtridf
    >>> df, x = 5, 2
    >>> cdf_value = stdtr(df, x)
    >>> cdf_value
    0.9490302605850709

    Verify that `stdtridf` recovers the original value for `df` given
    the CDF value and `x`.

    >>> stdtridf(cdf_value, x)
    5.0
    """)

add_newdoc("stdtrit",
    """
    stdtrit(df, p, out=None)

    The `p`-th quantile of the student t distribution.

    This function is the inverse of the student t distribution cumulative
    distribution function (CDF), returning `t` such that `stdtr(df, t) = p`.

    Returns the argument `t` such that stdtr(df, t) is equal to `p`.

    Parameters
    ----------
    df : array_like
        Degrees of freedom
    p : array_like
        Probability
    out : ndarray, optional
        Optional output array for the function results

    Returns
    -------
    t : scalar or ndarray
        Value of `t` such that ``stdtr(df, t) == p``

    See Also
    --------
    stdtr : Student t CDF
    stdtridf : inverse of stdtr with respect to `df`
    scipy.stats.t : Student t distribution

    Notes
    -----
    The student t distribution is also available as `scipy.stats.t`. Calling
    `stdtrit` directly can improve performance compared to the ``ppf``
    method of `scipy.stats.t` (see last example below).

    Examples
    --------
    `stdtrit` represents the inverse of the student t distribution CDF which
    is available as `stdtr`. Here, we calculate the CDF for ``df`` at
    ``x=1``. `stdtrit` then returns ``1`` up to floating point errors
    given the same value for `df` and the computed CDF value.

    >>> import numpy as np
    >>> from scipy.special import stdtr, stdtrit
    >>> import matplotlib.pyplot as plt
    >>> df = 3
    >>> x = 1
    >>> cdf_value = stdtr(df, x)
    >>> stdtrit(df, cdf_value)
    0.9999999994418539

    Plot the function for three different degrees of freedom.

    >>> x = np.linspace(0, 1, 1000)
    >>> parameters = [(1, "solid"), (2, "dashed"), (5, "dotted")]
    >>> fig, ax = plt.subplots()
    >>> for (df, linestyle) in parameters:
    ...     ax.plot(x, stdtrit(df, x), ls=linestyle, label=f"$df={df}$")
    >>> ax.legend()
    >>> ax.set_ylim(-10, 10)
    >>> ax.set_title("Student t distribution quantile function")
    >>> plt.show()

    The function can be computed for several degrees of freedom at the same
    time by providing a NumPy array or list for `df`:

    >>> stdtrit([1, 2, 3], 0.7)
    array([0.72654253, 0.6172134 , 0.58438973])

    It is possible to calculate the function at several points for several
    different degrees of freedom simultaneously by providing arrays for `df`
    and `p` with shapes compatible for broadcasting. Compute `stdtrit` at
    4 points for 3 degrees of freedom resulting in an array of shape 3x4.

    >>> dfs = np.array([[1], [2], [3]])
    >>> p = np.array([0.2, 0.4, 0.7, 0.8])
    >>> dfs.shape, p.shape
    ((3, 1), (4,))

    >>> stdtrit(dfs, p)
    array([[-1.37638192, -0.3249197 ,  0.72654253,  1.37638192],
           [-1.06066017, -0.28867513,  0.6172134 ,  1.06066017],
           [-0.97847231, -0.27667066,  0.58438973,  0.97847231]])

    The t distribution is also available as `scipy.stats.t`. Calling `stdtrit`
    directly can be much faster than calling the ``ppf`` method of
    `scipy.stats.t`. To get the same results, one must use the following
    parametrization: ``scipy.stats.t(df).ppf(x) = stdtrit(df, x)``.

    >>> from scipy.stats import t
    >>> df, x = 3, 0.5
    >>> stdtrit_result = stdtrit(df, x)  # this can be faster than below
    >>> stats_result = t(df).ppf(x)
    >>> stats_result == stdtrit_result  # test that results are equal
    True
    """)

add_newdoc(
    "tklmbda",
    r"""
    tklmbda(x, lmbda, out=None)

    Cumulative distribution function of the Tukey lambda distribution.

    Parameters
    ----------
    x, lmbda : array_like
        Parameters
    out : ndarray, optional
        Optional output array for the function results

    Returns
    -------
    cdf : scalar or ndarray
        Value of the Tukey lambda CDF

    See Also
    --------
    scipy.stats.tukeylambda : Tukey lambda distribution

    Examples
    --------
    >>> import numpy as np
    >>> import matplotlib.pyplot as plt
    >>> from scipy.special import tklmbda, expit

    Compute the cumulative distribution function (CDF) of the Tukey lambda
    distribution at several ``x`` values for `lmbda` = -1.5.

    >>> x = np.linspace(-2, 2, 9)
    >>> x
    array([-2. , -1.5, -1. , -0.5,  0. ,  0.5,  1. ,  1.5,  2. ])
    >>> tklmbda(x, -1.5)
    array([0.34688734, 0.3786554 , 0.41528805, 0.45629737, 0.5       ,
           0.54370263, 0.58471195, 0.6213446 , 0.65311266])

    When `lmbda` is 0, the function is the logistic sigmoid function,
    which is implemented in `scipy.special` as `expit`.

    >>> tklmbda(x, 0)
    array([0.11920292, 0.18242552, 0.26894142, 0.37754067, 0.5       ,
           0.62245933, 0.73105858, 0.81757448, 0.88079708])
    >>> expit(x)
    array([0.11920292, 0.18242552, 0.26894142, 0.37754067, 0.5       ,
           0.62245933, 0.73105858, 0.81757448, 0.88079708])

    When `lmbda` is 1, the Tukey lambda distribution is uniform on the
    interval [-1, 1], so the CDF increases linearly.

    >>> t = np.linspace(-1, 1, 9)
    >>> tklmbda(t, 1)
    array([0.   , 0.125, 0.25 , 0.375, 0.5  , 0.625, 0.75 , 0.875, 1.   ])

    In the following, we generate plots for several values of `lmbda`.

    The first figure shows graphs for `lmbda` <= 0.

    >>> styles = ['-', '-.', '--', ':']
    >>> fig, ax = plt.subplots()
    >>> x = np.linspace(-12, 12, 500)
    >>> for k, lmbda in enumerate([-1.0, -0.5, 0.0]):
    ...     y = tklmbda(x, lmbda)
    ...     ax.plot(x, y, styles[k], label=rf'$\lambda$ = {lmbda:-4.1f}')

    >>> ax.set_title(r'tklmbda(x, $\lambda$)')
    >>> ax.set_label('x')
    >>> ax.legend(framealpha=1, shadow=True)
    >>> ax.grid(True)

    The second figure shows graphs for `lmbda` > 0.  The dots in the
    graphs show the bounds of the support of the distribution.

    >>> fig, ax = plt.subplots()
    >>> x = np.linspace(-4.2, 4.2, 500)
    >>> lmbdas = [0.25, 0.5, 1.0, 1.5]
    >>> for k, lmbda in enumerate(lmbdas):
    ...     y = tklmbda(x, lmbda)
    ...     ax.plot(x, y, styles[k], label=fr'$\lambda$ = {lmbda}')

    >>> ax.set_prop_cycle(None)
    >>> for lmbda in lmbdas:
    ...     ax.plot([-1/lmbda, 1/lmbda], [0, 1], '.', ms=8)

    >>> ax.set_title(r'tklmbda(x, $\lambda$)')
    >>> ax.set_xlabel('x')
    >>> ax.legend(framealpha=1, shadow=True)
    >>> ax.grid(True)

    >>> plt.tight_layout()
    >>> plt.show()

    The CDF of the Tukey lambda distribution is also implemented as the
    ``cdf`` method of `scipy.stats.tukeylambda`.  In the following,
    ``tukeylambda.cdf(x, -0.5)`` and ``tklmbda(x, -0.5)`` compute the
    same values:

    >>> from scipy.stats import tukeylambda
    >>> x = np.linspace(-2, 2, 9)

    >>> tukeylambda.cdf(x, -0.5)
    array([0.21995157, 0.27093858, 0.33541677, 0.41328161, 0.5       ,
           0.58671839, 0.66458323, 0.72906142, 0.78004843])

    >>> tklmbda(x, -0.5)
    array([0.21995157, 0.27093858, 0.33541677, 0.41328161, 0.5       ,
           0.58671839, 0.66458323, 0.72906142, 0.78004843])

    The implementation in ``tukeylambda`` also provides location and scale
    parameters, and other methods such as ``pdf()`` (the probability
    density function) and ``ppf()`` (the inverse of the CDF), so for
    working with the Tukey lambda distribution, ``tukeylambda`` is more
    generally useful.  The primary advantage of ``tklmbda`` is that it is
    significantly faster than ``tukeylambda.cdf``.
    """)

add_newdoc("yn",
    r"""
    yn(n, x, out=None)

    Bessel function of the second kind of integer order and real argument.

    Parameters
    ----------
    n : array_like
        Order (integer).
    x : array_like
        Argument (float).
    out : ndarray, optional
        Optional output array for the function results

    Returns
    -------
    Y : scalar or ndarray
        Value of the Bessel function, :math:`Y_n(x)`.

    See Also
    --------
    yv : For real order and real or complex argument.
    y0: faster implementation of this function for order 0
    y1: faster implementation of this function for order 1

    Notes
    -----
    Wrapper for the Cephes [1]_ routine `yn`.

    The function is evaluated by forward recurrence on `n`, starting with
    values computed by the Cephes routines `y0` and `y1`. If ``n = 0`` or 1,
    the routine for `y0` or `y1` is called directly.

    References
    ----------
    .. [1] Cephes Mathematical Functions Library,
           http://www.netlib.org/cephes/

    Examples
    --------
    Evaluate the function of order 0 at one point.

    >>> from scipy.special import yn
    >>> yn(0, 1.)
    0.08825696421567697

    Evaluate the function at one point for different orders.

    >>> yn(0, 1.), yn(1, 1.), yn(2, 1.)
    (0.08825696421567697, -0.7812128213002888, -1.6506826068162546)

    The evaluation for different orders can be carried out in one call by
    providing a list or NumPy array as argument for the `v` parameter:

    >>> yn([0, 1, 2], 1.)
    array([ 0.08825696, -0.78121282, -1.65068261])

    Evaluate the function at several points for order 0 by providing an
    array for `z`.

    >>> import numpy as np
    >>> points = np.array([0.5, 3., 8.])
    >>> yn(0, points)
    array([-0.44451873,  0.37685001,  0.22352149])

    If `z` is an array, the order parameter `v` must be broadcastable to
    the correct shape if different orders shall be computed in one call.
    To calculate the orders 0 and 1 for an 1D array:

    >>> orders = np.array([[0], [1]])
    >>> orders.shape
    (2, 1)

    >>> yn(orders, points)
    array([[-0.44451873,  0.37685001,  0.22352149],
           [-1.47147239,  0.32467442, -0.15806046]])

    Plot the functions of order 0 to 3 from 0 to 10.

    >>> import matplotlib.pyplot as plt
    >>> fig, ax = plt.subplots()
    >>> x = np.linspace(0., 10., 1000)
    >>> for i in range(4):
    ...     ax.plot(x, yn(i, x), label=f'$Y_{i!r}$')
    >>> ax.set_ylim(-3, 1)
    >>> ax.legend()
    >>> plt.show()
    """)

add_newdoc("yv",
    r"""
    yv(v, z, out=None)

    Bessel function of the second kind of real order and complex argument.

    Parameters
    ----------
    v : array_like
        Order (float).
    z : array_like
        Argument (float or complex).
    out : ndarray, optional
        Optional output array for the function results

    Returns
    -------
    Y : scalar or ndarray
        Value of the Bessel function of the second kind, :math:`Y_v(x)`.

    See Also
    --------
    yve : :math:`Y_v` with leading exponential behavior stripped off.
    y0: faster implementation of this function for order 0
    y1: faster implementation of this function for order 1

    Notes
    -----
    For positive `v` values, the computation is carried out using the
    AMOS [1]_ `zbesy` routine, which exploits the connection to the Hankel
    Bessel functions :math:`H_v^{(1)}` and :math:`H_v^{(2)}`,

    .. math:: Y_v(z) = \frac{1}{2\imath} (H_v^{(1)} - H_v^{(2)}).

    For negative `v` values the formula,

    .. math:: Y_{-v}(z) = Y_v(z) \cos(\pi v) + J_v(z) \sin(\pi v)

    is used, where :math:`J_v(z)` is the Bessel function of the first kind,
    computed using the AMOS routine `zbesj`.  Note that the second term is
    exactly zero for integer `v`; to improve accuracy the second term is
    explicitly omitted for `v` values such that `v = floor(v)`.

    References
    ----------
    .. [1] Donald E. Amos, "AMOS, A Portable Package for Bessel Functions
           of a Complex Argument and Nonnegative Order",
           http://netlib.org/amos/

    Examples
    --------
    Evaluate the function of order 0 at one point.

    >>> from scipy.special import yv
    >>> yv(0, 1.)
    0.088256964215677

    Evaluate the function at one point for different orders.

    >>> yv(0, 1.), yv(1, 1.), yv(1.5, 1.)
    (0.088256964215677, -0.7812128213002889, -1.102495575160179)

    The evaluation for different orders can be carried out in one call by
    providing a list or NumPy array as argument for the `v` parameter:

    >>> yv([0, 1, 1.5], 1.)
    array([ 0.08825696, -0.78121282, -1.10249558])

    Evaluate the function at several points for order 0 by providing an
    array for `z`.

    >>> import numpy as np
    >>> points = np.array([0.5, 3., 8.])
    >>> yv(0, points)
    array([-0.44451873,  0.37685001,  0.22352149])

    If `z` is an array, the order parameter `v` must be broadcastable to
    the correct shape if different orders shall be computed in one call.
    To calculate the orders 0 and 1 for an 1D array:

    >>> orders = np.array([[0], [1]])
    >>> orders.shape
    (2, 1)

    >>> yv(orders, points)
    array([[-0.44451873,  0.37685001,  0.22352149],
           [-1.47147239,  0.32467442, -0.15806046]])

    Plot the functions of order 0 to 3 from 0 to 10.

    >>> import matplotlib.pyplot as plt
    >>> fig, ax = plt.subplots()
    >>> x = np.linspace(0., 10., 1000)
    >>> for i in range(4):
    ...     ax.plot(x, yv(i, x), label=f'$Y_{i!r}$')
    >>> ax.set_ylim(-3, 1)
    >>> ax.legend()
    >>> plt.show()

    """)

add_newdoc("yve",
    r"""
    yve(v, z, out=None)

    Exponentially scaled Bessel function of the second kind of real order.

    Returns the exponentially scaled Bessel function of the second
    kind of real order `v` at complex `z`::

        yve(v, z) = yv(v, z) * exp(-abs(z.imag))

    Parameters
    ----------
    v : array_like
        Order (float).
    z : array_like
        Argument (float or complex).
    out : ndarray, optional
        Optional output array for the function results

    Returns
    -------
    Y : scalar or ndarray
        Value of the exponentially scaled Bessel function.

    See Also
    --------
    yv: Unscaled Bessel function of the second kind of real order.

    Notes
    -----
    For positive `v` values, the computation is carried out using the
    AMOS [1]_ `zbesy` routine, which exploits the connection to the Hankel
    Bessel functions :math:`H_v^{(1)}` and :math:`H_v^{(2)}`,

    .. math:: Y_v(z) = \frac{1}{2\imath} (H_v^{(1)} - H_v^{(2)}).

    For negative `v` values the formula,

    .. math:: Y_{-v}(z) = Y_v(z) \cos(\pi v) + J_v(z) \sin(\pi v)

    is used, where :math:`J_v(z)` is the Bessel function of the first kind,
    computed using the AMOS routine `zbesj`.  Note that the second term is
    exactly zero for integer `v`; to improve accuracy the second term is
    explicitly omitted for `v` values such that `v = floor(v)`.

    Exponentially scaled Bessel functions are useful for large `z`:
    for these, the unscaled Bessel functions can easily under-or overflow.

    References
    ----------
    .. [1] Donald E. Amos, "AMOS, A Portable Package for Bessel Functions
           of a Complex Argument and Nonnegative Order",
           http://netlib.org/amos/

    Examples
    --------
    Compare the output of `yv` and `yve` for large complex arguments for `z`
    by computing their values for order ``v=1`` at ``z=1000j``. We see that
    `yv` returns nan but `yve` returns a finite number:

    >>> import numpy as np
    >>> from scipy.special import yv, yve
    >>> v = 1
    >>> z = 1000j
    >>> yv(v, z), yve(v, z)
    ((nan+nanj), (-0.012610930256928629+7.721967686709076e-19j))

    For real arguments for `z`, `yve` returns the same as `yv` up to
    floating point errors.

    >>> v, z = 1, 1000
    >>> yv(v, z), yve(v, z)
    (-0.02478433129235178, -0.02478433129235179)

    The function can be evaluated for several orders at the same time by
    providing a list or NumPy array for `v`:

    >>> yve([1, 2, 3], 1j)
    array([-0.20791042+0.14096627j,  0.38053618-0.04993878j,
           0.00815531-1.66311097j])

    In the same way, the function can be evaluated at several points in one
    call by providing a list or NumPy array for `z`:

    >>> yve(1, np.array([1j, 2j, 3j]))
    array([-0.20791042+0.14096627j, -0.21526929+0.01205044j,
           -0.19682671+0.00127278j])

    It is also possible to evaluate several orders at several points
    at the same time by providing arrays for `v` and `z` with
    broadcasting compatible shapes. Compute `yve` for two different orders
    `v` and three points `z` resulting in a 2x3 array.

    >>> v = np.array([[1], [2]])
    >>> z = np.array([3j, 4j, 5j])
    >>> v.shape, z.shape
    ((2, 1), (3,))

    >>> yve(v, z)
    array([[-1.96826713e-01+1.27277544e-03j, -1.78750840e-01+1.45558819e-04j,
            -1.63972267e-01+1.73494110e-05j],
           [1.94960056e-03-1.11782545e-01j,  2.02902325e-04-1.17626501e-01j,
            2.27727687e-05-1.17951906e-01j]])
    """)

add_newdoc("_struve_asymp_large_z",
    """
    _struve_asymp_large_z(v, z, is_h)

    Internal function for testing `struve` & `modstruve`

    Evaluates using asymptotic expansion

    Returns
    -------
    v, err
    """)

add_newdoc("_struve_power_series",
    """
    _struve_power_series(v, z, is_h)

    Internal function for testing `struve` & `modstruve`

    Evaluates using power series

    Returns
    -------
    v, err
    """)

add_newdoc("_struve_bessel_series",
    """
    _struve_bessel_series(v, z, is_h)

    Internal function for testing `struve` & `modstruve`

    Evaluates using Bessel function series

    Returns
    -------
    v, err
    """)

add_newdoc("_spherical_jn",
    """
    Internal function, use `spherical_jn` instead.
    """)

add_newdoc("_spherical_jn_d",
    """
    Internal function, use `spherical_jn` instead.
    """)

add_newdoc("_spherical_yn",
    """
    Internal function, use `spherical_yn` instead.
    """)

add_newdoc("_spherical_yn_d",
    """
    Internal function, use `spherical_yn` instead.
    """)

add_newdoc("_spherical_in",
    """
    Internal function, use `spherical_in` instead.
    """)

add_newdoc("_spherical_in_d",
    """
    Internal function, use `spherical_in` instead.
    """)

add_newdoc("_spherical_kn",
    """
    Internal function, use `spherical_kn` instead.
    """)

add_newdoc("_spherical_kn_d",
    """
    Internal function, use `spherical_kn` instead.
    """)

add_newdoc("owens_t",
    """
    owens_t(h, a, out=None)

    Owen's T Function.

    The function T(h, a) gives the probability of the event
    (X > h and 0 < Y < a * X) where X and Y are independent
    standard normal random variables.

    Parameters
    ----------
    h: array_like
        Input value.
    a: array_like
        Input value.
    out : ndarray, optional
        Optional output array for the function results

    Returns
    -------
    t: scalar or ndarray
        Probability of the event (X > h and 0 < Y < a * X),
        where X and Y are independent standard normal random variables.

    References
    ----------
    .. [1] M. Patefield and D. Tandy, "Fast and accurate calculation of
           Owen's T Function", Statistical Software vol. 5, pp. 1-25, 2000.

    Examples
    --------
    >>> from scipy import special
    >>> a = 3.5
    >>> h = 0.78
    >>> special.owens_t(h, a)
    0.10877216734852274
    """)

add_newdoc("_factorial",
    """
    Internal function, do not use.
    """)

add_newdoc("ndtri_exp",
    r"""
    ndtri_exp(y, out=None)

    Inverse of `log_ndtr` vs x. Allows for greater precision than
    `ndtri` composed with `numpy.exp` for very small values of y and for
    y close to 0.

    Parameters
    ----------
    y : array_like of float
        Function argument
    out : ndarray, optional
        Optional output array for the function results

    Returns
    -------
    scalar or ndarray
        Inverse of the log CDF of the standard normal distribution, evaluated
        at y.

    See Also
    --------
    log_ndtr : log of the standard normal cumulative distribution function
    ndtr : standard normal cumulative distribution function
    ndtri : standard normal percentile function

    Examples
    --------
    >>> import numpy as np
    >>> import scipy.special as sc

    `ndtri_exp` agrees with the naive implementation when the latter does
    not suffer from underflow.

    >>> sc.ndtri_exp(-1)
    -0.33747496376420244
    >>> sc.ndtri(np.exp(-1))
    -0.33747496376420244

    For extreme values of y, the naive approach fails

    >>> sc.ndtri(np.exp(-800))
    -inf
    >>> sc.ndtri(np.exp(-1e-20))
    inf

    whereas `ndtri_exp` is still able to compute the result to high precision.

    >>> sc.ndtri_exp(-800)
    -39.88469483825668
    >>> sc.ndtri_exp(-1e-20)
    9.262340089798409
    """)


add_newdoc("_stirling2_inexact",
    r"""
    Internal function, do not use.
    """)

add_newdoc(
    "_beta_pdf",
    r"""
    _beta_pdf(x, a, b)

    Probability density function of beta distribution.

    Parameters
    ----------
    x : array_like
        Real-valued such that :math:`0 \leq x \leq 1`,
        the upper limit of integration
    a, b : array_like
           Positive, real-valued parameters

    Returns
    -------
    scalar or ndarray

    """)

add_newdoc(
    "_beta_ppf",
    r"""
    _beta_ppf(x, a, b)

    Percent point function of beta distribution.

    Parameters
    ----------
    x : array_like
        Real-valued such that :math:`0 \leq x \leq 1`,
        the upper limit of integration
    a, b : array_like
           Positive, real-valued parameters

    Returns
    -------
    scalar or ndarray

    """)

add_newdoc(
    "_invgauss_ppf",
    """
    _invgauss_ppf(x, mu)

    Percent point function of inverse gaussian distribution.

    Parameters
    ----------
    x : array_like
        Positive real-valued
    mu : array_like
        Positive, real-valued parameters

    Returns
    -------
    scalar or ndarray

    """)

add_newdoc(
    "_invgauss_isf",
    """
    _invgauss_isf(x, mu, s)

    Inverse survival function of inverse gaussian distribution.

    Parameters
    ----------
    x : array_like
        Positive real-valued
    mu : array_like
        Positive, real-valued parameters
    s : array_like
        Positive, real-valued parameters

    Returns
    -------
    scalar or ndarray

    """)

add_newdoc(
    "_cauchy_ppf",
    """
    _cauchy_ppf(p, loc, scale)

    Percent point function (i.e. quantile) of the Cauchy distribution.

    Parameters
    ----------
    p : array_like
        Probabilities
    loc : array_like
        Location parameter of the distribution.
    scale : array_like
        Scale parameter of the distribution.

    Returns
    -------
    scalar or ndarray

    """)

add_newdoc(
    "_cauchy_isf",
    """
    _cauchy_isf(p, loc, scale)

    Inverse survival function of the Cauchy distribution.

    Parameters
    ----------
    p : array_like
        Probabilities
    loc : array_like
        Location parameter of the distribution.
    scale : array_like
        Scale parameter of the distribution.

    Returns
    -------
    scalar or ndarray

    """)

add_newdoc(
    "_ncx2_pdf",
    """
    _ncx2_pdf(x, k, l)

    Probability density function of Non-central chi-squared distribution.

    Parameters
    ----------
    x : array_like
        Positive real-valued
    k, l : array_like
        Positive, real-valued parameters

    Returns
    -------
    scalar or ndarray

    """)

add_newdoc(
    "_ncx2_cdf",
    """
    _ncx2_cdf(x, k, l)

    Cumulative density function of Non-central chi-squared distribution.

    Parameters
    ----------
    x : array_like
        Positive real-valued
    k, l : array_like
        Positive, real-valued parameters

    Returns
    -------
    scalar or ndarray

    """)

add_newdoc(
    "_ncx2_ppf",
    """
    _ncx2_ppf(x, k, l)

    Percent point function of Non-central chi-squared distribution.

    Parameters
    ----------
    x : array_like
        Positive real-valued
    k, l : array_like
        Positive, real-valued parameters

    Returns
    -------
    scalar or ndarray

    """)

add_newdoc(
    "_ncx2_sf",
    """
    _ncx2_sf(x, k, l)

    Survival function of Non-central chi-squared distribution.

    Parameters
    ----------
    x : array_like
        Positive real-valued
    k, l : array_like
        Positive, real-valued parameters

    Returns
    -------
    scalar or ndarray

    """)

add_newdoc(
    "_ncx2_isf",
    """
    _ncx2_isf(x, k, l)

    Inverse survival function of Non-central chi-squared distribution.

    Parameters
    ----------
    x : array_like
        Positive real-valued
    k, l : array_like
        Positive, real-valued parameters

    Returns
    -------
    scalar or ndarray

    """)

add_newdoc(
    "_ncf_pdf",
    """
    _ncf_pdf(x, v1, v2, l)

    Probability density function of noncentral F-distribution.

    Parameters
    ----------
    x : array_like
        Positive real-valued
    v1, v2, l : array_like
        Positive, real-valued parameters

    Returns
    -------
    scalar or ndarray

    """)

add_newdoc(
    "_ncf_cdf",
    """
    _ncf_cdf(x, v1, v2, l)

    Cumulative density function of noncentral F-distribution.

    Parameters
    ----------
    x : array_like
        Positive real-valued
    v1, v2, l : array_like
        Positive, real-valued parameters

    Returns
    -------
    scalar or ndarray

    """)

add_newdoc(
    "_ncf_ppf",
    """
    _ncf_ppf(x, v1, v2, l)

    Percent point function of noncentral F-distribution.

    Parameters
    ----------
    x : array_like
        Positive real-valued
    v1, v2, l : array_like
        Positive, real-valued parameters

    Returns
    -------
    scalar or ndarray

    """)

add_newdoc(
    "_ncf_sf",
    """
    _ncf_sf(x, v1, v2, l)

    Survival function of noncentral F-distribution.

    Parameters
    ----------
    x : array_like
        Positive real-valued
    v1, v2, l : array_like
        Positive, real-valued parameters

    Returns
    -------
    scalar or ndarray

    """)

add_newdoc(
    "_ncf_isf",
    """
    _ncf_isf(x, v1, v2, l)

    Inverse survival function of noncentral F-distribution.

    Parameters
    ----------
    x : array_like
        Positive real-valued
    v1, v2, l : array_like
        Positive, real-valued parameters

    Returns
    -------
    scalar or ndarray

    """)

add_newdoc(
    "_ncf_mean",
    """
    _ncf_mean(v1, v2, l)

    Mean of noncentral F-distribution.

    Parameters
    ----------
    v1, v2, l : array_like
        Positive, real-valued parameters

    Returns
    -------
    scalar or ndarray

    """)

add_newdoc(
    "_ncf_variance",
    """
    _ncf_variance(v1, v2, l)

    Variance of noncentral F-distribution.

    Parameters
    ----------
    v1, v2, l : array_like
        Positive, real-valued parameters

    Returns
    -------
    scalar or ndarray

    """)

add_newdoc(
    "_ncf_skewness",
    """
    _ncf_skewness(v1, v2, l)

    Skewness of noncentral F-distribution.

    Parameters
    ----------
    v1, v2, l : array_like
        Positive, real-valued parameters

    Returns
    -------
    scalar or ndarray

    """)

add_newdoc(
    "_ncf_kurtosis_excess",
    """
    _ncf_kurtosis_excess(v1, v2, l)

    Kurtosis excess of noncentral F-distribution.

    Parameters
    ----------
    v1, v2, l : array_like
        Positive, real-valued parameters

    Returns
    -------
    scalar or ndarray

    """)

add_newdoc(
    "_nct_cdf",
    """
    _nct_cdf(x, v, l)

    Cumulative density function of noncentral t-distribution.

    Parameters
    ----------
    x : array_like
        Real-valued
    v : array_like
        Positive, real-valued parameters
    l : array_like
        Real-valued parameters

    Returns
    -------
    scalar or ndarray

    """)

add_newdoc(
    "_nct_pdf",
    """
    _nct_pdf(x, v, l)

    Probability density function of noncentral t-distribution.

    Parameters
    ----------
    x : array_like
        Real-valued
    v : array_like
        Positive, real-valued parameters
    l : array_like
        Real-valued parameters

    Returns
    -------
    scalar or ndarray

    """)


add_newdoc(
    "_nct_ppf",
    """
    _nct_ppf(x, v, l)

    Percent point function of noncentral t-distribution.

    Parameters
    ----------
    x : array_like
        Real-valued
    v : array_like
        Positive, real-valued parameters
    l : array_like
        Real-valued parameters

    Returns
    -------
    scalar or ndarray

    """)

add_newdoc(
    "_nct_sf",
    """
    _nct_sf(x, v, l)

    Survival function of noncentral t-distribution.

    Parameters
    ----------
    x : array_like
        Real-valued
    v : array_like
        Positive, real-valued parameters
    l : array_like
        Real-valued parameters

    Returns
    -------
    scalar or ndarray

    """)

add_newdoc(
    "_nct_isf",
    """
    _nct_isf(x, v, l)

    Inverse survival function of noncentral t-distribution.

    Parameters
    ----------
    x : array_like
        Real-valued
    v : array_like
        Positive, real-valued parameters
    l : array_like
        Real-valued parameters

    Returns
    -------
    scalar or ndarray

    """)

add_newdoc(
    "_nct_mean",
    """
    _nct_mean(v, l)

    Mean of noncentral t-distribution.

    Parameters
    ----------
    v : array_like
        Positive, real-valued parameters
    l : array_like
        Real-valued parameters

    Returns
    -------
    scalar or ndarray

    """)

add_newdoc(
    "_nct_variance",
    """
    _nct_variance(v, l)

    Variance of noncentral t-distribution.

    Parameters
    ----------
    v : array_like
        Positive, real-valued parameters
    l : array_like
        Real-valued parameters

    Returns
    -------
    scalar or ndarray

    """)

add_newdoc(
    "_nct_skewness",
    """
    _nct_skewness(v, l)

    Skewness of noncentral t-distribution.

    Parameters
    ----------
    v : array_like
        Positive, real-valued parameters
    l : array_like
        Real-valued parameters

    Returns
    -------
    scalar or ndarray

    """)

add_newdoc(
    "_nct_kurtosis_excess",
    """
    _nct_kurtosis_excess(v, l)

    Kurtosis excess of noncentral t-distribution.

    Parameters
    ----------
    v : array_like
        Positive, real-valued parameters
    l : array_like
        Real-valued parameters

    Returns
    -------
    scalar or ndarray

    """)

add_newdoc(
    "_skewnorm_cdf",
    """
    _skewnorm_cdf(x, l, sc, sh)

    Cumulative density function of skewnorm distribution.

    Parameters
    ----------
    x : array_like
        Real-valued
    l : array_like
        Real-valued parameters
    sc : array_like
        Positive, Real-valued parameters
    sh : array_like
        Real-valued parameters

    Returns
    -------
    scalar or ndarray

    """)

add_newdoc(
    "_skewnorm_ppf",
    """
    _skewnorm_ppf(x, l, sc, sh)

    Percent point function of skewnorm distribution.

    Parameters
    ----------
    x : array_like
        Real-valued
    l : array_like
        Real-valued parameters
    sc : array_like
        Positive, Real-valued parameters
    sh : array_like
        Real-valued parameters

    Returns
    -------
    scalar or ndarray

    """)

add_newdoc(
    "_skewnorm_isf",
    """
    _skewnorm_isf(x, l, sc, sh)

    Inverse survival function of skewnorm distribution.

    Parameters
    ----------
    x : array_like
        Real-valued
    l : array_like
        Real-valued parameters
    sc : array_like
        Positive, Real-valued parameters
    sh : array_like
        Real-valued parameters

    Returns
    -------
    scalar or ndarray

    """)

add_newdoc(
    "_binom_pmf",
    """
    _binom_pmf(x, n, p)

    Probability mass function of binomial distribution.

    Parameters
    ----------
    x : array_like
        Real-valued
    n : array_like
        Positive, integer-valued parameter
    p : array_like
        Positive, real-valued parameter

    Returns
    -------
    scalar or ndarray

    """)

add_newdoc(
    "_binom_cdf",
    """
    _binom_cdf(x, n, p)

    Cumulative density function of binomial distribution.

    Parameters
    ----------
    x : array_like
        Real-valued
    n : array_like
        Positive, integer-valued parameter
    p : array_like
        Positive, real-valued parameter

    Returns
    -------
    scalar or ndarray

    """)

add_newdoc(
    "_binom_ppf",
    """
    _binom_ppf(x, n, p)

    Percent point function of binomial distribution.

    Parameters
    ----------
    x : array_like
        Real-valued
    n : array_like
        Positive, integer-valued parameter
    p : array_like
        Positive, real-valued parameter

    Returns
    -------
    scalar or ndarray

    """)

add_newdoc(
    "_binom_sf",
    """
    _binom_sf(x, n, p)

    Survival function of binomial distribution.

    Parameters
    ----------
    x : array_like
        Real-valued
    n : array_like
        Positive, integer-valued parameter
    p : array_like
        Positive, real-valued parameter

    Returns
    -------
    scalar or ndarray

    """)

add_newdoc(
    "_binom_isf",
    """
    _binom_isf(x, n, p)

    Inverse survival function of binomial distribution.

    Parameters
    ----------
    x : array_like
        Real-valued
    n : array_like
        Positive, integer-valued parameter
    p : array_like
        Positive, real-valued parameter

    Returns
    -------
    scalar or ndarray

    """)

add_newdoc(
    "_nbinom_pmf",
    """
    _nbinom_pmf(x, r, p)

    Probability mass function of negative binomial distribution.

    Parameters
    ----------
    x : array_like
        Real-valued
    r : array_like
        Positive, integer-valued parameter
    p : array_like
        Positive, real-valued parameter

    Returns
    -------
    scalar or ndarray

    """)

add_newdoc(
    "_nbinom_cdf",
    """
    _nbinom_cdf(x, r, p)

    Cumulative density function of negative binomial distribution.

    Parameters
    ----------
    x : array_like
        Real-valued
    r : array_like
        Positive, integer-valued parameter
    p : array_like
        Positive, real-valued parameter

    Returns
    -------
    scalar or ndarray

    """)

add_newdoc(
    "_nbinom_ppf",
    """
    _nbinom_ppf(x, r, p)

    Percent point function of negative binomial distribution.

    Parameters
    ----------
    x : array_like
        Real-valued
    r : array_like
        Positive, integer-valued parameter
    p : array_like
        Positive, real-valued parameter

    Returns
    -------
    scalar or ndarray

    """)

add_newdoc(
    "_nbinom_sf",
    """
    _nbinom_sf(x, r, p)

    Survival function of negative binomial distribution.

    Parameters
    ----------
    x : array_like
        Real-valued
    r : array_like
        Positive, integer-valued parameter
    p : array_like
        Positive, real-valued parameter

    Returns
    -------
    scalar or ndarray

    """)

add_newdoc(
    "_nbinom_isf",
    """
    _nbinom_isf(x, r, p)

    Inverse survival function of negative binomial distribution.

    Parameters
    ----------
    x : array_like
        Real-valued
    r : array_like
        Positive, integer-valued parameter
    p : array_like
        Positive, real-valued parameter

    Returns
    -------
    scalar or ndarray

    """)

add_newdoc(
    "_nbinom_mean",
    """
    _nbinom_mean(r, p)

    Mean of negative binomial distribution.

    Parameters
    ----------
    r : array_like
        Positive, integer-valued parameter
    p : array_like
        Positive, real-valued parameter

    Returns
    -------
    scalar or ndarray

    """)

add_newdoc(
    "_nbinom_variance",
    """
    _nbinom_variance(r, p)

    Variance of negative binomial distribution.

    Parameters
    ----------
    r : array_like
        Positive, integer-valued parameter
    p : array_like
        Positive, real-valued parameter

    Returns
    -------
    scalar or ndarray

    """)

add_newdoc(
    "_nbinom_skewness",
    """
    _nbinom_skewness(r, p)

    Skewness of negative binomial distribution.

    Parameters
    ----------
    r : array_like
        Positive, integer-valued parameter
    p : array_like
        Positive, real-valued parameter

    Returns
    -------
    scalar or ndarray

    """)

add_newdoc(
    "_nbinom_kurtosis_excess",
    """
    _nbinom_kurtosis_excess(r, p)

    Kurtosis excess of negative binomial distribution.

    Parameters
    ----------
    r : array_like
        Positive, integer-valued parameter
    p : array_like
        Positive, real-valued parameter

    Returns
    -------
    scalar or ndarray

    """)

add_newdoc(
    "_hypergeom_pmf",
    """
    _hypergeom_pmf(x, r, N, M)

    Probability mass function of hypergeometric distribution.

    Parameters
    ----------
    x : array_like
        Real-valued
    r, N, M : array_like
        Positive, integer-valued parameter

    Returns
    -------
    scalar or ndarray

    """)

add_newdoc(
    "_hypergeom_cdf",
    """
    _hypergeom_cdf(x, r, N, M)

    Cumulative density function of hypergeometric distribution.

    Parameters
    ----------
    x : array_like
        Real-valued
    r, N, M : array_like
        Positive, integer-valued parameter

    Returns
    -------
    scalar or ndarray
    """)

add_newdoc(
    "_hypergeom_sf",
    """
    _hypergeom_sf(x, r, N, M)

    Survival function of hypergeometric distribution.

    Parameters
    ----------
    x : array_like
        Real-valued
    r, N, M : array_like
        Positive, integer-valued parameter

    Returns
    -------
    scalar or ndarray
    """)

add_newdoc(
    "_hypergeom_mean",
    """
    _hypergeom_mean(r, N, M)

    Mean of hypergeometric distribution.

    Parameters
    ----------
    r, N, M : array_like
        Positive, integer-valued parameter

    Returns
    -------
    scalar or ndarray

    """)

add_newdoc(
    "_hypergeom_variance",
    """
    _hypergeom_variance(r, N, M)

    Mean of hypergeometric distribution.

    Parameters
    ----------
    r, N, M : array_like
        Positive, integer-valued parameter

    Returns
    -------
    scalar or ndarray

    """)

add_newdoc(
    "_hypergeom_skewness",
    """
    _hypergeom_skewness(r, N, M)

    Skewness of hypergeometric distribution.

    Parameters
    ----------
    r, N, M : array_like
        Positive, integer-valued parameter

    Returns
    -------
    scalar or ndarray

<<<<<<< HEAD
=======
    See Also
    --------
    log_ndtr, ndtri, ndtr
    """)

add_newdoc("_abs_sq", r"""
    Internal function, use `abs_sq` instead.
>>>>>>> 145a3822
    """)<|MERGE_RESOLUTION|>--- conflicted
+++ resolved
@@ -9958,14 +9958,8 @@
     -------
     scalar or ndarray
 
-<<<<<<< HEAD
-=======
-    See Also
-    --------
-    log_ndtr, ndtri, ndtr
     """)
 
 add_newdoc("_abs_sq", r"""
     Internal function, use `abs_sq` instead.
->>>>>>> 145a3822
     """)