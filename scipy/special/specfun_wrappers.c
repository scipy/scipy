#include "specfun_wrappers.h"
#include "sf_error.h"

#define CADDR(z) ((double *) (&(z))), (&(((double *) (&(z)))[1]))

#ifndef CMPLX
#define CMPLX(x, y) ((double complex)((double)(x) + I * (double)(y)))
#endif /* CMPLX */


npy_cdouble chyp2f1_wrap( double a, double b, double c, npy_cdouble z) {
  npy_cdouble outz;
  double complex z99;
  double complex outz99;
  int l1, l0, isfer = 0;

  l0 = ((c == floor(c)) && (c < 0));
  l1 = ((fabs(1-npymath_creal(z)) < 1e-15) && (npymath_cimag(z) == 0) && (c-a-b <= 0));
  if (l0 || l1) {
    sf_error("chyp2f1", SF_ERROR_OVERFLOW, NULL);
    npymath_csetreal(&outz, INFINITY);
    npymath_csetimag(&outz, 0.0);
    return outz;
  }
  z99 = CMPLX(npy_creal(z), npy_cimag(z));
  outz99 = specfun_hygfz(a, b, c, z99, &isfer);
  NPY_CSETREAL(&outz, creal(outz99));
  NPY_CSETIMAG(&outz, cimag(outz99));
  if (isfer == 3) {
    sf_error("chyp2f1", SF_ERROR_OVERFLOW, NULL);
    npymath_csetreal(&outz, INFINITY);
    npymath_csetimag(&outz, 0.0);
  } else if (isfer == 5) {
    sf_error("chyp2f1", SF_ERROR_LOSS, NULL);
  } else if (isfer != 0) {
    sf_error("chyp2f1", isfer, NULL);
    npymath_csetreal(&outz, NAN);
    npymath_csetimag(&outz, NAN);
  }
  return outz;
}

npy_cdouble chyp1f1_wrap(double a, double b, npy_cdouble z) {
  npy_cdouble outz;
  double complex outz99;
  double complex z99 = CMPLX(npy_creal(z), npy_cimag(z));

  outz99 = specfun_cchg(a, b, z99);
  NPY_CSETREAL(&outz, creal(outz99));
  NPY_CSETIMAG(&outz, cimag(outz99));

<<<<<<< HEAD
  F_FUNC(cchg,CCHG)(&a, &b, &z, &outz);
  if (npymath_creal(outz) == 1e300) {
=======
  if (npy_creal(outz) == 1e300) {
>>>>>>> 005c0cae
    sf_error("chyp1f1", SF_ERROR_OVERFLOW, NULL);
    npymath_csetreal(&outz, INFINITY);
  }
  return outz;
}


double hypU_wrap(double a, double b, double x) {
  double out;
  int md; /* method code --- not returned */
  int isfer = 0;

  out = specfun_chgu(x, a, b, &md, &isfer);
  if (out == 1e300) {
      sf_error("hypU", SF_ERROR_OVERFLOW, NULL);
      out = INFINITY;
  }
  if (isfer == 6) {
    sf_error("hypU", SF_ERROR_NO_RESULT, NULL);
    out = NAN;
  } else if (isfer != 0) {
    sf_error("hypU", isfer, NULL);
    out = NAN;
  }
  return out;
}

double hyp1f1_wrap(double a, double b, double x) {
   double outy;

   outy = specfun_chgm(x, a, b);
   return outy;
}

int itairy_wrap(double x, double *apt, double *bpt, double *ant, double *bnt) {
  double tmp;
  int flag = 0;

  if (x < 0) {
    x = -x;
    flag = 1;
  }
  specfun_itairy(x, apt, bpt, ant, bnt);
  if (flag) {  /* negative limit -- switch signs and roles */
    tmp = *apt;
    *apt = -*ant;
    *ant = -tmp;
    tmp = *bpt;
    *bpt = -*bnt;
    *bnt = -tmp;
  }
  return 0;
}


double exp1_wrap(double x) {
  double out;

  out = specfun_e1xb(x);
  CONVINF("exp1", out);
  return out;
}

npy_cdouble cexp1_wrap(npy_cdouble z) {
  npy_cdouble outz;
  double complex z99 = CMPLX(npy_creal(z), npy_cimag(z));

  double complex outz99 = specfun_e1z(z99);
  NPY_CSETREAL(&outz, creal(outz99));
  NPY_CSETIMAG(&outz, cimag(outz99));
  ZCONVINF("cexp1", outz);
  return outz;
}

double expi_wrap(double x) {
  double out;

  out = specfun_eix(x);
  CONVINF("expi", out);
  return out;
}

npy_cdouble cexpi_wrap(npy_cdouble z) {
  npy_cdouble outz;
  double complex z99 = CMPLX(npy_creal(z), npy_cimag(z));

  double complex outz99 = specfun_eixz(z99);
  NPY_CSETREAL(&outz, creal(outz99));
  NPY_CSETIMAG(&outz, cimag(outz99));
  ZCONVINF("cexpi", outz);
  return outz;
}

npy_cdouble cerf_wrap(npy_cdouble z) {
  npy_cdouble outz;
  double complex z99 = CMPLX(npy_creal(z), npy_cimag(z));

  double complex outz99 = specfun_cerror(z99);
  NPY_CSETREAL(&outz, creal(outz99));
  NPY_CSETIMAG(&outz, cimag(outz99));
  return outz;
}

double itstruve0_wrap(double x) {
  double out;

  if (x<0) x=-x;
  out = specfun_itsh0(x);
  CONVINF("itstruve0", out);
  return out;
}

double it2struve0_wrap(double x) {
  double out;
  int flag=0;

  if (x < 0) {
      x=-x;
      flag=1;
  }
  out = specfun_itth0(x);
  CONVINF("it2struve0", out);
  if (flag) {
    out = M_PI - out;
  }
  return out;
}

double itmodstruve0_wrap(double x) {
  double out;

  if (x<0) {
      x=-x;
  }
  out = specfun_itsl0(x);
  CONVINF("itmodstruve0", out);
  return out;
}


double ber_wrap(double x)
{
  npy_cdouble Be;
  double ber, bei, ger, gei, der, dei, her, hei;

  if (x<0) {
      x=-x;
  }
  specfun_klvna(x, &ber, &bei, &ger, &gei, &der, &dei, &her, &hei);
  NPY_CSETREAL(&Be, ber);
  NPY_CSETIMAG(&Be, bei);
  ZCONVINF("ber", Be);
  return npymath_creal(Be);
}

double bei_wrap(double x)
{
  npy_cdouble Be;
  double ber, bei, ger, gei, der, dei, her, hei;
  
  if (x<0) {
      x=-x;
  }
  specfun_klvna(x, &ber, &bei, &ger, &gei, &der, &dei, &her, &hei);
  NPY_CSETREAL(&Be, ber);
  NPY_CSETIMAG(&Be, bei);
  ZCONVINF("bei", Be);
  return npymath_cimag(Be);
}

double ker_wrap(double x)
{
  npy_cdouble Ke;
  double ber, bei, ger, gei, der, dei, her, hei;
  if (x<0) {
      return NAN;
  }
  specfun_klvna(x, &ber, &bei, &ger, &gei, &der, &dei, &her, &hei);
  NPY_CSETREAL(&Ke, ger);
  NPY_CSETIMAG(&Ke, gei);
  ZCONVINF("ker", Ke);
  return npymath_creal(Ke);
}

double kei_wrap(double x)
{
  npy_cdouble Ke;
  double ber, bei, ger, gei, der, dei, her, hei;
  if (x<0) {
      return NAN;
  }
  specfun_klvna(x, &ber, &bei, &ger, &gei, &der, &dei, &her, &hei);
  NPY_CSETREAL(&Ke, ger);
  NPY_CSETIMAG(&Ke, gei);
  ZCONVINF("kei", Ke);
  return npymath_cimag(Ke);
}

double berp_wrap(double x)
{
  npy_cdouble Bep;
  double ber, bei, ger, gei, der, dei, her, hei;
  int flag = 0;

  if (x<0) {
      x=-x;
      flag=1;
  }
  specfun_klvna(x, &ber, &bei, &ger, &gei, &der, &dei, &her, &hei);
  NPY_CSETREAL(&Bep, der);
  NPY_CSETIMAG(&Bep, dei);
  ZCONVINF("berp", Bep);
<<<<<<< HEAD
  if (flag) return -npymath_creal(Bep);
  return npymath_creal(Bep);
=======
  if (flag) {
      return -npy_creal(Bep);
  }
  return npy_creal(Bep);
>>>>>>> 005c0cae
}

double beip_wrap(double x)
{
  npy_cdouble Bep;
  double ber, bei, ger, gei, der, dei, her, hei;
  int flag = 0;

  if (x<0) {
      x=-x;
      flag=1;
  }
  specfun_klvna(x, &ber, &bei, &ger, &gei, &der, &dei, &her, &hei);
  NPY_CSETREAL(&Bep, der);
  NPY_CSETIMAG(&Bep, dei);
  ZCONVINF("beip", Bep);
<<<<<<< HEAD
  if (flag) return -npymath_cimag(Bep);
  return npymath_cimag(Bep);
=======
  if (flag) {
      return -npy_cimag(Bep);
  }
  return npy_cimag(Bep);
>>>>>>> 005c0cae
}

double kerp_wrap(double x)
{
  npy_cdouble Kep;
  double ber, bei, ger, gei, der, dei, her, hei;

  if (x<0) {
      return NAN;
  }
  specfun_klvna(x, &ber, &bei, &ger, &gei, &der, &dei, &her, &hei);
  NPY_CSETREAL(&Kep, her);
  NPY_CSETIMAG(&Kep, hei);
  ZCONVINF("kerp", Kep);
  return npymath_creal(Kep);
}

double keip_wrap(double x)
{
  npy_cdouble Kep;
  double ber, bei, ger, gei, der, dei, her, hei;

  if (x<0) {
      return NAN;
  }
  specfun_klvna(x, &ber, &bei, &ger, &gei, &der, &dei, &her, &hei);
  NPY_CSETREAL(&Kep, her);
  NPY_CSETIMAG(&Kep, hei);
  ZCONVINF("keip", Kep);
  return npymath_cimag(Kep);
}


int kelvin_wrap(double x, npy_cdouble *Be, npy_cdouble *Ke, npy_cdouble *Bep, npy_cdouble *Kep) {
  int flag = 0;
  double ber, bei, ger, gei, der, dei, her, hei;
  if (x<0) {
      x=-x;
      flag=1;
  }

  specfun_klvna(x, &ber, &bei, &ger, &gei, &der, &dei, &her, &hei);
  NPY_CSETREAL(Be, ber);
  NPY_CSETIMAG(Be, bei);
  NPY_CSETREAL(Ke, ger);
  NPY_CSETIMAG(Ke, gei);
  NPY_CSETREAL(Bep, der);
  NPY_CSETIMAG(Bep, dei);
  NPY_CSETREAL(Kep, her);
  NPY_CSETIMAG(Kep, hei);

  ZCONVINF("klvna", *Be);
  ZCONVINF("klvna", *Ke);
  ZCONVINF("klvna", *Bep);
  ZCONVINF("klvna", *Kep);
  if (flag) {
    npymath_csetreal(Bep, -npymath_creal(*Bep));
    npymath_csetimag(Bep, -npymath_cimag(*Bep));
    npymath_csetreal(Ke, NAN);
    npymath_csetimag(Ke, NAN);
    npymath_csetreal(Kep, NAN);
    npymath_csetimag(Kep, NAN);
  }
  return 0;
}

/* Integrals of bessel functions */

/* int(j0(t),t=0..x) */
/* int(y0(t),t=0..x) */

int it1j0y0_wrap(double x, double *j0int, double *y0int)
{
  int flag = 0;

  if (x < 0) {
      x = -x;
      flag=1;
  }
  specfun_itjya(x, j0int, y0int);
  if (flag) {
    *j0int = -(*j0int);
    *y0int = NAN;    /* domain error */
  }
  return 0;
}

/* int((1-j0(t))/t,t=0..x) */
/* int(y0(t)/t,t=x..inf) */

int it2j0y0_wrap(double x, double *j0int, double *y0int)
{
  int flag = 0;

  if (x < 0) {
      x=-x;
      flag=1;
  }
  specfun_ittjya(x, j0int, y0int);
  if (flag) {
    *y0int = NAN;  /* domain error */
  }
  return 0;
}

/* Integrals of modified bessel functions */

int it1i0k0_wrap(double x, double *i0int, double *k0int)
{
  int flag = 0;

  if (x < 0) {
      x = -x;
      flag=1;
  }
  specfun_itika(x, i0int, k0int);
  if (flag) {
    *i0int = -(*i0int);
    *k0int = NAN;    /* domain error */
  }
  return 0;
}

int it2i0k0_wrap(double x, double *i0int, double *k0int)
{
  int flag = 0;

  if (x < 0) {
      x=-x;
      flag=1;
  }
  specfun_ittika(x, i0int, k0int);
  if (flag) {
    *k0int = NAN;  /* domain error */
  }
  return 0;
}


/* Fresnel integrals of complex numbers */

int cfresnl_wrap(npy_cdouble z, npy_cdouble *zfs, npy_cdouble *zfc)
{
  double complex z99 = CMPLX(npy_creal(z), npy_cimag(z));
  double complex zfs99, zfc99, zfd;

  specfun_cfs(z99, &zfs99, &zfd);
  specfun_cfc(z99, &zfc99, &zfd);

  NPY_CSETREAL(zfs, creal(zfs99));
  NPY_CSETIMAG(zfs, cimag(zfs99));
  NPY_CSETREAL(zfc, creal(zfc99));
  NPY_CSETIMAG(zfc, cimag(zfc99));  

  return 0;
}

/* Mathieu functions */
/* Characteristic values */
double cem_cva_wrap(double m, double q) {
  int int_m, kd=1;
  double out;

  if ((m < 0) || (m != floor(m))) {
    sf_error("cem_cva", SF_ERROR_DOMAIN, NULL);
    return NAN;
  }
  int_m = (int)m;
  if (q < 0) {
    /* https://dlmf.nist.gov/28.2#E26 */
    if (int_m % 2 == 0) {
      return cem_cva_wrap(m, -q);
    }
    else {
      return sem_cva_wrap(m, -q);
    }
  }

  if (int_m % 2) {
      kd=2;
  }
  out = specfun_cva2(kd, int_m, q);
  return out;
}

double sem_cva_wrap(double m, double q) {
  int int_m, kd=4;
  double out;

  if ((m <= 0) || (m != floor(m))) {
    sf_error("cem_cva", SF_ERROR_DOMAIN, NULL);
    return NAN;
  }
  int_m = (int)m;
  if (q < 0) {
    /* https://dlmf.nist.gov/28.2#E26 */
    if (int_m % 2 == 0) {
      return sem_cva_wrap(m, -q);
    }
    else {
      return cem_cva_wrap(m, -q);
    }
  }
  if (int_m % 2) {
      kd=3;
  }
  out = specfun_cva2(kd, int_m, q);
  return out;
}

/* Mathieu functions */
int cem_wrap(double m, double q, double x, double *csf, double *csd)
{
  int int_m, kf=1, sgn;
  double f = 0.0, d = 0.0;
  if ((m < 0) || (m != floor(m))) {
    *csf = NAN;
    *csd = NAN;
    sf_error("cem", SF_ERROR_DOMAIN, NULL);
    return -1;
  }
  int_m = (int)m;
  if (q < 0) {
      /* https://dlmf.nist.gov/28.2#E34 */
      if (int_m % 2 == 0) {
        sgn = ((int_m/2) % 2 == 0) ? 1 : -1;
        cem_wrap(m, -q, 90 - x, &f, &d);
        *csf =  sgn * f;
        *csd = -sgn * d;
        return 0;
      }
      else {
        sgn = ((int_m/2) % 2 == 0) ? 1 : -1;
        sem_wrap(m, -q, 90 - x, &f, &d);
        *csf =  sgn * f;
        *csd = -sgn * d;
        return 0;
      }
  }
  specfun_mtu0(kf, int_m, q, x, csf, csd);
  return 0;
}

int sem_wrap(double m, double q, double x, double *csf, double *csd)
{
  int int_m, kf=2, sgn;
  double f = 0.0, d = 0.0;
  if ((m < 0) || (m != floor(m))) {
    *csf = NAN;
    *csd = NAN;
    sf_error("sem", SF_ERROR_DOMAIN, NULL);
    return -1;
  }
  int_m = (int)m;
  if (int_m == 0) {
    *csf = 0;
    *csd = 0;
    return 0;
  }
  if (q < 0) {
      /* https://dlmf.nist.gov/28.2#E34 */
      if (int_m % 2 == 0) {
        sgn = ((int_m/2) % 2 == 0) ? -1 : 1;
        sem_wrap(m, -q, 90 - x, &f, &d);
        *csf =  sgn * f;
        *csd = -sgn * d;
        return 0;
      }
      else {
        sgn = ((int_m/2) % 2 == 0) ? 1 : -1;
        cem_wrap(m, -q, 90 - x, &f, &d);
        *csf =  sgn * f;
        *csd = -sgn * d;
        return 0;
      }
  }
  specfun_mtu0(kf, int_m, q, x, csf, csd);
  return 0;
}


int mcm1_wrap(double m, double q, double x, double *f1r, double *d1r)
{
  int int_m, kf=1, kc=1;
  double f2r = 0.0, d2r = 0.0;

  if ((m < 0) || (m != floor(m)) || (q<0)) {
    *f1r = NAN;
    *d1r = NAN;
    sf_error("mcm1", SF_ERROR_DOMAIN, NULL);
    return -1;
  }
  int_m = (int)m;
  specfun_mtu12(kf, kc, int_m, q, x, f1r, d1r, &f2r, &d2r);
  return 0;
}

int msm1_wrap(double m, double q, double x, double *f1r, double *d1r)
{
  int int_m, kf=2, kc=1;
  double f2r = 0.0, d2r = 0.0;

  if ((m < 1) || (m != floor(m)) || (q<0)) {
    *f1r = NAN;
    *d1r = NAN;
    sf_error("msm1", SF_ERROR_DOMAIN, NULL);
    return -1;
  }
  int_m = (int)m;
  specfun_mtu12(kf, kc, int_m, q, x, f1r, d1r, &f2r, &d2r);
  return 0;
}

int mcm2_wrap(double m, double q, double x, double *f2r, double *d2r)
{
  int int_m, kf=1, kc=2;
  double f1r = 0.0, d1r = 0.0;

  if ((m < 0) || (m != floor(m)) || (q<0)) {
    *f2r = NAN;
    *d2r = NAN;
    sf_error("mcm2", SF_ERROR_DOMAIN, NULL);
    return -1;
  }
  int_m = (int)m;
  specfun_mtu12(kf, kc, int_m, q, x, &f1r, &d1r, f2r, d2r);
  return 0;
}

int msm2_wrap(double m, double q, double x, double *f2r, double *d2r)
{
  int int_m, kf=2, kc=2;
  double f1r = 0.0, d1r = 0.0;

  if ((m < 1) || (m != floor(m)) || (q<0)) {
    *f2r = NAN;
    *d2r = NAN;
    sf_error("msm2", SF_ERROR_DOMAIN, NULL);
    return -1;
  }
  int_m = (int)m;
  specfun_mtu12(kf, kc, int_m, q, x, &f1r, &d1r, f2r, d2r);
  return 0;
}


double pmv_wrap(double m, double v, double x){
  int int_m;
  double out;

  if (m != floor(m)) {
      return NAN;
  }
  int_m = (int)m;
  out = specfun_lpmv(x, int_m, v);
  CONVINF("pmv", out);
  return out;
}


/*
 * If x > 0 return w1f and w1d. Otherwise set x = abs(x) and return
 * w2f and -w2d.
*/
int pbwa_wrap(double a, double x, double *wf, double *wd) {
  int flag = 0;
  double w1f = 0.0, w1d = 0.0, w2f = 0.0, w2d = 0.0;

  if (x < -5 || x > 5 || a < -5 || a > 5) {
    /*
     * The Zhang and Jin implementation only uses Taylor series;
     * return NaN outside of the range which they are accurate.
     */
    *wf = NAN;
    *wd = NAN;
    sf_error("pbwa", SF_ERROR_LOSS, NULL);
    return 0;
  }

  if (x < 0) {
    x = -x;
    flag = 1;
  }
  specfun_pbwa(a, x, &w1f, &w1d, &w2f, &w2d);
  if (flag) {
    *wf = w2f;
    *wd = -w2d;
  }
  else {
    *wf = w1f;
    *wd = w1d;
  }
  return 0;
}

int pbdv_wrap(double v, double x, double *pdf, double *pdd) {

  double *dv;
  double *dp;
  int num;

  if (isnan(v) || isnan(x)) {
    *pdf = NAN;
    *pdd = NAN;
    return 0;
  }
  /* NB. Indexing of DV/DP in specfun.f:PBDV starts from 0, hence +2 */
  num = ABS((int)v) + 2;
  dv = (double *)PyMem_Malloc(sizeof(double)*2*num);
  if (dv==NULL) {
    sf_error("pbdv", SF_ERROR_OTHER, "memory allocation error");
    *pdf = NAN;
    *pdd = NAN;
    return -1;
  }
  dp = dv + num;
  specfun_pbdv(x, v, dv, dp, pdf, pdd);
  PyMem_Free(dv);
  return 0;
}

int pbvv_wrap(double v, double x, double *pvf, double *pvd) {
  double *vv;
  double *vp;
  int num;

  if (isnan(v) || isnan(x)) {
    *pvf = NAN;
    *pvd = NAN;
    return 0;
  }
  /* NB. Indexing of DV/DP in specfun.f:PBVV starts from 0, hence +2 */
  num = ABS((int)v) + 2;
  vv = (double *)PyMem_Malloc(sizeof(double)*2*num);
  if (vv==NULL) {
    sf_error("pbvv", SF_ERROR_OTHER, "memory allocation error");
    *pvf = NAN;
    *pvd = NAN;
    return -1;
  }
  vp = vv + num;
  specfun_pbvv(x, v, vv, vp, pvf, pvd);
  PyMem_Free(vv);
  return 0;
}

double prolate_segv_wrap(double m, double n, double c)
{
  int kd=1;
  int int_m, int_n;
  double cv = 0.0, *eg;

  if ((m<0) || (n<m) || (m!=floor(m)) || (n!=floor(n)) || ((n-m)>198)) {
    return NAN;
  }
  int_m = (int) m;
  int_n = (int) n;
  eg = (double *)PyMem_Malloc(sizeof(double)*(n-m+2));
  if (eg==NULL) {
    sf_error("prolate_segv", SF_ERROR_OTHER, "memory allocation error");
    return NAN;
  }
  specfun_segv(int_m, int_n, c, kd, &cv, eg);
  PyMem_Free(eg);
  return cv;
}

double oblate_segv_wrap(double m, double n, double c)
{
  int kd=-1;
  int int_m, int_n;
  double cv= 0.0, *eg;

  if ((m<0) || (n<m) || (m!=floor(m)) || (n!=floor(n)) || ((n-m)>198)) {
    return NAN;
  }
  int_m = (int) m;
  int_n = (int) n;
  eg = (double *)PyMem_Malloc(sizeof(double)*(n-m+2));
  if (eg==NULL) {
    sf_error("oblate_segv", SF_ERROR_OTHER, "memory allocation error");
    return NAN;
  }
  specfun_segv(int_m, int_n, c, kd, &cv,eg);
  PyMem_Free(eg);
  return cv;
}


double prolate_aswfa_nocv_wrap(double m, double n, double c, double x, double *s1d)
{
  int kd = 1;
  int int_m, int_n;
  double cv = 0.0, s1f, *eg;

  if ((x >=1) || (x <=-1) || (m<0) || (n<m) || \
      (m!=floor(m)) || (n!=floor(n)) || ((n-m)>198)) {
    sf_error("prolate_aswfa_nocv", SF_ERROR_DOMAIN, NULL);
    *s1d = NAN;
    return NAN;
  }
  int_m = (int )m;
  int_n = (int )n;
  eg = (double *)PyMem_Malloc(sizeof(double)*(n-m+2));
  if (eg==NULL) {
    sf_error("prolate_aswfa_nocv", SF_ERROR_OTHER, "memory allocation error");
    *s1d = NAN;
    return NAN;
  }
  specfun_segv(int_m, int_n, c, kd, &cv, eg);
  specfun_aswfa(x, int_m, int_n, c, kd, cv, &s1f, s1d);
  PyMem_Free(eg);
  return s1f;
}


double oblate_aswfa_nocv_wrap(double m, double n, double c, double x, double *s1d)
{
  int kd = -1;
  int int_m, int_n;
  double cv = 0.0, s1f = 0.0, *eg;

  if ((x >=1) || (x <=-1) || (m<0) || (n<m) || \
      (m!=floor(m)) || (n!=floor(n)) || ((n-m)>198)) {
    sf_error("oblate_aswfa_nocv", SF_ERROR_DOMAIN, NULL);
    *s1d = NAN;
    return NAN;
  }
  int_m = (int )m;
  int_n = (int )n;
  eg = (double *)PyMem_Malloc(sizeof(double)*(n-m+2));
  if (eg==NULL) {
    sf_error("oblate_aswfa_nocv", SF_ERROR_OTHER, "memory allocation error");
    *s1d = NAN;
    return NAN;
  }
  specfun_segv(int_m, int_n, c, kd, &cv, eg);
  specfun_aswfa(x, int_m, int_n, c, kd, cv, &s1f, s1d);
  PyMem_Free(eg);
  return s1f;
}


int prolate_aswfa_wrap(double m, double n, double c, double cv, double x, double *s1f, double *s1d)
{
  int kd = 1;
  int int_m, int_n;

  if ((x >=1) || (x <=-1) || (m<0) || (n<m) || \
      (m!=floor(m)) || (n!=floor(n))) {
    sf_error("prolate_aswfa", SF_ERROR_DOMAIN, NULL);
    *s1f = NAN;
    *s1d = NAN;
    return 0;
  }
  int_m = (int )m;
  int_n = (int )n;
  specfun_aswfa(x, int_m, int_n, c, kd, cv, s1f, s1d);
  return 0;
}


int oblate_aswfa_wrap(double m, double n, double c, double cv, double x, double *s1f, double *s1d)
{
  int kd = -1;
  int int_m, int_n;

  if ((x >=1) || (x <=-1) || (m<0) || (n<m) || \
      (m!=floor(m)) || (n!=floor(n))) {
    sf_error("oblate_aswfa", SF_ERROR_DOMAIN, NULL);
    *s1f = NAN;
    *s1d = NAN;
    return 0;
  }
  int_m = (int )m;
  int_n = (int )n;
  specfun_aswfa(x, int_m, int_n, c, kd, cv, s1f, s1d);
  return 0;
}


double prolate_radial1_nocv_wrap(double m, double n, double c, double x, double *r1d)
{
  int kf=1, kd=1;
  double r2f = 0.0, r2d = 0.0, r1f = 0.0, cv = 0.0, *eg;
  int int_m, int_n;

  if ((x <=1.0) || (m<0) || (n<m) || \
     (m!=floor(m)) || (n!=floor(n)) || ((n-m)>198)) {
    sf_error("prolate_radial1_nocv", SF_ERROR_DOMAIN, NULL);
    *r1d = NAN;
    return NAN;
  }
  int_m = (int )m;
  int_n = (int )n;
  eg = (double *)PyMem_Malloc(sizeof(double)*(n-m+2));
  if (eg==NULL) {
    sf_error("prolate_radial1_nocv", SF_ERROR_OTHER, "memory allocation error");
    *r1d = NAN;
    return NAN;
  }
  specfun_segv(int_m, int_n, c, kd, &cv, eg);
  specfun_rswfp(int_m, int_n, c, x, cv, kf, &r1f, r1d, &r2f, &r2d);
  PyMem_Free(eg);
  return r1f;
}

double prolate_radial2_nocv_wrap(double m, double n, double c, double x, double *r2d)
{
  int kf=2, kd=1;
  double r1f = 0.0, r1d = 0.0, r2f = 0.0, cv = 0.0, *eg;
  int int_m, int_n;

  if ((x <=1.0) || (m<0) || (n<m) || \
     (m!=floor(m)) || (n!=floor(n)) || ((n-m)>198)) {
    sf_error("prolate_radial2_nocv", SF_ERROR_DOMAIN, NULL);
    *r2d = NAN;
    return NAN;
  }
  int_m = (int )m;
  int_n = (int )n;
  eg = (double *)PyMem_Malloc(sizeof(double)*(n-m+2));
  if (eg==NULL) {
    sf_error("prolate_radial2_nocv", SF_ERROR_OTHER, "memory allocation error");
    *r2d = NAN;
    return NAN;
  }
  specfun_segv(int_m, int_n, c, kd, &cv, eg);
  specfun_rswfp(int_m, int_n, c, x, cv, kf, &r1f, &r1d, &r2f, r2d);
  PyMem_Free(eg);
  return r2f;
}

int prolate_radial1_wrap(double m, double n, double c, double cv, double x, double *r1f, double *r1d)
{
  int kf=1;
  double r2f = 0.0, r2d = 0.0;
  int int_m, int_n;

  if ((x <= 1.0) || (m<0) || (n<m) || \
     (m!=floor(m)) || (n!=floor(n))) {
    sf_error("prolate_radial1", SF_ERROR_DOMAIN, NULL);
    *r1f = NAN;
    *r1d = NAN;
    return 0;
  }
  int_m = (int )m;
  int_n = (int )n;
  specfun_rswfp(int_m, int_n, c, x, cv, kf, r1f, r1d, &r2f, &r2d);
  return 0;
}

int prolate_radial2_wrap(double m, double n, double c, double cv, double x, double *r2f, double *r2d)
{
  int kf=2;
  double r1f = 0.0, r1d = 0.0;
  int int_m, int_n;

  if ((x <= 1.0) || (m<0) || (n<m) || \
     (m!=floor(m)) || (n!=floor(n))) {
    sf_error("prolate_radial2", SF_ERROR_DOMAIN, NULL);
    *r2f = NAN;
    *r2d = NAN;
    return 0;
  }
  int_m = (int )m;
  int_n = (int )n;
  specfun_rswfp(int_m, int_n, c, x, cv, kf, &r1f, &r1d, r2f, r2d);
  return 0;
}

double oblate_radial1_nocv_wrap(double m, double n, double c, double x, double *r1d)
{
  int kf=1, kd=-1;
  double r2f = 0.0, r2d = 0.0, r1f = 0.0, cv = 0.0, *eg;
  int int_m, int_n;

  if ((x < 0.0) || (m<0) || (n<m) || \
     (m!=floor(m)) || (n!=floor(n)) || ((n-m)>198)) {
    sf_error("oblate_radial1_nocv", SF_ERROR_DOMAIN, NULL);
    *r1d = NAN;
    return NAN;
  }
  int_m = (int )m;
  int_n = (int )n;
  eg = (double *)PyMem_Malloc(sizeof(double)*(n-m+2));
  if (eg==NULL) {
    sf_error("oblate_radial1_nocv", SF_ERROR_OTHER, "memory allocation error");
    *r1d = NAN;
    return NAN;
  }
  specfun_segv(int_m, int_n, c, kd, &cv, eg);
  specfun_rswfo(int_m, int_n, c, x, cv, kf, &r1f, r1d, &r2f, &r2d);
  PyMem_Free(eg);
  return r1f;
}

double oblate_radial2_nocv_wrap(double m, double n, double c, double x, double *r2d)
{
  int kf=2, kd=-1;
  double r1f = 0.0, r1d = 0.0, r2f = 0.0, cv = 0.0, *eg;
  int int_m, int_n;

  if ((x < 0.0) || (m<0) || (n<m) || \
     (m!=floor(m)) || (n!=floor(n)) || ((n-m)>198)) {
    sf_error("oblate_radial2_nocv", SF_ERROR_DOMAIN, NULL);
    *r2d = NAN;
    return NAN;
  }
  int_m = (int )m;
  int_n = (int )n;
  eg = (double *)PyMem_Malloc(sizeof(double)*(n-m+2));
  if (eg==NULL) {
    sf_error("oblate_radial2_nocv", SF_ERROR_OTHER, "memory allocation error");
    *r2d = NAN;
    return NAN;
  }
  specfun_segv(int_m, int_n, c, kd, &cv, eg);
  specfun_rswfo(int_m, int_n, c, x, cv, kf, &r1f, &r1d, &r2f, r2d);
  PyMem_Free(eg);
  return r2f;
}

int oblate_radial1_wrap(double m, double n, double c, double cv, double x, double *r1f, double *r1d)
{
  int kf=1;
  double r2f = 0.0, r2d = 0.0;
  int int_m, int_n;

  if ((x <0.0) || (m<0) || (n<m) || \
     (m!=floor(m)) || (n!=floor(n))) {
    sf_error("oblate_radial1", SF_ERROR_DOMAIN, NULL);
    *r1f = NAN;
    *r1d = NAN;
    return 0;
  }
  int_m = (int )m;
  int_n = (int )n;
  specfun_rswfo(int_m, int_n, c, x, cv, kf, r1f, r1d, &r2f, &r2d);
  return 0;
}

int oblate_radial2_wrap(double m, double n, double c, double cv, double x, double *r2f, double *r2d)
{
  int kf=2;
  double r1f = 0.0, r1d = 0.0;
  int int_m, int_n;

  if ((x <0.0) || (m<0) || (n<m) || \
     (m!=floor(m)) || (n!=floor(n))) {
    sf_error("oblate_radial2", SF_ERROR_DOMAIN, NULL);
    *r2f = NAN;
    *r2d = NAN;
    return 0;
  }
  int_m = (int )m;
  int_n = (int )n;
  specfun_rswfo(int_m, int_n, c, x, cv, kf, &r1f, &r1d, r2f, r2d);
  return 0;
}


int modified_fresnel_plus_wrap(double x, npy_cdouble *Fplus, npy_cdouble *Kplus)
{
  int ks=0;
  double fr = 0.0, gr = 0.0, fi = 0.0, gi = 0.0, fa = 0.0, ga = 0.0, fm = 0.0, gm = 0.0;

  specfun_ffk(ks, x, &fr, &fi, &fm, &fa, &gr, &gi, &gm, &ga);
  NPY_CSETREAL(Fplus, fr);
  NPY_CSETIMAG(Fplus, fi);
  NPY_CSETREAL(Kplus, gr);
  NPY_CSETIMAG(Kplus, gi); 
  return 0;
}

int modified_fresnel_minus_wrap(double x, npy_cdouble *Fminus, npy_cdouble *Kminus)
{
  int ks=1;
  double fr = 0.0, gr = 0.0, fi = 0.0, gi = 0.0, fa = 0.0, ga = 0.0, fm = 0.0, gm = 0.0;

  specfun_ffk(ks, x, &fr, &fi, &fm, &fa, &gr, &gi, &gm, &ga);
  NPY_CSETREAL(Fminus, fr);
  NPY_CSETIMAG(Fminus, fi);
  NPY_CSETREAL(Kminus, gr);
  NPY_CSETIMAG(Kminus, gi); 
  return 0;
}<|MERGE_RESOLUTION|>--- conflicted
+++ resolved
@@ -22,10 +22,10 @@
     npymath_csetimag(&outz, 0.0);
     return outz;
   }
-  z99 = CMPLX(npy_creal(z), npy_cimag(z));
+  z99 = CMPLX(npymath_creal(z), npymath_cimag(z));
   outz99 = specfun_hygfz(a, b, c, z99, &isfer);
-  NPY_CSETREAL(&outz, creal(outz99));
-  NPY_CSETIMAG(&outz, cimag(outz99));
+  npymath_csetreal(&outz, creal(outz99));
+  npymath_csetimag(&outz, cimag(outz99));
   if (isfer == 3) {
     sf_error("chyp2f1", SF_ERROR_OVERFLOW, NULL);
     npymath_csetreal(&outz, INFINITY);
@@ -43,18 +43,13 @@
 npy_cdouble chyp1f1_wrap(double a, double b, npy_cdouble z) {
   npy_cdouble outz;
   double complex outz99;
-  double complex z99 = CMPLX(npy_creal(z), npy_cimag(z));
+  double complex z99 = CMPLX(npymath_creal(z), npymath_cimag(z));
 
   outz99 = specfun_cchg(a, b, z99);
-  NPY_CSETREAL(&outz, creal(outz99));
-  NPY_CSETIMAG(&outz, cimag(outz99));
-
-<<<<<<< HEAD
-  F_FUNC(cchg,CCHG)(&a, &b, &z, &outz);
+  npymath_csetreal(&outz, creal(outz99));
+  npymath_csetimag(&outz, cimag(outz99));
+
   if (npymath_creal(outz) == 1e300) {
-=======
-  if (npy_creal(outz) == 1e300) {
->>>>>>> 005c0cae
     sf_error("chyp1f1", SF_ERROR_OVERFLOW, NULL);
     npymath_csetreal(&outz, INFINITY);
   }
@@ -120,11 +115,11 @@
 
 npy_cdouble cexp1_wrap(npy_cdouble z) {
   npy_cdouble outz;
-  double complex z99 = CMPLX(npy_creal(z), npy_cimag(z));
+  double complex z99 = CMPLX(npymath_creal(z), npymath_cimag(z));
 
   double complex outz99 = specfun_e1z(z99);
-  NPY_CSETREAL(&outz, creal(outz99));
-  NPY_CSETIMAG(&outz, cimag(outz99));
+  npymath_csetreal(&outz, creal(outz99));
+  npymath_csetimag(&outz, cimag(outz99));
   ZCONVINF("cexp1", outz);
   return outz;
 }
@@ -139,22 +134,22 @@
 
 npy_cdouble cexpi_wrap(npy_cdouble z) {
   npy_cdouble outz;
-  double complex z99 = CMPLX(npy_creal(z), npy_cimag(z));
+  double complex z99 = CMPLX(npymath_creal(z), npymath_cimag(z));
 
   double complex outz99 = specfun_eixz(z99);
-  NPY_CSETREAL(&outz, creal(outz99));
-  NPY_CSETIMAG(&outz, cimag(outz99));
+  npymath_csetreal(&outz, creal(outz99));
+  npymath_csetimag(&outz, cimag(outz99));
   ZCONVINF("cexpi", outz);
   return outz;
 }
 
 npy_cdouble cerf_wrap(npy_cdouble z) {
   npy_cdouble outz;
-  double complex z99 = CMPLX(npy_creal(z), npy_cimag(z));
+  double complex z99 = CMPLX(npymath_creal(z), npymath_cimag(z));
 
   double complex outz99 = specfun_cerror(z99);
-  NPY_CSETREAL(&outz, creal(outz99));
-  NPY_CSETIMAG(&outz, cimag(outz99));
+  npymath_csetreal(&outz, creal(outz99));
+  npymath_csetimag(&outz, cimag(outz99));
   return outz;
 }
 
@@ -204,8 +199,8 @@
       x=-x;
   }
   specfun_klvna(x, &ber, &bei, &ger, &gei, &der, &dei, &her, &hei);
-  NPY_CSETREAL(&Be, ber);
-  NPY_CSETIMAG(&Be, bei);
+  npymath_csetreal(&Be, ber);
+  npymath_csetimag(&Be, bei);
   ZCONVINF("ber", Be);
   return npymath_creal(Be);
 }
@@ -219,8 +214,8 @@
       x=-x;
   }
   specfun_klvna(x, &ber, &bei, &ger, &gei, &der, &dei, &her, &hei);
-  NPY_CSETREAL(&Be, ber);
-  NPY_CSETIMAG(&Be, bei);
+  npymath_csetreal(&Be, ber);
+  npymath_csetimag(&Be, bei);
   ZCONVINF("bei", Be);
   return npymath_cimag(Be);
 }
@@ -233,8 +228,8 @@
       return NAN;
   }
   specfun_klvna(x, &ber, &bei, &ger, &gei, &der, &dei, &her, &hei);
-  NPY_CSETREAL(&Ke, ger);
-  NPY_CSETIMAG(&Ke, gei);
+  npymath_csetreal(&Ke, ger);
+  npymath_csetimag(&Ke, gei);
   ZCONVINF("ker", Ke);
   return npymath_creal(Ke);
 }
@@ -247,8 +242,8 @@
       return NAN;
   }
   specfun_klvna(x, &ber, &bei, &ger, &gei, &der, &dei, &her, &hei);
-  NPY_CSETREAL(&Ke, ger);
-  NPY_CSETIMAG(&Ke, gei);
+  npymath_csetreal(&Ke, ger);
+  npymath_csetimag(&Ke, gei);
   ZCONVINF("kei", Ke);
   return npymath_cimag(Ke);
 }
@@ -264,18 +259,13 @@
       flag=1;
   }
   specfun_klvna(x, &ber, &bei, &ger, &gei, &der, &dei, &her, &hei);
-  NPY_CSETREAL(&Bep, der);
-  NPY_CSETIMAG(&Bep, dei);
+  npymath_csetreal(&Bep, der);
+  npymath_csetimag(&Bep, dei);
   ZCONVINF("berp", Bep);
-<<<<<<< HEAD
-  if (flag) return -npymath_creal(Bep);
+  if (flag) {
+      return -npymath_creal(Bep);
+  }
   return npymath_creal(Bep);
-=======
-  if (flag) {
-      return -npy_creal(Bep);
-  }
-  return npy_creal(Bep);
->>>>>>> 005c0cae
 }
 
 double beip_wrap(double x)
@@ -289,18 +279,13 @@
       flag=1;
   }
   specfun_klvna(x, &ber, &bei, &ger, &gei, &der, &dei, &her, &hei);
-  NPY_CSETREAL(&Bep, der);
-  NPY_CSETIMAG(&Bep, dei);
+  npymath_csetreal(&Bep, der);
+  npymath_csetimag(&Bep, dei);
   ZCONVINF("beip", Bep);
-<<<<<<< HEAD
-  if (flag) return -npymath_cimag(Bep);
+  if (flag) {
+      return -npymath_cimag(Bep);
+  }
   return npymath_cimag(Bep);
-=======
-  if (flag) {
-      return -npy_cimag(Bep);
-  }
-  return npy_cimag(Bep);
->>>>>>> 005c0cae
 }
 
 double kerp_wrap(double x)
@@ -312,8 +297,8 @@
       return NAN;
   }
   specfun_klvna(x, &ber, &bei, &ger, &gei, &der, &dei, &her, &hei);
-  NPY_CSETREAL(&Kep, her);
-  NPY_CSETIMAG(&Kep, hei);
+  npymath_csetreal(&Kep, her);
+  npymath_csetimag(&Kep, hei);
   ZCONVINF("kerp", Kep);
   return npymath_creal(Kep);
 }
@@ -327,8 +312,8 @@
       return NAN;
   }
   specfun_klvna(x, &ber, &bei, &ger, &gei, &der, &dei, &her, &hei);
-  NPY_CSETREAL(&Kep, her);
-  NPY_CSETIMAG(&Kep, hei);
+  npymath_csetreal(&Kep, her);
+  npymath_csetimag(&Kep, hei);
   ZCONVINF("keip", Kep);
   return npymath_cimag(Kep);
 }
@@ -343,14 +328,14 @@
   }
 
   specfun_klvna(x, &ber, &bei, &ger, &gei, &der, &dei, &her, &hei);
-  NPY_CSETREAL(Be, ber);
-  NPY_CSETIMAG(Be, bei);
-  NPY_CSETREAL(Ke, ger);
-  NPY_CSETIMAG(Ke, gei);
-  NPY_CSETREAL(Bep, der);
-  NPY_CSETIMAG(Bep, dei);
-  NPY_CSETREAL(Kep, her);
-  NPY_CSETIMAG(Kep, hei);
+  npymath_csetreal(Be, ber);
+  npymath_csetimag(Be, bei);
+  npymath_csetreal(Ke, ger);
+  npymath_csetimag(Ke, gei);
+  npymath_csetreal(Bep, der);
+  npymath_csetimag(Bep, dei);
+  npymath_csetreal(Kep, her);
+  npymath_csetimag(Kep, hei);
 
   ZCONVINF("klvna", *Be);
   ZCONVINF("klvna", *Ke);
@@ -444,16 +429,16 @@
 
 int cfresnl_wrap(npy_cdouble z, npy_cdouble *zfs, npy_cdouble *zfc)
 {
-  double complex z99 = CMPLX(npy_creal(z), npy_cimag(z));
+  double complex z99 = CMPLX(npymath_creal(z), npymath_cimag(z));
   double complex zfs99, zfc99, zfd;
 
   specfun_cfs(z99, &zfs99, &zfd);
   specfun_cfc(z99, &zfc99, &zfd);
 
-  NPY_CSETREAL(zfs, creal(zfs99));
-  NPY_CSETIMAG(zfs, cimag(zfs99));
-  NPY_CSETREAL(zfc, creal(zfc99));
-  NPY_CSETIMAG(zfc, cimag(zfc99));  
+  npymath_csetreal(zfs, creal(zfs99));
+  npymath_csetimag(zfs, cimag(zfs99));
+  npymath_csetreal(zfc, creal(zfc99));
+  npymath_csetimag(zfc, cimag(zfc99));  
 
   return 0;
 }
@@ -1069,10 +1054,10 @@
   double fr = 0.0, gr = 0.0, fi = 0.0, gi = 0.0, fa = 0.0, ga = 0.0, fm = 0.0, gm = 0.0;
 
   specfun_ffk(ks, x, &fr, &fi, &fm, &fa, &gr, &gi, &gm, &ga);
-  NPY_CSETREAL(Fplus, fr);
-  NPY_CSETIMAG(Fplus, fi);
-  NPY_CSETREAL(Kplus, gr);
-  NPY_CSETIMAG(Kplus, gi); 
+  npymath_csetreal(Fplus, fr);
+  npymath_csetimag(Fplus, fi);
+  npymath_csetreal(Kplus, gr);
+  npymath_csetimag(Kplus, gi); 
   return 0;
 }
 
@@ -1082,9 +1067,9 @@
   double fr = 0.0, gr = 0.0, fi = 0.0, gi = 0.0, fa = 0.0, ga = 0.0, fm = 0.0, gm = 0.0;
 
   specfun_ffk(ks, x, &fr, &fi, &fm, &fa, &gr, &gi, &gm, &ga);
-  NPY_CSETREAL(Fminus, fr);
-  NPY_CSETIMAG(Fminus, fi);
-  NPY_CSETREAL(Kminus, gr);
-  NPY_CSETIMAG(Kminus, gi); 
+  npymath_csetreal(Fminus, fr);
+  npymath_csetimag(Fminus, fi);
+  npymath_csetreal(Kminus, gr);
+  npymath_csetimag(Kminus, gi); 
   return 0;
 }