import sys
import numpy as np
<<<<<<< HEAD
from scipy._lib._array_api import array_namespace
from scipy._lib._docscrape import FunctionDoc
=======
from scipy._lib._array_api import array_namespace, is_cupy, is_torch, is_numpy
>>>>>>> 614e69a1
from . import _ufuncs
from ._ufuncs import *  # noqa

__all__ = _ufuncs.__all__

array_api_compat_prefix = "scipy._lib.array_api_compat.array_api_compat"


def get_array_special_func(f_name, xp, n_array_args):
    if is_numpy(xp):
        f = getattr(_ufuncs, f_name, None)
    elif is_torch(xp):
        f = getattr(xp.special, f_name, None)
    elif is_cupy(xp):
        import cupyx
        f = getattr(cupyx.scipy.special, f_name, None)
    elif xp.__name__ == f"{array_api_compat_prefix}.jax":
        f = getattr(xp.scipy.special, f_name, None)
    else:
        f_scipy = getattr(_ufuncs, f_name, None)
        def f(*args, **kwargs):
            array_args = args[:n_array_args]
            other_args = args[n_array_args:]
            array_args = [np.asarray(arg) for arg in array_args]
            out = f_scipy(*array_args, *other_args, **kwargs)
            return xp.asarray(out)

    return f

note = (
r"""Hello

More

"""
)
# functools.wraps doesn't work because:
# 'numpy.ufunc' object has no attribute '__module__'
def support_cupy_torch_jax(f_name, n_array_args):
    def wrapped(*args, **kwargs):
        xp = array_namespace(*args[:n_array_args])
        f = get_array_special_func(f_name, xp, n_array_args)
        return f(*args, **kwargs)

    # Add standard note about CuPy/Torch/JAX support to documentation
    doc = getattr(_ufuncs, f_name).__doc__
    doc = FunctionDoc(func=None, doc=doc)
    notes = doc["Notes"]
    first_args_note = ("first positional argument is" if n_array_args ==1
                       else f"first {n_array_args} positional arguments are")
    notes += [""] if len(notes) else []
    notes += [
        "This function has preliminary support for CuPy, PyTorch, and JAX \n"
        "arrays. When environment variable `SCIPY_ARRAY_API=1`, this \n"
        "function automatically passes the argument array(s) to the \n"
        "appropriate function of their native library and returns the \n"
        f"result. In this case, only the {first_args_note} supported. \n"
        "Other arguments will be passed to the underlying function, but the \n"
        "behavior is not tested."]
    doc['Notes'] = notes
    wrapped.__doc__ = str(doc)

    return wrapped


array_special_func_map = {
    'log_ndtr': 1,
    'ndtr': 1,
    'ndtri': 1,
    'erf': 1,
    'erfc': 1,
    'i0': 1,
    'i0e': 1,
    'i1': 1,
    'i1e': 1,
    'gammaln': 1,
    'gammainc': 2,
    'gammaincc': 2,
    'logit': 1,
    'expit': 1,
}

for f_name, n_array_args in array_special_func_map.items():
    sys.modules[__name__].__dict__[f_name] = (
        support_cupy_torch_jax(f_name, n_array_args)
    )<|MERGE_RESOLUTION|>--- conflicted
+++ resolved
@@ -1,11 +1,7 @@
 import sys
 import numpy as np
-<<<<<<< HEAD
-from scipy._lib._array_api import array_namespace
 from scipy._lib._docscrape import FunctionDoc
-=======
 from scipy._lib._array_api import array_namespace, is_cupy, is_torch, is_numpy
->>>>>>> 614e69a1
 from . import _ufuncs
 from ._ufuncs import *  # noqa
 
