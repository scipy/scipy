# Docstrings for generated ufuncs
#
# The syntax is designed to look like the function add_newdoc is being
# called from numpy.lib, but in this file add_newdoc puts the
# docstrings in a dictionary. This dictionary is used in
# _generate_pyx.py to generate the docstrings for the ufuncs in
# scipy.special at the C level when the ufuncs are created at compile
# time.

from __future__ import division, print_function, absolute_import

docdict = {}


def get(name):
    return docdict.get(name)


def add_newdoc(name, doc):
    docdict[name] = doc


add_newdoc("_sf_error_test_function",
    """
    Private function; do not use.
    """)

add_newdoc("sph_harm",
    r"""
    sph_harm(m, n, theta, phi)

    Compute spherical harmonics.

    The spherical harmonics are defined as

    .. math::

        Y^m_n(\theta,\phi) = \sqrt{\frac{2n+1}{4\pi} \frac{(n-m)!}{(n+m)!}}
          e^{i m \theta} P^m_n(\cos(\phi))

    where :math:`P_n^m` are the associated Legendre functions; see `lpmv`.

    Parameters
    ----------
    m : array_like
        Order of the harmonic (int); must have ``|m| <= n``.
    n : array_like
       Degree of the harmonic (int); must have ``n >= 0``. This is
       often denoted by ``l`` (lower case L) in descriptions of
       spherical harmonics.
    theta : array_like
       Azimuthal (longitudinal) coordinate; must be in ``[0, 2*pi]``.
    phi : array_like
       Polar (colatitudinal) coordinate; must be in ``[0, pi]``.

    Returns
    -------
    y_mn : complex float
       The harmonic :math:`Y^m_n` sampled at ``theta`` and ``phi``.

    Notes
    -----
    There are different conventions for the meanings of the input
    arguments ``theta`` and ``phi``. In SciPy ``theta`` is the
    azimuthal angle and ``phi`` is the polar angle. It is common to
    see the opposite convention, that is, ``theta`` as the polar angle
    and ``phi`` as the azimuthal angle.

    Note that SciPy's spherical harmonics include the Condon-Shortley
    phase [2]_ because it is part of `lpmv`.

    With SciPy's conventions, the first several spherical harmonics
    are

    .. math::

        Y_0^0(\theta, \phi) &= \frac{1}{2} \sqrt{\frac{1}{\pi}} \\
        Y_1^{-1}(\theta, \phi) &= \frac{1}{2} \sqrt{\frac{3}{2\pi}}
                                    e^{-i\theta} \sin(\phi) \\
        Y_1^0(\theta, \phi) &= \frac{1}{2} \sqrt{\frac{3}{\pi}}
                                 \cos(\phi) \\
        Y_1^1(\theta, \phi) &= -\frac{1}{2} \sqrt{\frac{3}{2\pi}}
                                 e^{i\theta} \sin(\phi).

    References
    ----------
    .. [1] Digital Library of Mathematical Functions, 14.30.
           https://dlmf.nist.gov/14.30
    .. [2] https://en.wikipedia.org/wiki/Spherical_harmonics#Condon.E2.80.93Shortley_phase
    """)

add_newdoc("_ellip_harm",
    """
    Internal function, use `ellip_harm` instead.
    """)

add_newdoc("_ellip_norm",
    """
    Internal function, use `ellip_norm` instead.
    """)

add_newdoc("_lambertw",
    """
    Internal function, use `lambertw` instead.
    """)

add_newdoc("voigt_profile",
    r"""
    voigt_profile(x, sigma, gamma, out=None)

    Voigt profile.

    The Voigt profile is a convolution of a 1-D Normal distribution with
    standard deviation ``sigma`` and a 1-D Cauchy distribution with half-width at
    half-maximum ``gamma``.

    Parameters
    ----------
    x : array_like
        Real argument
    sigma : array_like
        The standard deviation of the Normal distribution part
    gamma : array_like
        The half-width at half-maximum of the Cauchy distribution part
    out : ndarray, optional
        Optional output array for the function values

    Returns
    -------
    scalar or ndarray
        The Voigt profile at the given arguments

    Notes
    -----
    It can be expressed in terms of Faddeeva function

    .. math:: V(x; \sigma, \gamma) = \frac{Re[w(z)]}{\sigma\sqrt{2\pi}},
    .. math:: z = \frac{x + i\gamma}{\sqrt{2}\sigma}

    where :math:`w(z)` is the Faddeeva function.

    See Also
    --------
    wofz : Faddeeva function

    References
    ----------
    .. [1] https://en.wikipedia.org/wiki/Voigt_profile

    """)

add_newdoc("wrightomega",
    r"""
    wrightomega(z, out=None)

    Wright Omega function.

    Defined as the solution to

    .. math::

        \omega + \log(\omega) = z

    where :math:`\log` is the principal branch of the complex logarithm.

    Parameters
    ----------
    z : array_like
        Points at which to evaluate the Wright Omega function

    Returns
    -------
    omega : ndarray
        Values of the Wright Omega function

    Notes
    -----
    .. versionadded:: 0.19.0

    The function can also be defined as

    .. math::

        \omega(z) = W_{K(z)}(e^z)

    where :math:`K(z) = \lceil (\Im(z) - \pi)/(2\pi) \rceil` is the
    unwinding number and :math:`W` is the Lambert W function.

    The implementation here is taken from [1]_.

    See Also
    --------
    lambertw : The Lambert W function

    References
    ----------
    .. [1] Lawrence, Corless, and Jeffrey, "Algorithm 917: Complex
           Double-Precision Evaluation of the Wright :math:`\omega`
           Function." ACM Transactions on Mathematical Software,
           2012. :doi:`10.1145/2168773.2168779`.

    """)


add_newdoc("agm",
    """
    agm(a, b)

    Compute the arithmetic-geometric mean of `a` and `b`.

    Start with a_0 = a and b_0 = b and iteratively compute::

        a_{n+1} = (a_n + b_n)/2
        b_{n+1} = sqrt(a_n*b_n)

    a_n and b_n converge to the same limit as n increases; their common
    limit is agm(a, b).

    Parameters
    ----------
    a, b : array_like
        Real values only. If the values are both negative, the result
        is negative. If one value is negative and the other is positive,
        `nan` is returned.

    Returns
    -------
    float
        The arithmetic-geometric mean of `a` and `b`.

    Examples
    --------
    >>> from scipy.special import agm
    >>> a, b = 24.0, 6.0
    >>> agm(a, b)
    13.458171481725614

    Compare that result to the iteration:

    >>> while a != b:
    ...     a, b = (a + b)/2, np.sqrt(a*b)
    ...     print("a = %19.16f  b=%19.16f" % (a, b))
    ...
    a = 15.0000000000000000  b=12.0000000000000000
    a = 13.5000000000000000  b=13.4164078649987388
    a = 13.4582039324993694  b=13.4581390309909850
    a = 13.4581714817451772  b=13.4581714817060547
    a = 13.4581714817256159  b=13.4581714817256159

    When array-like arguments are given, broadcasting applies:

    >>> a = np.array([[1.5], [3], [6]])  # a has shape (3, 1).
    >>> b = np.array([6, 12, 24, 48])    # b has shape (4,).
    >>> agm(a, b)
    array([[  3.36454287,   5.42363427,   9.05798751,  15.53650756],
           [  4.37037309,   6.72908574,  10.84726853,  18.11597502],
           [  6.        ,   8.74074619,  13.45817148,  21.69453707]])
    """)

add_newdoc("airy",
    r"""
    airy(z)

    Airy functions and their derivatives.

    Parameters
    ----------
    z : array_like
        Real or complex argument.

    Returns
    -------
    Ai, Aip, Bi, Bip : ndarrays
        Airy functions Ai and Bi, and their derivatives Aip and Bip.

    Notes
    -----
    The Airy functions Ai and Bi are two independent solutions of

    .. math:: y''(x) = x y(x).

    For real `z` in [-10, 10], the computation is carried out by calling
    the Cephes [1]_ `airy` routine, which uses power series summation
    for small `z` and rational minimax approximations for large `z`.

    Outside this range, the AMOS [2]_ `zairy` and `zbiry` routines are
    employed.  They are computed using power series for :math:`|z| < 1` and
    the following relations to modified Bessel functions for larger `z`
    (where :math:`t \equiv 2 z^{3/2}/3`):

    .. math::

        Ai(z) = \frac{1}{\pi \sqrt{3}} K_{1/3}(t)

        Ai'(z) = -\frac{z}{\pi \sqrt{3}} K_{2/3}(t)

        Bi(z) = \sqrt{\frac{z}{3}} \left(I_{-1/3}(t) + I_{1/3}(t) \right)

        Bi'(z) = \frac{z}{\sqrt{3}} \left(I_{-2/3}(t) + I_{2/3}(t)\right)

    See also
    --------
    airye : exponentially scaled Airy functions.

    References
    ----------
    .. [1] Cephes Mathematical Functions Library,
           http://www.netlib.org/cephes/
    .. [2] Donald E. Amos, "AMOS, A Portable Package for Bessel Functions
           of a Complex Argument and Nonnegative Order",
           http://netlib.org/amos/

    Examples
    --------
    Compute the Airy functions on the interval [-15, 5].

    >>> from scipy import special
    >>> x = np.linspace(-15, 5, 201)
    >>> ai, aip, bi, bip = special.airy(x)

    Plot Ai(x) and Bi(x).

    >>> import matplotlib.pyplot as plt
    >>> plt.plot(x, ai, 'r', label='Ai(x)')
    >>> plt.plot(x, bi, 'b--', label='Bi(x)')
    >>> plt.ylim(-0.5, 1.0)
    >>> plt.grid()
    >>> plt.legend(loc='upper left')
    >>> plt.show()

    """)

add_newdoc("airye",
    """
    airye(z)

    Exponentially scaled Airy functions and their derivatives.

    Scaling::

        eAi  = Ai  * exp(2.0/3.0*z*sqrt(z))
        eAip = Aip * exp(2.0/3.0*z*sqrt(z))
        eBi  = Bi  * exp(-abs(2.0/3.0*(z*sqrt(z)).real))
        eBip = Bip * exp(-abs(2.0/3.0*(z*sqrt(z)).real))

    Parameters
    ----------
    z : array_like
        Real or complex argument.

    Returns
    -------
    eAi, eAip, eBi, eBip : array_like
        Airy functions Ai and Bi, and their derivatives Aip and Bip

    Notes
    -----
    Wrapper for the AMOS [1]_ routines `zairy` and `zbiry`.

    See also
    --------
    airy

    References
    ----------
    .. [1] Donald E. Amos, "AMOS, A Portable Package for Bessel Functions
           of a Complex Argument and Nonnegative Order",
           http://netlib.org/amos/
    """)

add_newdoc("bdtr",
    r"""
    bdtr(k, n, p)

    Binomial distribution cumulative distribution function.

    Sum of the terms 0 through `floor(k)` of the Binomial probability density.

    .. math::
        \mathrm{bdtr}(k, n, p) = \sum_{j=0}^\lfloor k \rfloor {{n}\choose{j}} p^j (1-p)^{n-j}

    Parameters
    ----------
    k : array_like
        Number of successes (double), rounded down to the nearest integer.
    n : array_like
        Number of events (int).
    p : array_like
        Probability of success in a single event (float).

    Returns
    -------
    y : ndarray
        Probability of `floor(k)` or fewer successes in `n` independent events with
        success probabilities of `p`.

    Notes
    -----
    The terms are not summed directly; instead the regularized incomplete beta
    function is employed, according to the formula,

    .. math::
        \mathrm{bdtr}(k, n, p) = I_{1 - p}(n - \lfloor k \rfloor, \lfloor k \rfloor + 1).

    Wrapper for the Cephes [1]_ routine `bdtr`.

    References
    ----------
    .. [1] Cephes Mathematical Functions Library,
           http://www.netlib.org/cephes/

    """)

add_newdoc("bdtrc",
    r"""
    bdtrc(k, n, p)

    Binomial distribution survival function.

    Sum of the terms `floor(k) + 1` through `n` of the binomial probability
    density,

    .. math::
        \mathrm{bdtrc}(k, n, p) = \sum_{j=k+1}^n {{n}\choose{j}} p^j (1-p)^{n-j}

    Parameters
    ----------
    k : array_like
        Number of successes (double), rounded down to nearest integer.
    n : array_like
        Number of events (int)
    p : array_like
        Probability of success in a single event.

    Returns
    -------
    y : ndarray
        Probability of `floor(k) + 1` or more successes in `n` independent
        events with success probabilities of `p`.

    See also
    --------
    bdtr
    betainc

    Notes
    -----
    The terms are not summed directly; instead the regularized incomplete beta
    function is employed, according to the formula,

    .. math::
        \mathrm{bdtrc}(k, n, p) = I_{p}(\lfloor k \rfloor + 1, n - \lfloor k \rfloor).

    Wrapper for the Cephes [1]_ routine `bdtrc`.

    References
    ----------
    .. [1] Cephes Mathematical Functions Library,
           http://www.netlib.org/cephes/

    """)

add_newdoc("bdtri",
    r"""
    bdtri(k, n, y)

    Inverse function to `bdtr` with respect to `p`.

    Finds the event probability `p` such that the sum of the terms 0 through
    `k` of the binomial probability density is equal to the given cumulative
    probability `y`.

    Parameters
    ----------
    k : array_like
        Number of successes (float), rounded down to the nearest integer.
    n : array_like
        Number of events (float)
    y : array_like
        Cumulative probability (probability of `k` or fewer successes in `n`
        events).

    Returns
    -------
    p : ndarray
        The event probability such that `bdtr(\lfloor k \rfloor, n, p) = y`.

    See also
    --------
    bdtr
    betaincinv

    Notes
    -----
    The computation is carried out using the inverse beta integral function
    and the relation,::

        1 - p = betaincinv(n - k, k + 1, y).

    Wrapper for the Cephes [1]_ routine `bdtri`.

    References
    ----------
    .. [1] Cephes Mathematical Functions Library,
           http://www.netlib.org/cephes/
    """)

add_newdoc("bdtrik",
    """
    bdtrik(y, n, p)

    Inverse function to `bdtr` with respect to `k`.

    Finds the number of successes `k` such that the sum of the terms 0 through
    `k` of the Binomial probability density for `n` events with probability
    `p` is equal to the given cumulative probability `y`.

    Parameters
    ----------
    y : array_like
        Cumulative probability (probability of `k` or fewer successes in `n`
        events).
    n : array_like
        Number of events (float).
    p : array_like
        Success probability (float).

    Returns
    -------
    k : ndarray
        The number of successes `k` such that `bdtr(k, n, p) = y`.

    See also
    --------
    bdtr

    Notes
    -----
    Formula 26.5.24 of [1]_ is used to reduce the binomial distribution to the
    cumulative incomplete beta distribution.

    Computation of `k` involves a search for a value that produces the desired
    value of `y`. The search relies on the monotonicity of `y` with `k`.

    Wrapper for the CDFLIB [2]_ Fortran routine `cdfbin`.

    References
    ----------
    .. [1] Milton Abramowitz and Irene A. Stegun, eds.
           Handbook of Mathematical Functions with Formulas,
           Graphs, and Mathematical Tables. New York: Dover, 1972.
    .. [2] Barry Brown, James Lovato, and Kathy Russell,
           CDFLIB: Library of Fortran Routines for Cumulative Distribution
           Functions, Inverses, and Other Parameters.

    """)

add_newdoc("bdtrin",
    """
    bdtrin(k, y, p)

    Inverse function to `bdtr` with respect to `n`.

    Finds the number of events `n` such that the sum of the terms 0 through
    `k` of the Binomial probability density for events with probability `p` is
    equal to the given cumulative probability `y`.

    Parameters
    ----------
    k : array_like
        Number of successes (float).
    y : array_like
        Cumulative probability (probability of `k` or fewer successes in `n`
        events).
    p : array_like
        Success probability (float).

    Returns
    -------
    n : ndarray
        The number of events `n` such that `bdtr(k, n, p) = y`.

    See also
    --------
    bdtr

    Notes
    -----
    Formula 26.5.24 of [1]_ is used to reduce the binomial distribution to the
    cumulative incomplete beta distribution.

    Computation of `n` involves a search for a value that produces the desired
    value of `y`. The search relies on the monotonicity of `y` with `n`.

    Wrapper for the CDFLIB [2]_ Fortran routine `cdfbin`.

    References
    ----------
    .. [1] Milton Abramowitz and Irene A. Stegun, eds.
           Handbook of Mathematical Functions with Formulas,
           Graphs, and Mathematical Tables. New York: Dover, 1972.
    .. [2] Barry Brown, James Lovato, and Kathy Russell,
           CDFLIB: Library of Fortran Routines for Cumulative Distribution
           Functions, Inverses, and Other Parameters.
    """)

add_newdoc("binom",
    """
    binom(n, k)

    Binomial coefficient

    See Also
    --------
    comb : The number of combinations of N things taken k at a time.

    """)

add_newdoc("btdtria",
    r"""
    btdtria(p, b, x)

    Inverse of `btdtr` with respect to `a`.

    This is the inverse of the beta cumulative distribution function, `btdtr`,
    considered as a function of `a`, returning the value of `a` for which
    `btdtr(a, b, x) = p`, or

    .. math::
        p = \int_0^x \frac{\Gamma(a + b)}{\Gamma(a)\Gamma(b)} t^{a-1} (1-t)^{b-1}\,dt

    Parameters
    ----------
    p : array_like
        Cumulative probability, in [0, 1].
    b : array_like
        Shape parameter (`b` > 0).
    x : array_like
        The quantile, in [0, 1].

    Returns
    -------
    a : ndarray
        The value of the shape parameter `a` such that `btdtr(a, b, x) = p`.

    See Also
    --------
    btdtr : Cumulative distribution function of the beta distribution.
    btdtri : Inverse with respect to `x`.
    btdtrib : Inverse with respect to `b`.

    Notes
    -----
    Wrapper for the CDFLIB [1]_ Fortran routine `cdfbet`.

    The cumulative distribution function `p` is computed using a routine by
    DiDinato and Morris [2]_. Computation of `a` involves a search for a value
    that produces the desired value of `p`. The search relies on the
    monotonicity of `p` with `a`.

    References
    ----------
    .. [1] Barry Brown, James Lovato, and Kathy Russell,
           CDFLIB: Library of Fortran Routines for Cumulative Distribution
           Functions, Inverses, and Other Parameters.
    .. [2] DiDinato, A. R. and Morris, A. H.,
           Algorithm 708: Significant Digit Computation of the Incomplete Beta
           Function Ratios. ACM Trans. Math. Softw. 18 (1993), 360-373.

    """)

add_newdoc("btdtrib",
    r"""
    btdtria(a, p, x)

    Inverse of `btdtr` with respect to `b`.

    This is the inverse of the beta cumulative distribution function, `btdtr`,
    considered as a function of `b`, returning the value of `b` for which
    `btdtr(a, b, x) = p`, or

    .. math::
        p = \int_0^x \frac{\Gamma(a + b)}{\Gamma(a)\Gamma(b)} t^{a-1} (1-t)^{b-1}\,dt

    Parameters
    ----------
    a : array_like
        Shape parameter (`a` > 0).
    p : array_like
        Cumulative probability, in [0, 1].
    x : array_like
        The quantile, in [0, 1].

    Returns
    -------
    b : ndarray
        The value of the shape parameter `b` such that `btdtr(a, b, x) = p`.

    See Also
    --------
    btdtr : Cumulative distribution function of the beta distribution.
    btdtri : Inverse with respect to `x`.
    btdtria : Inverse with respect to `a`.

    Notes
    -----
    Wrapper for the CDFLIB [1]_ Fortran routine `cdfbet`.

    The cumulative distribution function `p` is computed using a routine by
    DiDinato and Morris [2]_. Computation of `b` involves a search for a value
    that produces the desired value of `p`. The search relies on the
    monotonicity of `p` with `b`.

    References
    ----------
    .. [1] Barry Brown, James Lovato, and Kathy Russell,
           CDFLIB: Library of Fortran Routines for Cumulative Distribution
           Functions, Inverses, and Other Parameters.
    .. [2] DiDinato, A. R. and Morris, A. H.,
           Algorithm 708: Significant Digit Computation of the Incomplete Beta
           Function Ratios. ACM Trans. Math. Softw. 18 (1993), 360-373.


    """)

add_newdoc("bei",
    r"""
    bei(x, out=None)

    Kelvin function bei.

    Defined as

    .. math::

        \mathrm{bei}(x) = \Im[J_0(x e^{3 \pi i / 4})]

    where :math:`J_0` is the Bessel function of the first kind of
    order zero (see `jv`). See [dlmf]_ for more details.

    Parameters
    ----------
    x : array_like
        Real argument.
    out : ndarray, optional
        Optional output array for the function results.

    Returns
    -------
    scalar or ndarray
        Values of the Kelvin function.

    See Also
    --------
    ber : the corresponding real part
    beip : the derivative of bei
    jv : Bessel function of the first kind

    References
    ----------
    .. [dlmf] NIST, Digital Library of Mathematical Functions,
        https://dlmf.nist.gov/10.61

    Examples
    --------
    It can be expressed using Bessel functions.

    >>> import scipy.special as sc
    >>> x = np.array([1.0, 2.0, 3.0, 4.0])
    >>> sc.jv(0, x * np.exp(3 * np.pi * 1j / 4)).imag
    array([0.24956604, 0.97229163, 1.93758679, 2.29269032])
    >>> sc.bei(x)
    array([0.24956604, 0.97229163, 1.93758679, 2.29269032])

    """)

add_newdoc("beip",
    r"""
    beip(x, out=None)

    Derivative of the Kelvin function bei.

    Parameters
    ----------
    x : array_like
        Real argument.
    out : ndarray, optional
        Optional output array for the function results.

    Returns
    -------
    scalar or ndarray
        The values of the derivative of bei.

    See Also
    --------
    bei

    References
    ----------
    .. [dlmf] NIST, Digital Library of Mathematical Functions,
        https://dlmf.nist.gov/10#PT5

    """)

add_newdoc("ber",
    r"""
    ber(x, out=None)

    Kelvin function ber.

    Defined as

    .. math::

        \mathrm{ber}(x) = \Re[J_0(x e^{3 \pi i / 4})]

    where :math:`J_0` is the Bessel function of the first kind of
    order zero (see `jv`). See [dlmf]_ for more details.

    Parameters
    ----------
    x : array_like
        Real argument.
    out : ndarray, optional
        Optional output array for the function results.

    Returns
    -------
    scalar or ndarray
        Values of the Kelvin function.

    See Also
    --------
    bei : the corresponding real part
    berp : the derivative of bei
    jv : Bessel function of the first kind

    References
    ----------
    .. [dlmf] NIST, Digital Library of Mathematical Functions,
        https://dlmf.nist.gov/10.61

    Examples
    --------
    It can be expressed using Bessel functions.

    >>> import scipy.special as sc
    >>> x = np.array([1.0, 2.0, 3.0, 4.0])
    >>> sc.jv(0, x * np.exp(3 * np.pi * 1j / 4)).real
    array([ 0.98438178,  0.75173418, -0.22138025, -2.56341656])
    >>> sc.ber(x)
    array([ 0.98438178,  0.75173418, -0.22138025, -2.56341656])

    """)

add_newdoc("berp",
    r"""
    berp(x, out=None)

    Derivative of the Kelvin function ber.

    Parameters
    ----------
    x : array_like
        Real argument.
    out : ndarray, optional
        Optional output array for the function results.

    Returns
    -------
    scalar or ndarray
        The values of the derivative of ber.

    See Also
    --------
    ber

    References
    ----------
    .. [dlmf] NIST, Digital Library of Mathematical Functions,
        https://dlmf.nist.gov/10#PT5

    """)

add_newdoc("besselpoly",
    r"""
    besselpoly(a, lmb, nu, out=None)

    Weighted integral of the Bessel function of the first kind.

    Computes

    .. math::

       \int_0^1 x^\lambda J_\nu(2 a x) \, dx

    where :math:`J_\nu` is a Bessel function and :math:`\lambda=lmb`,
    :math:`\nu=nu`.

    Parameters
    ----------
    a : array_like
        Scale factor inside the Bessel function.
    lmb : array_like
        Power of `x`
    nu : array_like
        Order of the Bessel function.
    out : ndarray, optional
        Optional output array for the function results.

    Returns
    -------
    scalar or ndarray
        Value of the integral.

    """)

add_newdoc("beta",
    r"""
    beta(a, b, out=None)

    Beta function.

    This function is defined in [1]_ as

    .. math::

        B(a, b) = \int_0^1 t^{a-1}(1-t)^{b-1}dt
                = \frac{\Gamma(a)\Gamma(b)}{\Gamma(a+b)},

    where :math:`\Gamma` is the gamma function.

    Parameters
    ----------
    a, b : array-like
        Real-valued arguments
    out : ndarray, optional
        Optional output array for the function result

    Returns
    -------
    scalar or ndarray
        Value of the beta function

    See Also
    --------
    gamma : the gamma function
    betainc :  the incomplete beta function
    betaln : the natural logarithm of the absolute
             value of the beta function

    References
    ----------
    .. [1] NIST Digital Library of Mathematical Functions,
           Eq. 5.12.1. https://dlmf.nist.gov/5.12

    Examples
    --------
    >>> import scipy.special as sc

    The beta function relates to the gamma function by the
    definition given above:

    >>> sc.beta(2, 3)
    0.08333333333333333
    >>> sc.gamma(2)*sc.gamma(3)/sc.gamma(2 + 3)
    0.08333333333333333

    As this relationship demonstrates, the beta function
    is symmetric:

    >>> sc.beta(1.7, 2.4)
    0.16567527689031739
    >>> sc.beta(2.4, 1.7)
    0.16567527689031739

    This function satisfies :math:`B(1, b) = 1/b`:

    >>> sc.beta(1, 4)
    0.25

    """)

add_newdoc("betainc",
    r"""
    betainc(a, b, x, out=None)

    Incomplete beta function.

    Computes the incomplete beta function, defined as [1]_:

    .. math::

        I_x(a, b) = \frac{\Gamma(a+b)}{\Gamma(a)\Gamma(b)} \int_0^x
        t^{a-1}(1-t)^{b-1}dt,

    for :math:`0 \leq x \leq 1`.

    Parameters
    ----------
    a, b : array-like
           Positive, real-valued parameters
    x : array-like
        Real-valued such that :math:`0 \leq x \leq 1`,
        the upper limit of integration
    out : ndarray, optional
        Optional output array for the function values

    Returns
    -------
    array-like
        Value of the incomplete beta function

    See Also
    --------
    beta : beta function
    betaincinv : inverse of the incomplete beta function

    Notes
    -----
    The incomplete beta function is also sometimes defined
    without the `gamma` terms, in which case the above
    definition is the so-called regularized incomplete beta
    function. Under this definition, you can get the incomplete
    beta function by multiplying the result of the SciPy
    function by `beta`.

    References
    ----------
    .. [1] NIST Digital Library of Mathematical Functions
           https://dlmf.nist.gov/8.17

    Examples
    --------

    Let :math:`B(a, b)` be the `beta` function.

    >>> import scipy.special as sc

    The coefficient in terms of `gamma` is equal to
    :math:`1/B(a, b)`. Also, when :math:`x=1`
    the integral is equal to :math:`B(a, b)`.
    Therefore, :math:`I_{x=1}(a, b) = 1` for any :math:`a, b`.

    >>> sc.betainc(0.2, 3.5, 1.0)
    1.0

    It satisfies
    :math:`I_x(a, b) = x^a F(a, 1-b, a+1, x)/ (aB(a, b))`,
    where :math:`F` is the hypergeometric function `hyp2f1`:

    >>> a, b, x = 1.4, 3.1, 0.5
    >>> x**a * sc.hyp2f1(a, 1 - b, a + 1, x)/(a * sc.beta(a, b))
    0.8148904036225295
    >>> sc.betainc(a, b, x)
    0.8148904036225296

    This functions satisfies the relationship
    :math:`I_x(a, b) = 1 - I_{1-x}(b, a)`:

    >>> sc.betainc(2.2, 3.1, 0.4)
    0.49339638807619446
    >>> 1 - sc.betainc(3.1, 2.2, 1 - 0.4)
    0.49339638807619446

    """)

add_newdoc("betaincinv",
    r"""
    betaincinv(a, b, y, out=None)

    Inverse of the incomplete beta function.

    Computes :math:`x` such that:

    .. math::

        y = I_x(a, b) = \frac{\Gamma(a+b)}{\Gamma(a)\Gamma(b)}
        \int_0^x t^{a-1}(1-t)^{b-1}dt,

    where :math:`I_x` is the normalized incomplete beta
    function `betainc` and
    :math:`\Gamma` is the `gamma` function [1]_.

    Parameters
    ----------
    a, b : array-like
        Positive, real-valued parameters
    y : array-like
        Real-valued input
    out : ndarray, optional
        Optional output array for function values

    Returns
    -------
    array-like
        Value of the inverse of the incomplete beta function

    See Also
    --------
    betainc : incomplete beta function
    gamma : gamma function

    References
    ----------
    .. [1] NIST Digital Library of Mathematical Functions
           https://dlmf.nist.gov/8.17

    Examples
    --------
    >>> import scipy.special as sc

    This function is the inverse of `betainc` for fixed
    values of :math:`a` and :math:`b`.

    >>> a, b = 1.2, 3.1
    >>> y = sc.betainc(a, b, 0.2)
    >>> sc.betaincinv(a, b, y)
    0.2
    >>>
    >>> a, b = 7.5, 0.4
    >>> x = sc.betaincinv(a, b, 0.5)
    >>> sc.betainc(a, b, x)
    0.5

    """)

add_newdoc("betaln",
    """
    betaln(a, b)

    Natural logarithm of absolute value of beta function.

    Computes ``ln(abs(beta(a, b)))``.
    """)

add_newdoc("boxcox",
    """
    boxcox(x, lmbda)

    Compute the Box-Cox transformation.

    The Box-Cox transformation is::

        y = (x**lmbda - 1) / lmbda  if lmbda != 0
            log(x)                  if lmbda == 0

    Returns `nan` if ``x < 0``.
    Returns `-inf` if ``x == 0`` and ``lmbda < 0``.

    Parameters
    ----------
    x : array_like
        Data to be transformed.
    lmbda : array_like
        Power parameter of the Box-Cox transform.

    Returns
    -------
    y : array
        Transformed data.

    Notes
    -----

    .. versionadded:: 0.14.0

    Examples
    --------
    >>> from scipy.special import boxcox
    >>> boxcox([1, 4, 10], 2.5)
    array([   0.        ,   12.4       ,  126.09110641])
    >>> boxcox(2, [0, 1, 2])
    array([ 0.69314718,  1.        ,  1.5       ])
    """)

add_newdoc("boxcox1p",
    """
    boxcox1p(x, lmbda)

    Compute the Box-Cox transformation of 1 + `x`.

    The Box-Cox transformation computed by `boxcox1p` is::

        y = ((1+x)**lmbda - 1) / lmbda  if lmbda != 0
            log(1+x)                    if lmbda == 0

    Returns `nan` if ``x < -1``.
    Returns `-inf` if ``x == -1`` and ``lmbda < 0``.

    Parameters
    ----------
    x : array_like
        Data to be transformed.
    lmbda : array_like
        Power parameter of the Box-Cox transform.

    Returns
    -------
    y : array
        Transformed data.

    Notes
    -----

    .. versionadded:: 0.14.0

    Examples
    --------
    >>> from scipy.special import boxcox1p
    >>> boxcox1p(1e-4, [0, 0.5, 1])
    array([  9.99950003e-05,   9.99975001e-05,   1.00000000e-04])
    >>> boxcox1p([0.01, 0.1], 0.25)
    array([ 0.00996272,  0.09645476])
    """)

add_newdoc("inv_boxcox",
    """
    inv_boxcox(y, lmbda)

    Compute the inverse of the Box-Cox transformation.

    Find ``x`` such that::

        y = (x**lmbda - 1) / lmbda  if lmbda != 0
            log(x)                  if lmbda == 0

    Parameters
    ----------
    y : array_like
        Data to be transformed.
    lmbda : array_like
        Power parameter of the Box-Cox transform.

    Returns
    -------
    x : array
        Transformed data.

    Notes
    -----

    .. versionadded:: 0.16.0

    Examples
    --------
    >>> from scipy.special import boxcox, inv_boxcox
    >>> y = boxcox([1, 4, 10], 2.5)
    >>> inv_boxcox(y, 2.5)
    array([1., 4., 10.])
    """)

add_newdoc("inv_boxcox1p",
    """
    inv_boxcox1p(y, lmbda)

    Compute the inverse of the Box-Cox transformation.

    Find ``x`` such that::

        y = ((1+x)**lmbda - 1) / lmbda  if lmbda != 0
            log(1+x)                    if lmbda == 0

    Parameters
    ----------
    y : array_like
        Data to be transformed.
    lmbda : array_like
        Power parameter of the Box-Cox transform.

    Returns
    -------
    x : array
        Transformed data.

    Notes
    -----

    .. versionadded:: 0.16.0

    Examples
    --------
    >>> from scipy.special import boxcox1p, inv_boxcox1p
    >>> y = boxcox1p([1, 4, 10], 2.5)
    >>> inv_boxcox1p(y, 2.5)
    array([1., 4., 10.])
    """)

add_newdoc("btdtr",
    r"""
    btdtr(a, b, x)

    Cumulative distribution function of the beta distribution.

    Returns the integral from zero to `x` of the beta probability density
    function,

    .. math::
        I = \int_0^x \frac{\Gamma(a + b)}{\Gamma(a)\Gamma(b)} t^{a-1} (1-t)^{b-1}\,dt

    where :math:`\Gamma` is the gamma function.

    Parameters
    ----------
    a : array_like
        Shape parameter (a > 0).
    b : array_like
        Shape parameter (b > 0).
    x : array_like
        Upper limit of integration, in [0, 1].

    Returns
    -------
    I : ndarray
        Cumulative distribution function of the beta distribution with
        parameters `a` and `b` at `x`.

    See Also
    --------
    betainc

    Notes
    -----
    This function is identical to the incomplete beta integral function
    `betainc`.

    Wrapper for the Cephes [1]_ routine `btdtr`.

    References
    ----------
    .. [1] Cephes Mathematical Functions Library,
           http://www.netlib.org/cephes/

    """)

add_newdoc("btdtri",
    r"""
    btdtri(a, b, p)

    The `p`-th quantile of the beta distribution.

    This function is the inverse of the beta cumulative distribution function,
    `btdtr`, returning the value of `x` for which `btdtr(a, b, x) = p`, or

    .. math::
        p = \int_0^x \frac{\Gamma(a + b)}{\Gamma(a)\Gamma(b)} t^{a-1} (1-t)^{b-1}\,dt

    Parameters
    ----------
    a : array_like
        Shape parameter (`a` > 0).
    b : array_like
        Shape parameter (`b` > 0).
    p : array_like
        Cumulative probability, in [0, 1].

    Returns
    -------
    x : ndarray
        The quantile corresponding to `p`.

    See Also
    --------
    betaincinv
    btdtr

    Notes
    -----
    The value of `x` is found by interval halving or Newton iterations.

    Wrapper for the Cephes [1]_ routine `incbi`, which solves the equivalent
    problem of finding the inverse of the incomplete beta integral.

    References
    ----------
    .. [1] Cephes Mathematical Functions Library,
           http://www.netlib.org/cephes/

    """)

add_newdoc("cbrt",
    """
    cbrt(x)

    Element-wise cube root of `x`.

    Parameters
    ----------
    x : array_like
        `x` must contain real numbers.

    Returns
    -------
    float
        The cube root of each value in `x`.

    Examples
    --------
    >>> from scipy.special import cbrt

    >>> cbrt(8)
    2.0
    >>> cbrt([-8, -3, 0.125, 1.331])
    array([-2.        , -1.44224957,  0.5       ,  1.1       ])

    """)

add_newdoc("chdtr",
    r"""
    chdtr(v, x, out=None)

    Chi square cumulative distribution function.

    Returns the area under the left tail (from 0 to `x`) of the Chi
    square probability density function with `v` degrees of freedom:

    .. math::

        \frac{1}{2^{v/2} \Gamma(v/2)} \int_0^x t^{v/2 - 1} e^{-t/2} dt

    Here :math:`\Gamma` is the Gamma function; see `gamma`. This
    integral can be expressed in terms of the regularized lower
    incomplete gamma function `gammainc` as
    ``gammainc(v / 2, x / 2)``. [1]_

    Parameters
    ----------
    v : array_like
        Degrees of freedom.
    x : array_like
        Upper bound of the integral.
    out : ndarray, optional
        Optional output array for the function results.

    Returns
    -------
    scalar or ndarray
        Values of the cumulative distribution function.

    See Also
    --------
    chdtrc, chdtri, chdtriv, gammainc

    References
    ----------
    .. [1] Chi-Square distribution,
        https://www.itl.nist.gov/div898/handbook/eda/section3/eda3666.htm

    Examples
    --------
    >>> import scipy.special as sc

    It can be expressed in terms of the regularized lower incomplete
    gamma function.

    >>> v = 1
    >>> x = np.arange(4)
    >>> sc.chdtr(v, x)
    array([0.        , 0.68268949, 0.84270079, 0.91673548])
    >>> sc.gammainc(v / 2, x / 2)
    array([0.        , 0.68268949, 0.84270079, 0.91673548])

    """)

add_newdoc("chdtrc",
    r"""
    chdtrc(v, x, out=None)

    Chi square survival function.

    Returns the area under the right hand tail (from `x` to infinity)
    of the Chi square probability density function with `v` degrees of
    freedom:

    .. math::

        \frac{1}{2^{v/2} \Gamma(v/2)} \int_x^\infty t^{v/2 - 1} e^{-t/2} dt

    Here :math:`\Gamma` is the Gamma function; see `gamma`. This
    integral can be expressed in terms of the regularized upper
    incomplete gamma function `gammaincc` as
    ``gammaincc(v / 2, x / 2)``. [1]_

    Parameters
    ----------
    v : array_like
        Degrees of freedom.
    x : array_like
        Lower bound of the integral.
    out : ndarray, optional
        Optional output array for the function results.

    Returns
    -------
    scalar or ndarray
        Values of the survival function.

    See Also
    --------
    chdtr, chdtri, chdtriv, gammaincc

    References
    ----------
    .. [1] Chi-Square distribution,
        https://www.itl.nist.gov/div898/handbook/eda/section3/eda3666.htm

    Examples
    --------
    >>> import scipy.special as sc

    It can be expressed in terms of the regularized upper incomplete
    gamma function.

    >>> v = 1
    >>> x = np.arange(4)
    >>> sc.chdtrc(v, x)
    array([1.        , 0.31731051, 0.15729921, 0.08326452])
    >>> sc.gammaincc(v / 2, x / 2)
    array([1.        , 0.31731051, 0.15729921, 0.08326452])

    """)

add_newdoc("chdtri",
    """
    chdtri(v, p, out=None)

    Inverse to `chdtrc` with respect to `x`.

    Returns `x` such that ``chdtrc(v, x) == p``.

    Parameters
    ----------
    v : array_like
        Degrees of freedom.
    p : array_like
        Probability.
    out : ndarray, optional
        Optional output array for the function results.

    Returns
    -------
    x : scalar or ndarray
        Value so that the probability a Chi square random variable
        with `v` degrees of freedom is greater than `x` equals `p`.

    See Also
    --------
    chdtrc, chdtr, chdtriv

    References
    ----------
    .. [1] Chi-Square distribution,
        https://www.itl.nist.gov/div898/handbook/eda/section3/eda3666.htm

    Examples
    --------
    >>> import scipy.special as sc

    It inverts `chdtrc`.

    >>> v, p = 1, 0.3
    >>> sc.chdtrc(v, sc.chdtri(v, p))
    0.3
    >>> x = 1
    >>> sc.chdtri(v, sc.chdtrc(v, x))
    1.0

    """)

add_newdoc("chdtriv",
    """
    chdtriv(p, x, out=None)

    Inverse to `chdtr` with respect to `v`.

    Returns `v` such that ``chdtr(v, x) == p``.

    Parameters
    ----------
    p : array_like
        Probability that the Chi square random variable is less than
        or equal to `x`.
    x : array_like
        Nonnegative input.
    out : ndarray, optional
        Optional output array for the function results.

    Returns
    -------
    scalar or ndarray
        Degrees of freedom.

    See Also
    --------
    chdtr, chdtrc, chdtri

    References
    ----------
    .. [1] Chi-Square distribution,
        https://www.itl.nist.gov/div898/handbook/eda/section3/eda3666.htm

    Examples
    --------
    >>> import scipy.special as sc

    It inverts `chdtr`.

    >>> p, x = 0.5, 1
    >>> sc.chdtr(sc.chdtriv(p, x), x)
    0.5000000000202172
    >>> v = 1
    >>> sc.chdtriv(sc.chdtr(v, x), v)
    1.0000000000000013

    """)

add_newdoc("chndtr",
    """
    chndtr(x, df, nc)

    Non-central chi square cumulative distribution function

    """)

add_newdoc("chndtrix",
    """
    chndtrix(p, df, nc)

    Inverse to `chndtr` vs `x`
    """)

add_newdoc("chndtridf",
    """
    chndtridf(x, p, nc)

    Inverse to `chndtr` vs `df`
    """)

add_newdoc("chndtrinc",
    """
    chndtrinc(x, df, p)

    Inverse to `chndtr` vs `nc`
    """)

add_newdoc("cosdg",
    """
    cosdg(x, out=None)

    Cosine of the angle `x` given in degrees.

    Parameters
    ----------
    x : array_like
        Angle, given in degrees.
    out : ndarray, optional
        Optional output array for the function results.

    Returns
    -------
    scalar or ndarray
        Cosine of the input.

    See Also
    --------
    sindg, tandg, cotdg

    Examples
    --------
    >>> import scipy.special as sc

    It is more accurate than using cosine directly.

    >>> x = 90 + 180 * np.arange(3)
    >>> sc.cosdg(x)
    array([-0.,  0., -0.])
    >>> np.cos(x * np.pi / 180)
    array([ 6.1232340e-17, -1.8369702e-16,  3.0616170e-16])

    """)

add_newdoc("cosm1",
    """
    cosm1(x, out=None)

    cos(x) - 1 for use when `x` is near zero.

    Parameters
    ----------
    x : array_like
        Real valued argument.
    out : ndarray, optional
        Optional output array for the function results.

    Returns
    -------
    scalar or ndarray
        Values of ``cos(x) - 1``.

    See Also
    --------
    expm1, log1p

    Examples
    --------
    >>> import scipy.special as sc

    It is more accurate than computing ``cos(x) - 1`` directly for
    ``x`` around 0.

    >>> x = 1e-30
    >>> np.cos(x) - 1
    0.0
    >>> sc.cosm1(x)
    -5.0000000000000005e-61

    """)

add_newdoc("cotdg",
    """
    cotdg(x, out=None)

    Cotangent of the angle `x` given in degrees.

    Parameters
    ----------
    x : array_like
        Angle, given in degrees.
    out : ndarray, optional
        Optional output array for the function results.

    Returns
    -------
    scalar or ndarray
        Cotangent at the input.

    See Also
    --------
    sindg, cosdg, tandg

    Examples
    --------
    >>> import scipy.special as sc

    It is more accurate than using cotangent directly.

    >>> x = 90 + 180 * np.arange(3)
    >>> sc.cotdg(x)
    array([0., 0., 0.])
    >>> 1 / np.tan(x * np.pi / 180)
    array([6.1232340e-17, 1.8369702e-16, 3.0616170e-16])

    """)

add_newdoc("dawsn",
    """
    dawsn(x)

    Dawson's integral.

    Computes::

        exp(-x**2) * integral(exp(t**2), t=0..x).

    See Also
    --------
    wofz, erf, erfc, erfcx, erfi

    References
    ----------
    .. [1] Steven G. Johnson, Faddeeva W function implementation.
       http://ab-initio.mit.edu/Faddeeva

    Examples
    --------
    >>> from scipy import special
    >>> import matplotlib.pyplot as plt
    >>> x = np.linspace(-15, 15, num=1000)
    >>> plt.plot(x, special.dawsn(x))
    >>> plt.xlabel('$x$')
    >>> plt.ylabel('$dawsn(x)$')
    >>> plt.show()

    """)

add_newdoc("ellipe",
    r"""
    ellipe(m)

    Complete elliptic integral of the second kind

    This function is defined as

    .. math:: E(m) = \int_0^{\pi/2} [1 - m \sin(t)^2]^{1/2} dt

    Parameters
    ----------
    m : array_like
        Defines the parameter of the elliptic integral.

    Returns
    -------
    E : ndarray
        Value of the elliptic integral.

    Notes
    -----
    Wrapper for the Cephes [1]_ routine `ellpe`.

    For `m > 0` the computation uses the approximation,

    .. math:: E(m) \approx P(1-m) - (1-m) \log(1-m) Q(1-m),

    where :math:`P` and :math:`Q` are tenth-order polynomials.  For
    `m < 0`, the relation

    .. math:: E(m) = E(m/(m - 1)) \sqrt(1-m)

    is used.

    The parameterization in terms of :math:`m` follows that of section
    17.2 in [2]_. Other parameterizations in terms of the
    complementary parameter :math:`1 - m`, modular angle
    :math:`\sin^2(\alpha) = m`, or modulus :math:`k^2 = m` are also
    used, so be careful that you choose the correct parameter.

    See Also
    --------
    ellipkm1 : Complete elliptic integral of the first kind, near `m` = 1
    ellipk : Complete elliptic integral of the first kind
    ellipkinc : Incomplete elliptic integral of the first kind
    ellipeinc : Incomplete elliptic integral of the second kind

    References
    ----------
    .. [1] Cephes Mathematical Functions Library,
           http://www.netlib.org/cephes/
    .. [2] Milton Abramowitz and Irene A. Stegun, eds.
           Handbook of Mathematical Functions with Formulas,
           Graphs, and Mathematical Tables. New York: Dover, 1972.

    Examples
    --------
    This function is used in finding the circumference of an
    ellipse with semi-major axis `a` and semi-minor axis `b`.

    >>> from scipy import special

    >>> a = 3.5
    >>> b = 2.1
    >>> e_sq = 1.0 - b**2/a**2  # eccentricity squared

    Then the circumference is found using the following:

    >>> C = 4*a*special.ellipe(e_sq)  # circumference formula
    >>> C
    17.868899204378693

    When `a` and `b` are the same (meaning eccentricity is 0),
    this reduces to the circumference of a circle.

    >>> 4*a*special.ellipe(0.0)  # formula for ellipse with a = b
    21.991148575128552
    >>> 2*np.pi*a  # formula for circle of radius a
    21.991148575128552

    """)

add_newdoc("ellipeinc",
    r"""
    ellipeinc(phi, m)

    Incomplete elliptic integral of the second kind

    This function is defined as

    .. math:: E(\phi, m) = \int_0^{\phi} [1 - m \sin(t)^2]^{1/2} dt

    Parameters
    ----------
    phi : array_like
        amplitude of the elliptic integral.

    m : array_like
        parameter of the elliptic integral.

    Returns
    -------
    E : ndarray
        Value of the elliptic integral.

    Notes
    -----
    Wrapper for the Cephes [1]_ routine `ellie`.

    Computation uses arithmetic-geometric means algorithm.

    The parameterization in terms of :math:`m` follows that of section
    17.2 in [2]_. Other parameterizations in terms of the
    complementary parameter :math:`1 - m`, modular angle
    :math:`\sin^2(\alpha) = m`, or modulus :math:`k^2 = m` are also
    used, so be careful that you choose the correct parameter.

    See Also
    --------
    ellipkm1 : Complete elliptic integral of the first kind, near `m` = 1
    ellipk : Complete elliptic integral of the first kind
    ellipkinc : Incomplete elliptic integral of the first kind
    ellipe : Complete elliptic integral of the second kind

    References
    ----------
    .. [1] Cephes Mathematical Functions Library,
           http://www.netlib.org/cephes/
    .. [2] Milton Abramowitz and Irene A. Stegun, eds.
           Handbook of Mathematical Functions with Formulas,
           Graphs, and Mathematical Tables. New York: Dover, 1972.
    """)

add_newdoc("ellipj",
    """
    ellipj(u, m)

    Jacobian elliptic functions

    Calculates the Jacobian elliptic functions of parameter `m` between
    0 and 1, and real argument `u`.

    Parameters
    ----------
    m : array_like
        Parameter.
    u : array_like
        Argument.

    Returns
    -------
    sn, cn, dn, ph : ndarrays
        The returned functions::

            sn(u|m), cn(u|m), dn(u|m)

        The value `ph` is such that if `u = ellipkinc(ph, m)`,
        then `sn(u|m) = sin(ph)` and `cn(u|m) = cos(ph)`.

    Notes
    -----
    Wrapper for the Cephes [1]_ routine `ellpj`.

    These functions are periodic, with quarter-period on the real axis
    equal to the complete elliptic integral `ellipk(m)`.

    Relation to incomplete elliptic integral: If `u = ellipkinc(phi,m)`, then
    `sn(u|m) = sin(phi)`, and `cn(u|m) = cos(phi)`. The `phi` is called
    the amplitude of `u`.

    Computation is by means of the arithmetic-geometric mean algorithm,
<<<<<<< HEAD
    except when `m` is within 1e-9 of 0 or 1.  
    
    In the latter case, when m is near 1, the functions `sn`, `cn`, and `dn`
    are found using an approximation for `phi` given by 16.15.4 in [2]_. 
    As this approximation is only valid when `phi < pi/2` (i.e.,
    when `u<K`), the computation only uses 16.15.4 to find the "principal" 
    part of `phi` or the remainder ``dphi=phi%(pi/2)``. The returned value 
    value of `phi`, valid for all `u`, is ``pi*n/2+dphi`` where ``n=floor(u/K)``
    and `K` is the quarter-period.
        
=======
    except when `m` is within 1e-9 of 0 or 1. In the latter case with `m`
    close to 1, the approximation applies only for `phi < pi/2`.

>>>>>>> 06fa3e03
    See also
    --------
    ellipk : Complete elliptic integral of the first kind
    ellipkinc : Incomplete elliptic integral of the first kind

    References
    ----------
    .. [1] Cephes Mathematical Functions Library,
           http://www.netlib.org/cephes/
    .. [2] Milton Abramowitz and Irene A. Stegun, eds.
           Handbook of Mathematical Functions with Formulas,
           Graphs, and Mathematical Tables. New York: Dover, 1972.
    """)

add_newdoc("ellipkm1",
    """
    ellipkm1(p)

    Complete elliptic integral of the first kind around `m` = 1

    This function is defined as

    .. math:: K(p) = \\int_0^{\\pi/2} [1 - m \\sin(t)^2]^{-1/2} dt

    where `m = 1 - p`.

    Parameters
    ----------
    p : array_like
        Defines the parameter of the elliptic integral as `m = 1 - p`.

    Returns
    -------
    K : ndarray
        Value of the elliptic integral.

    Notes
    -----
    Wrapper for the Cephes [1]_ routine `ellpk`.

    For `p <= 1`, computation uses the approximation,

    .. math:: K(p) \\approx P(p) - \\log(p) Q(p),

    where :math:`P` and :math:`Q` are tenth-order polynomials.  The
    argument `p` is used internally rather than `m` so that the logarithmic
    singularity at `m = 1` will be shifted to the origin; this preserves
    maximum accuracy.  For `p > 1`, the identity

    .. math:: K(p) = K(1/p)/\\sqrt(p)

    is used.

    See Also
    --------
    ellipk : Complete elliptic integral of the first kind
    ellipkinc : Incomplete elliptic integral of the first kind
    ellipe : Complete elliptic integral of the second kind
    ellipeinc : Incomplete elliptic integral of the second kind

    References
    ----------
    .. [1] Cephes Mathematical Functions Library,
           http://www.netlib.org/cephes/
    """)

add_newdoc("ellipk",
    r"""
    ellipk(m)

    Complete elliptic integral of the first kind.

    This function is defined as

    .. math:: K(m) = \int_0^{\pi/2} [1 - m \sin(t)^2]^{-1/2} dt

    Parameters
    ----------
    m : array_like
        The parameter of the elliptic integral.

    Returns
    -------
    K : array_like
        Value of the elliptic integral.

    Notes
    -----
    For more precision around point m = 1, use `ellipkm1`, which this
    function calls.

    The parameterization in terms of :math:`m` follows that of section
    17.2 in [1]_. Other parameterizations in terms of the
    complementary parameter :math:`1 - m`, modular angle
    :math:`\sin^2(\alpha) = m`, or modulus :math:`k^2 = m` are also
    used, so be careful that you choose the correct parameter.

    See Also
    --------
    ellipkm1 : Complete elliptic integral of the first kind around m = 1
    ellipkinc : Incomplete elliptic integral of the first kind
    ellipe : Complete elliptic integral of the second kind
    ellipeinc : Incomplete elliptic integral of the second kind

    References
    ----------
    .. [1] Milton Abramowitz and Irene A. Stegun, eds.
           Handbook of Mathematical Functions with Formulas,
           Graphs, and Mathematical Tables. New York: Dover, 1972.

    """)

add_newdoc("ellipkinc",
    r"""
    ellipkinc(phi, m)

    Incomplete elliptic integral of the first kind

    This function is defined as

    .. math:: K(\phi, m) = \int_0^{\phi} [1 - m \sin(t)^2]^{-1/2} dt

    This function is also called `F(phi, m)`.

    Parameters
    ----------
    phi : array_like
        amplitude of the elliptic integral

    m : array_like
        parameter of the elliptic integral

    Returns
    -------
    K : ndarray
        Value of the elliptic integral

    Notes
    -----
    Wrapper for the Cephes [1]_ routine `ellik`.  The computation is
    carried out using the arithmetic-geometric mean algorithm.

    The parameterization in terms of :math:`m` follows that of section
    17.2 in [2]_. Other parameterizations in terms of the
    complementary parameter :math:`1 - m`, modular angle
    :math:`\sin^2(\alpha) = m`, or modulus :math:`k^2 = m` are also
    used, so be careful that you choose the correct parameter.

    See Also
    --------
    ellipkm1 : Complete elliptic integral of the first kind, near `m` = 1
    ellipk : Complete elliptic integral of the first kind
    ellipe : Complete elliptic integral of the second kind
    ellipeinc : Incomplete elliptic integral of the second kind

    References
    ----------
    .. [1] Cephes Mathematical Functions Library,
           http://www.netlib.org/cephes/
    .. [2] Milton Abramowitz and Irene A. Stegun, eds.
           Handbook of Mathematical Functions with Formulas,
           Graphs, and Mathematical Tables. New York: Dover, 1972.
    """)

add_newdoc("entr",
    r"""
    entr(x)

    Elementwise function for computing entropy.

    .. math:: \text{entr}(x) = \begin{cases} - x \log(x) & x > 0  \\ 0 & x = 0 \\ -\infty & \text{otherwise} \end{cases}

    Parameters
    ----------
    x : ndarray
        Input array.

    Returns
    -------
    res : ndarray
        The value of the elementwise entropy function at the given points `x`.

    See Also
    --------
    kl_div, rel_entr

    Notes
    -----
    This function is concave.

    .. versionadded:: 0.15.0

    """)

add_newdoc("erf",
    """
    erf(z)

    Returns the error function of complex argument.

    It is defined as ``2/sqrt(pi)*integral(exp(-t**2), t=0..z)``.

    Parameters
    ----------
    x : ndarray
        Input array.

    Returns
    -------
    res : ndarray
        The values of the error function at the given points `x`.

    See Also
    --------
    erfc, erfinv, erfcinv, wofz, erfcx, erfi

    Notes
    -----
    The cumulative of the unit normal distribution is given by
    ``Phi(z) = 1/2[1 + erf(z/sqrt(2))]``.

    References
    ----------
    .. [1] https://en.wikipedia.org/wiki/Error_function
    .. [2] Milton Abramowitz and Irene A. Stegun, eds.
        Handbook of Mathematical Functions with Formulas,
        Graphs, and Mathematical Tables. New York: Dover,
        1972. http://www.math.sfu.ca/~cbm/aands/page_297.htm
    .. [3] Steven G. Johnson, Faddeeva W function implementation.
       http://ab-initio.mit.edu/Faddeeva

    Examples
    --------
    >>> from scipy import special
    >>> import matplotlib.pyplot as plt
    >>> x = np.linspace(-3, 3)
    >>> plt.plot(x, special.erf(x))
    >>> plt.xlabel('$x$')
    >>> plt.ylabel('$erf(x)$')
    >>> plt.show()

    """)

add_newdoc("erfc",
    """
    erfc(x, out=None)

    Complementary error function, ``1 - erf(x)``.

    Parameters
    ----------
    x : array_like
        Real or complex valued argument
    out : ndarray, optional
        Optional output array for the function results

    Returns
    -------
    scalar or ndarray
        Values of the complementary error function

    See Also
    --------
    erf, erfi, erfcx, dawsn, wofz

    References
    ----------
    .. [1] Steven G. Johnson, Faddeeva W function implementation.
       http://ab-initio.mit.edu/Faddeeva

    Examples
    --------
    >>> from scipy import special
    >>> import matplotlib.pyplot as plt
    >>> x = np.linspace(-3, 3)
    >>> plt.plot(x, special.erfc(x))
    >>> plt.xlabel('$x$')
    >>> plt.ylabel('$erfc(x)$')
    >>> plt.show()

    """)

add_newdoc("erfi",
    """
    erfi(z, out=None)

    Imaginary error function, ``-i erf(i z)``.

    Parameters
    ----------
    z : array_like
        Real or complex valued argument
    out : ndarray, optional
        Optional output array for the function results

    Returns
    -------
    scalar or ndarray
        Values of the imaginary error function

    See Also
    --------
    erf, erfc, erfcx, dawsn, wofz

    Notes
    -----

    .. versionadded:: 0.12.0

    References
    ----------
    .. [1] Steven G. Johnson, Faddeeva W function implementation.
       http://ab-initio.mit.edu/Faddeeva

    Examples
    --------
    >>> from scipy import special
    >>> import matplotlib.pyplot as plt
    >>> x = np.linspace(-3, 3)
    >>> plt.plot(x, special.erfi(x))
    >>> plt.xlabel('$x$')
    >>> plt.ylabel('$erfi(x)$')
    >>> plt.show()

    """)

add_newdoc("erfcx",
    """
    erfcx(x, out=None)

    Scaled complementary error function, ``exp(x**2) * erfc(x)``.

    Parameters
    ----------
    x : array_like
        Real or complex valued argument
    out : ndarray, optional
        Optional output array for the function results

    Returns
    -------
    scalar or ndarray
        Values of the scaled complementary error function


    See Also
    --------
    erf, erfc, erfi, dawsn, wofz

    Notes
    -----

    .. versionadded:: 0.12.0

    References
    ----------
    .. [1] Steven G. Johnson, Faddeeva W function implementation.
       http://ab-initio.mit.edu/Faddeeva

    Examples
    --------
    >>> from scipy import special
    >>> import matplotlib.pyplot as plt
    >>> x = np.linspace(-3, 3)
    >>> plt.plot(x, special.erfcx(x))
    >>> plt.xlabel('$x$')
    >>> plt.ylabel('$erfcx(x)$')
    >>> plt.show()

    """)

add_newdoc("erfinv",
    """Inverse of the error function.

    Computes the inverse of the error function.

    In the complex domain, there is no unique complex number w satisfying
    erf(w)=z. This indicates a true inverse function would have multi-value.
    When the domain restricts to the real, -1 < x < 1, there is a unique real
    number satisfying erf(erfinv(x)) = x.

    Parameters
    ----------
    y : ndarray
        Argument at which to evaluate. Domain: [-1, 1]

    Returns
    -------
    erfinv : ndarray
        The inverse of erf of y, element-wise)

    See Also
    --------
    erf : Error function of a complex argument
    erfc : Complementary error function, ``1 - erf(x)``
    erfcinv : Inverse of the complementary error function

    Examples
    --------
    1) evaluating a float number

    >>> from scipy import special
    >>> special.erfinv(0.5)
    0.4769362762044698

    2) evaluating an ndarray

    >>> from scipy import special
    >>> y = np.linspace(-1.0, 1.0, num=10)
    >>> special.erfinv(y)
    array([       -inf, -0.86312307, -0.5407314 , -0.30457019, -0.0987901 ,
            0.0987901 ,  0.30457019,  0.5407314 ,  0.86312307,         inf])

    """)

add_newdoc("erfcinv",
    """Inverse of the complementary error function.

    Computes the inverse of the complementary error function.

    In the complex domain, there is no unique complex number w satisfying
    erfc(w)=z. This indicates a true inverse function would have multi-value.
    When the domain restricts to the real, 0 < x < 2, there is a unique real
    number satisfying erfc(erfcinv(x)) = erfcinv(erfc(x)).

    It is related to inverse of the error function by erfcinv(1-x) = erfinv(x)

    Parameters
    ----------
    y : ndarray
        Argument at which to evaluate. Domain: [0, 2]

    Returns
    -------
    erfcinv : ndarray
        The inverse of erfc of y, element-wise

    See Also
    --------
    erf : Error function of a complex argument
    erfc : Complementary error function, ``1 - erf(x)``
    erfinv : Inverse of the error function

    Examples
    --------
    1) evaluating a float number

    >>> from scipy import special
    >>> special.erfcinv(0.5)
    0.4769362762044698

    2) evaluating an ndarray

    >>> from scipy import special
    >>> y = np.linspace(0.0, 2.0, num=11)
    >>> special.erfcinv(y)
    array([        inf,  0.9061938 ,  0.59511608,  0.37080716,  0.17914345,
           -0.        , -0.17914345, -0.37080716, -0.59511608, -0.9061938 ,
                  -inf])

    """)

add_newdoc("eval_jacobi",
    r"""
    eval_jacobi(n, alpha, beta, x, out=None)

    Evaluate Jacobi polynomial at a point.

    The Jacobi polynomials can be defined via the Gauss hypergeometric
    function :math:`{}_2F_1` as

    .. math::

        P_n^{(\alpha, \beta)}(x) = \frac{(\alpha + 1)_n}{\Gamma(n + 1)}
          {}_2F_1(-n, 1 + \alpha + \beta + n; \alpha + 1; (1 - z)/2)

    where :math:`(\cdot)_n` is the Pochhammer symbol; see `poch`. When
    :math:`n` is an integer the result is a polynomial of degree
    :math:`n`. See 22.5.42 in [AS]_ for details.

    Parameters
    ----------
    n : array_like
        Degree of the polynomial. If not an integer the result is
        determined via the relation to the Gauss hypergeometric
        function.
    alpha : array_like
        Parameter
    beta : array_like
        Parameter
    x : array_like
        Points at which to evaluate the polynomial

    Returns
    -------
    P : ndarray
        Values of the Jacobi polynomial

    See Also
    --------
    roots_jacobi : roots and quadrature weights of Jacobi polynomials
    jacobi : Jacobi polynomial object
    hyp2f1 : Gauss hypergeometric function

    References
    ----------
    .. [AS] Milton Abramowitz and Irene A. Stegun, eds.
        Handbook of Mathematical Functions with Formulas,
        Graphs, and Mathematical Tables. New York: Dover, 1972.

    """)

add_newdoc("eval_sh_jacobi",
    r"""
    eval_sh_jacobi(n, p, q, x, out=None)

    Evaluate shifted Jacobi polynomial at a point.

    Defined by

    .. math::

        G_n^{(p, q)}(x)
          = \binom{2n + p - 1}{n}^{-1} P_n^{(p - q, q - 1)}(2x - 1),

    where :math:`P_n^{(\cdot, \cdot)}` is the n-th Jacobi
    polynomial. See 22.5.2 in [AS]_ for details.

    Parameters
    ----------
    n : int
        Degree of the polynomial. If not an integer, the result is
        determined via the relation to `binom` and `eval_jacobi`.
    p : float
        Parameter
    q : float
        Parameter

    Returns
    -------
    G : ndarray
        Values of the shifted Jacobi polynomial.

    See Also
    --------
    roots_sh_jacobi : roots and quadrature weights of shifted Jacobi
                      polynomials
    sh_jacobi : shifted Jacobi polynomial object
    eval_jacobi : evaluate Jacobi polynomials

    References
    ----------
    .. [AS] Milton Abramowitz and Irene A. Stegun, eds.
        Handbook of Mathematical Functions with Formulas,
        Graphs, and Mathematical Tables. New York: Dover, 1972.

    """)

add_newdoc("eval_gegenbauer",
    r"""
    eval_gegenbauer(n, alpha, x, out=None)

    Evaluate Gegenbauer polynomial at a point.

    The Gegenbauer polynomials can be defined via the Gauss
    hypergeometric function :math:`{}_2F_1` as

    .. math::

        C_n^{(\alpha)} = \frac{(2\alpha)_n}{\Gamma(n + 1)}
          {}_2F_1(-n, 2\alpha + n; \alpha + 1/2; (1 - z)/2).

    When :math:`n` is an integer the result is a polynomial of degree
    :math:`n`. See 22.5.46 in [AS]_ for details.

    Parameters
    ----------
    n : array_like
        Degree of the polynomial. If not an integer, the result is
        determined via the relation to the Gauss hypergeometric
        function.
    alpha : array_like
        Parameter
    x : array_like
        Points at which to evaluate the Gegenbauer polynomial

    Returns
    -------
    C : ndarray
        Values of the Gegenbauer polynomial

    See Also
    --------
    roots_gegenbauer : roots and quadrature weights of Gegenbauer
                       polynomials
    gegenbauer : Gegenbauer polynomial object
    hyp2f1 : Gauss hypergeometric function

    References
    ----------
    .. [AS] Milton Abramowitz and Irene A. Stegun, eds.
        Handbook of Mathematical Functions with Formulas,
        Graphs, and Mathematical Tables. New York: Dover, 1972.

    """)

add_newdoc("eval_chebyt",
    r"""
    eval_chebyt(n, x, out=None)

    Evaluate Chebyshev polynomial of the first kind at a point.

    The Chebyshev polynomials of the first kind can be defined via the
    Gauss hypergeometric function :math:`{}_2F_1` as

    .. math::

        T_n(x) = {}_2F_1(n, -n; 1/2; (1 - x)/2).

    When :math:`n` is an integer the result is a polynomial of degree
    :math:`n`. See 22.5.47 in [AS]_ for details.

    Parameters
    ----------
    n : array_like
        Degree of the polynomial. If not an integer, the result is
        determined via the relation to the Gauss hypergeometric
        function.
    x : array_like
        Points at which to evaluate the Chebyshev polynomial

    Returns
    -------
    T : ndarray
        Values of the Chebyshev polynomial

    See Also
    --------
    roots_chebyt : roots and quadrature weights of Chebyshev
                   polynomials of the first kind
    chebyu : Chebychev polynomial object
    eval_chebyu : evaluate Chebyshev polynomials of the second kind
    hyp2f1 : Gauss hypergeometric function
    numpy.polynomial.chebyshev.Chebyshev : Chebyshev series

    Notes
    -----
    This routine is numerically stable for `x` in ``[-1, 1]`` at least
    up to order ``10000``.

    References
    ----------
    .. [AS] Milton Abramowitz and Irene A. Stegun, eds.
        Handbook of Mathematical Functions with Formulas,
        Graphs, and Mathematical Tables. New York: Dover, 1972.

    """)

add_newdoc("eval_chebyu",
    r"""
    eval_chebyu(n, x, out=None)

    Evaluate Chebyshev polynomial of the second kind at a point.

    The Chebyshev polynomials of the second kind can be defined via
    the Gauss hypergeometric function :math:`{}_2F_1` as

    .. math::

        U_n(x) = (n + 1) {}_2F_1(-n, n + 2; 3/2; (1 - x)/2).

    When :math:`n` is an integer the result is a polynomial of degree
    :math:`n`. See 22.5.48 in [AS]_ for details.

    Parameters
    ----------
    n : array_like
        Degree of the polynomial. If not an integer, the result is
        determined via the relation to the Gauss hypergeometric
        function.
    x : array_like
        Points at which to evaluate the Chebyshev polynomial

    Returns
    -------
    U : ndarray
        Values of the Chebyshev polynomial

    See Also
    --------
    roots_chebyu : roots and quadrature weights of Chebyshev
                   polynomials of the second kind
    chebyu : Chebyshev polynomial object
    eval_chebyt : evaluate Chebyshev polynomials of the first kind
    hyp2f1 : Gauss hypergeometric function

    References
    ----------
    .. [AS] Milton Abramowitz and Irene A. Stegun, eds.
        Handbook of Mathematical Functions with Formulas,
        Graphs, and Mathematical Tables. New York: Dover, 1972.

    """)

add_newdoc("eval_chebys",
    r"""
    eval_chebys(n, x, out=None)

    Evaluate Chebyshev polynomial of the second kind on [-2, 2] at a
    point.

    These polynomials are defined as

    .. math::

        S_n(x) = U_n(x/2)

    where :math:`U_n` is a Chebyshev polynomial of the second
    kind. See 22.5.13 in [AS]_ for details.

    Parameters
    ----------
    n : array_like
        Degree of the polynomial. If not an integer, the result is
        determined via the relation to `eval_chebyu`.
    x : array_like
        Points at which to evaluate the Chebyshev polynomial

    Returns
    -------
    S : ndarray
        Values of the Chebyshev polynomial

    See Also
    --------
    roots_chebys : roots and quadrature weights of Chebyshev
                   polynomials of the second kind on [-2, 2]
    chebys : Chebyshev polynomial object
    eval_chebyu : evaluate Chebyshev polynomials of the second kind

    References
    ----------
    .. [AS] Milton Abramowitz and Irene A. Stegun, eds.
        Handbook of Mathematical Functions with Formulas,
        Graphs, and Mathematical Tables. New York: Dover, 1972.

    Examples
    --------
    >>> import scipy.special as sc

    They are a scaled version of the Chebyshev polynomials of the
    second kind.

    >>> x = np.linspace(-2, 2, 6)
    >>> sc.eval_chebys(3, x)
    array([-4.   ,  0.672,  0.736, -0.736, -0.672,  4.   ])
    >>> sc.eval_chebyu(3, x / 2)
    array([-4.   ,  0.672,  0.736, -0.736, -0.672,  4.   ])

    """)

add_newdoc("eval_chebyc",
    r"""
    eval_chebyc(n, x, out=None)

    Evaluate Chebyshev polynomial of the first kind on [-2, 2] at a
    point.

    These polynomials are defined as

    .. math::

        C_n(x) = 2 T_n(x/2)

    where :math:`T_n` is a Chebyshev polynomial of the first kind. See
    22.5.11 in [AS]_ for details.

    Parameters
    ----------
    n : array_like
        Degree of the polynomial. If not an integer, the result is
        determined via the relation to `eval_chebyt`.
    x : array_like
        Points at which to evaluate the Chebyshev polynomial

    Returns
    -------
    C : ndarray
        Values of the Chebyshev polynomial

    See Also
    --------
    roots_chebyc : roots and quadrature weights of Chebyshev
                   polynomials of the first kind on [-2, 2]
    chebyc : Chebyshev polynomial object
    numpy.polynomial.chebyshev.Chebyshev : Chebyshev series
    eval_chebyt : evaluate Chebycshev polynomials of the first kind

    References
    ----------
    .. [AS] Milton Abramowitz and Irene A. Stegun, eds.
        Handbook of Mathematical Functions with Formulas,
        Graphs, and Mathematical Tables. New York: Dover, 1972.

    Examples
    --------
    >>> import scipy.special as sc

    They are a scaled version of the Chebyshev polynomials of the
    first kind.

    >>> x = np.linspace(-2, 2, 6)
    >>> sc.eval_chebyc(3, x)
    array([-2.   ,  1.872,  1.136, -1.136, -1.872,  2.   ])
    >>> 2 * sc.eval_chebyt(3, x / 2)
    array([-2.   ,  1.872,  1.136, -1.136, -1.872,  2.   ])

    """)

add_newdoc("eval_sh_chebyt",
    r"""
    eval_sh_chebyt(n, x, out=None)

    Evaluate shifted Chebyshev polynomial of the first kind at a
    point.

    These polynomials are defined as

    .. math::

        T_n^*(x) = T_n(2x - 1)

    where :math:`T_n` is a Chebyshev polynomial of the first kind. See
    22.5.14 in [AS]_ for details.

    Parameters
    ----------
    n : array_like
        Degree of the polynomial. If not an integer, the result is
        determined via the relation to `eval_chebyt`.
    x : array_like
        Points at which to evaluate the shifted Chebyshev polynomial

    Returns
    -------
    T : ndarray
        Values of the shifted Chebyshev polynomial

    See Also
    --------
    roots_sh_chebyt : roots and quadrature weights of shifted
                      Chebyshev polynomials of the first kind
    sh_chebyt : shifted Chebyshev polynomial object
    eval_chebyt : evaluate Chebyshev polynomials of the first kind
    numpy.polynomial.chebyshev.Chebyshev : Chebyshev series

    References
    ----------
    .. [AS] Milton Abramowitz and Irene A. Stegun, eds.
        Handbook of Mathematical Functions with Formulas,
        Graphs, and Mathematical Tables. New York: Dover, 1972.

    """)

add_newdoc("eval_sh_chebyu",
    r"""
    eval_sh_chebyu(n, x, out=None)

    Evaluate shifted Chebyshev polynomial of the second kind at a
    point.

    These polynomials are defined as

    .. math::

        U_n^*(x) = U_n(2x - 1)

    where :math:`U_n` is a Chebyshev polynomial of the first kind. See
    22.5.15 in [AS]_ for details.

    Parameters
    ----------
    n : array_like
        Degree of the polynomial. If not an integer, the result is
        determined via the relation to `eval_chebyu`.
    x : array_like
        Points at which to evaluate the shifted Chebyshev polynomial

    Returns
    -------
    U : ndarray
        Values of the shifted Chebyshev polynomial

    See Also
    --------
    roots_sh_chebyu : roots and quadrature weights of shifted
                      Chebychev polynomials of the second kind
    sh_chebyu : shifted Chebyshev polynomial object
    eval_chebyu : evaluate Chebyshev polynomials of the second kind

    References
    ----------
    .. [AS] Milton Abramowitz and Irene A. Stegun, eds.
        Handbook of Mathematical Functions with Formulas,
        Graphs, and Mathematical Tables. New York: Dover, 1972.

    """)

add_newdoc("eval_legendre",
    r"""
    eval_legendre(n, x, out=None)

    Evaluate Legendre polynomial at a point.

    The Legendre polynomials can be defined via the Gauss
    hypergeometric function :math:`{}_2F_1` as

    .. math::

        P_n(x) = {}_2F_1(-n, n + 1; 1; (1 - x)/2).

    When :math:`n` is an integer the result is a polynomial of degree
    :math:`n`. See 22.5.49 in [AS]_ for details.

    Parameters
    ----------
    n : array_like
        Degree of the polynomial. If not an integer, the result is
        determined via the relation to the Gauss hypergeometric
        function.
    x : array_like
        Points at which to evaluate the Legendre polynomial

    Returns
    -------
    P : ndarray
        Values of the Legendre polynomial

    See Also
    --------
    roots_legendre : roots and quadrature weights of Legendre
                     polynomials
    legendre : Legendre polynomial object
    hyp2f1 : Gauss hypergeometric function
    numpy.polynomial.legendre.Legendre : Legendre series

    References
    ----------
    .. [AS] Milton Abramowitz and Irene A. Stegun, eds.
        Handbook of Mathematical Functions with Formulas,
        Graphs, and Mathematical Tables. New York: Dover, 1972.

    """)

add_newdoc("eval_sh_legendre",
    r"""
    eval_sh_legendre(n, x, out=None)

    Evaluate shifted Legendre polynomial at a point.

    These polynomials are defined as

    .. math::

        P_n^*(x) = P_n(2x - 1)

    where :math:`P_n` is a Legendre polynomial. See 2.2.11 in [AS]_
    for details.

    Parameters
    ----------
    n : array_like
        Degree of the polynomial. If not an integer, the value is
        determined via the relation to `eval_legendre`.
    x : array_like
        Points at which to evaluate the shifted Legendre polynomial

    Returns
    -------
    P : ndarray
        Values of the shifted Legendre polynomial

    See Also
    --------
    roots_sh_legendre : roots and quadrature weights of shifted
                        Legendre polynomials
    sh_legendre : shifted Legendre polynomial object
    eval_legendre : evaluate Legendre polynomials
    numpy.polynomial.legendre.Legendre : Legendre series

    References
    ----------
    .. [AS] Milton Abramowitz and Irene A. Stegun, eds.
        Handbook of Mathematical Functions with Formulas,
        Graphs, and Mathematical Tables. New York: Dover, 1972.

    """)

add_newdoc("eval_genlaguerre",
    r"""
    eval_genlaguerre(n, alpha, x, out=None)

    Evaluate generalized Laguerre polynomial at a point.

    The generalized Laguerre polynomials can be defined via the
    confluent hypergeometric function :math:`{}_1F_1` as

    .. math::

        L_n^{(\alpha)}(x) = \binom{n + \alpha}{n}
          {}_1F_1(-n, \alpha + 1, x).

    When :math:`n` is an integer the result is a polynomial of degree
    :math:`n`. See 22.5.54 in [AS]_ for details. The Laguerre
    polynomials are the special case where :math:`\alpha = 0`.

    Parameters
    ----------
    n : array_like
        Degree of the polynomial. If not an integer, the result is
        determined via the relation to the confluent hypergeometric
        function.
    alpha : array_like
        Parameter; must have ``alpha > -1``
    x : array_like
        Points at which to evaluate the generalized Laguerre
        polynomial

    Returns
    -------
    L : ndarray
        Values of the generalized Laguerre polynomial

    See Also
    --------
    roots_genlaguerre : roots and quadrature weights of generalized
                        Laguerre polynomials
    genlaguerre : generalized Laguerre polynomial object
    hyp1f1 : confluent hypergeometric function
    eval_laguerre : evaluate Laguerre polynomials

    References
    ----------
    .. [AS] Milton Abramowitz and Irene A. Stegun, eds.
        Handbook of Mathematical Functions with Formulas,
        Graphs, and Mathematical Tables. New York: Dover, 1972.

    """)

add_newdoc("eval_laguerre",
    r"""
    eval_laguerre(n, x, out=None)

    Evaluate Laguerre polynomial at a point.

    The Laguerre polynomials can be defined via the confluent
    hypergeometric function :math:`{}_1F_1` as

    .. math::

        L_n(x) = {}_1F_1(-n, 1, x).

    See 22.5.16 and 22.5.54 in [AS]_ for details. When :math:`n` is an
    integer the result is a polynomial of degree :math:`n`.

    Parameters
    ----------
    n : array_like
        Degree of the polynomial. If not an integer the result is
        determined via the relation to the confluent hypergeometric
        function.
    x : array_like
        Points at which to evaluate the Laguerre polynomial

    Returns
    -------
    L : ndarray
        Values of the Laguerre polynomial

    See Also
    --------
    roots_laguerre : roots and quadrature weights of Laguerre
                     polynomials
    laguerre : Laguerre polynomial object
    numpy.polynomial.laguerre.Laguerre : Laguerre series
    eval_genlaguerre : evaluate generalized Laguerre polynomials

    References
    ----------
    .. [AS] Milton Abramowitz and Irene A. Stegun, eds.
        Handbook of Mathematical Functions with Formulas,
        Graphs, and Mathematical Tables. New York: Dover, 1972.

     """)

add_newdoc("eval_hermite",
    r"""
    eval_hermite(n, x, out=None)

    Evaluate physicist's Hermite polynomial at a point.

    Defined by

    .. math::

        H_n(x) = (-1)^n e^{x^2} \frac{d^n}{dx^n} e^{-x^2};

    :math:`H_n` is a polynomial of degree :math:`n`. See 22.11.7 in
    [AS]_ for details.

    Parameters
    ----------
    n : array_like
        Degree of the polynomial
    x : array_like
        Points at which to evaluate the Hermite polynomial

    Returns
    -------
    H : ndarray
        Values of the Hermite polynomial

    See Also
    --------
    roots_hermite : roots and quadrature weights of physicist's
                    Hermite polynomials
    hermite : physicist's Hermite polynomial object
    numpy.polynomial.hermite.Hermite : Physicist's Hermite series
    eval_hermitenorm : evaluate Probabilist's Hermite polynomials

    References
    ----------
    .. [AS] Milton Abramowitz and Irene A. Stegun, eds.
        Handbook of Mathematical Functions with Formulas,
        Graphs, and Mathematical Tables. New York: Dover, 1972.

    """)

add_newdoc("eval_hermitenorm",
    r"""
    eval_hermitenorm(n, x, out=None)

    Evaluate probabilist's (normalized) Hermite polynomial at a
    point.

    Defined by

    .. math::

        He_n(x) = (-1)^n e^{x^2/2} \frac{d^n}{dx^n} e^{-x^2/2};

    :math:`He_n` is a polynomial of degree :math:`n`. See 22.11.8 in
    [AS]_ for details.

    Parameters
    ----------
    n : array_like
        Degree of the polynomial
    x : array_like
        Points at which to evaluate the Hermite polynomial

    Returns
    -------
    He : ndarray
        Values of the Hermite polynomial

    See Also
    --------
    roots_hermitenorm : roots and quadrature weights of probabilist's
                        Hermite polynomials
    hermitenorm : probabilist's Hermite polynomial object
    numpy.polynomial.hermite_e.HermiteE : Probabilist's Hermite series
    eval_hermite : evaluate physicist's Hermite polynomials

    References
    ----------
    .. [AS] Milton Abramowitz and Irene A. Stegun, eds.
        Handbook of Mathematical Functions with Formulas,
        Graphs, and Mathematical Tables. New York: Dover, 1972.

    """)

add_newdoc("exp1",
    r"""
    exp1(z, out=None)

    Exponential integral E1.

    For complex :math:`z \ne 0` the exponential integral can be defined as
    [1]_

    .. math::

       E_1(z) = \int_z^\infty \frac{e^{-t}}{t} dt,

    where the path of the integral does not cross the negative real
    axis or pass through the origin.

    Parameters
    ----------
    z: array_like
        Real or complex argument.
    out: ndarray, optional
        Optional output array for the function results

    Returns
    -------
    scalar or ndarray
        Values of the exponential integral E1

    See Also
    --------
    expi : exponential integral :math:`Ei`
    expn : generalization of :math:`E_1`

    Notes
    -----
    For :math:`x > 0` it is related to the exponential integral
    :math:`Ei` (see `expi`) via the relation

    .. math::

       E_1(x) = -Ei(-x).

    References
    ----------
    .. [1] Digital Library of Mathematical Functions, 6.2.1
           https://dlmf.nist.gov/6.2#E1

    Examples
    --------
    >>> import scipy.special as sc

    It has a pole at 0.

    >>> sc.exp1(0)
    inf

    It has a branch cut on the negative real axis.

    >>> sc.exp1(-1)
    nan
    >>> sc.exp1(complex(-1, 0))
    (-1.8951178163559368-3.141592653589793j)
    >>> sc.exp1(complex(-1, -0.0))
    (-1.8951178163559368+3.141592653589793j)

    It approaches 0 along the positive real axis.

    >>> sc.exp1([1, 10, 100, 1000])
    array([2.19383934e-01, 4.15696893e-06, 3.68359776e-46, 0.00000000e+00])

    It is related to `expi`.

    >>> x = np.array([1, 2, 3, 4])
    >>> sc.exp1(x)
    array([0.21938393, 0.04890051, 0.01304838, 0.00377935])
    >>> -sc.expi(-x)
    array([0.21938393, 0.04890051, 0.01304838, 0.00377935])

    """)

add_newdoc("exp10",
    """
    exp10(x)

    Compute ``10**x`` element-wise.

    Parameters
    ----------
    x : array_like
        `x` must contain real numbers.

    Returns
    -------
    float
        ``10**x``, computed element-wise.

    Examples
    --------
    >>> from scipy.special import exp10

    >>> exp10(3)
    1000.0
    >>> x = np.array([[-1, -0.5, 0], [0.5, 1, 1.5]])
    >>> exp10(x)
    array([[  0.1       ,   0.31622777,   1.        ],
           [  3.16227766,  10.        ,  31.6227766 ]])

    """)

add_newdoc("exp2",
    """
    exp2(x)

    Compute ``2**x`` element-wise.

    Parameters
    ----------
    x : array_like
        `x` must contain real numbers.

    Returns
    -------
    float
        ``2**x``, computed element-wise.

    Examples
    --------
    >>> from scipy.special import exp2

    >>> exp2(3)
    8.0
    >>> x = np.array([[-1, -0.5, 0], [0.5, 1, 1.5]])
    >>> exp2(x)
    array([[ 0.5       ,  0.70710678,  1.        ],
           [ 1.41421356,  2.        ,  2.82842712]])
    """)

add_newdoc("expi",
    r"""
    expi(x, out=None)

    Exponential integral Ei.

    For real :math:`x`, the exponential integral is defined as [1]_

    .. math::

        Ei(x) = \int_{-\infty}^x \frac{e^t}{t} dt.

    For :math:`x > 0` the integral is understood as a Cauchy principle
    value.

    It is extended to the complex plane by analytic continuation of
    the function on the interval :math:`(0, \infty)`. The complex
    variant has a branch cut on the negative real axis.

    Parameters
    ----------
    x: array_like
        Real or complex valued argument
    out: ndarray, optional
        Optional output array for the function results

    Returns
    -------
    scalar or ndarray
        Values of the exponential integral

    Notes
    -----
    The exponential integrals :math:`E_1` and :math:`Ei` satisfy the
    relation

    .. math::

        E_1(x) = -Ei(-x)

    for :math:`x > 0`.

    See Also
    --------
    exp1 : Exponential integral :math:`E_1`
    expn : Generalized exponential integral :math:`E_n`

    References
    ----------
    .. [1] Digital Library of Mathematical Functions, 6.2.5
           https://dlmf.nist.gov/6.2#E5

    Examples
    --------
    >>> import scipy.special as sc

    It is related to `exp1`.

    >>> x = np.array([1, 2, 3, 4])
    >>> -sc.expi(-x)
    array([0.21938393, 0.04890051, 0.01304838, 0.00377935])
    >>> sc.exp1(x)
    array([0.21938393, 0.04890051, 0.01304838, 0.00377935])

    The complex variant has a branch cut on the negative real axis.

    >>> import scipy.special as sc
    >>> sc.expi(-1 + 1e-12j)
    (-0.21938393439552062+3.1415926535894254j)
    >>> sc.expi(-1 - 1e-12j)
    (-0.21938393439552062-3.1415926535894254j)

    As the complex variant approaches the branch cut, the real parts
    approach the value of the real variant.

    >>> sc.expi(-1)
    -0.21938393439552062

    The SciPy implementation returns the real variant for complex
    values on the branch cut.

    >>> sc.expi(complex(-1, 0.0))
    (-0.21938393439552062-0j)
    >>> sc.expi(complex(-1, -0.0))
    (-0.21938393439552062-0j)

    """)

add_newdoc('expit',
    """
    expit(x)

    Expit (a.k.a. logistic sigmoid) ufunc for ndarrays.

    The expit function, also known as the logistic sigmoid function, is
    defined as ``expit(x) = 1/(1+exp(-x))``.  It is the inverse of the
    logit function.

    Parameters
    ----------
    x : ndarray
        The ndarray to apply expit to element-wise.

    Returns
    -------
    out : ndarray
        An ndarray of the same shape as x. Its entries
        are `expit` of the corresponding entry of x.

    See Also
    --------
    logit

    Notes
    -----
    As a ufunc expit takes a number of optional
    keyword arguments. For more information
    see `ufuncs <https://docs.scipy.org/doc/numpy/reference/ufuncs.html>`_

    .. versionadded:: 0.10.0

    Examples
    --------
    >>> from scipy.special import expit, logit

    >>> expit([-np.inf, -1.5, 0, 1.5, np.inf])
    array([ 0.        ,  0.18242552,  0.5       ,  0.81757448,  1.        ])

    `logit` is the inverse of `expit`:

    >>> logit(expit([-2.5, 0, 3.1, 5.0]))
    array([-2.5,  0. ,  3.1,  5. ])

    Plot expit(x) for x in [-6, 6]:

    >>> import matplotlib.pyplot as plt
    >>> x = np.linspace(-6, 6, 121)
    >>> y = expit(x)
    >>> plt.plot(x, y)
    >>> plt.grid()
    >>> plt.xlim(-6, 6)
    >>> plt.xlabel('x')
    >>> plt.title('expit(x)')
    >>> plt.show()

    """)

add_newdoc("expm1",
    """
    expm1(x)

    Compute ``exp(x) - 1``.

    When `x` is near zero, ``exp(x)`` is near 1, so the numerical calculation
    of ``exp(x) - 1`` can suffer from catastrophic loss of precision.
    ``expm1(x)`` is implemented to avoid the loss of precision that occurs when
    `x` is near zero.

    Parameters
    ----------
    x : array_like
        `x` must contain real numbers.

    Returns
    -------
    float
        ``exp(x) - 1`` computed element-wise.

    Examples
    --------
    >>> from scipy.special import expm1

    >>> expm1(1.0)
    1.7182818284590451
    >>> expm1([-0.2, -0.1, 0, 0.1, 0.2])
    array([-0.18126925, -0.09516258,  0.        ,  0.10517092,  0.22140276])

    The exact value of ``exp(7.5e-13) - 1`` is::

        7.5000000000028125000000007031250000001318...*10**-13.

    Here is what ``expm1(7.5e-13)`` gives:

    >>> expm1(7.5e-13)
    7.5000000000028135e-13

    Compare that to ``exp(7.5e-13) - 1``, where the subtraction results in
    a "catastrophic" loss of precision:

    >>> np.exp(7.5e-13) - 1
    7.5006667543675576e-13

    """)

add_newdoc("expn",
    r"""
    expn(n, x, out=None)

    Generalized exponential integral En.

    For integer :math:`n \geq 0` and real :math:`x \geq 0` the
    generalized exponential integral is defined as [dlmf]_

    .. math::

        E_n(x) = x^{n - 1} \int_x^\infty \frac{e^{-t}}{t^n} dt.

    Parameters
    ----------
    n: array_like
        Non-negative integers
    x: array_like
        Real argument
    out: ndarray, optional
        Optional output array for the function results

    Returns
    -------
    scalar or ndarray
        Values of the generalized exponential integral

    See Also
    --------
    exp1 : special case of :math:`E_n` for :math:`n = 1`
    expi : related to :math:`E_n` when :math:`n = 1`

    References
    ----------
    .. [dlmf] Digital Library of Mathematical Functions, 8.19.2
              https://dlmf.nist.gov/8.19#E2

    Examples
    --------
    >>> import scipy.special as sc

    Its domain is nonnegative n and x.

    >>> sc.expn(-1, 1.0), sc.expn(1, -1.0)
    (nan, nan)

    It has a pole at ``x = 0`` for ``n = 1, 2``; for larger ``n`` it
    is equal to ``1 / (n - 1)``.

    >>> sc.expn([0, 1, 2, 3, 4], 0)
    array([       inf,        inf, 1.        , 0.5       , 0.33333333])

    For n equal to 0 it reduces to ``exp(-x) / x``.

    >>> x = np.array([1, 2, 3, 4])
    >>> sc.expn(0, x)
    array([0.36787944, 0.06766764, 0.01659569, 0.00457891])
    >>> np.exp(-x) / x
    array([0.36787944, 0.06766764, 0.01659569, 0.00457891])

    For n equal to 1 it reduces to `exp1`.

    >>> sc.expn(1, x)
    array([0.21938393, 0.04890051, 0.01304838, 0.00377935])
    >>> sc.exp1(x)
    array([0.21938393, 0.04890051, 0.01304838, 0.00377935])

    """)

add_newdoc("exprel",
    r"""
    exprel(x)

    Relative error exponential, ``(exp(x) - 1)/x``.

    When `x` is near zero, ``exp(x)`` is near 1, so the numerical calculation
    of ``exp(x) - 1`` can suffer from catastrophic loss of precision.
    ``exprel(x)`` is implemented to avoid the loss of precision that occurs when
    `x` is near zero.

    Parameters
    ----------
    x : ndarray
        Input array.  `x` must contain real numbers.

    Returns
    -------
    float
        ``(exp(x) - 1)/x``, computed element-wise.

    See Also
    --------
    expm1

    Notes
    -----
    .. versionadded:: 0.17.0

    Examples
    --------
    >>> from scipy.special import exprel

    >>> exprel(0.01)
    1.0050167084168056
    >>> exprel([-0.25, -0.1, 0, 0.1, 0.25])
    array([ 0.88479687,  0.95162582,  1.        ,  1.05170918,  1.13610167])

    Compare ``exprel(5e-9)`` to the naive calculation.  The exact value
    is ``1.00000000250000000416...``.

    >>> exprel(5e-9)
    1.0000000025

    >>> (np.exp(5e-9) - 1)/5e-9
    0.99999999392252903
    """)

add_newdoc("fdtr",
    r"""
    fdtr(dfn, dfd, x)

    F cumulative distribution function.

    Returns the value of the cumulative distribution function of the
    F-distribution, also known as Snedecor's F-distribution or the
    Fisher-Snedecor distribution.

    The F-distribution with parameters :math:`d_n` and :math:`d_d` is the
    distribution of the random variable,

    .. math::
        X = \frac{U_n/d_n}{U_d/d_d},

    where :math:`U_n` and :math:`U_d` are random variables distributed
    :math:`\chi^2`, with :math:`d_n` and :math:`d_d` degrees of freedom,
    respectively.

    Parameters
    ----------
    dfn : array_like
        First parameter (positive float).
    dfd : array_like
        Second parameter (positive float).
    x : array_like
        Argument (nonnegative float).

    Returns
    -------
    y : ndarray
        The CDF of the F-distribution with parameters `dfn` and `dfd` at `x`.

    Notes
    -----
    The regularized incomplete beta function is used, according to the
    formula,

    .. math::
        F(d_n, d_d; x) = I_{xd_n/(d_d + xd_n)}(d_n/2, d_d/2).

    Wrapper for the Cephes [1]_ routine `fdtr`.

    References
    ----------
    .. [1] Cephes Mathematical Functions Library,
           http://www.netlib.org/cephes/

    """)

add_newdoc("fdtrc",
    r"""
    fdtrc(dfn, dfd, x)

    F survival function.

    Returns the complemented F-distribution function (the integral of the
    density from `x` to infinity).

    Parameters
    ----------
    dfn : array_like
        First parameter (positive float).
    dfd : array_like
        Second parameter (positive float).
    x : array_like
        Argument (nonnegative float).

    Returns
    -------
    y : ndarray
        The complemented F-distribution function with parameters `dfn` and
        `dfd` at `x`.

    See also
    --------
    fdtr

    Notes
    -----
    The regularized incomplete beta function is used, according to the
    formula,

    .. math::
        F(d_n, d_d; x) = I_{d_d/(d_d + xd_n)}(d_d/2, d_n/2).

    Wrapper for the Cephes [1]_ routine `fdtrc`.

    References
    ----------
    .. [1] Cephes Mathematical Functions Library,
           http://www.netlib.org/cephes/
    """)

add_newdoc("fdtri",
    r"""
    fdtri(dfn, dfd, p)

    The `p`-th quantile of the F-distribution.

    This function is the inverse of the F-distribution CDF, `fdtr`, returning
    the `x` such that `fdtr(dfn, dfd, x) = p`.

    Parameters
    ----------
    dfn : array_like
        First parameter (positive float).
    dfd : array_like
        Second parameter (positive float).
    p : array_like
        Cumulative probability, in [0, 1].

    Returns
    -------
    x : ndarray
        The quantile corresponding to `p`.

    Notes
    -----
    The computation is carried out using the relation to the inverse
    regularized beta function, :math:`I^{-1}_x(a, b)`.  Let
    :math:`z = I^{-1}_p(d_d/2, d_n/2).`  Then,

    .. math::
        x = \frac{d_d (1 - z)}{d_n z}.

    If `p` is such that :math:`x < 0.5`, the following relation is used
    instead for improved stability: let
    :math:`z' = I^{-1}_{1 - p}(d_n/2, d_d/2).` Then,

    .. math::
        x = \frac{d_d z'}{d_n (1 - z')}.

    Wrapper for the Cephes [1]_ routine `fdtri`.

    References
    ----------
    .. [1] Cephes Mathematical Functions Library,
           http://www.netlib.org/cephes/

    """)

add_newdoc("fdtridfd",
    """
    fdtridfd(dfn, p, x)

    Inverse to `fdtr` vs dfd

    Finds the F density argument dfd such that ``fdtr(dfn, dfd, x) == p``.
    """)

add_newdoc("fdtridfn",
    """
    fdtridfn(p, dfd, x)

    Inverse to `fdtr` vs dfn

    finds the F density argument dfn such that ``fdtr(dfn, dfd, x) == p``.
    """)

add_newdoc("fresnel",
    r"""
    fresnel(z, out=None)

    Fresnel integrals.

    The Fresnel integrals are defined as

    .. math::

       S(z) &= \int_0^z \cos(\pi t^2 /2) dt \\
       C(z) &= \int_0^z \sin(\pi t^2 /2) dt.

    See [dlmf]_ for details.

    Parameters
    ----------
    z : array_like
        Real or complex valued argument
    out : 2-tuple of ndarrays, optional
        Optional output arrays for the function results

    Returns
    -------
    S, C : 2-tuple of scalar or ndarray
        Values of the Fresnel integrals

    See Also
    --------
    fresnel_zeros : zeros of the Fresnel integrals

    References
    ----------
    .. [dlmf] NIST Digital Library of Mathematical Functions
              https://dlmf.nist.gov/7.2#iii

    Examples
    --------
    >>> import scipy.special as sc

    As z goes to infinity along the real axis, S and C converge to 0.5.

    >>> S, C = sc.fresnel([0.1, 1, 10, 100, np.inf])
    >>> S
    array([0.00052359, 0.43825915, 0.46816998, 0.4968169 , 0.5       ])
    >>> C
    array([0.09999753, 0.7798934 , 0.49989869, 0.4999999 , 0.5       ])

    They are related to the error function `erf`.

    >>> z = np.array([1, 2, 3, 4])
    >>> zeta = 0.5 * np.sqrt(np.pi) * (1 - 1j) * z
    >>> S, C = sc.fresnel(z)
    >>> C + 1j*S
    array([0.7798934 +0.43825915j, 0.48825341+0.34341568j,
           0.60572079+0.496313j  , 0.49842603+0.42051575j])
    >>> 0.5 * (1 + 1j) * sc.erf(zeta)
    array([0.7798934 +0.43825915j, 0.48825341+0.34341568j,
           0.60572079+0.496313j  , 0.49842603+0.42051575j])

    """)

add_newdoc("gamma",
    r"""
    gamma(z)

    gamma function.

    The gamma function is defined as

    .. math::

       \Gamma(z) = \int_0^\infty t^{z-1} e^{-t} dt

    for :math:`\Re(z) > 0` and is extended to the rest of the complex
    plane by analytic continuation. See [dlmf]_ for more details.

    Parameters
    ----------
    z : array_like
        Real or complex valued argument

    Returns
    -------
    scalar or ndarray
        Values of the gamma function

    Notes
    -----
    The gamma function is often referred to as the generalized
    factorial since :math:`\Gamma(n + 1) = n!` for natural numbers
    :math:`n`. More generally it satisfies the recurrence relation
    :math:`\Gamma(z + 1) = z \cdot \Gamma(z)` for complex :math:`z`,
    which, combined with the fact that :math:`\Gamma(1) = 1`, implies
    the above identity for :math:`z = n`.

    References
    ----------
    .. [dlmf] NIST Digital Library of Mathematical Functions
              https://dlmf.nist.gov/5.2#E1

    Examples
    --------
    >>> from scipy.special import gamma, factorial

    >>> gamma([0, 0.5, 1, 5])
    array([         inf,   1.77245385,   1.        ,  24.        ])

    >>> z = 2.5 + 1j
    >>> gamma(z)
    (0.77476210455108352+0.70763120437959293j)
    >>> gamma(z+1), z*gamma(z)  # Recurrence property
    ((1.2292740569981171+2.5438401155000685j),
     (1.2292740569981158+2.5438401155000658j))

    >>> gamma(0.5)**2  # gamma(0.5) = sqrt(pi)
    3.1415926535897927

    Plot gamma(x) for real x

    >>> x = np.linspace(-3.5, 5.5, 2251)
    >>> y = gamma(x)

    >>> import matplotlib.pyplot as plt
    >>> plt.plot(x, y, 'b', alpha=0.6, label='gamma(x)')
    >>> k = np.arange(1, 7)
    >>> plt.plot(k, factorial(k-1), 'k*', alpha=0.6,
    ...          label='(x-1)!, x = 1, 2, ...')
    >>> plt.xlim(-3.5, 5.5)
    >>> plt.ylim(-10, 25)
    >>> plt.grid()
    >>> plt.xlabel('x')
    >>> plt.legend(loc='lower right')
    >>> plt.show()

    """)

add_newdoc("gammainc",
    r"""
    gammainc(a, x)

    Regularized lower incomplete gamma function.

    It is defined as

    .. math::

        P(a, x) = \frac{1}{\Gamma(a)} \int_0^x t^{a - 1}e^{-t} dt

    for :math:`a > 0` and :math:`x \geq 0`. See [dlmf]_ for details.

    Parameters
    ----------
    a : array_like
        Positive parameter
    x : array_like
        Nonnegative argument

    Returns
    -------
    scalar or ndarray
        Values of the lower incomplete gamma function

    Notes
    -----
    The function satisfies the relation ``gammainc(a, x) +
    gammaincc(a, x) = 1`` where `gammaincc` is the regularized upper
    incomplete gamma function.

    The implementation largely follows that of [boost]_.

    See also
    --------
    gammaincc : regularized upper incomplete gamma function
    gammaincinv : inverse of the regularized lower incomplete gamma
        function with respect to `x`
    gammainccinv : inverse of the regularized upper incomplete gamma
        function with respect to `x`

    References
    ----------
    .. [dlmf] NIST Digital Library of Mathematical functions
              https://dlmf.nist.gov/8.2#E4
    .. [boost] Maddock et. al., "Incomplete Gamma Functions",
       https://www.boost.org/doc/libs/1_61_0/libs/math/doc/html/math_toolkit/sf_gamma/igamma.html

    Examples
    --------
    >>> import scipy.special as sc

    It is the CDF of the gamma distribution, so it starts at 0 and
    monotonically increases to 1.

    >>> sc.gammainc(0.5, [0, 1, 10, 100])
    array([0.        , 0.84270079, 0.99999226, 1.        ])

    It is equal to one minus the upper incomplete gamma function.

    >>> a, x = 0.5, 0.4
    >>> sc.gammainc(a, x)
    0.6289066304773024
    >>> 1 - sc.gammaincc(a, x)
    0.6289066304773024

    """)

add_newdoc("gammaincc",
    r"""
    gammaincc(a, x)

    Regularized upper incomplete gamma function.

    It is defined as

    .. math::

        Q(a, x) = \frac{1}{\Gamma(a)} \int_x^\infty t^{a - 1}e^{-t} dt

    for :math:`a > 0` and :math:`x \geq 0`. See [dlmf]_ for details.

    Parameters
    ----------
    a : array_like
        Positive parameter
    x : array_like
        Nonnegative argument

    Returns
    -------
    scalar or ndarray
        Values of the upper incomplete gamma function

    Notes
    -----
    The function satisfies the relation ``gammainc(a, x) +
    gammaincc(a, x) = 1`` where `gammainc` is the regularized lower
    incomplete gamma function.

    The implementation largely follows that of [boost]_.

    See also
    --------
    gammainc : regularized lower incomplete gamma function
    gammaincinv : inverse of the regularized lower incomplete gamma
        function with respect to `x`
    gammainccinv : inverse to of the regularized upper incomplete
        gamma function with respect to `x`

    References
    ----------
    .. [dlmf] NIST Digital Library of Mathematical functions
              https://dlmf.nist.gov/8.2#E4
    .. [boost] Maddock et. al., "Incomplete Gamma Functions",
       https://www.boost.org/doc/libs/1_61_0/libs/math/doc/html/math_toolkit/sf_gamma/igamma.html

    Examples
    --------
    >>> import scipy.special as sc

    It is the survival function of the gamma distribution, so it
    starts at 1 and monotonically decreases to 0.

    >>> sc.gammaincc(0.5, [0, 1, 10, 100, 1000])
    array([1.00000000e+00, 1.57299207e-01, 7.74421643e-06, 2.08848758e-45,
           0.00000000e+00])

    It is equal to one minus the lower incomplete gamma function.

    >>> a, x = 0.5, 0.4
    >>> sc.gammaincc(a, x)
    0.37109336952269756
    >>> 1 - sc.gammainc(a, x)
    0.37109336952269756

    """)

add_newdoc("gammainccinv",
    """
    gammainccinv(a, y)

    Inverse of the upper incomplete gamma function with respect to `x`

    Given an input :math:`y` between 0 and 1, returns :math:`x` such
    that :math:`y = Q(a, x)`. Here :math:`Q` is the upper incomplete
    gamma function; see `gammaincc`. This is well-defined because the
    upper incomplete gamma function is monotonic as can be seen from
    its definition in [dlmf]_.

    Parameters
    ----------
    a : array_like
        Positive parameter
    y : array_like
        Argument between 0 and 1, inclusive

    Returns
    -------
    scalar or ndarray
        Values of the inverse of the upper incomplete gamma function

    See Also
    --------
    gammaincc : regularized upper incomplete gamma function
    gammainc : regularized lower incomplete gamma function
    gammaincinv : inverse of the regularized lower incomplete gamma
        function with respect to `x`

    References
    ----------
    .. [dlmf] NIST Digital Library of Mathematical Functions
              https://dlmf.nist.gov/8.2#E4

    Examples
    --------
    >>> import scipy.special as sc

    It starts at infinity and monotonically decreases to 0.

    >>> sc.gammainccinv(0.5, [0, 0.1, 0.5, 1])
    array([       inf, 1.35277173, 0.22746821, 0.        ])

    It inverts the upper incomplete gamma function.

    >>> a, x = 0.5, [0, 0.1, 0.5, 1]
    >>> sc.gammaincc(a, sc.gammainccinv(a, x))
    array([0. , 0.1, 0.5, 1. ])

    >>> a, x = 0.5, [0, 10, 50]
    >>> sc.gammainccinv(a, sc.gammaincc(a, x))
    array([ 0., 10., 50.])

    """)

add_newdoc("gammaincinv",
    """
    gammaincinv(a, y)

    Inverse to the lower incomplete gamma function with respect to `x`.

    Given an input :math:`y` between 0 and 1, returns :math:`x` such
    that :math:`y = P(a, x)`. Here :math:`P` is the regularized lower
    incomplete gamma function; see `gammainc`. This is well-defined
    because the lower incomplete gamma function is monotonic as can be
    seen from its definition in [dlmf]_.

    Parameters
    ----------
    a : array_like
        Positive parameter
    y : array_like
        Parameter between 0 and 1, inclusive

    Returns
    -------
    scalar or ndarray
        Values of the inverse of the lower incomplete gamma function

    See Also
    --------
    gammainc : regularized lower incomplete gamma function
    gammaincc : regularized upper incomplete gamma function
    gammainccinv : inverse of the regualizred upper incomplete gamma
        function with respect to `x`

    References
    ----------
    .. [dlmf] NIST Digital Library of Mathematical Functions
              https://dlmf.nist.gov/8.2#E4

    Examples
    --------
    >>> import scipy.special as sc

    It starts at 0 and monotonically increases to infinity.

    >>> sc.gammaincinv(0.5, [0, 0.1 ,0.5, 1])
    array([0.        , 0.00789539, 0.22746821,        inf])

    It inverts the lower incomplete gamma function.

    >>> a, x = 0.5, [0, 0.1, 0.5, 1]
    >>> sc.gammainc(a, sc.gammaincinv(a, x))
    array([0. , 0.1, 0.5, 1. ])

    >>> a, x = 0.5, [0, 10, 25]
    >>> sc.gammaincinv(a, sc.gammainc(a, x))
    array([ 0.        , 10.        , 25.00001465])

    """)

add_newdoc("gammaln",
    r"""
    gammaln(x, out=None)

    Logarithm of the absolute value of the gamma function.

    Defined as

    .. math::

       \ln(\lvert\Gamma(x)\rvert)

    where :math:`\Gamma` is the gamma function. For more details on
    the gamma function, see [dlmf]_.

    Parameters
    ----------
    x : array_like
        Real argument
    out : ndarray, optional
        Optional output array for the function results

    Returns
    -------
    scalar or ndarray
        Values of the log of the absolute value of gamma

    See Also
    --------
    gammasgn : sign of the gamma function
    loggamma : principal branch of the logarithm of the gamma function

    Notes
    -----
    It is the same function as the Python standard library function
    :func:`math.lgamma`.

    When used in conjunction with `gammasgn`, this function is useful
    for working in logspace on the real axis without having to deal
    with complex numbers via the relation ``exp(gammaln(x)) =
    gammasgn(x) * gamma(x)``.

    For complex-valued log-gamma, use `loggamma` instead of `gammaln`.

    References
    ----------
    .. [dlmf] NIST Digital Library of Mathematical Functions
              https://dlmf.nist.gov/5

    Examples
    --------
    >>> import scipy.special as sc

    It has two positive zeros.

    >>> sc.gammaln([1, 2])
    array([0., 0.])

    It has poles at nonpositive integers.

    >>> sc.gammaln([0, -1, -2, -3, -4])
    array([inf, inf, inf, inf, inf])

    It asymptotically approaches ``x * log(x)`` (Stirling's formula).

    >>> x = np.array([1e10, 1e20, 1e40, 1e80])
    >>> sc.gammaln(x)
    array([2.20258509e+11, 4.50517019e+21, 9.11034037e+41, 1.83206807e+82])
    >>> x * np.log(x)
    array([2.30258509e+11, 4.60517019e+21, 9.21034037e+41, 1.84206807e+82])

    """)

add_newdoc("gammasgn",
    r"""
    gammasgn(x)

    Sign of the gamma function.

    It is defined as

    .. math::

       \text{gammasgn}(x) =
       \begin{cases}
         +1 & \Gamma(x) > 0 \\
         -1 & \Gamma(x) < 0
       \end{cases}

    where :math:`\Gamma` is the gamma function; see `gamma`. This
    definition is complete since the gamma function is never zero;
    see the discussion after [dlmf]_.

    Parameters
    ----------
    x : array_like
        Real argument

    Returns
    -------
    scalar or ndarray
        Sign of the gamma function

    Notes
    -----
    The gamma function can be computed as ``gammasgn(x) *
    np.exp(gammaln(x))``.

    See Also
    --------
    gamma : the gamma function
    gammaln : log of the absolute value of the gamma function
    loggamma : analytic continuation of the log of the gamma function

    References
    ----------
    .. [dlmf] NIST Digital Library of Mathematical Functions
              https://dlmf.nist.gov/5.2#E1

    Examples
    --------
    >>> import scipy.special as sc

    It is 1 for `x > 0`.

    >>> sc.gammasgn([1, 2, 3, 4])
    array([1., 1., 1., 1.])

    It alternates between -1 and 1 for negative integers.

    >>> sc.gammasgn([-0.5, -1.5, -2.5, -3.5])
    array([-1.,  1., -1.,  1.])

    It can be used to compute the gamma function.

    >>> x = [1.5, 0.5, -0.5, -1.5]
    >>> sc.gammasgn(x) * np.exp(sc.gammaln(x))
    array([ 0.88622693,  1.77245385, -3.5449077 ,  2.3632718 ])
    >>> sc.gamma(x)
    array([ 0.88622693,  1.77245385, -3.5449077 ,  2.3632718 ])

    """)

add_newdoc("gdtr",
    r"""
    gdtr(a, b, x)

    Gamma distribution cumulative distribution function.

    Returns the integral from zero to `x` of the gamma probability density
    function,

    .. math::

        F = \int_0^x \frac{a^b}{\Gamma(b)} t^{b-1} e^{-at}\,dt,

    where :math:`\Gamma` is the gamma function.

    Parameters
    ----------
    a : array_like
        The rate parameter of the gamma distribution, sometimes denoted
        :math:`\beta` (float).  It is also the reciprocal of the scale
        parameter :math:`\theta`.
    b : array_like
        The shape parameter of the gamma distribution, sometimes denoted
        :math:`\alpha` (float).
    x : array_like
        The quantile (upper limit of integration; float).

    See also
    --------
    gdtrc : 1 - CDF of the gamma distribution.

    Returns
    -------
    F : ndarray
        The CDF of the gamma distribution with parameters `a` and `b`
        evaluated at `x`.

    Notes
    -----
    The evaluation is carried out using the relation to the incomplete gamma
    integral (regularized gamma function).

    Wrapper for the Cephes [1]_ routine `gdtr`.

    References
    ----------
    .. [1] Cephes Mathematical Functions Library,
           http://www.netlib.org/cephes/

    """)

add_newdoc("gdtrc",
    r"""
    gdtrc(a, b, x)

    Gamma distribution survival function.

    Integral from `x` to infinity of the gamma probability density function,

    .. math::

        F = \int_x^\infty \frac{a^b}{\Gamma(b)} t^{b-1} e^{-at}\,dt,

    where :math:`\Gamma` is the gamma function.

    Parameters
    ----------
    a : array_like
        The rate parameter of the gamma distribution, sometimes denoted
        :math:`\beta` (float). It is also the reciprocal of the scale
        parameter :math:`\theta`.
    b : array_like
        The shape parameter of the gamma distribution, sometimes denoted
        :math:`\alpha` (float).
    x : array_like
        The quantile (lower limit of integration; float).

    Returns
    -------
    F : ndarray
        The survival function of the gamma distribution with parameters `a`
        and `b` evaluated at `x`.

    See Also
    --------
    gdtr, gdtrix

    Notes
    -----
    The evaluation is carried out using the relation to the incomplete gamma
    integral (regularized gamma function).

    Wrapper for the Cephes [1]_ routine `gdtrc`.

    References
    ----------
    .. [1] Cephes Mathematical Functions Library,
           http://www.netlib.org/cephes/

    """)

add_newdoc("gdtria",
    """
    gdtria(p, b, x, out=None)

    Inverse of `gdtr` vs a.

    Returns the inverse with respect to the parameter `a` of ``p =
    gdtr(a, b, x)``, the cumulative distribution function of the gamma
    distribution.

    Parameters
    ----------
    p : array_like
        Probability values.
    b : array_like
        `b` parameter values of `gdtr(a, b, x)`. `b` is the "shape" parameter
        of the gamma distribution.
    x : array_like
        Nonnegative real values, from the domain of the gamma distribution.
    out : ndarray, optional
        If a fourth argument is given, it must be a numpy.ndarray whose size
        matches the broadcast result of `a`, `b` and `x`.  `out` is then the
        array returned by the function.

    Returns
    -------
    a : ndarray
        Values of the `a` parameter such that `p = gdtr(a, b, x)`.  `1/a`
        is the "scale" parameter of the gamma distribution.

    See Also
    --------
    gdtr : CDF of the gamma distribution.
    gdtrib : Inverse with respect to `b` of `gdtr(a, b, x)`.
    gdtrix : Inverse with respect to `x` of `gdtr(a, b, x)`.

    Notes
    -----
    Wrapper for the CDFLIB [1]_ Fortran routine `cdfgam`.

    The cumulative distribution function `p` is computed using a routine by
    DiDinato and Morris [2]_. Computation of `a` involves a search for a value
    that produces the desired value of `p`. The search relies on the
    monotonicity of `p` with `a`.

    References
    ----------
    .. [1] Barry Brown, James Lovato, and Kathy Russell,
           CDFLIB: Library of Fortran Routines for Cumulative Distribution
           Functions, Inverses, and Other Parameters.
    .. [2] DiDinato, A. R. and Morris, A. H.,
           Computation of the incomplete gamma function ratios and their
           inverse.  ACM Trans. Math. Softw. 12 (1986), 377-393.

    Examples
    --------
    First evaluate `gdtr`.

    >>> from scipy.special import gdtr, gdtria
    >>> p = gdtr(1.2, 3.4, 5.6)
    >>> print(p)
    0.94378087442

    Verify the inverse.

    >>> gdtria(p, 3.4, 5.6)
    1.2
    """)

add_newdoc("gdtrib",
    """
    gdtrib(a, p, x, out=None)

    Inverse of `gdtr` vs b.

    Returns the inverse with respect to the parameter `b` of ``p =
    gdtr(a, b, x)``, the cumulative distribution function of the gamma
    distribution.

    Parameters
    ----------
    a : array_like
        `a` parameter values of `gdtr(a, b, x)`. `1/a` is the "scale"
        parameter of the gamma distribution.
    p : array_like
        Probability values.
    x : array_like
        Nonnegative real values, from the domain of the gamma distribution.
    out : ndarray, optional
        If a fourth argument is given, it must be a numpy.ndarray whose size
        matches the broadcast result of `a`, `b` and `x`.  `out` is then the
        array returned by the function.

    Returns
    -------
    b : ndarray
        Values of the `b` parameter such that `p = gdtr(a, b, x)`.  `b` is
        the "shape" parameter of the gamma distribution.

    See Also
    --------
    gdtr : CDF of the gamma distribution.
    gdtria : Inverse with respect to `a` of `gdtr(a, b, x)`.
    gdtrix : Inverse with respect to `x` of `gdtr(a, b, x)`.

    Notes
    -----
    Wrapper for the CDFLIB [1]_ Fortran routine `cdfgam`.

    The cumulative distribution function `p` is computed using a routine by
    DiDinato and Morris [2]_. Computation of `b` involves a search for a value
    that produces the desired value of `p`. The search relies on the
    monotonicity of `p` with `b`.

    References
    ----------
    .. [1] Barry Brown, James Lovato, and Kathy Russell,
           CDFLIB: Library of Fortran Routines for Cumulative Distribution
           Functions, Inverses, and Other Parameters.
    .. [2] DiDinato, A. R. and Morris, A. H.,
           Computation of the incomplete gamma function ratios and their
           inverse.  ACM Trans. Math. Softw. 12 (1986), 377-393.

    Examples
    --------
    First evaluate `gdtr`.

    >>> from scipy.special import gdtr, gdtrib
    >>> p = gdtr(1.2, 3.4, 5.6)
    >>> print(p)
    0.94378087442

    Verify the inverse.

    >>> gdtrib(1.2, p, 5.6)
    3.3999999999723882
    """)

add_newdoc("gdtrix",
    """
    gdtrix(a, b, p, out=None)

    Inverse of `gdtr` vs x.

    Returns the inverse with respect to the parameter `x` of ``p =
    gdtr(a, b, x)``, the cumulative distribution function of the gamma
    distribution. This is also known as the pth quantile of the
    distribution.

    Parameters
    ----------
    a : array_like
        `a` parameter values of `gdtr(a, b, x)`. `1/a` is the "scale"
        parameter of the gamma distribution.
    b : array_like
        `b` parameter values of `gdtr(a, b, x)`. `b` is the "shape" parameter
        of the gamma distribution.
    p : array_like
        Probability values.
    out : ndarray, optional
        If a fourth argument is given, it must be a numpy.ndarray whose size
        matches the broadcast result of `a`, `b` and `x`. `out` is then the
        array returned by the function.

    Returns
    -------
    x : ndarray
        Values of the `x` parameter such that `p = gdtr(a, b, x)`.

    See Also
    --------
    gdtr : CDF of the gamma distribution.
    gdtria : Inverse with respect to `a` of `gdtr(a, b, x)`.
    gdtrib : Inverse with respect to `b` of `gdtr(a, b, x)`.

    Notes
    -----
    Wrapper for the CDFLIB [1]_ Fortran routine `cdfgam`.

    The cumulative distribution function `p` is computed using a routine by
    DiDinato and Morris [2]_. Computation of `x` involves a search for a value
    that produces the desired value of `p`. The search relies on the
    monotonicity of `p` with `x`.

    References
    ----------
    .. [1] Barry Brown, James Lovato, and Kathy Russell,
           CDFLIB: Library of Fortran Routines for Cumulative Distribution
           Functions, Inverses, and Other Parameters.
    .. [2] DiDinato, A. R. and Morris, A. H.,
           Computation of the incomplete gamma function ratios and their
           inverse.  ACM Trans. Math. Softw. 12 (1986), 377-393.

    Examples
    --------
    First evaluate `gdtr`.

    >>> from scipy.special import gdtr, gdtrix
    >>> p = gdtr(1.2, 3.4, 5.6)
    >>> print(p)
    0.94378087442

    Verify the inverse.

    >>> gdtrix(1.2, 3.4, p)
    5.5999999999999996
    """)

add_newdoc("hankel1",
    r"""
    hankel1(v, z)

    Hankel function of the first kind

    Parameters
    ----------
    v : array_like
        Order (float).
    z : array_like
        Argument (float or complex).

    Returns
    -------
    out : Values of the Hankel function of the first kind.

    Notes
    -----
    A wrapper for the AMOS [1]_ routine `zbesh`, which carries out the
    computation using the relation,

    .. math:: H^{(1)}_v(z) = \frac{2}{\imath\pi} \exp(-\imath \pi v/2) K_v(z \exp(-\imath\pi/2))

    where :math:`K_v` is the modified Bessel function of the second kind.
    For negative orders, the relation

    .. math:: H^{(1)}_{-v}(z) = H^{(1)}_v(z) \exp(\imath\pi v)

    is used.

    See also
    --------
    hankel1e : this function with leading exponential behavior stripped off.

    References
    ----------
    .. [1] Donald E. Amos, "AMOS, A Portable Package for Bessel Functions
           of a Complex Argument and Nonnegative Order",
           http://netlib.org/amos/
    """)

add_newdoc("hankel1e",
    r"""
    hankel1e(v, z)

    Exponentially scaled Hankel function of the first kind

    Defined as::

        hankel1e(v, z) = hankel1(v, z) * exp(-1j * z)

    Parameters
    ----------
    v : array_like
        Order (float).
    z : array_like
        Argument (float or complex).

    Returns
    -------
    out : Values of the exponentially scaled Hankel function.

    Notes
    -----
    A wrapper for the AMOS [1]_ routine `zbesh`, which carries out the
    computation using the relation,

    .. math:: H^{(1)}_v(z) = \frac{2}{\imath\pi} \exp(-\imath \pi v/2) K_v(z \exp(-\imath\pi/2))

    where :math:`K_v` is the modified Bessel function of the second kind.
    For negative orders, the relation

    .. math:: H^{(1)}_{-v}(z) = H^{(1)}_v(z) \exp(\imath\pi v)

    is used.

    References
    ----------
    .. [1] Donald E. Amos, "AMOS, A Portable Package for Bessel Functions
           of a Complex Argument and Nonnegative Order",
           http://netlib.org/amos/
    """)

add_newdoc("hankel2",
    r"""
    hankel2(v, z)

    Hankel function of the second kind

    Parameters
    ----------
    v : array_like
        Order (float).
    z : array_like
        Argument (float or complex).

    Returns
    -------
    out : Values of the Hankel function of the second kind.

    Notes
    -----
    A wrapper for the AMOS [1]_ routine `zbesh`, which carries out the
    computation using the relation,

    .. math:: H^{(2)}_v(z) = -\frac{2}{\imath\pi} \exp(\imath \pi v/2) K_v(z \exp(\imath\pi/2))

    where :math:`K_v` is the modified Bessel function of the second kind.
    For negative orders, the relation

    .. math:: H^{(2)}_{-v}(z) = H^{(2)}_v(z) \exp(-\imath\pi v)

    is used.

    See also
    --------
    hankel2e : this function with leading exponential behavior stripped off.

    References
    ----------
    .. [1] Donald E. Amos, "AMOS, A Portable Package for Bessel Functions
           of a Complex Argument and Nonnegative Order",
           http://netlib.org/amos/
    """)

add_newdoc("hankel2e",
    r"""
    hankel2e(v, z)

    Exponentially scaled Hankel function of the second kind

    Defined as::

        hankel2e(v, z) = hankel2(v, z) * exp(1j * z)

    Parameters
    ----------
    v : array_like
        Order (float).
    z : array_like
        Argument (float or complex).

    Returns
    -------
    out : Values of the exponentially scaled Hankel function of the second kind.

    Notes
    -----
    A wrapper for the AMOS [1]_ routine `zbesh`, which carries out the
    computation using the relation,

    .. math:: H^{(2)}_v(z) = -\frac{2}{\imath\pi} \exp(\frac{\imath \pi v}{2}) K_v(z exp(\frac{\imath\pi}{2}))

    where :math:`K_v` is the modified Bessel function of the second kind.
    For negative orders, the relation

    .. math:: H^{(2)}_{-v}(z) = H^{(2)}_v(z) \exp(-\imath\pi v)

    is used.

    References
    ----------
    .. [1] Donald E. Amos, "AMOS, A Portable Package for Bessel Functions
           of a Complex Argument and Nonnegative Order",
           http://netlib.org/amos/

    """)

add_newdoc("huber",
    r"""
    huber(delta, r)

    Huber loss function.

    .. math:: \text{huber}(\delta, r) = \begin{cases} \infty & \delta < 0  \\ \frac{1}{2}r^2 & 0 \le \delta, | r | \le \delta \\ \delta ( |r| - \frac{1}{2}\delta ) & \text{otherwise} \end{cases}

    Parameters
    ----------
    delta : ndarray
        Input array, indicating the quadratic vs. linear loss changepoint.
    r : ndarray
        Input array, possibly representing residuals.

    Returns
    -------
    res : ndarray
        The computed Huber loss function values.

    Notes
    -----
    This function is convex in r.

    .. versionadded:: 0.15.0

    """)

add_newdoc("hyp0f1",
    r"""
    hyp0f1(v, z, out=None)

    Confluent hypergeometric limit function 0F1.

    Parameters
    ----------
    v : array_like
        Real-valued parameter
    z : array_like
        Real- or complex-valued argument
    out : ndarray, optional
        Optional output array for the function results

    Returns
    -------
    scalar or ndarray
        The confluent hypergeometric limit function

    Notes
    -----
    This function is defined as:

    .. math:: _0F_1(v, z) = \sum_{k=0}^{\infty}\frac{z^k}{(v)_k k!}.

    It's also the limit as :math:`q \to \infty` of :math:`_1F_1(q; v; z/q)`,
    and satisfies the differential equation :math:`f''(z) + vf'(z) =
    f(z)`. See [1]_ for more information.

    References
    ----------
    .. [1] Wolfram MathWorld, "Confluent Hypergeometric Limit Function",
           http://mathworld.wolfram.com/ConfluentHypergeometricLimitFunction.html

    Examples
    --------
    >>> import scipy.special as sc

    It is one when `z` is zero.

    >>> sc.hyp0f1(1, 0)
    1.0

    It is the limit of the confluent hypergeometric function as `q`
    goes to infinity.

    >>> q = np.array([1, 10, 100, 1000])
    >>> v = 1
    >>> z = 1
    >>> sc.hyp1f1(q, v, z / q)
    array([2.71828183, 2.31481985, 2.28303778, 2.27992985])
    >>> sc.hyp0f1(v, z)
    2.2795853023360673

    It is related to Bessel functions.

    >>> n = 1
    >>> x = np.linspace(0, 1, 5)
    >>> sc.jv(n, x)
    array([0.        , 0.12402598, 0.24226846, 0.3492436 , 0.44005059])
    >>> (0.5 * x)**n / sc.factorial(n) * sc.hyp0f1(n + 1, -0.25 * x**2)
    array([0.        , 0.12402598, 0.24226846, 0.3492436 , 0.44005059])

    """)

add_newdoc("hyp1f1",
    r"""
    hyp1f1(a, b, x, out=None)

    Confluent hypergeometric function 1F1.

    The confluent hypergeometric function is defined by the series

    .. math::

       {}_1F_1(a; b; x) = \sum_{k = 0}^\infty \frac{(a)_k}{(b)_k k!} x^k.

    See [dlmf]_ for more details. Here :math:`(\cdot)_k` is the
    Pochhammer symbol; see `poch`.

    Parameters
    ----------
    a, b : array_like
        Real parameters
    x : array_like
        Real or complex argument
    out : ndarray, optional
        Optional output array for the function results

    Returns
    -------
    scalar or ndarray
        Values of the confluent hypergeometric function

    See also
    --------
    hyperu : another confluent hypergeometric function
    hyp0f1 : confluent hypergeometric limit function
    hyp2f1 : Gaussian hypergeometric function

    References
    ----------
    .. [dlmf] NIST Digital Library of Mathematical Functions
              https://dlmf.nist.gov/13.2#E2

    Examples
    --------
    >>> import scipy.special as sc

    It is one when `x` is zero:

    >>> sc.hyp1f1(0.5, 0.5, 0)
    1.0

    It is singular when `b` is a nonpositive integer.

    >>> sc.hyp1f1(0.5, -1, 0)
    inf

    It is a polynomial when `a` is a nonpositive integer.

    >>> a, b, x = -1, 0.5, np.array([1.0, 2.0, 3.0, 4.0])
    >>> sc.hyp1f1(a, b, x)
    array([-1., -3., -5., -7.])
    >>> 1 + (a / b) * x
    array([-1., -3., -5., -7.])

    It reduces to the exponential function when `a = b`.

    >>> sc.hyp1f1(2, 2, [1, 2, 3, 4])
    array([ 2.71828183,  7.3890561 , 20.08553692, 54.59815003])
    >>> np.exp([1, 2, 3, 4])
    array([ 2.71828183,  7.3890561 , 20.08553692, 54.59815003])

    """)

add_newdoc("hyp2f1",
    r"""
    hyp2f1(a, b, c, z)

    Gauss hypergeometric function 2F1(a, b; c; z)

    Parameters
    ----------
    a, b, c : array_like
        Arguments, should be real-valued.
    z : array_like
        Argument, real or complex.

    Returns
    -------
    hyp2f1 : scalar or ndarray
        The values of the gaussian hypergeometric function.

    See also
    --------
    hyp0f1 : confluent hypergeometric limit function.
    hyp1f1 : Kummer's (confluent hypergeometric) function.

    Notes
    -----
    This function is defined for :math:`|z| < 1` as

    .. math::

       \mathrm{hyp2f1}(a, b, c, z) = \sum_{n=0}^\infty
       \frac{(a)_n (b)_n}{(c)_n}\frac{z^n}{n!},

    and defined on the rest of the complex z-plane by analytic
    continuation [1]_.
    Here :math:`(\cdot)_n` is the Pochhammer symbol; see `poch`. When
    :math:`n` is an integer the result is a polynomial of degree :math:`n`.

    The implementation for complex values of ``z`` is described in [2]_.

    References
    ----------
    .. [1] NIST Digital Library of Mathematical Functions
           https://dlmf.nist.gov/15.2
    .. [2] S. Zhang and J.M. Jin, "Computation of Special Functions", Wiley 1996
    .. [3] Cephes Mathematical Functions Library,
           http://www.netlib.org/cephes/

    Examples
    --------
    >>> import scipy.special as sc

    It has poles when `c` is a negative integer.

    >>> sc.hyp2f1(1, 1, -2, 1)
    inf

    It is a polynomial when `a` or `b` is a negative integer.

    >>> a, b, c = -1, 1, 1.5
    >>> z = np.linspace(0, 1, 5)
    >>> sc.hyp2f1(a, b, c, z)
    array([1.        , 0.83333333, 0.66666667, 0.5       , 0.33333333])
    >>> 1 + a * b * z / c
    array([1.        , 0.83333333, 0.66666667, 0.5       , 0.33333333])

    It is symmetric in `a` and `b`.

    >>> a = np.linspace(0, 1, 5)
    >>> b = np.linspace(0, 1, 5)
    >>> sc.hyp2f1(a, b, 1, 0.5)
    array([1.        , 1.03997334, 1.1803406 , 1.47074441, 2.        ])
    >>> sc.hyp2f1(b, a, 1, 0.5)
    array([1.        , 1.03997334, 1.1803406 , 1.47074441, 2.        ])

    It contains many other functions as special cases.

    >>> z = 0.5
    >>> sc.hyp2f1(1, 1, 2, z)
    1.3862943611198901
    >>> -np.log(1 - z) / z
    1.3862943611198906

    >>> sc.hyp2f1(0.5, 1, 1.5, z**2)
    1.098612288668109
    >>> np.log((1 + z) / (1 - z)) / (2 * z)
    1.0986122886681098

    >>> sc.hyp2f1(0.5, 1, 1.5, -z**2)
    0.9272952180016117
    >>> np.arctan(z) / z
    0.9272952180016123

    """)

add_newdoc("hyperu",
    r"""
    hyperu(a, b, x, out=None)

    Confluent hypergeometric function U

    It is defined as the solution to the equation

    .. math::

       x \frac{d^2w}{dx^2} + (b - x) \frac{dw}{dx} - aw = 0

    which satisfies the property

    .. math::

       U(a, b, x) \sim x^{-a}

    as :math:`x \to \infty`. See [dlmf]_ for more details.

    Parameters
    ----------
    a, b : array_like
        Real-valued parameters
    x : array_like
        Real-valued argument
    out : ndarray
        Optional output array for the function values

    Returns
    -------
    scalar or ndarray
        Values of `U`

    References
    ----------
    .. [dlmf] NIST Digital Library of Mathematics Functions
              https://dlmf.nist.gov/13.2#E6

    Examples
    --------
    >>> import scipy.special as sc

    It has a branch cut along the negative `x` axis.

    >>> x = np.linspace(-0.1, -10, 5)
    >>> sc.hyperu(1, 1, x)
    array([nan, nan, nan, nan, nan])

    It approaches zero as `x` goes to infinity.

    >>> x = np.array([1, 10, 100])
    >>> sc.hyperu(1, 1, x)
    array([0.59634736, 0.09156333, 0.00990194])

    It satisfies Kummer's transformation.

    >>> a, b, x = 2, 1, 1
    >>> sc.hyperu(a, b, x)
    0.1926947246463881
    >>> x**(1 - b) * sc.hyperu(a - b + 1, 2 - b, x)
    0.1926947246463881

    """)

add_newdoc("i0",
    r"""
    i0(x)

    Modified Bessel function of order 0.

    Defined as,

    .. math::
        I_0(x) = \sum_{k=0}^\infty \frac{(x^2/4)^k}{(k!)^2} = J_0(\imath x),

    where :math:`J_0` is the Bessel function of the first kind of order 0.

    Parameters
    ----------
    x : array_like
        Argument (float)

    Returns
    -------
    I : ndarray
        Value of the modified Bessel function of order 0 at `x`.

    Notes
    -----
    The range is partitioned into the two intervals [0, 8] and (8, infinity).
    Chebyshev polynomial expansions are employed in each interval.

    This function is a wrapper for the Cephes [1]_ routine `i0`.

    See also
    --------
    iv
    i0e

    References
    ----------
    .. [1] Cephes Mathematical Functions Library,
           http://www.netlib.org/cephes/
    """)

add_newdoc("i0e",
    """
    i0e(x)

    Exponentially scaled modified Bessel function of order 0.

    Defined as::

        i0e(x) = exp(-abs(x)) * i0(x).

    Parameters
    ----------
    x : array_like
        Argument (float)

    Returns
    -------
    I : ndarray
        Value of the exponentially scaled modified Bessel function of order 0
        at `x`.

    Notes
    -----
    The range is partitioned into the two intervals [0, 8] and (8, infinity).
    Chebyshev polynomial expansions are employed in each interval. The
    polynomial expansions used are the same as those in `i0`, but
    they are not multiplied by the dominant exponential factor.

    This function is a wrapper for the Cephes [1]_ routine `i0e`.

    See also
    --------
    iv
    i0

    References
    ----------
    .. [1] Cephes Mathematical Functions Library,
           http://www.netlib.org/cephes/
    """)

add_newdoc("i1",
    r"""
    i1(x)

    Modified Bessel function of order 1.

    Defined as,

    .. math::
        I_1(x) = \frac{1}{2}x \sum_{k=0}^\infty \frac{(x^2/4)^k}{k! (k + 1)!}
               = -\imath J_1(\imath x),

    where :math:`J_1` is the Bessel function of the first kind of order 1.

    Parameters
    ----------
    x : array_like
        Argument (float)

    Returns
    -------
    I : ndarray
        Value of the modified Bessel function of order 1 at `x`.

    Notes
    -----
    The range is partitioned into the two intervals [0, 8] and (8, infinity).
    Chebyshev polynomial expansions are employed in each interval.

    This function is a wrapper for the Cephes [1]_ routine `i1`.

    See also
    --------
    iv
    i1e

    References
    ----------
    .. [1] Cephes Mathematical Functions Library,
           http://www.netlib.org/cephes/
    """)

add_newdoc("i1e",
    """
    i1e(x)

    Exponentially scaled modified Bessel function of order 1.

    Defined as::

        i1e(x) = exp(-abs(x)) * i1(x)

    Parameters
    ----------
    x : array_like
        Argument (float)

    Returns
    -------
    I : ndarray
        Value of the exponentially scaled modified Bessel function of order 1
        at `x`.

    Notes
    -----
    The range is partitioned into the two intervals [0, 8] and (8, infinity).
    Chebyshev polynomial expansions are employed in each interval. The
    polynomial expansions used are the same as those in `i1`, but
    they are not multiplied by the dominant exponential factor.

    This function is a wrapper for the Cephes [1]_ routine `i1e`.

    See also
    --------
    iv
    i1

    References
    ----------
    .. [1] Cephes Mathematical Functions Library,
           http://www.netlib.org/cephes/
    """)

add_newdoc("_igam_fac",
    """
    Internal function, do not use.
    """)

add_newdoc("it2i0k0",
    r"""
    it2i0k0(x, out=None)

    Integrals related to modified Bessel functions of order 0.

    Computes the integrals

    .. math::

        \int_0^x \frac{I_0(t) - 1}{t} dt \\
        \int_x^\infty \frac{K_0(t)}{t} dt.

    Parameters
    ----------
    x : array_like
        Values at which to evaluate the integrals.
    out : tuple of ndarrays, optional
        Optional output arrays for the function results.

    Returns
    -------
    ii0 : scalar or ndarray
        The integral for `i0`
    ik0 : scalar or ndarray
        The integral for `k0`

    """)

add_newdoc("it2j0y0",
    r"""
    it2j0y0(x, out=None)

    Integrals related to Bessel functions of the first kind of order 0.

    Computes the integrals

    .. math::

        \int_0^x \frac{1 - J_0(t)}{t} dt \\
        \int_x^\infty \frac{Y_0(t)}{t} dt.

    For more on :math:`J_0` and :math:`Y_0` see `j0` and `y0`.

    Parameters
    ----------
    x : array_like
        Values at which to evaluate the integrals.
    out : tuple of ndarrays, optional
        Optional output arrays for the function results.

    Returns
    -------
    ij0 : scalar or ndarray
        The integral for `j0`
    iy0 : scalar or ndarray
        The integral for `y0`

    """)

add_newdoc("it2struve0",
    r"""
    it2struve0(x)

    Integral related to the Struve function of order 0.

    Returns the integral,

    .. math::
        \int_x^\infty \frac{H_0(t)}{t}\,dt

    where :math:`H_0` is the Struve function of order 0.

    Parameters
    ----------
    x : array_like
        Lower limit of integration.

    Returns
    -------
    I : ndarray
        The value of the integral.

    See also
    --------
    struve

    Notes
    -----
    Wrapper for a Fortran routine created by Shanjie Zhang and Jianming
    Jin [1]_.

    References
    ----------
    .. [1] Zhang, Shanjie and Jin, Jianming. "Computation of Special
           Functions", John Wiley and Sons, 1996.
           https://people.sc.fsu.edu/~jburkardt/f_src/special_functions/special_functions.html
    """)

add_newdoc("itairy",
    """
    itairy(x)

    Integrals of Airy functions

    Calculates the integrals of Airy functions from 0 to `x`.

    Parameters
    ----------

    x: array_like
        Upper limit of integration (float).

    Returns
    -------
    Apt
        Integral of Ai(t) from 0 to x.
    Bpt
        Integral of Bi(t) from 0 to x.
    Ant
        Integral of Ai(-t) from 0 to x.
    Bnt
        Integral of Bi(-t) from 0 to x.

    Notes
    -----

    Wrapper for a Fortran routine created by Shanjie Zhang and Jianming
    Jin [1]_.

    References
    ----------

    .. [1] Zhang, Shanjie and Jin, Jianming. "Computation of Special
           Functions", John Wiley and Sons, 1996.
           https://people.sc.fsu.edu/~jburkardt/f_src/special_functions/special_functions.html
    """)

add_newdoc("iti0k0",
    r"""
    iti0k0(x, out=None)

    Integrals of modified Bessel functions of order 0.

    Computes the integrals

    .. math::

        \int_0^x I_0(t) dt \\
        \int_0^x K_0(t) dt.

    For more on :math:`I_0` and :math:`K_0` see `i0` and `k0`.

    Parameters
    ----------
    x : array_like
        Values at which to evaluate the integrals.
    out : tuple of ndarrays, optional
        Optional output arrays for the function results.

    Returns
    -------
    ii0 : scalar or ndarray
        The integral for `i0`
    ik0 : scalar or ndarray
        The integral for `k0`
    """)

add_newdoc("itj0y0",
    r"""
    itj0y0(x, out=None)

    Integrals of Bessel functions of the first kind of order 0.

    Computes the integrals

    .. math::

        \int_0^x J_0(t) dt \\
        \int_0^x Y_0(t) dt.

    For more on :math:`J_0` and :math:`Y_0` see `j0` and `y0`.

    Parameters
    ----------
    x : array_like
        Values at which to evaluate the integrals.
    out : tuple of ndarrays, optional
        Optional output arrays for the function results.

    Returns
    -------
    ij0 : scalar or ndarray
        The integral of `j0`
    iy0 : scalar or ndarray
        The integral of `y0`

    """)

add_newdoc("itmodstruve0",
    r"""
    itmodstruve0(x)

    Integral of the modified Struve function of order 0.

    .. math::
        I = \int_0^x L_0(t)\,dt

    Parameters
    ----------
    x : array_like
        Upper limit of integration (float).

    Returns
    -------
    I : ndarray
        The integral of :math:`L_0` from 0 to `x`.

    Notes
    -----
    Wrapper for a Fortran routine created by Shanjie Zhang and Jianming
    Jin [1]_.

    References
    ----------
    .. [1] Zhang, Shanjie and Jin, Jianming. "Computation of Special
           Functions", John Wiley and Sons, 1996.
           https://people.sc.fsu.edu/~jburkardt/f_src/special_functions/special_functions.html

    """)

add_newdoc("itstruve0",
    r"""
    itstruve0(x)

    Integral of the Struve function of order 0.

    .. math::
        I = \int_0^x H_0(t)\,dt

    Parameters
    ----------
    x : array_like
        Upper limit of integration (float).

    Returns
    -------
    I : ndarray
        The integral of :math:`H_0` from 0 to `x`.

    See also
    --------
    struve

    Notes
    -----
    Wrapper for a Fortran routine created by Shanjie Zhang and Jianming
    Jin [1]_.

    References
    ----------
    .. [1] Zhang, Shanjie and Jin, Jianming. "Computation of Special
           Functions", John Wiley and Sons, 1996.
           https://people.sc.fsu.edu/~jburkardt/f_src/special_functions/special_functions.html

    """)

add_newdoc("iv",
    r"""
    iv(v, z)

    Modified Bessel function of the first kind of real order.

    Parameters
    ----------
    v : array_like
        Order. If `z` is of real type and negative, `v` must be integer
        valued.
    z : array_like of float or complex
        Argument.

    Returns
    -------
    out : ndarray
        Values of the modified Bessel function.

    Notes
    -----
    For real `z` and :math:`v \in [-50, 50]`, the evaluation is carried out
    using Temme's method [1]_.  For larger orders, uniform asymptotic
    expansions are applied.

    For complex `z` and positive `v`, the AMOS [2]_ `zbesi` routine is
    called. It uses a power series for small `z`, the asymptotic expansion
    for large `abs(z)`, the Miller algorithm normalized by the Wronskian
    and a Neumann series for intermediate magnitudes, and the uniform
    asymptotic expansions for :math:`I_v(z)` and :math:`J_v(z)` for large
    orders. Backward recurrence is used to generate sequences or reduce
    orders when necessary.

    The calculations above are done in the right half plane and continued
    into the left half plane by the formula,

    .. math:: I_v(z \exp(\pm\imath\pi)) = \exp(\pm\pi v) I_v(z)

    (valid when the real part of `z` is positive).  For negative `v`, the
    formula

    .. math:: I_{-v}(z) = I_v(z) + \frac{2}{\pi} \sin(\pi v) K_v(z)

    is used, where :math:`K_v(z)` is the modified Bessel function of the
    second kind, evaluated using the AMOS routine `zbesk`.

    See also
    --------
    kve : This function with leading exponential behavior stripped off.

    References
    ----------
    .. [1] Temme, Journal of Computational Physics, vol 21, 343 (1976)
    .. [2] Donald E. Amos, "AMOS, A Portable Package for Bessel Functions
           of a Complex Argument and Nonnegative Order",
           http://netlib.org/amos/
    """)

add_newdoc("ive",
    r"""
    ive(v, z)

    Exponentially scaled modified Bessel function of the first kind

    Defined as::

        ive(v, z) = iv(v, z) * exp(-abs(z.real))

    Parameters
    ----------
    v : array_like of float
        Order.
    z : array_like of float or complex
        Argument.

    Returns
    -------
    out : ndarray
        Values of the exponentially scaled modified Bessel function.

    Notes
    -----
    For positive `v`, the AMOS [1]_ `zbesi` routine is called. It uses a
    power series for small `z`, the asymptotic expansion for large
    `abs(z)`, the Miller algorithm normalized by the Wronskian and a
    Neumann series for intermediate magnitudes, and the uniform asymptotic
    expansions for :math:`I_v(z)` and :math:`J_v(z)` for large orders.
    Backward recurrence is used to generate sequences or reduce orders when
    necessary.

    The calculations above are done in the right half plane and continued
    into the left half plane by the formula,

    .. math:: I_v(z \exp(\pm\imath\pi)) = \exp(\pm\pi v) I_v(z)

    (valid when the real part of `z` is positive).  For negative `v`, the
    formula

    .. math:: I_{-v}(z) = I_v(z) + \frac{2}{\pi} \sin(\pi v) K_v(z)

    is used, where :math:`K_v(z)` is the modified Bessel function of the
    second kind, evaluated using the AMOS routine `zbesk`.

    References
    ----------
    .. [1] Donald E. Amos, "AMOS, A Portable Package for Bessel Functions
           of a Complex Argument and Nonnegative Order",
           http://netlib.org/amos/
    """)

add_newdoc("j0",
    r"""
    j0(x)

    Bessel function of the first kind of order 0.

    Parameters
    ----------
    x : array_like
        Argument (float).

    Returns
    -------
    J : ndarray
        Value of the Bessel function of the first kind of order 0 at `x`.

    Notes
    -----
    The domain is divided into the intervals [0, 5] and (5, infinity). In the
    first interval the following rational approximation is used:

    .. math::

        J_0(x) \approx (w - r_1^2)(w - r_2^2) \frac{P_3(w)}{Q_8(w)},

    where :math:`w = x^2` and :math:`r_1`, :math:`r_2` are the zeros of
    :math:`J_0`, and :math:`P_3` and :math:`Q_8` are polynomials of degrees 3
    and 8, respectively.

    In the second interval, the Hankel asymptotic expansion is employed with
    two rational functions of degree 6/6 and 7/7.

    This function is a wrapper for the Cephes [1]_ routine `j0`.
    It should not be confused with the spherical Bessel functions (see
    `spherical_jn`).

    See also
    --------
    jv : Bessel function of real order and complex argument.
    spherical_jn : spherical Bessel functions.

    References
    ----------
    .. [1] Cephes Mathematical Functions Library,
           http://www.netlib.org/cephes/
    """)

add_newdoc("j1",
    """
    j1(x)

    Bessel function of the first kind of order 1.

    Parameters
    ----------
    x : array_like
        Argument (float).

    Returns
    -------
    J : ndarray
        Value of the Bessel function of the first kind of order 1 at `x`.

    Notes
    -----
    The domain is divided into the intervals [0, 8] and (8, infinity). In the
    first interval a 24 term Chebyshev expansion is used. In the second, the
    asymptotic trigonometric representation is employed using two rational
    functions of degree 5/5.

    This function is a wrapper for the Cephes [1]_ routine `j1`.
    It should not be confused with the spherical Bessel functions (see
    `spherical_jn`).

    See also
    --------
    jv
    spherical_jn : spherical Bessel functions.

    References
    ----------
    .. [1] Cephes Mathematical Functions Library,
           http://www.netlib.org/cephes/

    """)

add_newdoc("jn",
    """
    jn(n, x)

    Bessel function of the first kind of integer order and real argument.

    Notes
    -----
    `jn` is an alias of `jv`.
    Not to be confused with the spherical Bessel functions (see `spherical_jn`).

    See also
    --------
    jv
    spherical_jn : spherical Bessel functions.

    """)

add_newdoc("jv",
    r"""
    jv(v, z)

    Bessel function of the first kind of real order and complex argument.

    Parameters
    ----------
    v : array_like
        Order (float).
    z : array_like
        Argument (float or complex).

    Returns
    -------
    J : ndarray
        Value of the Bessel function, :math:`J_v(z)`.

    Notes
    -----
    For positive `v` values, the computation is carried out using the AMOS
    [1]_ `zbesj` routine, which exploits the connection to the modified
    Bessel function :math:`I_v`,

    .. math::
        J_v(z) = \exp(v\pi\imath/2) I_v(-\imath z)\qquad (\Im z > 0)

        J_v(z) = \exp(-v\pi\imath/2) I_v(\imath z)\qquad (\Im z < 0)

    For negative `v` values the formula,

    .. math:: J_{-v}(z) = J_v(z) \cos(\pi v) - Y_v(z) \sin(\pi v)

    is used, where :math:`Y_v(z)` is the Bessel function of the second
    kind, computed using the AMOS routine `zbesy`.  Note that the second
    term is exactly zero for integer `v`; to improve accuracy the second
    term is explicitly omitted for `v` values such that `v = floor(v)`.

    Not to be confused with the spherical Bessel functions (see `spherical_jn`).

    See also
    --------
    jve : :math:`J_v` with leading exponential behavior stripped off.
    spherical_jn : spherical Bessel functions.

    References
    ----------
    .. [1] Donald E. Amos, "AMOS, A Portable Package for Bessel Functions
           of a Complex Argument and Nonnegative Order",
           http://netlib.org/amos/
    """)

add_newdoc("jve",
    r"""
    jve(v, z)

    Exponentially scaled Bessel function of order `v`.

    Defined as::

        jve(v, z) = jv(v, z) * exp(-abs(z.imag))

    Parameters
    ----------
    v : array_like
        Order (float).
    z : array_like
        Argument (float or complex).

    Returns
    -------
    J : ndarray
        Value of the exponentially scaled Bessel function.

    Notes
    -----
    For positive `v` values, the computation is carried out using the AMOS
    [1]_ `zbesj` routine, which exploits the connection to the modified
    Bessel function :math:`I_v`,

    .. math::
        J_v(z) = \exp(v\pi\imath/2) I_v(-\imath z)\qquad (\Im z > 0)

        J_v(z) = \exp(-v\pi\imath/2) I_v(\imath z)\qquad (\Im z < 0)

    For negative `v` values the formula,

    .. math:: J_{-v}(z) = J_v(z) \cos(\pi v) - Y_v(z) \sin(\pi v)

    is used, where :math:`Y_v(z)` is the Bessel function of the second
    kind, computed using the AMOS routine `zbesy`.  Note that the second
    term is exactly zero for integer `v`; to improve accuracy the second
    term is explicitly omitted for `v` values such that `v = floor(v)`.

    References
    ----------
    .. [1] Donald E. Amos, "AMOS, A Portable Package for Bessel Functions
           of a Complex Argument and Nonnegative Order",
           http://netlib.org/amos/
    """)

add_newdoc("k0",
    r"""
    k0(x)

    Modified Bessel function of the second kind of order 0, :math:`K_0`.

    This function is also sometimes referred to as the modified Bessel
    function of the third kind of order 0.

    Parameters
    ----------
    x : array_like
        Argument (float).

    Returns
    -------
    K : ndarray
        Value of the modified Bessel function :math:`K_0` at `x`.

    Notes
    -----
    The range is partitioned into the two intervals [0, 2] and (2, infinity).
    Chebyshev polynomial expansions are employed in each interval.

    This function is a wrapper for the Cephes [1]_ routine `k0`.

    See also
    --------
    kv
    k0e

    References
    ----------
    .. [1] Cephes Mathematical Functions Library,
           http://www.netlib.org/cephes/
    """)

add_newdoc("k0e",
    """
    k0e(x)

    Exponentially scaled modified Bessel function K of order 0

    Defined as::

        k0e(x) = exp(x) * k0(x).

    Parameters
    ----------
    x : array_like
        Argument (float)

    Returns
    -------
    K : ndarray
        Value of the exponentially scaled modified Bessel function K of order
        0 at `x`.

    Notes
    -----
    The range is partitioned into the two intervals [0, 2] and (2, infinity).
    Chebyshev polynomial expansions are employed in each interval.

    This function is a wrapper for the Cephes [1]_ routine `k0e`.

    See also
    --------
    kv
    k0

    References
    ----------
    .. [1] Cephes Mathematical Functions Library,
           http://www.netlib.org/cephes/
    """)

add_newdoc("k1",
    """
    k1(x)

    Modified Bessel function of the second kind of order 1, :math:`K_1(x)`.

    Parameters
    ----------
    x : array_like
        Argument (float)

    Returns
    -------
    K : ndarray
        Value of the modified Bessel function K of order 1 at `x`.

    Notes
    -----
    The range is partitioned into the two intervals [0, 2] and (2, infinity).
    Chebyshev polynomial expansions are employed in each interval.

    This function is a wrapper for the Cephes [1]_ routine `k1`.

    See also
    --------
    kv
    k1e

    References
    ----------
    .. [1] Cephes Mathematical Functions Library,
           http://www.netlib.org/cephes/
    """)

add_newdoc("k1e",
    """
    k1e(x)

    Exponentially scaled modified Bessel function K of order 1

    Defined as::

        k1e(x) = exp(x) * k1(x)

    Parameters
    ----------
    x : array_like
        Argument (float)

    Returns
    -------
    K : ndarray
        Value of the exponentially scaled modified Bessel function K of order
        1 at `x`.

    Notes
    -----
    The range is partitioned into the two intervals [0, 2] and (2, infinity).
    Chebyshev polynomial expansions are employed in each interval.

    This function is a wrapper for the Cephes [1]_ routine `k1e`.

    See also
    --------
    kv
    k1

    References
    ----------
    .. [1] Cephes Mathematical Functions Library,
           http://www.netlib.org/cephes/
    """)

add_newdoc("kei",
    r"""
    kei(x, out=None)

    Kelvin function kei.

    Defined as

    .. math::

        \mathrm{kei}(x) = \Im[K_0(x e^{\pi i / 4})]

    where :math:`K_0` is the modified Bessel function of the second
    kind (see `kv`). See [dlmf]_ for more details.

    Parameters
    ----------
    x : array_like
        Real argument.
    out : ndarray, optional
        Optional output array for the function results.

    Returns
    -------
    scalar or ndarray
        Values of the Kelvin function.

    See Also
    --------
    ker : the corresponding real part
    keip : the derivative of kei
    kv : modified Bessel function of the second kind

    References
    ----------
    .. [dlmf] NIST, Digital Library of Mathematical Functions,
        https://dlmf.nist.gov/10.61

    Examples
    --------
    It can be expressed using the modified Bessel function of the
    second kind.

    >>> import scipy.special as sc
    >>> x = np.array([1.0, 2.0, 3.0, 4.0])
    >>> sc.kv(0, x * np.exp(np.pi * 1j / 4)).imag
    array([-0.49499464, -0.20240007, -0.05112188,  0.0021984 ])
    >>> sc.kei(x)
    array([-0.49499464, -0.20240007, -0.05112188,  0.0021984 ])

    """)

add_newdoc("keip",
    r"""
    keip(x, out=None)

    Derivative of the Kelvin function kei.

    Parameters
    ----------
    x : array_like
        Real argument.
    out : ndarray, optional
        Optional output array for the function results.

    Returns
    -------
    scalar or ndarray
        The values of the derivative of kei.

    See Also
    --------
    kei

    References
    ----------
    .. [dlmf] NIST, Digital Library of Mathematical Functions,
        https://dlmf.nist.gov/10#PT5

    """)

add_newdoc("kelvin",
    """
    kelvin(x)

    Kelvin functions as complex numbers

    Returns
    -------
    Be, Ke, Bep, Kep
        The tuple (Be, Ke, Bep, Kep) contains complex numbers
        representing the real and imaginary Kelvin functions and their
        derivatives evaluated at `x`.  For example, kelvin(x)[0].real =
        ber x and kelvin(x)[0].imag = bei x with similar relationships
        for ker and kei.
    """)

add_newdoc("ker",
    r"""
    ker(x, out=None)

    Kelvin function ker.

    Defined as

    .. math::

        \mathrm{ker}(x) = \Re[K_0(x e^{\pi i / 4})]

    Where :math:`K_0` is the modified Bessel function of the second
    kind (see `kv`). See [dlmf]_ for more details.

    Parameters
    ----------
    x : array_like
        Real argument.
    out : ndarray, optional
        Optional output array for the function results.

    See Also
    --------
    kei : the corresponding imaginary part
    kerp : the derivative of ker
    kv : modified Bessel function of the second kind

    Returns
    -------
    scalar or ndarray
        Values of the Kelvin function.

    References
    ----------
    .. [dlmf] NIST, Digital Library of Mathematical Functions,
        https://dlmf.nist.gov/10.61

    Examples
    --------
    It can be expressed using the modified Bessel function of the
    second kind.

    >>> import scipy.special as sc
    >>> x = np.array([1.0, 2.0, 3.0, 4.0])
    >>> sc.kv(0, x * np.exp(np.pi * 1j / 4)).real
    array([ 0.28670621, -0.04166451, -0.06702923, -0.03617885])
    >>> sc.ker(x)
    array([ 0.28670621, -0.04166451, -0.06702923, -0.03617885])

    """)

add_newdoc("kerp",
    r"""
    kerp(x, out=None)

    Derivative of the Kelvin function ker.

    Parameters
    ----------
    x : array_like
        Real argument.
    out : ndarray, optional
        Optional output array for the function results.

    Returns
    -------
    scalar or ndarray
        Values of the derivative of ker.

    See Also
    --------
    ker

    References
    ----------
    .. [dlmf] NIST, Digital Library of Mathematical Functions,
        https://dlmf.nist.gov/10#PT5

    """)

add_newdoc("kl_div",
    r"""
    kl_div(x, y, out=None)

    Elementwise function for computing Kullback-Leibler divergence.

    .. math::

        \mathrm{kl\_div}(x, y) =
          \begin{cases}
            x \log(x / y) - x + y & x > 0, y > 0 \\
            y & x = 0, y \ge 0 \\
            \infty & \text{otherwise}
          \end{cases}

    Parameters
    ----------
    x, y : array_like
        Real arguments
    out : ndarray, optional
        Optional output array for the function results

    Returns
    -------
    scalar or ndarray
        Values of the Kullback-Liebler divergence.

    See Also
    --------
    entr, rel_entr

    Notes
    -----
    .. versionadded:: 0.15.0

    This function is non-negative and is jointly convex in `x` and `y`.

    The origin of this function is in convex programming; see [1]_ for
    details. This is why the the function contains the extra :math:`-x
    + y` terms over what might be expected from the Kullback-Leibler
    divergence. For a version of the function without the extra terms,
    see `rel_entr`.

    References
    ----------
    .. [1] Grant, Boyd, and Ye, "CVX: Matlab Software for Disciplined Convex
        Programming", http://cvxr.com/cvx/


    """)

add_newdoc("kn",
    r"""
    kn(n, x)

    Modified Bessel function of the second kind of integer order `n`

    Returns the modified Bessel function of the second kind for integer order
    `n` at real `z`.

    These are also sometimes called functions of the third kind, Basset
    functions, or Macdonald functions.

    Parameters
    ----------
    n : array_like of int
        Order of Bessel functions (floats will truncate with a warning)
    z : array_like of float
        Argument at which to evaluate the Bessel functions

    Returns
    -------
    out : ndarray
        The results

    Notes
    -----
    Wrapper for AMOS [1]_ routine `zbesk`.  For a discussion of the
    algorithm used, see [2]_ and the references therein.

    See Also
    --------
    kv : Same function, but accepts real order and complex argument
    kvp : Derivative of this function

    References
    ----------
    .. [1] Donald E. Amos, "AMOS, A Portable Package for Bessel Functions
           of a Complex Argument and Nonnegative Order",
           http://netlib.org/amos/
    .. [2] Donald E. Amos, "Algorithm 644: A portable package for Bessel
           functions of a complex argument and nonnegative order", ACM
           TOMS Vol. 12 Issue 3, Sept. 1986, p. 265

    Examples
    --------
    Plot the function of several orders for real input:

    >>> from scipy.special import kn
    >>> import matplotlib.pyplot as plt
    >>> x = np.linspace(0, 5, 1000)
    >>> for N in range(6):
    ...     plt.plot(x, kn(N, x), label='$K_{}(x)$'.format(N))
    >>> plt.ylim(0, 10)
    >>> plt.legend()
    >>> plt.title(r'Modified Bessel function of the second kind $K_n(x)$')
    >>> plt.show()

    Calculate for a single value at multiple orders:

    >>> kn([4, 5, 6], 1)
    array([   44.23241585,   360.9605896 ,  3653.83831186])
    """)

add_newdoc("kolmogi",
    """
    kolmogi(p)

    Inverse Survival Function of Kolmogorov distribution

    It is the inverse function to `kolmogorov`.
    Returns y such that ``kolmogorov(y) == p``.

    Parameters
    ----------
    p : float array_like
        Probability

    Returns
    -------
    float
        The value(s) of kolmogi(p)

    Notes
    -----
    `kolmogorov` is used by `stats.kstest` in the application of the
    Kolmogorov-Smirnov Goodness of Fit test. For historial reasons this
    function is exposed in `scpy.special`, but the recommended way to achieve
    the most accurate CDF/SF/PDF/PPF/ISF computations is to use the
    `stats.kstwobign` distribution.

    See Also
    --------
    kolmogorov : The Survival Function for the distribution
    scipy.stats.kstwobign : Provides the functionality as a continuous distribution
    smirnov, smirnovi : Functions for the one-sided distribution

    Examples
    --------
    >>> from scipy.special import kolmogi
    >>> kolmogi([0, 0.1, 0.25, 0.5, 0.75, 0.9, 1.0])
    array([        inf,  1.22384787,  1.01918472,  0.82757356,  0.67644769,
            0.57117327,  0.        ])

    """)

add_newdoc("kolmogorov",
    r"""
    kolmogorov(y)

    Complementary cumulative distribution (Survival Function) function of
    Kolmogorov distribution.

    Returns the complementary cumulative distribution function of
    Kolmogorov's limiting distribution (``D_n*\sqrt(n)`` as n goes to infinity)
    of a two-sided test for equality between an empirical and a theoretical
    distribution. It is equal to the (limit as n->infinity of the)
    probability that ``sqrt(n) * max absolute deviation > y``.

    Parameters
    ----------
    y : float array_like
      Absolute deviation between the Empirical CDF (ECDF) and the target CDF,
      multiplied by sqrt(n).

    Returns
    -------
    float
        The value(s) of kolmogorov(y)

    Notes
    -----
    `kolmogorov` is used by `stats.kstest` in the application of the
    Kolmogorov-Smirnov Goodness of Fit test. For historial reasons this
    function is exposed in `scpy.special`, but the recommended way to achieve
    the most accurate CDF/SF/PDF/PPF/ISF computations is to use the
    `stats.kstwobign` distribution.

    See Also
    --------
    kolmogi : The Inverse Survival Function for the distribution
    scipy.stats.kstwobign : Provides the functionality as a continuous distribution
    smirnov, smirnovi : Functions for the one-sided distribution

    Examples
    --------
    Show the probability of a gap at least as big as 0, 0.5 and 1.0.

    >>> from scipy.special import kolmogorov
    >>> from scipy.stats import kstwobign
    >>> kolmogorov([0, 0.5, 1.0])
    array([ 1.        ,  0.96394524,  0.26999967])

    Compare a sample of size 1000 drawn from a Laplace(0, 1) distribution against
    the target distribution, a Normal(0, 1) distribution.

    >>> from scipy.stats import norm, laplace
    >>> n = 1000
    >>> np.random.seed(seed=233423)
    >>> lap01 = laplace(0, 1)
    >>> x = np.sort(lap01.rvs(n))
    >>> np.mean(x), np.std(x)
    (-0.083073685397609842, 1.3676426568399822)

    Construct the Empirical CDF and the K-S statistic Dn.

    >>> target = norm(0,1)  # Normal mean 0, stddev 1
    >>> cdfs = target.cdf(x)
    >>> ecdfs = np.arange(n+1, dtype=float)/n
    >>> gaps = np.column_stack([cdfs - ecdfs[:n], ecdfs[1:] - cdfs])
    >>> Dn = np.max(gaps)
    >>> Kn = np.sqrt(n) * Dn
    >>> print('Dn=%f, sqrt(n)*Dn=%f' % (Dn, Kn))
    Dn=0.058286, sqrt(n)*Dn=1.843153
    >>> print(chr(10).join(['For a sample of size n drawn from a N(0, 1) distribution:',
    ...   ' the approximate Kolmogorov probability that sqrt(n)*Dn>=%f is %f' %  (Kn, kolmogorov(Kn)),
    ...   ' the approximate Kolmogorov probability that sqrt(n)*Dn<=%f is %f' %  (Kn, kstwobign.cdf(Kn))]))
    For a sample of size n drawn from a N(0, 1) distribution:
     the approximate Kolmogorov probability that sqrt(n)*Dn>=1.843153 is 0.002240
     the approximate Kolmogorov probability that sqrt(n)*Dn<=1.843153 is 0.997760

    Plot the Empirical CDF against the target N(0, 1) CDF.

    >>> import matplotlib.pyplot as plt
    >>> plt.step(np.concatenate([[-3], x]), ecdfs, where='post', label='Empirical CDF')
    >>> x3 = np.linspace(-3, 3, 100)
    >>> plt.plot(x3, target.cdf(x3), label='CDF for N(0, 1)')
    >>> plt.ylim([0, 1]); plt.grid(True); plt.legend();
    >>> # Add vertical lines marking Dn+ and Dn-
    >>> iminus, iplus = np.argmax(gaps, axis=0)
    >>> plt.vlines([x[iminus]], ecdfs[iminus], cdfs[iminus], color='r', linestyle='dashed', lw=4)
    >>> plt.vlines([x[iplus]], cdfs[iplus], ecdfs[iplus+1], color='r', linestyle='dashed', lw=4)
    >>> plt.show()
    """)

add_newdoc("_kolmogc",
    r"""
    Internal function, do not use.
    """)

add_newdoc("_kolmogci",
    r"""
    Internal function, do not use.
    """)

add_newdoc("_kolmogp",
    r"""
    Internal function, do not use.
    """)

add_newdoc("kv",
    r"""
    kv(v, z)

    Modified Bessel function of the second kind of real order `v`

    Returns the modified Bessel function of the second kind for real order
    `v` at complex `z`.

    These are also sometimes called functions of the third kind, Basset
    functions, or Macdonald functions.  They are defined as those solutions
    of the modified Bessel equation for which,

    .. math::
        K_v(x) \sim \sqrt{\pi/(2x)} \exp(-x)

    as :math:`x \to \infty` [3]_.

    Parameters
    ----------
    v : array_like of float
        Order of Bessel functions
    z : array_like of complex
        Argument at which to evaluate the Bessel functions

    Returns
    -------
    out : ndarray
        The results. Note that input must be of complex type to get complex
        output, e.g. ``kv(3, -2+0j)`` instead of ``kv(3, -2)``.

    Notes
    -----
    Wrapper for AMOS [1]_ routine `zbesk`.  For a discussion of the
    algorithm used, see [2]_ and the references therein.

    See Also
    --------
    kve : This function with leading exponential behavior stripped off.
    kvp : Derivative of this function

    References
    ----------
    .. [1] Donald E. Amos, "AMOS, A Portable Package for Bessel Functions
           of a Complex Argument and Nonnegative Order",
           http://netlib.org/amos/
    .. [2] Donald E. Amos, "Algorithm 644: A portable package for Bessel
           functions of a complex argument and nonnegative order", ACM
           TOMS Vol. 12 Issue 3, Sept. 1986, p. 265
    .. [3] NIST Digital Library of Mathematical Functions,
           Eq. 10.25.E3. https://dlmf.nist.gov/10.25.E3

    Examples
    --------
    Plot the function of several orders for real input:

    >>> from scipy.special import kv
    >>> import matplotlib.pyplot as plt
    >>> x = np.linspace(0, 5, 1000)
    >>> for N in np.linspace(0, 6, 5):
    ...     plt.plot(x, kv(N, x), label='$K_{{{}}}(x)$'.format(N))
    >>> plt.ylim(0, 10)
    >>> plt.legend()
    >>> plt.title(r'Modified Bessel function of the second kind $K_\nu(x)$')
    >>> plt.show()

    Calculate for a single value at multiple orders:

    >>> kv([4, 4.5, 5], 1+2j)
    array([ 0.1992+2.3892j,  2.3493+3.6j   ,  7.2827+3.8104j])

    """)

add_newdoc("kve",
    r"""
    kve(v, z)

    Exponentially scaled modified Bessel function of the second kind.

    Returns the exponentially scaled, modified Bessel function of the
    second kind (sometimes called the third kind) for real order `v` at
    complex `z`::

        kve(v, z) = kv(v, z) * exp(z)

    Parameters
    ----------
    v : array_like of float
        Order of Bessel functions
    z : array_like of complex
        Argument at which to evaluate the Bessel functions

    Returns
    -------
    out : ndarray
        The exponentially scaled modified Bessel function of the second kind.

    Notes
    -----
    Wrapper for AMOS [1]_ routine `zbesk`.  For a discussion of the
    algorithm used, see [2]_ and the references therein.

    References
    ----------
    .. [1] Donald E. Amos, "AMOS, A Portable Package for Bessel Functions
           of a Complex Argument and Nonnegative Order",
           http://netlib.org/amos/
    .. [2] Donald E. Amos, "Algorithm 644: A portable package for Bessel
           functions of a complex argument and nonnegative order", ACM
           TOMS Vol. 12 Issue 3, Sept. 1986, p. 265
    """)

add_newdoc("_lanczos_sum_expg_scaled",
    """
    Internal function, do not use.
    """)

add_newdoc("_lgam1p",
    """
    Internal function, do not use.
    """)

add_newdoc("log1p",
    """
    log1p(x, out=None)

    Calculates log(1 + x) for use when `x` is near zero.

    Parameters
    ----------
    x : array_like
        Real or complex valued input.
    out : ndarray, optional
        Optional output array for the function results.

    Returns
    -------
    scalar or ndarray
        Values of ``log(1 + x)``.

    See Also
    --------
    expm1, cosm1

    Examples
    --------
    >>> import scipy.special as sc

    It is more accurate than using ``log(1 + x)`` directly for ``x``
    near 0. Note that in the below example ``1 + 1e-17 == 1`` to
    double precision.

    >>> sc.log1p(1e-17)
    1e-17
    >>> np.log(1 + 1e-17)
    0.0

    """)

add_newdoc("_log1pmx",
    """
    Internal function, do not use.
    """)

add_newdoc('logit',
    """
    logit(x)

    Logit ufunc for ndarrays.

    The logit function is defined as logit(p) = log(p/(1-p)).
    Note that logit(0) = -inf, logit(1) = inf, and logit(p)
    for p<0 or p>1 yields nan.

    Parameters
    ----------
    x : ndarray
        The ndarray to apply logit to element-wise.

    Returns
    -------
    out : ndarray
        An ndarray of the same shape as x. Its entries
        are logit of the corresponding entry of x.

    See Also
    --------
    expit

    Notes
    -----
    As a ufunc logit takes a number of optional
    keyword arguments. For more information
    see `ufuncs <https://docs.scipy.org/doc/numpy/reference/ufuncs.html>`_

    .. versionadded:: 0.10.0

    Examples
    --------
    >>> from scipy.special import logit, expit

    >>> logit([0, 0.25, 0.5, 0.75, 1])
    array([       -inf, -1.09861229,  0.        ,  1.09861229,         inf])

    `expit` is the inverse of `logit`:

    >>> expit(logit([0.1, 0.75, 0.999]))
    array([ 0.1  ,  0.75 ,  0.999])

    Plot logit(x) for x in [0, 1]:

    >>> import matplotlib.pyplot as plt
    >>> x = np.linspace(0, 1, 501)
    >>> y = logit(x)
    >>> plt.plot(x, y)
    >>> plt.grid()
    >>> plt.ylim(-6, 6)
    >>> plt.xlabel('x')
    >>> plt.title('logit(x)')
    >>> plt.show()

    """)

add_newdoc("lpmv",
    r"""
    lpmv(m, v, x)

    Associated Legendre function of integer order and real degree.

    Defined as

    .. math::

        P_v^m = (-1)^m (1 - x^2)^{m/2} \frac{d^m}{dx^m} P_v(x)

    where

    .. math::

        P_v = \sum_{k = 0}^\infty \frac{(-v)_k (v + 1)_k}{(k!)^2}
                \left(\frac{1 - x}{2}\right)^k

    is the Legendre function of the first kind. Here :math:`(\cdot)_k`
    is the Pochhammer symbol; see `poch`.

    Parameters
    ----------
    m : array_like
        Order (int or float). If passed a float not equal to an
        integer the function returns NaN.
    v : array_like
        Degree (float).
    x : array_like
        Argument (float). Must have ``|x| <= 1``.

    Returns
    -------
    pmv : ndarray
        Value of the associated Legendre function.

    See Also
    --------
    lpmn : Compute the associated Legendre function for all orders
           ``0, ..., m`` and degrees ``0, ..., n``.
    clpmn : Compute the associated Legendre function at complex
            arguments.

    Notes
    -----
    Note that this implementation includes the Condon-Shortley phase.

    References
    ----------
    .. [1] Zhang, Jin, "Computation of Special Functions", John Wiley
           and Sons, Inc, 1996.

    """)

add_newdoc("mathieu_a",
    """
    mathieu_a(m, q)

    Characteristic value of even Mathieu functions

    Returns the characteristic value for the even solution,
    ``ce_m(z, q)``, of Mathieu's equation.
    """)

add_newdoc("mathieu_b",
    """
    mathieu_b(m, q)

    Characteristic value of odd Mathieu functions

    Returns the characteristic value for the odd solution,
    ``se_m(z, q)``, of Mathieu's equation.
    """)

add_newdoc("mathieu_cem",
    """
    mathieu_cem(m, q, x)

    Even Mathieu function and its derivative

    Returns the even Mathieu function, ``ce_m(x, q)``, of order `m` and
    parameter `q` evaluated at `x` (given in degrees).  Also returns the
    derivative with respect to `x` of ce_m(x, q)

    Parameters
    ----------
    m
        Order of the function
    q
        Parameter of the function
    x
        Argument of the function, *given in degrees, not radians*

    Returns
    -------
    y
        Value of the function
    yp
        Value of the derivative vs x
    """)

add_newdoc("mathieu_modcem1",
    """
    mathieu_modcem1(m, q, x)

    Even modified Mathieu function of the first kind and its derivative

    Evaluates the even modified Mathieu function of the first kind,
    ``Mc1m(x, q)``, and its derivative at `x` for order `m` and parameter
    `q`.

    Returns
    -------
    y
        Value of the function
    yp
        Value of the derivative vs x
    """)

add_newdoc("mathieu_modcem2",
    """
    mathieu_modcem2(m, q, x)

    Even modified Mathieu function of the second kind and its derivative

    Evaluates the even modified Mathieu function of the second kind,
    Mc2m(x, q), and its derivative at `x` (given in degrees) for order `m`
    and parameter `q`.

    Returns
    -------
    y
        Value of the function
    yp
        Value of the derivative vs x
    """)

add_newdoc("mathieu_modsem1",
    """
    mathieu_modsem1(m, q, x)

    Odd modified Mathieu function of the first kind and its derivative

    Evaluates the odd modified Mathieu function of the first kind,
    Ms1m(x, q), and its derivative at `x` (given in degrees) for order `m`
    and parameter `q`.

    Returns
    -------
    y
        Value of the function
    yp
        Value of the derivative vs x
    """)

add_newdoc("mathieu_modsem2",
    """
    mathieu_modsem2(m, q, x)

    Odd modified Mathieu function of the second kind and its derivative

    Evaluates the odd modified Mathieu function of the second kind,
    Ms2m(x, q), and its derivative at `x` (given in degrees) for order `m`
    and parameter q.

    Returns
    -------
    y
        Value of the function
    yp
        Value of the derivative vs x
    """)

add_newdoc("mathieu_sem",
    """
    mathieu_sem(m, q, x)

    Odd Mathieu function and its derivative

    Returns the odd Mathieu function, se_m(x, q), of order `m` and
    parameter `q` evaluated at `x` (given in degrees).  Also returns the
    derivative with respect to `x` of se_m(x, q).

    Parameters
    ----------
    m
        Order of the function
    q
        Parameter of the function
    x
        Argument of the function, *given in degrees, not radians*.

    Returns
    -------
    y
        Value of the function
    yp
        Value of the derivative vs x
    """)

add_newdoc("modfresnelm",
    """
    modfresnelm(x)

    Modified Fresnel negative integrals

    Returns
    -------
    fm
        Integral ``F_-(x)``: ``integral(exp(-1j*t*t), t=x..inf)``
    km
        Integral ``K_-(x)``: ``1/sqrt(pi)*exp(1j*(x*x+pi/4))*fp``
    """)

add_newdoc("modfresnelp",
    """
    modfresnelp(x)

    Modified Fresnel positive integrals

    Returns
    -------
    fp
        Integral ``F_+(x)``: ``integral(exp(1j*t*t), t=x..inf)``
    kp
        Integral ``K_+(x)``: ``1/sqrt(pi)*exp(-1j*(x*x+pi/4))*fp``
    """)

add_newdoc("modstruve",
    r"""
    modstruve(v, x)

    Modified Struve function.

    Return the value of the modified Struve function of order `v` at `x`.  The
    modified Struve function is defined as,

    .. math::
        L_v(x) = -\imath \exp(-\pi\imath v/2) H_v(\imath x),

    where :math:`H_v` is the Struve function.

    Parameters
    ----------
    v : array_like
        Order of the modified Struve function (float).
    x : array_like
        Argument of the Struve function (float; must be positive unless `v` is
        an integer).

    Returns
    -------
    L : ndarray
        Value of the modified Struve function of order `v` at `x`.

    Notes
    -----
    Three methods discussed in [1]_ are used to evaluate the function:

    - power series
    - expansion in Bessel functions (if :math:`|x| < |v| + 20`)
    - asymptotic large-x expansion (if :math:`x \geq 0.7v + 12`)

    Rounding errors are estimated based on the largest terms in the sums, and
    the result associated with the smallest error is returned.

    See also
    --------
    struve

    References
    ----------
    .. [1] NIST Digital Library of Mathematical Functions
           https://dlmf.nist.gov/11
    """)

add_newdoc("nbdtr",
    r"""
    nbdtr(k, n, p)

    Negative binomial cumulative distribution function.

    Returns the sum of the terms 0 through `k` of the negative binomial
    distribution probability mass function,

    .. math::

        F = \sum_{j=0}^k {{n + j - 1}\choose{j}} p^n (1 - p)^j.

    In a sequence of Bernoulli trials with individual success probabilities
    `p`, this is the probability that `k` or fewer failures precede the nth
    success.

    Parameters
    ----------
    k : array_like
        The maximum number of allowed failures (nonnegative int).
    n : array_like
        The target number of successes (positive int).
    p : array_like
        Probability of success in a single event (float).

    Returns
    -------
    F : ndarray
        The probability of `k` or fewer failures before `n` successes in a
        sequence of events with individual success probability `p`.

    See also
    --------
    nbdtrc

    Notes
    -----
    If floating point values are passed for `k` or `n`, they will be truncated
    to integers.

    The terms are not summed directly; instead the regularized incomplete beta
    function is employed, according to the formula,

    .. math::
        \mathrm{nbdtr}(k, n, p) = I_{p}(n, k + 1).

    Wrapper for the Cephes [1]_ routine `nbdtr`.

    References
    ----------
    .. [1] Cephes Mathematical Functions Library,
           http://www.netlib.org/cephes/

    """)

add_newdoc("nbdtrc",
    r"""
    nbdtrc(k, n, p)

    Negative binomial survival function.

    Returns the sum of the terms `k + 1` to infinity of the negative binomial
    distribution probability mass function,

    .. math::

        F = \sum_{j=k + 1}^\infty {{n + j - 1}\choose{j}} p^n (1 - p)^j.

    In a sequence of Bernoulli trials with individual success probabilities
    `p`, this is the probability that more than `k` failures precede the nth
    success.

    Parameters
    ----------
    k : array_like
        The maximum number of allowed failures (nonnegative int).
    n : array_like
        The target number of successes (positive int).
    p : array_like
        Probability of success in a single event (float).

    Returns
    -------
    F : ndarray
        The probability of `k + 1` or more failures before `n` successes in a
        sequence of events with individual success probability `p`.

    Notes
    -----
    If floating point values are passed for `k` or `n`, they will be truncated
    to integers.

    The terms are not summed directly; instead the regularized incomplete beta
    function is employed, according to the formula,

    .. math::
        \mathrm{nbdtrc}(k, n, p) = I_{1 - p}(k + 1, n).

    Wrapper for the Cephes [1]_ routine `nbdtrc`.

    References
    ----------
    .. [1] Cephes Mathematical Functions Library,
           http://www.netlib.org/cephes/
    """)

add_newdoc("nbdtri",
    """
    nbdtri(k, n, y)

    Inverse of `nbdtr` vs `p`.

    Returns the inverse with respect to the parameter `p` of
    `y = nbdtr(k, n, p)`, the negative binomial cumulative distribution
    function.

    Parameters
    ----------
    k : array_like
        The maximum number of allowed failures (nonnegative int).
    n : array_like
        The target number of successes (positive int).
    y : array_like
        The probability of `k` or fewer failures before `n` successes (float).

    Returns
    -------
    p : ndarray
        Probability of success in a single event (float) such that
        `nbdtr(k, n, p) = y`.

    See also
    --------
    nbdtr : Cumulative distribution function of the negative binomial.
    nbdtrik : Inverse with respect to `k` of `nbdtr(k, n, p)`.
    nbdtrin : Inverse with respect to `n` of `nbdtr(k, n, p)`.

    Notes
    -----
    Wrapper for the Cephes [1]_ routine `nbdtri`.

    References
    ----------
    .. [1] Cephes Mathematical Functions Library,
           http://www.netlib.org/cephes/

    """)

add_newdoc("nbdtrik",
    r"""
    nbdtrik(y, n, p)

    Inverse of `nbdtr` vs `k`.

    Returns the inverse with respect to the parameter `k` of
    `y = nbdtr(k, n, p)`, the negative binomial cumulative distribution
    function.

    Parameters
    ----------
    y : array_like
        The probability of `k` or fewer failures before `n` successes (float).
    n : array_like
        The target number of successes (positive int).
    p : array_like
        Probability of success in a single event (float).

    Returns
    -------
    k : ndarray
        The maximum number of allowed failures such that `nbdtr(k, n, p) = y`.

    See also
    --------
    nbdtr : Cumulative distribution function of the negative binomial.
    nbdtri : Inverse with respect to `p` of `nbdtr(k, n, p)`.
    nbdtrin : Inverse with respect to `n` of `nbdtr(k, n, p)`.

    Notes
    -----
    Wrapper for the CDFLIB [1]_ Fortran routine `cdfnbn`.

    Formula 26.5.26 of [2]_,

    .. math::
        \sum_{j=k + 1}^\infty {{n + j - 1}\choose{j}} p^n (1 - p)^j = I_{1 - p}(k + 1, n),

    is used to reduce calculation of the cumulative distribution function to
    that of a regularized incomplete beta :math:`I`.

    Computation of `k` involves a search for a value that produces the desired
    value of `y`.  The search relies on the monotonicity of `y` with `k`.

    References
    ----------
    .. [1] Barry Brown, James Lovato, and Kathy Russell,
           CDFLIB: Library of Fortran Routines for Cumulative Distribution
           Functions, Inverses, and Other Parameters.
    .. [2] Milton Abramowitz and Irene A. Stegun, eds.
           Handbook of Mathematical Functions with Formulas,
           Graphs, and Mathematical Tables. New York: Dover, 1972.

    """)

add_newdoc("nbdtrin",
    r"""
    nbdtrin(k, y, p)

    Inverse of `nbdtr` vs `n`.

    Returns the inverse with respect to the parameter `n` of
    `y = nbdtr(k, n, p)`, the negative binomial cumulative distribution
    function.

    Parameters
    ----------
    k : array_like
        The maximum number of allowed failures (nonnegative int).
    y : array_like
        The probability of `k` or fewer failures before `n` successes (float).
    p : array_like
        Probability of success in a single event (float).

    Returns
    -------
    n : ndarray
        The number of successes `n` such that `nbdtr(k, n, p) = y`.

    See also
    --------
    nbdtr : Cumulative distribution function of the negative binomial.
    nbdtri : Inverse with respect to `p` of `nbdtr(k, n, p)`.
    nbdtrik : Inverse with respect to `k` of `nbdtr(k, n, p)`.

    Notes
    -----
    Wrapper for the CDFLIB [1]_ Fortran routine `cdfnbn`.

    Formula 26.5.26 of [2]_,

    .. math::
        \sum_{j=k + 1}^\infty {{n + j - 1}\choose{j}} p^n (1 - p)^j = I_{1 - p}(k + 1, n),

    is used to reduce calculation of the cumulative distribution function to
    that of a regularized incomplete beta :math:`I`.

    Computation of `n` involves a search for a value that produces the desired
    value of `y`.  The search relies on the monotonicity of `y` with `n`.

    References
    ----------
    .. [1] Barry Brown, James Lovato, and Kathy Russell,
           CDFLIB: Library of Fortran Routines for Cumulative Distribution
           Functions, Inverses, and Other Parameters.
    .. [2] Milton Abramowitz and Irene A. Stegun, eds.
           Handbook of Mathematical Functions with Formulas,
           Graphs, and Mathematical Tables. New York: Dover, 1972.

    """)

add_newdoc("ncfdtr",
    r"""
    ncfdtr(dfn, dfd, nc, f)

    Cumulative distribution function of the non-central F distribution.

    The non-central F describes the distribution of,

    .. math::
        Z = \frac{X/d_n}{Y/d_d}

    where :math:`X` and :math:`Y` are independently distributed, with
    :math:`X` distributed non-central :math:`\chi^2` with noncentrality
    parameter `nc` and :math:`d_n` degrees of freedom, and :math:`Y`
    distributed :math:`\chi^2` with :math:`d_d` degrees of freedom.

    Parameters
    ----------
    dfn : array_like
        Degrees of freedom of the numerator sum of squares.  Range (0, inf).
    dfd : array_like
        Degrees of freedom of the denominator sum of squares.  Range (0, inf).
    nc : array_like
        Noncentrality parameter.  Should be in range (0, 1e4).
    f : array_like
        Quantiles, i.e. the upper limit of integration.

    Returns
    -------
    cdf : float or ndarray
        The calculated CDF.  If all inputs are scalar, the return will be a
        float.  Otherwise it will be an array.

    See Also
    --------
    ncfdtri : Quantile function; inverse of `ncfdtr` with respect to `f`.
    ncfdtridfd : Inverse of `ncfdtr` with respect to `dfd`.
    ncfdtridfn : Inverse of `ncfdtr` with respect to `dfn`.
    ncfdtrinc : Inverse of `ncfdtr` with respect to `nc`.

    Notes
    -----
    Wrapper for the CDFLIB [1]_ Fortran routine `cdffnc`.

    The cumulative distribution function is computed using Formula 26.6.20 of
    [2]_:

    .. math::
        F(d_n, d_d, n_c, f) = \sum_{j=0}^\infty e^{-n_c/2} \frac{(n_c/2)^j}{j!} I_{x}(\frac{d_n}{2} + j, \frac{d_d}{2}),

    where :math:`I` is the regularized incomplete beta function, and
    :math:`x = f d_n/(f d_n + d_d)`.

    The computation time required for this routine is proportional to the
    noncentrality parameter `nc`.  Very large values of this parameter can
    consume immense computer resources.  This is why the search range is
    bounded by 10,000.

    References
    ----------
    .. [1] Barry Brown, James Lovato, and Kathy Russell,
           CDFLIB: Library of Fortran Routines for Cumulative Distribution
           Functions, Inverses, and Other Parameters.
    .. [2] Milton Abramowitz and Irene A. Stegun, eds.
           Handbook of Mathematical Functions with Formulas,
           Graphs, and Mathematical Tables. New York: Dover, 1972.

    Examples
    --------
    >>> from scipy import special
    >>> from scipy import stats
    >>> import matplotlib.pyplot as plt

    Plot the CDF of the non-central F distribution, for nc=0.  Compare with the
    F-distribution from scipy.stats:

    >>> x = np.linspace(-1, 8, num=500)
    >>> dfn = 3
    >>> dfd = 2
    >>> ncf_stats = stats.f.cdf(x, dfn, dfd)
    >>> ncf_special = special.ncfdtr(dfn, dfd, 0, x)

    >>> fig = plt.figure()
    >>> ax = fig.add_subplot(111)
    >>> ax.plot(x, ncf_stats, 'b-', lw=3)
    >>> ax.plot(x, ncf_special, 'r-')
    >>> plt.show()

    """)

add_newdoc("ncfdtri",
    """
    ncfdtri(dfn, dfd, nc, p)

    Inverse with respect to `f` of the CDF of the non-central F distribution.

    See `ncfdtr` for more details.

    Parameters
    ----------
    dfn : array_like
        Degrees of freedom of the numerator sum of squares.  Range (0, inf).
    dfd : array_like
        Degrees of freedom of the denominator sum of squares.  Range (0, inf).
    nc : array_like
        Noncentrality parameter.  Should be in range (0, 1e4).
    p : array_like
        Value of the cumulative distribution function.  Must be in the
        range [0, 1].

    Returns
    -------
    f : float
        Quantiles, i.e., the upper limit of integration.

    See Also
    --------
    ncfdtr : CDF of the non-central F distribution.
    ncfdtridfd : Inverse of `ncfdtr` with respect to `dfd`.
    ncfdtridfn : Inverse of `ncfdtr` with respect to `dfn`.
    ncfdtrinc : Inverse of `ncfdtr` with respect to `nc`.

    Examples
    --------
    >>> from scipy.special import ncfdtr, ncfdtri

    Compute the CDF for several values of `f`:

    >>> f = [0.5, 1, 1.5]
    >>> p = ncfdtr(2, 3, 1.5, f)
    >>> p
    array([ 0.20782291,  0.36107392,  0.47345752])

    Compute the inverse.  We recover the values of `f`, as expected:

    >>> ncfdtri(2, 3, 1.5, p)
    array([ 0.5,  1. ,  1.5])

    """)

add_newdoc("ncfdtridfd",
    """
    ncfdtridfd(dfn, p, nc, f)

    Calculate degrees of freedom (denominator) for the noncentral F-distribution.

    This is the inverse with respect to `dfd` of `ncfdtr`.
    See `ncfdtr` for more details.

    Parameters
    ----------
    dfn : array_like
        Degrees of freedom of the numerator sum of squares.  Range (0, inf).
    p : array_like
        Value of the cumulative distribution function.  Must be in the
        range [0, 1].
    nc : array_like
        Noncentrality parameter.  Should be in range (0, 1e4).
    f : array_like
        Quantiles, i.e., the upper limit of integration.

    Returns
    -------
    dfd : float
        Degrees of freedom of the denominator sum of squares.

    See Also
    --------
    ncfdtr : CDF of the non-central F distribution.
    ncfdtri : Quantile function; inverse of `ncfdtr` with respect to `f`.
    ncfdtridfn : Inverse of `ncfdtr` with respect to `dfn`.
    ncfdtrinc : Inverse of `ncfdtr` with respect to `nc`.

    Notes
    -----
    The value of the cumulative noncentral F distribution is not necessarily
    monotone in either degrees of freedom. There thus may be two values that
    provide a given CDF value. This routine assumes monotonicity and will
    find an arbitrary one of the two values.

    Examples
    --------
    >>> from scipy.special import ncfdtr, ncfdtridfd

    Compute the CDF for several values of `dfd`:

    >>> dfd = [1, 2, 3]
    >>> p = ncfdtr(2, dfd, 0.25, 15)
    >>> p
    array([ 0.8097138 ,  0.93020416,  0.96787852])

    Compute the inverse.  We recover the values of `dfd`, as expected:

    >>> ncfdtridfd(2, p, 0.25, 15)
    array([ 1.,  2.,  3.])

    """)

add_newdoc("ncfdtridfn",
    """
    ncfdtridfn(p, dfd, nc, f)

    Calculate degrees of freedom (numerator) for the noncentral F-distribution.

    This is the inverse with respect to `dfn` of `ncfdtr`.
    See `ncfdtr` for more details.

    Parameters
    ----------
    p : array_like
        Value of the cumulative distribution function. Must be in the
        range [0, 1].
    dfd : array_like
        Degrees of freedom of the denominator sum of squares. Range (0, inf).
    nc : array_like
        Noncentrality parameter.  Should be in range (0, 1e4).
    f : float
        Quantiles, i.e., the upper limit of integration.

    Returns
    -------
    dfn : float
        Degrees of freedom of the numerator sum of squares.

    See Also
    --------
    ncfdtr : CDF of the non-central F distribution.
    ncfdtri : Quantile function; inverse of `ncfdtr` with respect to `f`.
    ncfdtridfd : Inverse of `ncfdtr` with respect to `dfd`.
    ncfdtrinc : Inverse of `ncfdtr` with respect to `nc`.

    Notes
    -----
    The value of the cumulative noncentral F distribution is not necessarily
    monotone in either degrees of freedom. There thus may be two values that
    provide a given CDF value. This routine assumes monotonicity and will
    find an arbitrary one of the two values.

    Examples
    --------
    >>> from scipy.special import ncfdtr, ncfdtridfn

    Compute the CDF for several values of `dfn`:

    >>> dfn = [1, 2, 3]
    >>> p = ncfdtr(dfn, 2, 0.25, 15)
    >>> p
    array([ 0.92562363,  0.93020416,  0.93188394])

    Compute the inverse. We recover the values of `dfn`, as expected:

    >>> ncfdtridfn(p, 2, 0.25, 15)
    array([ 1.,  2.,  3.])

    """)

add_newdoc("ncfdtrinc",
    """
    ncfdtrinc(dfn, dfd, p, f)

    Calculate non-centrality parameter for non-central F distribution.

    This is the inverse with respect to `nc` of `ncfdtr`.
    See `ncfdtr` for more details.

    Parameters
    ----------
    dfn : array_like
        Degrees of freedom of the numerator sum of squares. Range (0, inf).
    dfd : array_like
        Degrees of freedom of the denominator sum of squares. Range (0, inf).
    p : array_like
        Value of the cumulative distribution function. Must be in the
        range [0, 1].
    f : array_like
        Quantiles, i.e., the upper limit of integration.

    Returns
    -------
    nc : float
        Noncentrality parameter.

    See Also
    --------
    ncfdtr : CDF of the non-central F distribution.
    ncfdtri : Quantile function; inverse of `ncfdtr` with respect to `f`.
    ncfdtridfd : Inverse of `ncfdtr` with respect to `dfd`.
    ncfdtridfn : Inverse of `ncfdtr` with respect to `dfn`.

    Examples
    --------
    >>> from scipy.special import ncfdtr, ncfdtrinc

    Compute the CDF for several values of `nc`:

    >>> nc = [0.5, 1.5, 2.0]
    >>> p = ncfdtr(2, 3, nc, 15)
    >>> p
    array([ 0.96309246,  0.94327955,  0.93304098])

    Compute the inverse. We recover the values of `nc`, as expected:

    >>> ncfdtrinc(2, 3, p, 15)
    array([ 0.5,  1.5,  2. ])

    """)

add_newdoc("nctdtr",
    """
    nctdtr(df, nc, t)

    Cumulative distribution function of the non-central `t` distribution.

    Parameters
    ----------
    df : array_like
        Degrees of freedom of the distribution. Should be in range (0, inf).
    nc : array_like
        Noncentrality parameter. Should be in range (-1e6, 1e6).
    t : array_like
        Quantiles, i.e., the upper limit of integration.

    Returns
    -------
    cdf : float or ndarray
        The calculated CDF. If all inputs are scalar, the return will be a
        float. Otherwise, it will be an array.

    See Also
    --------
    nctdtrit : Inverse CDF (iCDF) of the non-central t distribution.
    nctdtridf : Calculate degrees of freedom, given CDF and iCDF values.
    nctdtrinc : Calculate non-centrality parameter, given CDF iCDF values.

    Examples
    --------
    >>> from scipy import special
    >>> from scipy import stats
    >>> import matplotlib.pyplot as plt

    Plot the CDF of the non-central t distribution, for nc=0. Compare with the
    t-distribution from scipy.stats:

    >>> x = np.linspace(-5, 5, num=500)
    >>> df = 3
    >>> nct_stats = stats.t.cdf(x, df)
    >>> nct_special = special.nctdtr(df, 0, x)

    >>> fig = plt.figure()
    >>> ax = fig.add_subplot(111)
    >>> ax.plot(x, nct_stats, 'b-', lw=3)
    >>> ax.plot(x, nct_special, 'r-')
    >>> plt.show()

    """)

add_newdoc("nctdtridf",
    """
    nctdtridf(p, nc, t)

    Calculate degrees of freedom for non-central t distribution.

    See `nctdtr` for more details.

    Parameters
    ----------
    p : array_like
        CDF values, in range (0, 1].
    nc : array_like
        Noncentrality parameter. Should be in range (-1e6, 1e6).
    t : array_like
        Quantiles, i.e., the upper limit of integration.

    """)

add_newdoc("nctdtrinc",
    """
    nctdtrinc(df, p, t)

    Calculate non-centrality parameter for non-central t distribution.

    See `nctdtr` for more details.

    Parameters
    ----------
    df : array_like
        Degrees of freedom of the distribution. Should be in range (0, inf).
    p : array_like
        CDF values, in range (0, 1].
    t : array_like
        Quantiles, i.e., the upper limit of integration.

    """)

add_newdoc("nctdtrit",
    """
    nctdtrit(df, nc, p)

    Inverse cumulative distribution function of the non-central t distribution.

    See `nctdtr` for more details.

    Parameters
    ----------
    df : array_like
        Degrees of freedom of the distribution. Should be in range (0, inf).
    nc : array_like
        Noncentrality parameter. Should be in range (-1e6, 1e6).
    p : array_like
        CDF values, in range (0, 1].

    """)

add_newdoc("ndtr",
    r"""
    ndtr(x)

    Gaussian cumulative distribution function.

    Returns the area under the standard Gaussian probability
    density function, integrated from minus infinity to `x`

    .. math::

       \frac{1}{\sqrt{2\pi}} \int_{-\infty}^x \exp(-t^2/2) dt

    Parameters
    ----------
    x : array_like, real or complex
        Argument

    Returns
    -------
    ndarray
        The value of the normal CDF evaluated at `x`

    See Also
    --------
    erf
    erfc
    scipy.stats.norm
    log_ndtr

    """)


add_newdoc("nrdtrimn",
    """
    nrdtrimn(p, x, std)

    Calculate mean of normal distribution given other params.

    Parameters
    ----------
    p : array_like
        CDF values, in range (0, 1].
    x : array_like
        Quantiles, i.e. the upper limit of integration.
    std : array_like
        Standard deviation.

    Returns
    -------
    mn : float or ndarray
        The mean of the normal distribution.

    See Also
    --------
    nrdtrimn, ndtr

    """)

add_newdoc("nrdtrisd",
    """
    nrdtrisd(p, x, mn)

    Calculate standard deviation of normal distribution given other params.

    Parameters
    ----------
    p : array_like
        CDF values, in range (0, 1].
    x : array_like
        Quantiles, i.e. the upper limit of integration.
    mn : float or ndarray
        The mean of the normal distribution.

    Returns
    -------
    std : array_like
        Standard deviation.

    See Also
    --------
    ndtr

    """)

add_newdoc("log_ndtr",
    """
    log_ndtr(x)

    Logarithm of Gaussian cumulative distribution function.

    Returns the log of the area under the standard Gaussian probability
    density function, integrated from minus infinity to `x`::

        log(1/sqrt(2*pi) * integral(exp(-t**2 / 2), t=-inf..x))

    Parameters
    ----------
    x : array_like, real or complex
        Argument

    Returns
    -------
    ndarray
        The value of the log of the normal CDF evaluated at `x`

    See Also
    --------
    erf
    erfc
    scipy.stats.norm
    ndtr

    """)

add_newdoc("ndtri",
    """
    ndtri(y)

    Inverse of `ndtr` vs x

    Returns the argument x for which the area under the Gaussian
    probability density function (integrated from minus infinity to `x`)
    is equal to y.
    """)

add_newdoc("obl_ang1",
    """
    obl_ang1(m, n, c, x)

    Oblate spheroidal angular function of the first kind and its derivative

    Computes the oblate spheroidal angular function of the first kind
    and its derivative (with respect to `x`) for mode parameters m>=0
    and n>=m, spheroidal parameter `c` and ``|x| < 1.0``.

    Returns
    -------
    s
        Value of the function
    sp
        Value of the derivative vs x
    """)

add_newdoc("obl_ang1_cv",
    """
    obl_ang1_cv(m, n, c, cv, x)

    Oblate spheroidal angular function obl_ang1 for precomputed characteristic value

    Computes the oblate spheroidal angular function of the first kind
    and its derivative (with respect to `x`) for mode parameters m>=0
    and n>=m, spheroidal parameter `c` and ``|x| < 1.0``. Requires
    pre-computed characteristic value.

    Returns
    -------
    s
        Value of the function
    sp
        Value of the derivative vs x
    """)

add_newdoc("obl_cv",
    """
    obl_cv(m, n, c)

    Characteristic value of oblate spheroidal function

    Computes the characteristic value of oblate spheroidal wave
    functions of order `m`, `n` (n>=m) and spheroidal parameter `c`.
    """)

add_newdoc("obl_rad1",
    """
    obl_rad1(m, n, c, x)

    Oblate spheroidal radial function of the first kind and its derivative

    Computes the oblate spheroidal radial function of the first kind
    and its derivative (with respect to `x`) for mode parameters m>=0
    and n>=m, spheroidal parameter `c` and ``|x| < 1.0``.

    Returns
    -------
    s
        Value of the function
    sp
        Value of the derivative vs x
    """)

add_newdoc("obl_rad1_cv",
    """
    obl_rad1_cv(m, n, c, cv, x)

    Oblate spheroidal radial function obl_rad1 for precomputed characteristic value

    Computes the oblate spheroidal radial function of the first kind
    and its derivative (with respect to `x`) for mode parameters m>=0
    and n>=m, spheroidal parameter `c` and ``|x| < 1.0``. Requires
    pre-computed characteristic value.

    Returns
    -------
    s
        Value of the function
    sp
        Value of the derivative vs x
    """)

add_newdoc("obl_rad2",
    """
    obl_rad2(m, n, c, x)

    Oblate spheroidal radial function of the second kind and its derivative.

    Computes the oblate spheroidal radial function of the second kind
    and its derivative (with respect to `x`) for mode parameters m>=0
    and n>=m, spheroidal parameter `c` and ``|x| < 1.0``.

    Returns
    -------
    s
        Value of the function
    sp
        Value of the derivative vs x
    """)

add_newdoc("obl_rad2_cv",
    """
    obl_rad2_cv(m, n, c, cv, x)

    Oblate spheroidal radial function obl_rad2 for precomputed characteristic value

    Computes the oblate spheroidal radial function of the second kind
    and its derivative (with respect to `x`) for mode parameters m>=0
    and n>=m, spheroidal parameter `c` and ``|x| < 1.0``. Requires
    pre-computed characteristic value.

    Returns
    -------
    s
        Value of the function
    sp
        Value of the derivative vs x
    """)

add_newdoc("pbdv",
    """
    pbdv(v, x)

    Parabolic cylinder function D

    Returns (d, dp) the parabolic cylinder function Dv(x) in d and the
    derivative, Dv'(x) in dp.

    Returns
    -------
    d
        Value of the function
    dp
        Value of the derivative vs x
    """)

add_newdoc("pbvv",
    """
    pbvv(v, x)

    Parabolic cylinder function V

    Returns the parabolic cylinder function Vv(x) in v and the
    derivative, Vv'(x) in vp.

    Returns
    -------
    v
        Value of the function
    vp
        Value of the derivative vs x
    """)

add_newdoc("pbwa",
    r"""
    pbwa(a, x)

    Parabolic cylinder function W.

    The function is a particular solution to the differential equation

    .. math::

        y'' + \left(\frac{1}{4}x^2 - a\right)y = 0,

    for a full definition see section 12.14 in [1]_.

    Parameters
    ----------
    a : array_like
        Real parameter
    x : array_like
        Real argument

    Returns
    -------
    w : scalar or ndarray
        Value of the function
    wp : scalar or ndarray
        Value of the derivative in x

    Notes
    -----
    The function is a wrapper for a Fortran routine by Zhang and Jin
    [2]_. The implementation is accurate only for ``|a|, |x| < 5`` and
    returns NaN outside that range.

    References
    ----------
    .. [1] Digital Library of Mathematical Functions, 14.30.
           https://dlmf.nist.gov/14.30
    .. [2] Zhang, Shanjie and Jin, Jianming. "Computation of Special
           Functions", John Wiley and Sons, 1996.
           https://people.sc.fsu.edu/~jburkardt/f_src/special_functions/special_functions.html
    """)

add_newdoc("pdtr",
    r"""
    pdtr(k, m, out=None)

    Poisson cumulative distribution function.

    Defined as the probability that a Poisson-distributed random
    variable with event rate :math:`m` is less than or equal to
    :math:`k`. More concretely, this works out to be [1]_

    .. math::

       \exp(-m) \sum_{j = 0}^{\lfloor{k}\rfloor} \frac{m^j}{m!}.

    Parameters
    ----------
    k : array_like
        Nonnegative real argument
    m : array_like
        Nonnegative real shape parameter
    out : ndarray
        Optional output array for the function results

    See Also
    --------
    pdtrc : Poisson survival function
    pdtrik : inverse of `pdtr` with respect to `k`
    pdtri : inverse of `pdtr` with respect to `m`

    Returns
    -------
    scalar or ndarray
        Values of the Poisson cumulative distribution function

    References
    ----------
    .. [1] https://en.wikipedia.org/wiki/Poisson_distribution

    Examples
    --------
    >>> import scipy.special as sc

    It is a cumulative distribution function, so it converges to 1
    monotonically as `k` goes to infinity.

    >>> sc.pdtr([1, 10, 100, np.inf], 1)
    array([0.73575888, 0.99999999, 1.        , 1.        ])

    It is discontinuous at integers and constant between integers.

    >>> sc.pdtr([1, 1.5, 1.9, 2], 1)
    array([0.73575888, 0.73575888, 0.73575888, 0.9196986 ])

    """)

add_newdoc("pdtrc",
    """
    pdtrc(k, m)

    Poisson survival function

    Returns the sum of the terms from k+1 to infinity of the Poisson
    distribution: sum(exp(-m) * m**j / j!, j=k+1..inf) = gammainc(
    k+1, m). Arguments must both be non-negative doubles.
    """)

add_newdoc("pdtri",
    """
    pdtri(k, y)

    Inverse to `pdtr` vs m

    Returns the Poisson variable `m` such that the sum from 0 to `k` of
    the Poisson density is equal to the given probability `y`:
    calculated by gammaincinv(k+1, y). `k` must be a nonnegative
    integer and `y` between 0 and 1.
    """)

add_newdoc("pdtrik",
    """
    pdtrik(p, m)

    Inverse to `pdtr` vs k

    Returns the quantile k such that ``pdtr(k, m) = p``
    """)

add_newdoc("poch",
    r"""
    poch(z, m)

    Pochhammer symbol.

    The Pochhammer symbol (rising factorial) is defined as

    .. math::

        (z)_m = \frac{\Gamma(z + m)}{\Gamma(z)}

    For positive integer `m` it reads

    .. math::

        (z)_m = z (z + 1) ... (z + m - 1)

    See [dlmf]_ for more details.

    Parameters
    ----------
    z, m : array_like
        Real-valued arguments.

    Returns
    -------
    scalar or ndarray
        The value of the function.

    References
    ----------
    .. [dlmf] Nist, Digital Library of Mathematical Functions
        https://dlmf.nist.gov/5.2#iii

    Examples
    --------
    >>> import scipy.special as sc

    It is 1 when m is 0.

    >>> sc.poch([1, 2, 3, 4], 0)
    array([1., 1., 1., 1.])

    For z equal to 1 it reduces to the factorial function.

    >>> sc.poch(1, 5)
    120.0
    >>> 1 * 2 * 3 * 4 * 5
    120

    It can be expressed in terms of the gamma function.

    >>> z, m = 3.7, 2.1
    >>> sc.poch(z, m)
    20.529581933776953
    >>> sc.gamma(z + m) / sc.gamma(z)
    20.52958193377696

    """)

add_newdoc("pro_ang1",
    """
    pro_ang1(m, n, c, x)

    Prolate spheroidal angular function of the first kind and its derivative

    Computes the prolate spheroidal angular function of the first kind
    and its derivative (with respect to `x`) for mode parameters m>=0
    and n>=m, spheroidal parameter `c` and ``|x| < 1.0``.

    Returns
    -------
    s
        Value of the function
    sp
        Value of the derivative vs x
    """)

add_newdoc("pro_ang1_cv",
    """
    pro_ang1_cv(m, n, c, cv, x)

    Prolate spheroidal angular function pro_ang1 for precomputed characteristic value

    Computes the prolate spheroidal angular function of the first kind
    and its derivative (with respect to `x`) for mode parameters m>=0
    and n>=m, spheroidal parameter `c` and ``|x| < 1.0``. Requires
    pre-computed characteristic value.

    Returns
    -------
    s
        Value of the function
    sp
        Value of the derivative vs x
    """)

add_newdoc("pro_cv",
    """
    pro_cv(m, n, c)

    Characteristic value of prolate spheroidal function

    Computes the characteristic value of prolate spheroidal wave
    functions of order `m`, `n` (n>=m) and spheroidal parameter `c`.
    """)

add_newdoc("pro_rad1",
    """
    pro_rad1(m, n, c, x)

    Prolate spheroidal radial function of the first kind and its derivative

    Computes the prolate spheroidal radial function of the first kind
    and its derivative (with respect to `x`) for mode parameters m>=0
    and n>=m, spheroidal parameter `c` and ``|x| < 1.0``.

    Returns
    -------
    s
        Value of the function
    sp
        Value of the derivative vs x
    """)

add_newdoc("pro_rad1_cv",
    """
    pro_rad1_cv(m, n, c, cv, x)

    Prolate spheroidal radial function pro_rad1 for precomputed characteristic value

    Computes the prolate spheroidal radial function of the first kind
    and its derivative (with respect to `x`) for mode parameters m>=0
    and n>=m, spheroidal parameter `c` and ``|x| < 1.0``. Requires
    pre-computed characteristic value.

    Returns
    -------
    s
        Value of the function
    sp
        Value of the derivative vs x
    """)

add_newdoc("pro_rad2",
    """
    pro_rad2(m, n, c, x)

    Prolate spheroidal radial function of the second kind and its derivative

    Computes the prolate spheroidal radial function of the second kind
    and its derivative (with respect to `x`) for mode parameters m>=0
    and n>=m, spheroidal parameter `c` and ``|x| < 1.0``.

    Returns
    -------
    s
        Value of the function
    sp
        Value of the derivative vs x
    """)

add_newdoc("pro_rad2_cv",
    """
    pro_rad2_cv(m, n, c, cv, x)

    Prolate spheroidal radial function pro_rad2 for precomputed characteristic value

    Computes the prolate spheroidal radial function of the second kind
    and its derivative (with respect to `x`) for mode parameters m>=0
    and n>=m, spheroidal parameter `c` and ``|x| < 1.0``. Requires
    pre-computed characteristic value.

    Returns
    -------
    s
        Value of the function
    sp
        Value of the derivative vs x
    """)

add_newdoc("pseudo_huber",
    r"""
    pseudo_huber(delta, r)

    Pseudo-Huber loss function.

    .. math:: \mathrm{pseudo\_huber}(\delta, r) = \delta^2 \left( \sqrt{ 1 + \left( \frac{r}{\delta} \right)^2 } - 1 \right)

    Parameters
    ----------
    delta : ndarray
        Input array, indicating the soft quadratic vs. linear loss changepoint.
    r : ndarray
        Input array, possibly representing residuals.

    Returns
    -------
    res : ndarray
        The computed Pseudo-Huber loss function values.

    Notes
    -----
    This function is convex in :math:`r`.

    .. versionadded:: 0.15.0

    """)

add_newdoc("psi",
    """
    psi(z, out=None)

    The digamma function.

    The logarithmic derivative of the gamma function evaluated at ``z``.

    Parameters
    ----------
    z : array_like
        Real or complex argument.
    out : ndarray, optional
        Array for the computed values of ``psi``.

    Returns
    -------
    digamma : ndarray
        Computed values of ``psi``.

    Notes
    -----
    For large values not close to the negative real axis, ``psi`` is
    computed using the asymptotic series (5.11.2) from [1]_. For small
    arguments not close to the negative real axis, the recurrence
    relation (5.5.2) from [1]_ is used until the argument is large
    enough to use the asymptotic series. For values close to the
    negative real axis, the reflection formula (5.5.4) from [1]_ is
    used first. Note that ``psi`` has a family of zeros on the
    negative real axis which occur between the poles at nonpositive
    integers. Around the zeros the reflection formula suffers from
    cancellation and the implementation loses precision. The sole
    positive zero and the first negative zero, however, are handled
    separately by precomputing series expansions using [2]_, so the
    function should maintain full accuracy around the origin.

    References
    ----------
    .. [1] NIST Digital Library of Mathematical Functions
           https://dlmf.nist.gov/5
    .. [2] Fredrik Johansson and others.
           "mpmath: a Python library for arbitrary-precision floating-point arithmetic"
           (Version 0.19) http://mpmath.org/

    """)

add_newdoc("radian",
    """
    radian(d, m, s, out=None)

    Convert from degrees to radians.

    Returns the angle given in (d)egrees, (m)inutes, and (s)econds in
    radians.

    Parameters
    ----------
    d : array_like
        Degrees, can be real-valued.
    m : array_like
        Minutes, can be real-valued.
    s : array_like
        Seconds, can be real-valued.
    out : ndarray, optional
        Optional output array for the function results.

    Returns
    -------
    scalar or ndarray
        Values of the inputs in radians.

    Examples
    --------
    >>> import scipy.special as sc

    There are many ways to specify an angle.

    >>> sc.radian(90, 0, 0)
    1.5707963267948966
    >>> sc.radian(0, 60 * 90, 0)
    1.5707963267948966
    >>> sc.radian(0, 0, 60**2 * 90)
    1.5707963267948966

    The inputs can be real-valued.

    >>> sc.radian(1.5, 0, 0)
    0.02617993877991494
    >>> sc.radian(1, 30, 0)
    0.02617993877991494

    """)

add_newdoc("rel_entr",
    r"""
    rel_entr(x, y, out=None)

    Elementwise function for computing relative entropy.

    .. math::

        \mathrm{rel\_entr}(x, y) =
            \begin{cases}
                x \log(x / y) & x > 0, y > 0 \\
                0 & x = 0, y \ge 0 \\
                \infty & \text{otherwise}
            \end{cases}

    Parameters
    ----------
    x, y : array_like
        Input arrays
    out : ndarray, optional
        Optional output array for the function results

    Returns
    -------
    scalar or ndarray
        Relative entropy of the inputs

    See Also
    --------
    entr, kl_div

    Notes
    -----
    .. versionadded:: 0.15.0

    This function is jointly convex in x and y.

    The origin of this function is in convex programming; see
    [1]_. Given two discrete probability distributions :math:`p_1,
    \ldots, p_n` and :math:`q_1, \ldots, q_n`, to get the relative
    entropy of statistics compute the sum

    .. math::

        \sum_{i = 1}^n \mathrm{rel\_entr}(p_i, q_i).

    See [2]_ for details.

    References
    ----------
    .. [1] Grant, Boyd, and Ye, "CVX: Matlab Software for Disciplined Convex
        Programming", http://cvxr.com/cvx/
    .. [2] Kullback-Leibler divergence,
        https://en.wikipedia.org/wiki/Kullback%E2%80%93Leibler_divergence

    """)

add_newdoc("rgamma",
    r"""
    rgamma(z, out=None)

    Reciprocal of the gamma function.

    Defined as :math:`1 / \Gamma(z)`, where :math:`\Gamma` is the
    gamma function. For more on the gamma function see `gamma`.

    Parameters
    ----------
    z : array_like
        Real or complex valued input
    out : ndarray, optional
        Optional output array for the function results

    Returns
    -------
    scalar or ndarray
        Function results

    Notes
    -----
    The gamma function has no zeros and has simple poles at
    nonpositive integers, so `rgamma` is an entire function with zeros
    at the nonpositive integers. See the discussion in [dlmf]_ for
    more details.

    See Also
    --------
    gamma, gammaln, loggamma

    References
    ----------
    .. [dlmf] Nist, Digital Library of Mathematical functions,
        https://dlmf.nist.gov/5.2#i

    Examples
    --------
    >>> import scipy.special as sc

    It is the reciprocal of the gamma function.

    >>> sc.rgamma([1, 2, 3, 4])
    array([1.        , 1.        , 0.5       , 0.16666667])
    >>> 1 / sc.gamma([1, 2, 3, 4])
    array([1.        , 1.        , 0.5       , 0.16666667])

    It is zero at nonpositive integers.

    >>> sc.rgamma([0, -1, -2, -3])
    array([0., 0., 0., 0.])

    It rapidly underflows to zero along the positive real axis.

    >>> sc.rgamma([10, 100, 179])
    array([2.75573192e-006, 1.07151029e-156, 0.00000000e+000])

    """)

add_newdoc("round",
    """
    round(x, out=None)

    Round to the nearest integer.

    Returns the nearest integer to `x`.  If `x` ends in 0.5 exactly,
    the nearest even integer is chosen.

    Parameters
    ----------
    x : array_like
        Real valued input.
    out : ndarray, optional
        Optional output array for the function results.

    Returns
    -------
    scalar or ndarray
        The nearest integers to the elements of `x`. The result is of
        floating type, not integer type.

    Examples
    --------
    >>> import scipy.special as sc

    It rounds to even.

    >>> sc.round([0.5, 1.5])
    array([0., 2.])

    """)

add_newdoc("shichi",
    r"""
    shichi(x, out=None)

    Hyperbolic sine and cosine integrals.

    The hyperbolic sine integral is

    .. math::

      \int_0^x \frac{\sinh{t}}{t}dt

    and the hyperbolic cosine integral is

    .. math::

      \gamma + \log(x) + \int_0^x \frac{\cosh{t} - 1}{t} dt

    where :math:`\gamma` is Euler's constant and :math:`\log` is the
    principle branch of the logarithm.

    Parameters
    ----------
    x : array_like
        Real or complex points at which to compute the hyperbolic sine
        and cosine integrals.

    Returns
    -------
    si : ndarray
        Hyperbolic sine integral at ``x``
    ci : ndarray
        Hyperbolic cosine integral at ``x``

    Notes
    -----
    For real arguments with ``x < 0``, ``chi`` is the real part of the
    hyperbolic cosine integral. For such points ``chi(x)`` and ``chi(x
    + 0j)`` differ by a factor of ``1j*pi``.

    For real arguments the function is computed by calling Cephes'
    [1]_ *shichi* routine. For complex arguments the algorithm is based
    on Mpmath's [2]_ *shi* and *chi* routines.

    References
    ----------
    .. [1] Cephes Mathematical Functions Library,
           http://www.netlib.org/cephes/
    .. [2] Fredrik Johansson and others.
           "mpmath: a Python library for arbitrary-precision floating-point arithmetic"
           (Version 0.19) http://mpmath.org/
    """)

add_newdoc("sici",
    r"""
    sici(x, out=None)

    Sine and cosine integrals.

    The sine integral is

    .. math::

      \int_0^x \frac{\sin{t}}{t}dt

    and the cosine integral is

    .. math::

      \gamma + \log(x) + \int_0^x \frac{\cos{t} - 1}{t}dt

    where :math:`\gamma` is Euler's constant and :math:`\log` is the
    principle branch of the logarithm.

    Parameters
    ----------
    x : array_like
        Real or complex points at which to compute the sine and cosine
        integrals.

    Returns
    -------
    si : ndarray
        Sine integral at ``x``
    ci : ndarray
        Cosine integral at ``x``

    Notes
    -----
    For real arguments with ``x < 0``, ``ci`` is the real part of the
    cosine integral. For such points ``ci(x)`` and ``ci(x + 0j)``
    differ by a factor of ``1j*pi``.

    For real arguments the function is computed by calling Cephes'
    [1]_ *sici* routine. For complex arguments the algorithm is based
    on Mpmath's [2]_ *si* and *ci* routines.

    References
    ----------
    .. [1] Cephes Mathematical Functions Library,
           http://www.netlib.org/cephes/
    .. [2] Fredrik Johansson and others.
           "mpmath: a Python library for arbitrary-precision floating-point arithmetic"
           (Version 0.19) http://mpmath.org/
    """)

add_newdoc("sindg",
    """
    sindg(x, out=None)

    Sine of the angle `x` given in degrees.

    Parameters
    ----------
    x : array_like
        Angle, given in degrees.
    out : ndarray, optional
        Optional output array for the function results.

    Returns
    -------
    scalar or ndarray
        Sine at the input.

    See Also
    --------
    cosdg, tandg, cotdg

    Examples
    --------
    >>> import scipy.special as sc

    It is more accurate than using sine directly.

    >>> x = 180 * np.arange(3)
    >>> sc.sindg(x)
    array([ 0., -0.,  0.])
    >>> np.sin(x * np.pi / 180)
    array([ 0.0000000e+00,  1.2246468e-16, -2.4492936e-16])

    """)

add_newdoc("smirnov",
    r"""
    smirnov(n, d)

    Kolmogorov-Smirnov complementary cumulative distribution function

    Returns the exact Kolmogorov-Smirnov complementary cumulative
    distribution function,(aka the Survival Function) of Dn+ (or Dn-)
    for a one-sided test of equality between an empirical and a
    theoretical distribution. It is equal to the probability that the
    maximum difference between a theoretical distribution and an empirical
    one based on `n` samples is greater than d.

    Parameters
    ----------
    n : int
      Number of samples
    d : float array_like
      Deviation between the Empirical CDF (ECDF) and the target CDF.

    Returns
    -------
    float
        The value(s) of smirnov(n, d), Prob(Dn+ >= d) (Also Prob(Dn- >= d))

    Notes
    -----
    `smirnov` is used by `stats.kstest` in the application of the
    Kolmogorov-Smirnov Goodness of Fit test. For historial reasons this
    function is exposed in `scpy.special`, but the recommended way to achieve
    the most accurate CDF/SF/PDF/PPF/ISF computations is to use the
    `stats.ksone` distribution.

    See Also
    --------
    smirnovi : The Inverse Survival Function for the distribution
    scipy.stats.ksone : Provides the functionality as a continuous distribution
    kolmogorov, kolmogi : Functions for the two-sided distribution

    Examples
    --------
    >>> from scipy.special import smirnov

    Show the probability of a gap at least as big as 0, 0.5 and 1.0 for a sample of size 5

    >>> smirnov(5, [0, 0.5, 1.0])
    array([ 1.   ,  0.056,  0.   ])

    Compare a sample of size 5 drawn from a source N(0.5, 1) distribution against
    a target N(0, 1) CDF.

    >>> from scipy.stats import norm
    >>> n = 5
    >>> gendist = norm(0.5, 1)       # Normal distribution, mean 0.5, stddev 1
    >>> np.random.seed(seed=233423)  # Set the seed for reproducibility
    >>> x = np.sort(gendist.rvs(size=n))
    >>> x
    array([-0.20946287,  0.71688765,  0.95164151,  1.44590852,  3.08880533])
    >>> target = norm(0, 1)
    >>> cdfs = target.cdf(x)
    >>> cdfs
    array([ 0.41704346,  0.76327829,  0.82936059,  0.92589857,  0.99899518])
    # Construct the Empirical CDF and the K-S statistics (Dn+, Dn-, Dn)
    >>> ecdfs = np.arange(n+1, dtype=float)/n
    >>> cols = np.column_stack([x, ecdfs[1:], cdfs, cdfs - ecdfs[:n], ecdfs[1:] - cdfs])
    >>> np.set_printoptions(precision=3)
    >>> cols
    array([[ -2.095e-01,   2.000e-01,   4.170e-01,   4.170e-01,  -2.170e-01],
           [  7.169e-01,   4.000e-01,   7.633e-01,   5.633e-01,  -3.633e-01],
           [  9.516e-01,   6.000e-01,   8.294e-01,   4.294e-01,  -2.294e-01],
           [  1.446e+00,   8.000e-01,   9.259e-01,   3.259e-01,  -1.259e-01],
           [  3.089e+00,   1.000e+00,   9.990e-01,   1.990e-01,   1.005e-03]])
    >>> gaps = cols[:, -2:]
    >>> Dnpm = np.max(gaps, axis=0)
    >>> print('Dn-=%f, Dn+=%f' % (Dnpm[0], Dnpm[1]))
    Dn-=0.563278, Dn+=0.001005
    >>> probs = smirnov(n, Dnpm)
    >>> print(chr(10).join(['For a sample of size %d drawn from a N(0, 1) distribution:' % n,
    ...      ' Smirnov n=%d: Prob(Dn- >= %f) = %.4f' % (n, Dnpm[0], probs[0]),
    ...      ' Smirnov n=%d: Prob(Dn+ >= %f) = %.4f' % (n, Dnpm[1], probs[1])]))
    For a sample of size 5 drawn from a N(0, 1) distribution:
     Smirnov n=5: Prob(Dn- >= 0.563278) = 0.0250
     Smirnov n=5: Prob(Dn+ >= 0.001005) = 0.9990

    Plot the Empirical CDF against the target N(0, 1) CDF

    >>> import matplotlib.pyplot as plt
    >>> plt.step(np.concatenate([[-3], x]), ecdfs, where='post', label='Empirical CDF')
    >>> x3 = np.linspace(-3, 3, 100)
    >>> plt.plot(x3, target.cdf(x3), label='CDF for N(0, 1)')
    >>> plt.ylim([0, 1]); plt.grid(True); plt.legend();
    # Add vertical lines marking Dn+ and Dn-
    >>> iminus, iplus = np.argmax(gaps, axis=0)
    >>> plt.vlines([x[iminus]], ecdfs[iminus], cdfs[iminus], color='r', linestyle='dashed', lw=4)
    >>> plt.vlines([x[iplus]], cdfs[iplus], ecdfs[iplus+1], color='m', linestyle='dashed', lw=4)
    >>> plt.show()
    """)

add_newdoc("smirnovi",
    """
    smirnovi(n, p)

    Inverse to `smirnov`

    Returns `d` such that ``smirnov(n, d) == p``, the critical value
    corresponding to `p`.

    Parameters
    ----------
    n : int
      Number of samples
    p : float array_like
        Probability

    Returns
    -------
    float
        The value(s) of smirnovi(n, p), the critical values.

    Notes
    -----
    `smirnov` is used by `stats.kstest` in the application of the
    Kolmogorov-Smirnov Goodness of Fit test. For historial reasons this
    function is exposed in `scpy.special`, but the recommended way to achieve
    the most accurate CDF/SF/PDF/PPF/ISF computations is to use the
    `stats.ksone` distribution.

    See Also
    --------
    smirnov  : The Survival Function (SF) for the distribution
    scipy.stats.ksone : Provides the functionality as a continuous distribution
    kolmogorov, kolmogi, scipy.stats.kstwobign : Functions for the two-sided distribution
    """)

add_newdoc("_smirnovc",
    """
    _smirnovc(n, d)
     Internal function, do not use.
    """)

add_newdoc("_smirnovci",
    """
     Internal function, do not use.
    """)

add_newdoc("_smirnovp",
    """
    _smirnovp(n, p)
     Internal function, do not use.
    """)

add_newdoc("spence",
    r"""
    spence(z, out=None)

    Spence's function, also known as the dilogarithm.

    It is defined to be

    .. math::
      \int_0^z \frac{\log(t)}{1 - t}dt

    for complex :math:`z`, where the contour of integration is taken
    to avoid the branch cut of the logarithm. Spence's function is
    analytic everywhere except the negative real axis where it has a
    branch cut.

    Parameters
    ----------
    z : array_like
        Points at which to evaluate Spence's function

    Returns
    -------
    s : ndarray
        Computed values of Spence's function

    Notes
    -----
    There is a different convention which defines Spence's function by
    the integral

    .. math::
      -\int_0^z \frac{\log(1 - t)}{t}dt;

    this is our ``spence(1 - z)``.
    """)

add_newdoc("stdtr",
    """
    stdtr(df, t)

    Student t distribution cumulative distribution function

    Returns the integral from minus infinity to t of the Student t
    distribution with df > 0 degrees of freedom::

       gamma((df+1)/2)/(sqrt(df*pi)*gamma(df/2)) *
       integral((1+x**2/df)**(-df/2-1/2), x=-inf..t)

    """)

add_newdoc("stdtridf",
    """
    stdtridf(p, t)

    Inverse of `stdtr` vs df

    Returns the argument df such that stdtr(df, t) is equal to `p`.
    """)

add_newdoc("stdtrit",
    """
    stdtrit(df, p)

    Inverse of `stdtr` vs `t`

    Returns the argument `t` such that stdtr(df, t) is equal to `p`.
    """)

add_newdoc("struve",
    r"""
    struve(v, x)

    Struve function.

    Return the value of the Struve function of order `v` at `x`.  The Struve
    function is defined as,

    .. math::
        H_v(x) = (z/2)^{v + 1} \sum_{n=0}^\infty \frac{(-1)^n (z/2)^{2n}}{\Gamma(n + \frac{3}{2}) \Gamma(n + v + \frac{3}{2})},

    where :math:`\Gamma` is the gamma function.

    Parameters
    ----------
    v : array_like
        Order of the Struve function (float).
    x : array_like
        Argument of the Struve function (float; must be positive unless `v` is
        an integer).

    Returns
    -------
    H : ndarray
        Value of the Struve function of order `v` at `x`.

    Notes
    -----
    Three methods discussed in [1]_ are used to evaluate the Struve function:

    - power series
    - expansion in Bessel functions (if :math:`|z| < |v| + 20`)
    - asymptotic large-z expansion (if :math:`z \geq 0.7v + 12`)

    Rounding errors are estimated based on the largest terms in the sums, and
    the result associated with the smallest error is returned.

    See also
    --------
    modstruve

    References
    ----------
    .. [1] NIST Digital Library of Mathematical Functions
           https://dlmf.nist.gov/11

    """)

add_newdoc("tandg",
    """
    tandg(x, out=None)

    Tangent of angle `x` given in degrees.

    Parameters
    ----------
    x : array_like
        Angle, given in degrees.
    out : ndarray, optional
        Optional output array for the function results.

    Returns
    -------
    scalar or ndarray
        Tangent at the input.

    See Also
    --------
    sindg, cosdg, cotdg

    Examples
    --------
    >>> import scipy.special as sc

    It is more accurate than using tangent directly.

    >>> x = 180 * np.arange(3)
    >>> sc.tandg(x)
    array([0., 0., 0.])
    >>> np.tan(x * np.pi / 180)
    array([ 0.0000000e+00, -1.2246468e-16, -2.4492936e-16])

    """)

add_newdoc("tklmbda",
    """
    tklmbda(x, lmbda)

    Tukey-Lambda cumulative distribution function

    """)

add_newdoc("wofz",
    """
    wofz(z)

    Faddeeva function

    Returns the value of the Faddeeva function for complex argument::

        exp(-z**2) * erfc(-i*z)

    See Also
    --------
    dawsn, erf, erfc, erfcx, erfi

    References
    ----------
    .. [1] Steven G. Johnson, Faddeeva W function implementation.
       http://ab-initio.mit.edu/Faddeeva

    Examples
    --------
    >>> from scipy import special
    >>> import matplotlib.pyplot as plt

    >>> x = np.linspace(-3, 3)
    >>> z = special.wofz(x)

    >>> plt.plot(x, z.real, label='wofz(x).real')
    >>> plt.plot(x, z.imag, label='wofz(x).imag')
    >>> plt.xlabel('$x$')
    >>> plt.legend(framealpha=1, shadow=True)
    >>> plt.grid(alpha=0.25)
    >>> plt.show()

    """)

add_newdoc("xlogy",
    """
    xlogy(x, y)

    Compute ``x*log(y)`` so that the result is 0 if ``x = 0``.

    Parameters
    ----------
    x : array_like
        Multiplier
    y : array_like
        Argument

    Returns
    -------
    z : array_like
        Computed x*log(y)

    Notes
    -----

    .. versionadded:: 0.13.0

    """)

add_newdoc("xlog1py",
    """
    xlog1py(x, y)

    Compute ``x*log1p(y)`` so that the result is 0 if ``x = 0``.

    Parameters
    ----------
    x : array_like
        Multiplier
    y : array_like
        Argument

    Returns
    -------
    z : array_like
        Computed x*log1p(y)

    Notes
    -----

    .. versionadded:: 0.13.0

    """)

add_newdoc("y0",
    r"""
    y0(x)

    Bessel function of the second kind of order 0.

    Parameters
    ----------
    x : array_like
        Argument (float).

    Returns
    -------
    Y : ndarray
        Value of the Bessel function of the second kind of order 0 at `x`.

    Notes
    -----

    The domain is divided into the intervals [0, 5] and (5, infinity). In the
    first interval a rational approximation :math:`R(x)` is employed to
    compute,

    .. math::

        Y_0(x) = R(x) + \frac{2 \log(x) J_0(x)}{\pi},

    where :math:`J_0` is the Bessel function of the first kind of order 0.

    In the second interval, the Hankel asymptotic expansion is employed with
    two rational functions of degree 6/6 and 7/7.

    This function is a wrapper for the Cephes [1]_ routine `y0`.

    See also
    --------
    j0
    yv

    References
    ----------
    .. [1] Cephes Mathematical Functions Library,
           http://www.netlib.org/cephes/
    """)

add_newdoc("y1",
    """
    y1(x)

    Bessel function of the second kind of order 1.

    Parameters
    ----------
    x : array_like
        Argument (float).

    Returns
    -------
    Y : ndarray
        Value of the Bessel function of the second kind of order 1 at `x`.

    Notes
    -----

    The domain is divided into the intervals [0, 8] and (8, infinity). In the
    first interval a 25 term Chebyshev expansion is used, and computing
    :math:`J_1` (the Bessel function of the first kind) is required. In the
    second, the asymptotic trigonometric representation is employed using two
    rational functions of degree 5/5.

    This function is a wrapper for the Cephes [1]_ routine `y1`.

    See also
    --------
    j1
    yn
    yv

    References
    ----------
    .. [1] Cephes Mathematical Functions Library,
           http://www.netlib.org/cephes/
    """)

add_newdoc("yn",
    r"""
    yn(n, x)

    Bessel function of the second kind of integer order and real argument.

    Parameters
    ----------
    n : array_like
        Order (integer).
    z : array_like
        Argument (float).

    Returns
    -------
    Y : ndarray
        Value of the Bessel function, :math:`Y_n(x)`.

    Notes
    -----
    Wrapper for the Cephes [1]_ routine `yn`.

    The function is evaluated by forward recurrence on `n`, starting with
    values computed by the Cephes routines `y0` and `y1`. If `n = 0` or 1,
    the routine for `y0` or `y1` is called directly.

    See also
    --------
    yv : For real order and real or complex argument.

    References
    ----------
    .. [1] Cephes Mathematical Functions Library,
           http://www.netlib.org/cephes/
    """)

add_newdoc("yv",
    r"""
    yv(v, z)

    Bessel function of the second kind of real order and complex argument.

    Parameters
    ----------
    v : array_like
        Order (float).
    z : array_like
        Argument (float or complex).

    Returns
    -------
    Y : ndarray
        Value of the Bessel function of the second kind, :math:`Y_v(x)`.

    Notes
    -----
    For positive `v` values, the computation is carried out using the
    AMOS [1]_ `zbesy` routine, which exploits the connection to the Hankel
    Bessel functions :math:`H_v^{(1)}` and :math:`H_v^{(2)}`,

    .. math:: Y_v(z) = \frac{1}{2\imath} (H_v^{(1)} - H_v^{(2)}).

    For negative `v` values the formula,

    .. math:: Y_{-v}(z) = Y_v(z) \cos(\pi v) + J_v(z) \sin(\pi v)

    is used, where :math:`J_v(z)` is the Bessel function of the first kind,
    computed using the AMOS routine `zbesj`.  Note that the second term is
    exactly zero for integer `v`; to improve accuracy the second term is
    explicitly omitted for `v` values such that `v = floor(v)`.

    See also
    --------
    yve : :math:`Y_v` with leading exponential behavior stripped off.

    References
    ----------
    .. [1] Donald E. Amos, "AMOS, A Portable Package for Bessel Functions
           of a Complex Argument and Nonnegative Order",
           http://netlib.org/amos/

    """)

add_newdoc("yve",
    r"""
    yve(v, z)

    Exponentially scaled Bessel function of the second kind of real order.

    Returns the exponentially scaled Bessel function of the second
    kind of real order `v` at complex `z`::

        yve(v, z) = yv(v, z) * exp(-abs(z.imag))

    Parameters
    ----------
    v : array_like
        Order (float).
    z : array_like
        Argument (float or complex).

    Returns
    -------
    Y : ndarray
        Value of the exponentially scaled Bessel function.

    Notes
    -----
    For positive `v` values, the computation is carried out using the
    AMOS [1]_ `zbesy` routine, which exploits the connection to the Hankel
    Bessel functions :math:`H_v^{(1)}` and :math:`H_v^{(2)}`,

    .. math:: Y_v(z) = \frac{1}{2\imath} (H_v^{(1)} - H_v^{(2)}).

    For negative `v` values the formula,

    .. math:: Y_{-v}(z) = Y_v(z) \cos(\pi v) + J_v(z) \sin(\pi v)

    is used, where :math:`J_v(z)` is the Bessel function of the first kind,
    computed using the AMOS routine `zbesj`.  Note that the second term is
    exactly zero for integer `v`; to improve accuracy the second term is
    explicitly omitted for `v` values such that `v = floor(v)`.

    References
    ----------
    .. [1] Donald E. Amos, "AMOS, A Portable Package for Bessel Functions
           of a Complex Argument and Nonnegative Order",
           http://netlib.org/amos/
    """)

add_newdoc("_zeta",
    """
    _zeta(x, q)

    Internal function, Hurwitz zeta.

    """)

add_newdoc("zetac",
    """
    zetac(x)

    Riemann zeta function minus 1.

    This function is defined as

    .. math:: \\zeta(x) = \\sum_{k=2}^{\\infty} 1 / k^x,

    where ``x > 1``.  For ``x < 1`` the analytic continuation is
    computed. For more information on the Riemann zeta function, see
    [dlmf]_.

    Parameters
    ----------
    x : array_like of float
        Values at which to compute zeta(x) - 1 (must be real).

    Returns
    -------
    out : array_like
        Values of zeta(x) - 1.

    See Also
    --------
    zeta

    Examples
    --------
    >>> from scipy.special import zetac, zeta

    Some special values:

    >>> zetac(2), np.pi**2/6 - 1
    (0.64493406684822641, 0.6449340668482264)

    >>> zetac(-1), -1.0/12 - 1
    (-1.0833333333333333, -1.0833333333333333)

    Compare ``zetac(x)`` to ``zeta(x) - 1`` for large `x`:

    >>> zetac(60), zeta(60) - 1
    (8.673617380119933e-19, 0.0)

    References
    ----------
    .. [dlmf] NIST Digital Library of Mathematical Functions
              https://dlmf.nist.gov/25

    """)

add_newdoc("_riemann_zeta",
    """
    Internal function, use `zeta` instead.
    """)

add_newdoc("_struve_asymp_large_z",
    """
    _struve_asymp_large_z(v, z, is_h)

    Internal function for testing `struve` & `modstruve`

    Evaluates using asymptotic expansion

    Returns
    -------
    v, err
    """)

add_newdoc("_struve_power_series",
    """
    _struve_power_series(v, z, is_h)

    Internal function for testing `struve` & `modstruve`

    Evaluates using power series

    Returns
    -------
    v, err
    """)

add_newdoc("_struve_bessel_series",
    """
    _struve_bessel_series(v, z, is_h)

    Internal function for testing `struve` & `modstruve`

    Evaluates using Bessel function series

    Returns
    -------
    v, err
    """)

add_newdoc("_spherical_jn",
    """
    Internal function, use `spherical_jn` instead.
    """)

add_newdoc("_spherical_jn_d",
    """
    Internal function, use `spherical_jn` instead.
    """)

add_newdoc("_spherical_yn",
    """
    Internal function, use `spherical_yn` instead.
    """)

add_newdoc("_spherical_yn_d",
    """
    Internal function, use `spherical_yn` instead.
    """)

add_newdoc("_spherical_in",
    """
    Internal function, use `spherical_in` instead.
    """)

add_newdoc("_spherical_in_d",
    """
    Internal function, use `spherical_in` instead.
    """)

add_newdoc("_spherical_kn",
    """
    Internal function, use `spherical_kn` instead.
    """)

add_newdoc("_spherical_kn_d",
    """
    Internal function, use `spherical_kn` instead.
    """)

add_newdoc("loggamma",
    r"""
    loggamma(z, out=None)

    Principal branch of the logarithm of the gamma function.

    Defined to be :math:`\log(\Gamma(x))` for :math:`x > 0` and
    extended to the complex plane by analytic continuation. The
    function has a single branch cut on the negative real axis.

    .. versionadded:: 0.18.0

    Parameters
    ----------
    z : array-like
        Values in the complex plain at which to compute ``loggamma``
    out : ndarray, optional
        Output array for computed values of ``loggamma``

    Returns
    -------
    loggamma : ndarray
        Values of ``loggamma`` at z.

    Notes
    -----
    It is not generally true that :math:`\log\Gamma(z) =
    \log(\Gamma(z))`, though the real parts of the functions do
    agree. The benefit of not defining `loggamma` as
    :math:`\log(\Gamma(z))` is that the latter function has a
    complicated branch cut structure whereas `loggamma` is analytic
    except for on the negative real axis.

    The identities

    .. math::
      \exp(\log\Gamma(z)) &= \Gamma(z) \\
      \log\Gamma(z + 1) &= \log(z) + \log\Gamma(z)

    make `loggamma` useful for working in complex logspace.

    On the real line `loggamma` is related to `gammaln` via
    ``exp(loggamma(x + 0j)) = gammasgn(x)*exp(gammaln(x))``, up to
    rounding error.

    The implementation here is based on [hare1997]_.

    See also
    --------
    gammaln : logarithm of the absolute value of the gamma function
    gammasgn : sign of the gamma function

    References
    ----------
    .. [hare1997] D.E.G. Hare,
      *Computing the Principal Branch of log-Gamma*,
      Journal of Algorithms, Volume 25, Issue 2, November 1997, pages 221-236.
    """)

add_newdoc("_sinpi",
    """
    Internal function, do not use.
    """)

add_newdoc("_cospi",
    """
    Internal function, do not use.
    """)

add_newdoc("owens_t",
    """
    owens_t(h, a)

    Owen's T Function.

    The function T(h, a) gives the probability of the event
    (X > h and 0 < Y < a * X) where X and Y are independent
    standard normal random variables.

    Parameters
    ----------
    h: array_like
        Input value.
    a: array_like
        Input value.

    Returns
    -------
    t: scalar or ndarray
        Probability of the event (X > h and 0 < Y < a * X),
        where X and Y are independent standard normal random variables.

    Examples
    --------
    >>> from scipy import special
    >>> a = 3.5
    >>> h = 0.78
    >>> special.owens_t(h, a)
    0.10877216734852274

    References
    ----------
    .. [1] M. Patefield and D. Tandy, "Fast and accurate calculation of
           Owen's T Function", Statistical Software vol. 5, pp. 1-25, 2000.
    """)<|MERGE_RESOLUTION|>--- conflicted
+++ resolved
@@ -1956,7 +1956,6 @@
     the amplitude of `u`.
 
     Computation is by means of the arithmetic-geometric mean algorithm,
-<<<<<<< HEAD
     except when `m` is within 1e-9 of 0 or 1.  
     
     In the latter case, when m is near 1, the functions `sn`, `cn`, and `dn`
@@ -1967,11 +1966,6 @@
     value of `phi`, valid for all `u`, is ``pi*n/2+dphi`` where ``n=floor(u/K)``
     and `K` is the quarter-period.
         
-=======
-    except when `m` is within 1e-9 of 0 or 1. In the latter case with `m`
-    close to 1, the approximation applies only for `phi < pi/2`.
-
->>>>>>> 06fa3e03
     See also
     --------
     ellipk : Complete elliptic integral of the first kind
