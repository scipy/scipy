# Docstrings for generated ufuncs
#
# The syntax is designed to look like the function add_newdoc is being
# called from numpy.lib, but in this file add_newdoc puts the
# docstrings in a dictionary. This dictionary is used in
# _generate_pyx.py to generate the docstrings for the ufuncs in
# scipy.special at the C level when the ufuncs are created at compile
# time.

from __future__ import division, print_function, absolute_import

docdict = {}


def get(name):
    return docdict.get(name)


def add_newdoc(name, doc):
    docdict[name] = doc


add_newdoc("_sf_error_test_function",
    """
    Private function; do not use.
    """)

add_newdoc("sph_harm",
    r"""
    sph_harm(m, n, theta, phi)

    Compute spherical harmonics.

    The spherical harmonics are defined as

    .. math::

        Y^m_n(\theta,\phi) = \sqrt{\frac{2n+1}{4\pi} \frac{(n-m)!}{(n+m)!}}
          e^{i m \theta} P^m_n(\cos(\phi))

    where :math:`P_n^m` are the associated Legendre functions; see `lpmv`.

    Parameters
    ----------
    m : array_like
        Order of the harmonic (int); must have ``|m| <= n``.
    n : array_like
       Degree of the harmonic (int); must have ``n >= 0``. This is
       often denoted by ``l`` (lower case L) in descriptions of
       spherical harmonics.
    theta : array_like
       Azimuthal (longitudinal) coordinate; must be in ``[0, 2*pi]``.
    phi : array_like
       Polar (colatitudinal) coordinate; must be in ``[0, pi]``.

    Returns
    -------
    y_mn : complex float
       The harmonic :math:`Y^m_n` sampled at ``theta`` and ``phi``.

    Notes
    -----
    There are different conventions for the meanings of the input
    arguments ``theta`` and ``phi``. In SciPy ``theta`` is the
    azimuthal angle and ``phi`` is the polar angle. It is common to
    see the opposite convention, that is, ``theta`` as the polar angle
    and ``phi`` as the azimuthal angle.

    Note that SciPy's spherical harmonics include the Condon-Shortley
    phase [2]_ because it is part of `lpmv`.

    With SciPy's conventions, the first several spherical harmonics
    are

    .. math::

        Y_0^0(\theta, \phi) &= \frac{1}{2} \sqrt{\frac{1}{\pi}} \\
        Y_1^{-1}(\theta, \phi) &= \frac{1}{2} \sqrt{\frac{3}{2\pi}}
                                    e^{-i\theta} \sin(\phi) \\
        Y_1^0(\theta, \phi) &= \frac{1}{2} \sqrt{\frac{3}{\pi}}
                                 \cos(\phi) \\
        Y_1^1(\theta, \phi) &= -\frac{1}{2} \sqrt{\frac{3}{2\pi}}
                                 e^{i\theta} \sin(\phi).

    References
    ----------
    .. [1] Digital Library of Mathematical Functions, 14.30.
           https://dlmf.nist.gov/14.30
    .. [2] https://en.wikipedia.org/wiki/Spherical_harmonics#Condon.E2.80.93Shortley_phase
    """)

add_newdoc("_ellip_harm",
    """
    Internal function, use `ellip_harm` instead.
    """)

add_newdoc("_ellip_norm",
    """
    Internal function, use `ellip_norm` instead.
    """)

add_newdoc("_lambertw",
    """
    Internal function, use `lambertw` instead.
    """)

add_newdoc("voigt_profile",
    r"""
    voigt_profile(x, sigma, gamma, out=None)

    Voigt profile.

    The Voigt profile is a convolution of a 1-D Normal distribution with
    standard deviation ``sigma`` and a 1-D Cauchy distribution with half-width at
    half-maximum ``gamma``.

    Parameters
    ----------
    x : array_like
        Real argument
    sigma : array_like
        The standard deviation of the Normal distribution part
    gamma : array_like
        The half-width at half-maximum of the Cauchy distribution part
    out : ndarray, optional
        Optional output array for the function values

    Returns
    -------
    scalar or ndarray
        The Voigt profile at the given arguments

    Notes
    -----
    It can be expressed in terms of Faddeeva function

    .. math:: V(x; \sigma, \gamma) = \frac{Re[w(z)]}{\sigma\sqrt{2\pi}},
    .. math:: z = \frac{x + i\gamma}{\sqrt{2}\sigma}

    where :math:`w(z)` is the Faddeeva function.

    See Also
    --------
    wofz : Faddeeva function

    References
    ----------
    .. [1] https://en.wikipedia.org/wiki/Voigt_profile

    """)

add_newdoc("wrightomega",
    r"""
    wrightomega(z, out=None)

    Wright Omega function.

    Defined as the solution to

    .. math::

        \omega + \log(\omega) = z

    where :math:`\log` is the principal branch of the complex logarithm.

    Parameters
    ----------
    z : array_like
        Points at which to evaluate the Wright Omega function

    Returns
    -------
    omega : ndarray
        Values of the Wright Omega function

    Notes
    -----
    .. versionadded:: 0.19.0

    The function can also be defined as

    .. math::

        \omega(z) = W_{K(z)}(e^z)

    where :math:`K(z) = \lceil (\Im(z) - \pi)/(2\pi) \rceil` is the
    unwinding number and :math:`W` is the Lambert W function.

    The implementation here is taken from [1]_.

    See Also
    --------
    lambertw : The Lambert W function

    References
    ----------
    .. [1] Lawrence, Corless, and Jeffrey, "Algorithm 917: Complex
           Double-Precision Evaluation of the Wright :math:`\omega`
           Function." ACM Transactions on Mathematical Software,
           2012. :doi:`10.1145/2168773.2168779`.

    """)


add_newdoc("agm",
    """
    agm(a, b)

    Compute the arithmetic-geometric mean of `a` and `b`.

    Start with a_0 = a and b_0 = b and iteratively compute::

        a_{n+1} = (a_n + b_n)/2
        b_{n+1} = sqrt(a_n*b_n)

    a_n and b_n converge to the same limit as n increases; their common
    limit is agm(a, b).

    Parameters
    ----------
    a, b : array_like
        Real values only. If the values are both negative, the result
        is negative. If one value is negative and the other is positive,
        `nan` is returned.

    Returns
    -------
    float
        The arithmetic-geometric mean of `a` and `b`.

    Examples
    --------
    >>> from scipy.special import agm
    >>> a, b = 24.0, 6.0
    >>> agm(a, b)
    13.458171481725614

    Compare that result to the iteration:

    >>> while a != b:
    ...     a, b = (a + b)/2, np.sqrt(a*b)
    ...     print("a = %19.16f  b=%19.16f" % (a, b))
    ...
    a = 15.0000000000000000  b=12.0000000000000000
    a = 13.5000000000000000  b=13.4164078649987388
    a = 13.4582039324993694  b=13.4581390309909850
    a = 13.4581714817451772  b=13.4581714817060547
    a = 13.4581714817256159  b=13.4581714817256159

    When array-like arguments are given, broadcasting applies:

    >>> a = np.array([[1.5], [3], [6]])  # a has shape (3, 1).
    >>> b = np.array([6, 12, 24, 48])    # b has shape (4,).
    >>> agm(a, b)
    array([[  3.36454287,   5.42363427,   9.05798751,  15.53650756],
           [  4.37037309,   6.72908574,  10.84726853,  18.11597502],
           [  6.        ,   8.74074619,  13.45817148,  21.69453707]])
    """)

add_newdoc("airy",
    r"""
    airy(z)

    Airy functions and their derivatives.

    Parameters
    ----------
    z : array_like
        Real or complex argument.

    Returns
    -------
    Ai, Aip, Bi, Bip : ndarrays
        Airy functions Ai and Bi, and their derivatives Aip and Bip.

    Notes
    -----
    The Airy functions Ai and Bi are two independent solutions of

    .. math:: y''(x) = x y(x).

    For real `z` in [-10, 10], the computation is carried out by calling
    the Cephes [1]_ `airy` routine, which uses power series summation
    for small `z` and rational minimax approximations for large `z`.

    Outside this range, the AMOS [2]_ `zairy` and `zbiry` routines are
    employed.  They are computed using power series for :math:`|z| < 1` and
    the following relations to modified Bessel functions for larger `z`
    (where :math:`t \equiv 2 z^{3/2}/3`):

    .. math::

        Ai(z) = \frac{1}{\pi \sqrt{3}} K_{1/3}(t)

        Ai'(z) = -\frac{z}{\pi \sqrt{3}} K_{2/3}(t)

        Bi(z) = \sqrt{\frac{z}{3}} \left(I_{-1/3}(t) + I_{1/3}(t) \right)

        Bi'(z) = \frac{z}{\sqrt{3}} \left(I_{-2/3}(t) + I_{2/3}(t)\right)

    See also
    --------
    airye : exponentially scaled Airy functions.

    References
    ----------
    .. [1] Cephes Mathematical Functions Library,
           http://www.netlib.org/cephes/
    .. [2] Donald E. Amos, "AMOS, A Portable Package for Bessel Functions
           of a Complex Argument and Nonnegative Order",
           http://netlib.org/amos/

    Examples
    --------
    Compute the Airy functions on the interval [-15, 5].

    >>> from scipy import special
    >>> x = np.linspace(-15, 5, 201)
    >>> ai, aip, bi, bip = special.airy(x)

    Plot Ai(x) and Bi(x).

    >>> import matplotlib.pyplot as plt
    >>> plt.plot(x, ai, 'r', label='Ai(x)')
    >>> plt.plot(x, bi, 'b--', label='Bi(x)')
    >>> plt.ylim(-0.5, 1.0)
    >>> plt.grid()
    >>> plt.legend(loc='upper left')
    >>> plt.show()

    """)

add_newdoc("airye",
    """
    airye(z)

    Exponentially scaled Airy functions and their derivatives.

    Scaling::

        eAi  = Ai  * exp(2.0/3.0*z*sqrt(z))
        eAip = Aip * exp(2.0/3.0*z*sqrt(z))
        eBi  = Bi  * exp(-abs(2.0/3.0*(z*sqrt(z)).real))
        eBip = Bip * exp(-abs(2.0/3.0*(z*sqrt(z)).real))

    Parameters
    ----------
    z : array_like
        Real or complex argument.

    Returns
    -------
    eAi, eAip, eBi, eBip : array_like
        Airy functions Ai and Bi, and their derivatives Aip and Bip

    Notes
    -----
    Wrapper for the AMOS [1]_ routines `zairy` and `zbiry`.

    See also
    --------
    airy

    References
    ----------
    .. [1] Donald E. Amos, "AMOS, A Portable Package for Bessel Functions
           of a Complex Argument and Nonnegative Order",
           http://netlib.org/amos/
    """)

add_newdoc("bdtr",
    r"""
    bdtr(k, n, p)

    Binomial distribution cumulative distribution function.

    Sum of the terms 0 through `floor(k)` of the Binomial probability density.

    .. math::
        \mathrm{bdtr}(k, n, p) = \sum_{j=0}^\lfloor k \rfloor {{n}\choose{j}} p^j (1-p)^{n-j}

    Parameters
    ----------
    k : array_like
        Number of successes (double), rounded down to the nearest integer.
    n : array_like
        Number of events (int).
    p : array_like
        Probability of success in a single event (float).

    Returns
    -------
    y : ndarray
        Probability of `floor(k)` or fewer successes in `n` independent events with
        success probabilities of `p`.

    Notes
    -----
    The terms are not summed directly; instead the regularized incomplete beta
    function is employed, according to the formula,

    .. math::
        \mathrm{bdtr}(k, n, p) = I_{1 - p}(n - \lfloor k \rfloor, \lfloor k \rfloor + 1).

    Wrapper for the Cephes [1]_ routine `bdtr`.

    References
    ----------
    .. [1] Cephes Mathematical Functions Library,
           http://www.netlib.org/cephes/

    """)

add_newdoc("bdtrc",
    r"""
    bdtrc(k, n, p)

    Binomial distribution survival function.

    Sum of the terms `floor(k) + 1` through `n` of the binomial probability
    density,

    .. math::
        \mathrm{bdtrc}(k, n, p) = \sum_{j=k+1}^n {{n}\choose{j}} p^j (1-p)^{n-j}

    Parameters
    ----------
    k : array_like
        Number of successes (double), rounded down to nearest integer.
    n : array_like
        Number of events (int)
    p : array_like
        Probability of success in a single event.

    Returns
    -------
    y : ndarray
        Probability of `floor(k) + 1` or more successes in `n` independent
        events with success probabilities of `p`.

    See also
    --------
    bdtr
    betainc

    Notes
    -----
    The terms are not summed directly; instead the regularized incomplete beta
    function is employed, according to the formula,

    .. math::
        \mathrm{bdtrc}(k, n, p) = I_{p}(\lfloor k \rfloor + 1, n - \lfloor k \rfloor).

    Wrapper for the Cephes [1]_ routine `bdtrc`.

    References
    ----------
    .. [1] Cephes Mathematical Functions Library,
           http://www.netlib.org/cephes/

    """)

add_newdoc("bdtri",
    r"""
    bdtri(k, n, y)

    Inverse function to `bdtr` with respect to `p`.

    Finds the event probability `p` such that the sum of the terms 0 through
    `k` of the binomial probability density is equal to the given cumulative
    probability `y`.

    Parameters
    ----------
    k : array_like
        Number of successes (float), rounded down to the nearest integer.
    n : array_like
        Number of events (float)
    y : array_like
        Cumulative probability (probability of `k` or fewer successes in `n`
        events).

    Returns
    -------
    p : ndarray
        The event probability such that `bdtr(\lfloor k \rfloor, n, p) = y`.

    See also
    --------
    bdtr
    betaincinv

    Notes
    -----
    The computation is carried out using the inverse beta integral function
    and the relation,::

        1 - p = betaincinv(n - k, k + 1, y).

    Wrapper for the Cephes [1]_ routine `bdtri`.

    References
    ----------
    .. [1] Cephes Mathematical Functions Library,
           http://www.netlib.org/cephes/
    """)

add_newdoc("bdtrik",
    """
    bdtrik(y, n, p)

    Inverse function to `bdtr` with respect to `k`.

    Finds the number of successes `k` such that the sum of the terms 0 through
    `k` of the Binomial probability density for `n` events with probability
    `p` is equal to the given cumulative probability `y`.

    Parameters
    ----------
    y : array_like
        Cumulative probability (probability of `k` or fewer successes in `n`
        events).
    n : array_like
        Number of events (float).
    p : array_like
        Success probability (float).

    Returns
    -------
    k : ndarray
        The number of successes `k` such that `bdtr(k, n, p) = y`.

    See also
    --------
    bdtr

    Notes
    -----
    Formula 26.5.24 of [1]_ is used to reduce the binomial distribution to the
    cumulative incomplete beta distribution.

    Computation of `k` involves a search for a value that produces the desired
    value of `y`. The search relies on the monotonicity of `y` with `k`.

    Wrapper for the CDFLIB [2]_ Fortran routine `cdfbin`.

    References
    ----------
    .. [1] Milton Abramowitz and Irene A. Stegun, eds.
           Handbook of Mathematical Functions with Formulas,
           Graphs, and Mathematical Tables. New York: Dover, 1972.
    .. [2] Barry Brown, James Lovato, and Kathy Russell,
           CDFLIB: Library of Fortran Routines for Cumulative Distribution
           Functions, Inverses, and Other Parameters.

    """)

add_newdoc("bdtrin",
    """
    bdtrin(k, y, p)

    Inverse function to `bdtr` with respect to `n`.

    Finds the number of events `n` such that the sum of the terms 0 through
    `k` of the Binomial probability density for events with probability `p` is
    equal to the given cumulative probability `y`.

    Parameters
    ----------
    k : array_like
        Number of successes (float).
    y : array_like
        Cumulative probability (probability of `k` or fewer successes in `n`
        events).
    p : array_like
        Success probability (float).

    Returns
    -------
    n : ndarray
        The number of events `n` such that `bdtr(k, n, p) = y`.

    See also
    --------
    bdtr

    Notes
    -----
    Formula 26.5.24 of [1]_ is used to reduce the binomial distribution to the
    cumulative incomplete beta distribution.

    Computation of `n` involves a search for a value that produces the desired
    value of `y`. The search relies on the monotonicity of `y` with `n`.

    Wrapper for the CDFLIB [2]_ Fortran routine `cdfbin`.

    References
    ----------
    .. [1] Milton Abramowitz and Irene A. Stegun, eds.
           Handbook of Mathematical Functions with Formulas,
           Graphs, and Mathematical Tables. New York: Dover, 1972.
    .. [2] Barry Brown, James Lovato, and Kathy Russell,
           CDFLIB: Library of Fortran Routines for Cumulative Distribution
           Functions, Inverses, and Other Parameters.
    """)

add_newdoc("binom",
    """
    binom(n, k)

    Binomial coefficient

    See Also
    --------
    comb : The number of combinations of N things taken k at a time.

    """)

add_newdoc("btdtria",
    r"""
    btdtria(p, b, x)

    Inverse of `btdtr` with respect to `a`.

    This is the inverse of the beta cumulative distribution function, `btdtr`,
    considered as a function of `a`, returning the value of `a` for which
    `btdtr(a, b, x) = p`, or

    .. math::
        p = \int_0^x \frac{\Gamma(a + b)}{\Gamma(a)\Gamma(b)} t^{a-1} (1-t)^{b-1}\,dt

    Parameters
    ----------
    p : array_like
        Cumulative probability, in [0, 1].
    b : array_like
        Shape parameter (`b` > 0).
    x : array_like
        The quantile, in [0, 1].

    Returns
    -------
    a : ndarray
        The value of the shape parameter `a` such that `btdtr(a, b, x) = p`.

    See Also
    --------
    btdtr : Cumulative distribution function of the beta distribution.
    btdtri : Inverse with respect to `x`.
    btdtrib : Inverse with respect to `b`.

    Notes
    -----
    Wrapper for the CDFLIB [1]_ Fortran routine `cdfbet`.

    The cumulative distribution function `p` is computed using a routine by
    DiDinato and Morris [2]_. Computation of `a` involves a search for a value
    that produces the desired value of `p`. The search relies on the
    monotonicity of `p` with `a`.

    References
    ----------
    .. [1] Barry Brown, James Lovato, and Kathy Russell,
           CDFLIB: Library of Fortran Routines for Cumulative Distribution
           Functions, Inverses, and Other Parameters.
    .. [2] DiDinato, A. R. and Morris, A. H.,
           Algorithm 708: Significant Digit Computation of the Incomplete Beta
           Function Ratios. ACM Trans. Math. Softw. 18 (1993), 360-373.

    """)

add_newdoc("btdtrib",
    r"""
    btdtria(a, p, x)

    Inverse of `btdtr` with respect to `b`.

    This is the inverse of the beta cumulative distribution function, `btdtr`,
    considered as a function of `b`, returning the value of `b` for which
    `btdtr(a, b, x) = p`, or

    .. math::
        p = \int_0^x \frac{\Gamma(a + b)}{\Gamma(a)\Gamma(b)} t^{a-1} (1-t)^{b-1}\,dt

    Parameters
    ----------
    a : array_like
        Shape parameter (`a` > 0).
    p : array_like
        Cumulative probability, in [0, 1].
    x : array_like
        The quantile, in [0, 1].

    Returns
    -------
    b : ndarray
        The value of the shape parameter `b` such that `btdtr(a, b, x) = p`.

    See Also
    --------
    btdtr : Cumulative distribution function of the beta distribution.
    btdtri : Inverse with respect to `x`.
    btdtria : Inverse with respect to `a`.

    Notes
    -----
    Wrapper for the CDFLIB [1]_ Fortran routine `cdfbet`.

    The cumulative distribution function `p` is computed using a routine by
    DiDinato and Morris [2]_. Computation of `b` involves a search for a value
    that produces the desired value of `p`. The search relies on the
    monotonicity of `p` with `b`.

    References
    ----------
    .. [1] Barry Brown, James Lovato, and Kathy Russell,
           CDFLIB: Library of Fortran Routines for Cumulative Distribution
           Functions, Inverses, and Other Parameters.
    .. [2] DiDinato, A. R. and Morris, A. H.,
           Algorithm 708: Significant Digit Computation of the Incomplete Beta
           Function Ratios. ACM Trans. Math. Softw. 18 (1993), 360-373.


    """)

add_newdoc("bei",
    r"""
    bei(x, out=None)

    Kelvin function bei.

    Defined as

    .. math::

        \mathrm{bei}(x) = \Im[J_0(x e^{3 \pi i / 4})]

    where :math:`J_0` is the Bessel function of the first kind of
    order zero (see `jv`). See [dlmf]_ for more details.

    Parameters
    ----------
    x : array_like
        Real argument.
    out : ndarray, optional
        Optional output array for the function results.

    Returns
    -------
    scalar or ndarray
        Values of the Kelvin function.

    See Also
    --------
    ber : the corresponding real part
    beip : the derivative of bei
    jv : Bessel function of the first kind

    References
    ----------
    .. [dlmf] NIST, Digital Library of Mathematical Functions,
        https://dlmf.nist.gov/10.61

    Examples
    --------
    It can be expressed using Bessel functions.

    >>> import scipy.special as sc
    >>> x = np.array([1.0, 2.0, 3.0, 4.0])
    >>> sc.jv(0, x * np.exp(3 * np.pi * 1j / 4)).imag
    array([0.24956604, 0.97229163, 1.93758679, 2.29269032])
    >>> sc.bei(x)
    array([0.24956604, 0.97229163, 1.93758679, 2.29269032])

    """)

add_newdoc("beip",
    r"""
    beip(x, out=None)

    Derivative of the Kelvin function bei.

    Parameters
    ----------
    x : array_like
        Real argument.
    out : ndarray, optional
        Optional output array for the function results.

    Returns
    -------
    scalar or ndarray
        The values of the derivative of bei.

    See Also
    --------
    bei

    References
    ----------
    .. [dlmf] NIST, Digital Library of Mathematical Functions,
        https://dlmf.nist.gov/10#PT5

    """)

add_newdoc("ber",
    r"""
    ber(x, out=None)

    Kelvin function ber.

    Defined as

    .. math::

        \mathrm{ber}(x) = \Re[J_0(x e^{3 \pi i / 4})]

    where :math:`J_0` is the Bessel function of the first kind of
    order zero (see `jv`). See [dlmf]_ for more details.

    Parameters
    ----------
    x : array_like
        Real argument.
    out : ndarray, optional
        Optional output array for the function results.

    Returns
    -------
    scalar or ndarray
        Values of the Kelvin function.

    See Also
    --------
    bei : the corresponding real part
    berp : the derivative of bei
    jv : Bessel function of the first kind

    References
    ----------
    .. [dlmf] NIST, Digital Library of Mathematical Functions,
        https://dlmf.nist.gov/10.61

    Examples
    --------
    It can be expressed using Bessel functions.

    >>> import scipy.special as sc
    >>> x = np.array([1.0, 2.0, 3.0, 4.0])
    >>> sc.jv(0, x * np.exp(3 * np.pi * 1j / 4)).real
    array([ 0.98438178,  0.75173418, -0.22138025, -2.56341656])
    >>> sc.ber(x)
    array([ 0.98438178,  0.75173418, -0.22138025, -2.56341656])

    """)

add_newdoc("berp",
    r"""
    berp(x, out=None)

    Derivative of the Kelvin function ber.

    Parameters
    ----------
    x : array_like
        Real argument.
    out : ndarray, optional
        Optional output array for the function results.

    Returns
    -------
    scalar or ndarray
        The values of the derivative of ber.

    See Also
    --------
    ber

    References
    ----------
    .. [dlmf] NIST, Digital Library of Mathematical Functions,
        https://dlmf.nist.gov/10#PT5

    """)

add_newdoc("besselpoly",
    r"""
    besselpoly(a, lmb, nu, out=None)

    Weighted integral of the Bessel function of the first kind.

    Computes

    .. math::

       \int_0^1 x^\lambda J_\nu(2 a x) \, dx

    where :math:`J_\nu` is a Bessel function and :math:`\lambda=lmb`,
    :math:`\nu=nu`.

    Parameters
    ----------
    a : array_like
        Scale factor inside the Bessel function.
    lmb : array_like
        Power of `x`
    nu : array_like
        Order of the Bessel function.
    out : ndarray, optional
        Optional output array for the function results.

    Returns
    -------
    scalar or ndarray
        Value of the integral.

    """)

add_newdoc("beta",
    r"""
    beta(a, b, out=None)

    Beta function.

    This function is defined in [1]_ as

    .. math::

        B(a, b) = \int_0^1 t^{a-1}(1-t)^{b-1}dt
                = \frac{\Gamma(a)\Gamma(b)}{\Gamma(a+b)},

    where :math:`\Gamma` is the gamma function.

    Parameters
    ----------
    a, b : array-like
        Real-valued arguments
    out : ndarray, optional
        Optional output array for the function result

    Returns
    -------
    scalar or ndarray
        Value of the beta function

    See Also
    --------
    gamma : the gamma function
    betainc :  the incomplete beta function
    betaln : the natural logarithm of the absolute
             value of the beta function

    References
    ----------
    .. [1] NIST Digital Library of Mathematical Functions,
           Eq. 5.12.1. https://dlmf.nist.gov/5.12

    Examples
    --------
    >>> import scipy.special as sc

    The beta function relates to the gamma function by the
    definition given above:

    >>> sc.beta(2, 3)
    0.08333333333333333
    >>> sc.gamma(2)*sc.gamma(3)/sc.gamma(2 + 3)
    0.08333333333333333

    As this relationship demonstrates, the beta function
    is symmetric:

    >>> sc.beta(1.7, 2.4)
    0.16567527689031739
    >>> sc.beta(2.4, 1.7)
    0.16567527689031739

    This function satisfies :math:`B(1, b) = 1/b`:

    >>> sc.beta(1, 4)
    0.25

    """)

add_newdoc("betainc",
    r"""
    betainc(a, b, x, out=None)

    Incomplete beta function.

    Computes the incomplete beta function, defined as [1]_:

    .. math::

        I_x(a, b) = \frac{\Gamma(a+b)}{\Gamma(a)\Gamma(b)} \int_0^x
        t^{a-1}(1-t)^{b-1}dt,

    for :math:`0 \leq x \leq 1`.

    Parameters
    ----------
    a, b : array-like
           Positive, real-valued parameters
    x : array-like
        Real-valued such that :math:`0 \leq x \leq 1`,
        the upper limit of integration
    out : ndarray, optional
        Optional output array for the function values

    Returns
    -------
    array-like
        Value of the incomplete beta function

    See Also
    --------
    beta : beta function
    betaincinv : inverse of the incomplete beta function

    Notes
    -----
    The incomplete beta function is also sometimes defined
    without the `gamma` terms, in which case the above
    definition is the so-called regularized incomplete beta
    function. Under this definition, you can get the incomplete
    beta function by multiplying the result of the SciPy
    function by `beta`.

    References
    ----------
    .. [1] NIST Digital Library of Mathematical Functions
           https://dlmf.nist.gov/8.17

    Examples
    --------

    Let :math:`B(a, b)` be the `beta` function.

    >>> import scipy.special as sc

    The coefficient in terms of `gamma` is equal to
    :math:`1/B(a, b)`. Also, when :math:`x=1`
    the integral is equal to :math:`B(a, b)`.
    Therefore, :math:`I_{x=1}(a, b) = 1` for any :math:`a, b`.

    >>> sc.betainc(0.2, 3.5, 1.0)
    1.0

    It satisfies
    :math:`I_x(a, b) = x^a F(a, 1-b, a+1, x)/ (aB(a, b))`,
    where :math:`F` is the hypergeometric function `hyp2f1`:

    >>> a, b, x = 1.4, 3.1, 0.5
    >>> x**a * sc.hyp2f1(a, 1 - b, a + 1, x)/(a * sc.beta(a, b))
    0.8148904036225295
    >>> sc.betainc(a, b, x)
    0.8148904036225296

    This functions satisfies the relationship
    :math:`I_x(a, b) = 1 - I_{1-x}(b, a)`:

    >>> sc.betainc(2.2, 3.1, 0.4)
    0.49339638807619446
    >>> 1 - sc.betainc(3.1, 2.2, 1 - 0.4)
    0.49339638807619446

    """)

add_newdoc("betaincinv",
    r"""
    betaincinv(a, b, y, out=None)

    Inverse of the incomplete beta function.

    Computes :math:`x` such that:

    .. math::

        y = I_x(a, b) = \frac{\Gamma(a+b)}{\Gamma(a)\Gamma(b)}
        \int_0^x t^{a-1}(1-t)^{b-1}dt,

    where :math:`I_x` is the normalized incomplete beta
    function `betainc` and
    :math:`\Gamma` is the `gamma` function [1]_.

    Parameters
    ----------
    a, b : array-like
        Positive, real-valued parameters
    y : array-like
        Real-valued input
    out : ndarray, optional
        Optional output array for function values

    Returns
    -------
    array-like
        Value of the inverse of the incomplete beta function

    See Also
    --------
    betainc : incomplete beta function
    gamma : gamma function

    References
    ----------
    .. [1] NIST Digital Library of Mathematical Functions
           https://dlmf.nist.gov/8.17

    Examples
    --------
    >>> import scipy.special as sc

    This function is the inverse of `betainc` for fixed
    values of :math:`a` and :math:`b`.

    >>> a, b = 1.2, 3.1
    >>> y = sc.betainc(a, b, 0.2)
    >>> sc.betaincinv(a, b, y)
    0.2
    >>>
    >>> a, b = 7.5, 0.4
    >>> x = sc.betaincinv(a, b, 0.5)
    >>> sc.betainc(a, b, x)
    0.5

    """)

add_newdoc("betaln",
    """
    betaln(a, b)

    Natural logarithm of absolute value of beta function.

    Computes ``ln(abs(beta(a, b)))``.
    """)

add_newdoc("boxcox",
    """
    boxcox(x, lmbda)

    Compute the Box-Cox transformation.

    The Box-Cox transformation is::

        y = (x**lmbda - 1) / lmbda  if lmbda != 0
            log(x)                  if lmbda == 0

    Returns `nan` if ``x < 0``.
    Returns `-inf` if ``x == 0`` and ``lmbda < 0``.

    Parameters
    ----------
    x : array_like
        Data to be transformed.
    lmbda : array_like
        Power parameter of the Box-Cox transform.

    Returns
    -------
    y : array
        Transformed data.

    Notes
    -----

    .. versionadded:: 0.14.0

    Examples
    --------
    >>> from scipy.special import boxcox
    >>> boxcox([1, 4, 10], 2.5)
    array([   0.        ,   12.4       ,  126.09110641])
    >>> boxcox(2, [0, 1, 2])
    array([ 0.69314718,  1.        ,  1.5       ])
    """)

add_newdoc("boxcox1p",
    """
    boxcox1p(x, lmbda)

    Compute the Box-Cox transformation of 1 + `x`.

    The Box-Cox transformation computed by `boxcox1p` is::

        y = ((1+x)**lmbda - 1) / lmbda  if lmbda != 0
            log(1+x)                    if lmbda == 0

    Returns `nan` if ``x < -1``.
    Returns `-inf` if ``x == -1`` and ``lmbda < 0``.

    Parameters
    ----------
    x : array_like
        Data to be transformed.
    lmbda : array_like
        Power parameter of the Box-Cox transform.

    Returns
    -------
    y : array
        Transformed data.

    Notes
    -----

    .. versionadded:: 0.14.0

    Examples
    --------
    >>> from scipy.special import boxcox1p
    >>> boxcox1p(1e-4, [0, 0.5, 1])
    array([  9.99950003e-05,   9.99975001e-05,   1.00000000e-04])
    >>> boxcox1p([0.01, 0.1], 0.25)
    array([ 0.00996272,  0.09645476])
    """)

add_newdoc("inv_boxcox",
    """
    inv_boxcox(y, lmbda)

    Compute the inverse of the Box-Cox transformation.

    Find ``x`` such that::

        y = (x**lmbda - 1) / lmbda  if lmbda != 0
            log(x)                  if lmbda == 0

    Parameters
    ----------
    y : array_like
        Data to be transformed.
    lmbda : array_like
        Power parameter of the Box-Cox transform.

    Returns
    -------
    x : array
        Transformed data.

    Notes
    -----

    .. versionadded:: 0.16.0

    Examples
    --------
    >>> from scipy.special import boxcox, inv_boxcox
    >>> y = boxcox([1, 4, 10], 2.5)
    >>> inv_boxcox(y, 2.5)
    array([1., 4., 10.])
    """)

add_newdoc("inv_boxcox1p",
    """
    inv_boxcox1p(y, lmbda)

    Compute the inverse of the Box-Cox transformation.

    Find ``x`` such that::

        y = ((1+x)**lmbda - 1) / lmbda  if lmbda != 0
            log(1+x)                    if lmbda == 0

    Parameters
    ----------
    y : array_like
        Data to be transformed.
    lmbda : array_like
        Power parameter of the Box-Cox transform.

    Returns
    -------
    x : array
        Transformed data.

    Notes
    -----

    .. versionadded:: 0.16.0

    Examples
    --------
    >>> from scipy.special import boxcox1p, inv_boxcox1p
    >>> y = boxcox1p([1, 4, 10], 2.5)
    >>> inv_boxcox1p(y, 2.5)
    array([1., 4., 10.])
    """)

add_newdoc("btdtr",
    r"""
    btdtr(a, b, x)

    Cumulative distribution function of the beta distribution.

    Returns the integral from zero to `x` of the beta probability density
    function,

    .. math::
        I = \int_0^x \frac{\Gamma(a + b)}{\Gamma(a)\Gamma(b)} t^{a-1} (1-t)^{b-1}\,dt

    where :math:`\Gamma` is the gamma function.

    Parameters
    ----------
    a : array_like
        Shape parameter (a > 0).
    b : array_like
        Shape parameter (b > 0).
    x : array_like
        Upper limit of integration, in [0, 1].

    Returns
    -------
    I : ndarray
        Cumulative distribution function of the beta distribution with
        parameters `a` and `b` at `x`.

    See Also
    --------
    betainc

    Notes
    -----
    This function is identical to the incomplete beta integral function
    `betainc`.

    Wrapper for the Cephes [1]_ routine `btdtr`.

    References
    ----------
    .. [1] Cephes Mathematical Functions Library,
           http://www.netlib.org/cephes/

    """)

add_newdoc("btdtri",
    r"""
    btdtri(a, b, p)

    The `p`-th quantile of the beta distribution.

    This function is the inverse of the beta cumulative distribution function,
    `btdtr`, returning the value of `x` for which `btdtr(a, b, x) = p`, or

    .. math::
        p = \int_0^x \frac{\Gamma(a + b)}{\Gamma(a)\Gamma(b)} t^{a-1} (1-t)^{b-1}\,dt

    Parameters
    ----------
    a : array_like
        Shape parameter (`a` > 0).
    b : array_like
        Shape parameter (`b` > 0).
    p : array_like
        Cumulative probability, in [0, 1].

    Returns
    -------
    x : ndarray
        The quantile corresponding to `p`.

    See Also
    --------
    betaincinv
    btdtr

    Notes
    -----
    The value of `x` is found by interval halving or Newton iterations.

    Wrapper for the Cephes [1]_ routine `incbi`, which solves the equivalent
    problem of finding the inverse of the incomplete beta integral.

    References
    ----------
    .. [1] Cephes Mathematical Functions Library,
           http://www.netlib.org/cephes/

    """)

add_newdoc("cbrt",
    """
    cbrt(x)

    Element-wise cube root of `x`.

    Parameters
    ----------
    x : array_like
        `x` must contain real numbers.

    Returns
    -------
    float
        The cube root of each value in `x`.

    Examples
    --------
    >>> from scipy.special import cbrt

    >>> cbrt(8)
    2.0
    >>> cbrt([-8, -3, 0.125, 1.331])
    array([-2.        , -1.44224957,  0.5       ,  1.1       ])

    """)

add_newdoc("chdtr",
    r"""
    chdtr(v, x, out=None)

    Chi square cumulative distribution function.

    Returns the area under the left tail (from 0 to `x`) of the Chi
    square probability density function with `v` degrees of freedom:

    .. math::

        \frac{1}{2^{v/2} \Gamma(v/2)} \int_0^x t^{v/2 - 1} e^{-t/2} dt

    Here :math:`\Gamma` is the Gamma function; see `gamma`. This
    integral can be expressed in terms of the regularized lower
    incomplete gamma function `gammainc` as
    ``gammainc(v / 2, x / 2)``. [1]_

    Parameters
    ----------
    v : array_like
        Degrees of freedom.
    x : array_like
        Upper bound of the integral.
    out : ndarray, optional
        Optional output array for the function results.

    Returns
    -------
    scalar or ndarray
        Values of the cumulative distribution function.

    See Also
    --------
    chdtrc, chdtri, chdtriv, gammainc

    References
    ----------
    .. [1] Chi-Square distribution,
        https://www.itl.nist.gov/div898/handbook/eda/section3/eda3666.htm

    Examples
    --------
    >>> import scipy.special as sc

    It can be expressed in terms of the regularized lower incomplete
    gamma function.

    >>> v = 1
    >>> x = np.arange(4)
    >>> sc.chdtr(v, x)
    array([0.        , 0.68268949, 0.84270079, 0.91673548])
    >>> sc.gammainc(v / 2, x / 2)
    array([0.        , 0.68268949, 0.84270079, 0.91673548])

    """)

add_newdoc("chdtrc",
    r"""
    chdtrc(v, x, out=None)

    Chi square survival function.

    Returns the area under the right hand tail (from `x` to infinity)
    of the Chi square probability density function with `v` degrees of
    freedom:

    .. math::

        \frac{1}{2^{v/2} \Gamma(v/2)} \int_x^\infty t^{v/2 - 1} e^{-t/2} dt

    Here :math:`\Gamma` is the Gamma function; see `gamma`. This
    integral can be expressed in terms of the regularized upper
    incomplete gamma function `gammaincc` as
    ``gammaincc(v / 2, x / 2)``. [1]_

    Parameters
    ----------
    v : array_like
        Degrees of freedom.
    x : array_like
        Lower bound of the integral.
    out : ndarray, optional
        Optional output array for the function results.

    Returns
    -------
    scalar or ndarray
        Values of the survival function.

    See Also
    --------
    chdtr, chdtri, chdtriv, gammaincc

    References
    ----------
    .. [1] Chi-Square distribution,
        https://www.itl.nist.gov/div898/handbook/eda/section3/eda3666.htm

    Examples
    --------
    >>> import scipy.special as sc

    It can be expressed in terms of the regularized upper incomplete
    gamma function.

    >>> v = 1
    >>> x = np.arange(4)
    >>> sc.chdtrc(v, x)
    array([1.        , 0.31731051, 0.15729921, 0.08326452])
    >>> sc.gammaincc(v / 2, x / 2)
    array([1.        , 0.31731051, 0.15729921, 0.08326452])

    """)

add_newdoc("chdtri",
    """
    chdtri(v, p, out=None)

    Inverse to `chdtrc` with respect to `x`.

    Returns `x` such that ``chdtrc(v, x) == p``.

    Parameters
    ----------
    v : array_like
        Degrees of freedom.
    p : array_like
        Probability.
    out : ndarray, optional
        Optional output array for the function results.

    Returns
    -------
    x : scalar or ndarray
        Value so that the probability a Chi square random variable
        with `v` degrees of freedom is greater than `x` equals `p`.

    See Also
    --------
    chdtrc, chdtr, chdtriv

    References
    ----------
    .. [1] Chi-Square distribution,
        https://www.itl.nist.gov/div898/handbook/eda/section3/eda3666.htm

    Examples
    --------
    >>> import scipy.special as sc

    It inverts `chdtrc`.

    >>> v, p = 1, 0.3
    >>> sc.chdtrc(v, sc.chdtri(v, p))
    0.3
    >>> x = 1
    >>> sc.chdtri(v, sc.chdtrc(v, x))
    1.0

    """)

add_newdoc("chdtriv",
    """
    chdtriv(p, x, out=None)

    Inverse to `chdtr` with respect to `v`.

    Returns `v` such that ``chdtr(v, x) == p``.

    Parameters
    ----------
    p : array_like
        Probability that the Chi square random variable is less than
        or equal to `x`.
    x : array_like
        Nonnegative input.
    out : ndarray, optional
        Optional output array for the function results.

    Returns
    -------
    scalar or ndarray
        Degrees of freedom.

    See Also
    --------
    chdtr, chdtrc, chdtri

    References
    ----------
    .. [1] Chi-Square distribution,
        https://www.itl.nist.gov/div898/handbook/eda/section3/eda3666.htm

    Examples
    --------
    >>> import scipy.special as sc

    It inverts `chdtr`.

    >>> p, x = 0.5, 1
    >>> sc.chdtr(sc.chdtriv(p, x), x)
    0.5000000000202172
    >>> v = 1
    >>> sc.chdtriv(sc.chdtr(v, x), v)
    1.0000000000000013

    """)

add_newdoc("chndtr",
    """
    chndtr(x, df, nc)

    Non-central chi square cumulative distribution function

    """)

add_newdoc("chndtrix",
    """
    chndtrix(p, df, nc)

    Inverse to `chndtr` vs `x`
    """)

add_newdoc("chndtridf",
    """
    chndtridf(x, p, nc)

    Inverse to `chndtr` vs `df`
    """)

add_newdoc("chndtrinc",
    """
    chndtrinc(x, df, p)

    Inverse to `chndtr` vs `nc`
    """)

add_newdoc("cosdg",
    """
    cosdg(x, out=None)

    Cosine of the angle `x` given in degrees.

    Parameters
    ----------
    x : array_like
        Angle, given in degrees.
    out : ndarray, optional
        Optional output array for the function results.

    Returns
    -------
    scalar or ndarray
        Cosine of the input.

    See Also
    --------
    sindg, tandg, cotdg

    Examples
    --------
    >>> import scipy.special as sc

    It is more accurate than using cosine directly.

    >>> x = 90 + 180 * np.arange(3)
    >>> sc.cosdg(x)
    array([-0.,  0., -0.])
    >>> np.cos(x * np.pi / 180)
    array([ 6.1232340e-17, -1.8369702e-16,  3.0616170e-16])

    """)

add_newdoc("cosm1",
    """
    cosm1(x, out=None)

    cos(x) - 1 for use when `x` is near zero.

    Parameters
    ----------
    x : array_like
        Real valued argument.
    out : ndarray, optional
        Optional output array for the function results.

    Returns
    -------
    scalar or ndarray
        Values of ``cos(x) - 1``.

    See Also
    --------
    expm1, log1p

    Examples
    --------
    >>> import scipy.special as sc

    It is more accurate than computing ``cos(x) - 1`` directly for
    ``x`` around 0.

    >>> x = 1e-30
    >>> np.cos(x) - 1
    0.0
    >>> sc.cosm1(x)
    -5.0000000000000005e-61

    """)

add_newdoc("cotdg",
    """
    cotdg(x, out=None)

    Cotangent of the angle `x` given in degrees.

    Parameters
    ----------
    x : array_like
        Angle, given in degrees.
    out : ndarray, optional
        Optional output array for the function results.

    Returns
    -------
    scalar or ndarray
        Cotangent at the input.

    See Also
    --------
    sindg, cosdg, tandg

    Examples
    --------
    >>> import scipy.special as sc

    It is more accurate than using cotangent directly.

    >>> x = 90 + 180 * np.arange(3)
    >>> sc.cotdg(x)
    array([0., 0., 0.])
    >>> 1 / np.tan(x * np.pi / 180)
    array([6.1232340e-17, 1.8369702e-16, 3.0616170e-16])

    """)

add_newdoc("dawsn",
    """
    dawsn(x)

    Dawson's integral.

    Computes::

        exp(-x**2) * integral(exp(t**2), t=0..x).

    See Also
    --------
    wofz, erf, erfc, erfcx, erfi

    References
    ----------
    .. [1] Steven G. Johnson, Faddeeva W function implementation.
       http://ab-initio.mit.edu/Faddeeva

    Examples
    --------
    >>> from scipy import special
    >>> import matplotlib.pyplot as plt
    >>> x = np.linspace(-15, 15, num=1000)
    >>> plt.plot(x, special.dawsn(x))
    >>> plt.xlabel('$x$')
    >>> plt.ylabel('$dawsn(x)$')
    >>> plt.show()

    """)

add_newdoc("ellipe",
    r"""
    ellipe(m)

    Complete elliptic integral of the second kind

    This function is defined as

    .. math:: E(m) = \int_0^{\pi/2} [1 - m \sin(t)^2]^{1/2} dt

    Parameters
    ----------
    m : array_like
        Defines the parameter of the elliptic integral.

    Returns
    -------
    E : ndarray
        Value of the elliptic integral.

    Notes
    -----
    Wrapper for the Cephes [1]_ routine `ellpe`.

    For `m > 0` the computation uses the approximation,

    .. math:: E(m) \approx P(1-m) - (1-m) \log(1-m) Q(1-m),

    where :math:`P` and :math:`Q` are tenth-order polynomials.  For
    `m < 0`, the relation

    .. math:: E(m) = E(m/(m - 1)) \sqrt(1-m)

    is used.

    The parameterization in terms of :math:`m` follows that of section
    17.2 in [2]_. Other parameterizations in terms of the
    complementary parameter :math:`1 - m`, modular angle
    :math:`\sin^2(\alpha) = m`, or modulus :math:`k^2 = m` are also
    used, so be careful that you choose the correct parameter.

    See Also
    --------
    ellipkm1 : Complete elliptic integral of the first kind, near `m` = 1
    ellipk : Complete elliptic integral of the first kind
    ellipkinc : Incomplete elliptic integral of the first kind
    ellipeinc : Incomplete elliptic integral of the second kind

    References
    ----------
    .. [1] Cephes Mathematical Functions Library,
           http://www.netlib.org/cephes/
    .. [2] Milton Abramowitz and Irene A. Stegun, eds.
           Handbook of Mathematical Functions with Formulas,
           Graphs, and Mathematical Tables. New York: Dover, 1972.

    Examples
    --------
    This function is used in finding the circumference of an
    ellipse with semi-major axis `a` and semi-minor axis `b`.

    >>> from scipy import special

    >>> a = 3.5
    >>> b = 2.1
    >>> e_sq = 1.0 - b**2/a**2  # eccentricity squared

    Then the circumference is found using the following:

    >>> C = 4*a*special.ellipe(e_sq)  # circumference formula
    >>> C
    17.868899204378693

    When `a` and `b` are the same (meaning eccentricity is 0),
    this reduces to the circumference of a circle.

    >>> 4*a*special.ellipe(0.0)  # formula for ellipse with a = b
    21.991148575128552
    >>> 2*np.pi*a  # formula for circle of radius a
    21.991148575128552

    """)

add_newdoc("ellipeinc",
    r"""
    ellipeinc(phi, m)

    Incomplete elliptic integral of the second kind

    This function is defined as

    .. math:: E(\phi, m) = \int_0^{\phi} [1 - m \sin(t)^2]^{1/2} dt

    Parameters
    ----------
    phi : array_like
        amplitude of the elliptic integral.

    m : array_like
        parameter of the elliptic integral.

    Returns
    -------
    E : ndarray
        Value of the elliptic integral.

    Notes
    -----
    Wrapper for the Cephes [1]_ routine `ellie`.

    Computation uses arithmetic-geometric means algorithm.

    The parameterization in terms of :math:`m` follows that of section
    17.2 in [2]_. Other parameterizations in terms of the
    complementary parameter :math:`1 - m`, modular angle
    :math:`\sin^2(\alpha) = m`, or modulus :math:`k^2 = m` are also
    used, so be careful that you choose the correct parameter.

    See Also
    --------
    ellipkm1 : Complete elliptic integral of the first kind, near `m` = 1
    ellipk : Complete elliptic integral of the first kind
    ellipkinc : Incomplete elliptic integral of the first kind
    ellipe : Complete elliptic integral of the second kind

    References
    ----------
    .. [1] Cephes Mathematical Functions Library,
           http://www.netlib.org/cephes/
    .. [2] Milton Abramowitz and Irene A. Stegun, eds.
           Handbook of Mathematical Functions with Formulas,
           Graphs, and Mathematical Tables. New York: Dover, 1972.
    """)

add_newdoc("ellipj",
    """
    ellipj(u, m)

    Jacobian elliptic functions

    Calculates the Jacobian elliptic functions of parameter `m` between
    0 and 1, and real argument `u`.

    Parameters
    ----------
    m : array_like
        Parameter.
    u : array_like
        Argument.

    Returns
    -------
    sn, cn, dn, ph : ndarrays
        The returned functions::

            sn(u|m), cn(u|m), dn(u|m)

        The value `ph` is such that if `u = ellipkinc(ph, m)`,
        then `sn(u|m) = sin(ph)` and `cn(u|m) = cos(ph)`.

    Notes
    -----
    Wrapper for the Cephes [1]_ routine `ellpj`.

    These functions are periodic, with quarter-period on the real axis
    equal to the complete elliptic integral `ellipk(m)`.

    Relation to incomplete elliptic integral: If `u = ellipkinc(phi,m)`, then
    `sn(u|m) = sin(phi)`, and `cn(u|m) = cos(phi)`. The `phi` is called
    the amplitude of `u`.

    Computation is by means of the arithmetic-geometric mean algorithm,
    except when `m` is within 1e-9 of 0 or 1. In the latter case with `m`
    close to 1, the approximation applies only for `phi < pi/2`.

    See also
    --------
    ellipk : Complete elliptic integral of the first kind
    ellipkinc : Incomplete elliptic integral of the first kind

    References
    ----------
    .. [1] Cephes Mathematical Functions Library,
           http://www.netlib.org/cephes/
    """)

add_newdoc("ellipkm1",
    """
    ellipkm1(p)

    Complete elliptic integral of the first kind around `m` = 1

    This function is defined as

    .. math:: K(p) = \\int_0^{\\pi/2} [1 - m \\sin(t)^2]^{-1/2} dt

    where `m = 1 - p`.

    Parameters
    ----------
    p : array_like
        Defines the parameter of the elliptic integral as `m = 1 - p`.

    Returns
    -------
    K : ndarray
        Value of the elliptic integral.

    Notes
    -----
    Wrapper for the Cephes [1]_ routine `ellpk`.

    For `p <= 1`, computation uses the approximation,

    .. math:: K(p) \\approx P(p) - \\log(p) Q(p),

    where :math:`P` and :math:`Q` are tenth-order polynomials.  The
    argument `p` is used internally rather than `m` so that the logarithmic
    singularity at `m = 1` will be shifted to the origin; this preserves
    maximum accuracy.  For `p > 1`, the identity

    .. math:: K(p) = K(1/p)/\\sqrt(p)

    is used.

    See Also
    --------
    ellipk : Complete elliptic integral of the first kind
    ellipkinc : Incomplete elliptic integral of the first kind
    ellipe : Complete elliptic integral of the second kind
    ellipeinc : Incomplete elliptic integral of the second kind

    References
    ----------
    .. [1] Cephes Mathematical Functions Library,
           http://www.netlib.org/cephes/
    """)

add_newdoc("ellipk",
    r"""
    ellipk(m)

    Complete elliptic integral of the first kind.

    This function is defined as

    .. math:: K(m) = \int_0^{\pi/2} [1 - m \sin(t)^2]^{-1/2} dt

    Parameters
    ----------
    m : array_like
        The parameter of the elliptic integral.

    Returns
    -------
    K : array_like
        Value of the elliptic integral.

    Notes
    -----
    For more precision around point m = 1, use `ellipkm1`, which this
    function calls.

    The parameterization in terms of :math:`m` follows that of section
    17.2 in [1]_. Other parameterizations in terms of the
    complementary parameter :math:`1 - m`, modular angle
    :math:`\sin^2(\alpha) = m`, or modulus :math:`k^2 = m` are also
    used, so be careful that you choose the correct parameter.

    See Also
    --------
    ellipkm1 : Complete elliptic integral of the first kind around m = 1
    ellipkinc : Incomplete elliptic integral of the first kind
    ellipe : Complete elliptic integral of the second kind
    ellipeinc : Incomplete elliptic integral of the second kind

    References
    ----------
    .. [1] Milton Abramowitz and Irene A. Stegun, eds.
           Handbook of Mathematical Functions with Formulas,
           Graphs, and Mathematical Tables. New York: Dover, 1972.

    """)

add_newdoc("ellipkinc",
    r"""
    ellipkinc(phi, m)

    Incomplete elliptic integral of the first kind

    This function is defined as

    .. math:: K(\phi, m) = \int_0^{\phi} [1 - m \sin(t)^2]^{-1/2} dt

    This function is also called `F(phi, m)`.

    Parameters
    ----------
    phi : array_like
        amplitude of the elliptic integral

    m : array_like
        parameter of the elliptic integral

    Returns
    -------
    K : ndarray
        Value of the elliptic integral

    Notes
    -----
    Wrapper for the Cephes [1]_ routine `ellik`.  The computation is
    carried out using the arithmetic-geometric mean algorithm.

    The parameterization in terms of :math:`m` follows that of section
    17.2 in [2]_. Other parameterizations in terms of the
    complementary parameter :math:`1 - m`, modular angle
    :math:`\sin^2(\alpha) = m`, or modulus :math:`k^2 = m` are also
    used, so be careful that you choose the correct parameter.

    See Also
    --------
    ellipkm1 : Complete elliptic integral of the first kind, near `m` = 1
    ellipk : Complete elliptic integral of the first kind
    ellipe : Complete elliptic integral of the second kind
    ellipeinc : Incomplete elliptic integral of the second kind

    References
    ----------
    .. [1] Cephes Mathematical Functions Library,
           http://www.netlib.org/cephes/
    .. [2] Milton Abramowitz and Irene A. Stegun, eds.
           Handbook of Mathematical Functions with Formulas,
           Graphs, and Mathematical Tables. New York: Dover, 1972.
    """)

add_newdoc("entr",
    r"""
    entr(x)

    Elementwise function for computing entropy.

    .. math:: \text{entr}(x) = \begin{cases} - x \log(x) & x > 0  \\ 0 & x = 0 \\ -\infty & \text{otherwise} \end{cases}

    Parameters
    ----------
    x : ndarray
        Input array.

    Returns
    -------
    res : ndarray
        The value of the elementwise entropy function at the given points `x`.

    See Also
    --------
    kl_div, rel_entr

    Notes
    -----
    This function is concave.

    .. versionadded:: 0.15.0

    """)

add_newdoc("erf",
    """
    erf(z)

    Returns the error function of complex argument.

    It is defined as ``2/sqrt(pi)*integral(exp(-t**2), t=0..z)``.

    Parameters
    ----------
    x : ndarray
        Input array.

    Returns
    -------
    res : ndarray
        The values of the error function at the given points `x`.

    See Also
    --------
    erfc, erfinv, erfcinv, wofz, erfcx, erfi

    Notes
    -----
    The cumulative of the unit normal distribution is given by
    ``Phi(z) = 1/2[1 + erf(z/sqrt(2))]``.

    References
    ----------
    .. [1] https://en.wikipedia.org/wiki/Error_function
    .. [2] Milton Abramowitz and Irene A. Stegun, eds.
        Handbook of Mathematical Functions with Formulas,
        Graphs, and Mathematical Tables. New York: Dover,
        1972. http://www.math.sfu.ca/~cbm/aands/page_297.htm
    .. [3] Steven G. Johnson, Faddeeva W function implementation.
       http://ab-initio.mit.edu/Faddeeva

    Examples
    --------
    >>> from scipy import special
    >>> import matplotlib.pyplot as plt
    >>> x = np.linspace(-3, 3)
    >>> plt.plot(x, special.erf(x))
    >>> plt.xlabel('$x$')
    >>> plt.ylabel('$erf(x)$')
    >>> plt.show()

    """)

add_newdoc("erfc",
    """
    erfc(x, out=None)

    Complementary error function, ``1 - erf(x)``.

    Parameters
    ----------
    x : array_like
        Real or complex valued argument
    out : ndarray, optional
        Optional output array for the function results

    Returns
    -------
    scalar or ndarray
        Values of the complementary error function

    See Also
    --------
    erf, erfi, erfcx, dawsn, wofz

    References
    ----------
    .. [1] Steven G. Johnson, Faddeeva W function implementation.
       http://ab-initio.mit.edu/Faddeeva

    Examples
    --------
    >>> from scipy import special
    >>> import matplotlib.pyplot as plt
    >>> x = np.linspace(-3, 3)
    >>> plt.plot(x, special.erfc(x))
    >>> plt.xlabel('$x$')
    >>> plt.ylabel('$erfc(x)$')
    >>> plt.show()

    """)

add_newdoc("erfi",
    """
    erfi(z, out=None)

    Imaginary error function, ``-i erf(i z)``.

    Parameters
    ----------
    z : array_like
        Real or complex valued argument
    out : ndarray, optional
        Optional output array for the function results

    Returns
    -------
    scalar or ndarray
        Values of the imaginary error function

    See Also
    --------
    erf, erfc, erfcx, dawsn, wofz

    Notes
    -----

    .. versionadded:: 0.12.0

    References
    ----------
    .. [1] Steven G. Johnson, Faddeeva W function implementation.
       http://ab-initio.mit.edu/Faddeeva

    Examples
    --------
    >>> from scipy import special
    >>> import matplotlib.pyplot as plt
    >>> x = np.linspace(-3, 3)
    >>> plt.plot(x, special.erfi(x))
    >>> plt.xlabel('$x$')
    >>> plt.ylabel('$erfi(x)$')
    >>> plt.show()

    """)

add_newdoc("erfcx",
    """
    erfcx(x, out=None)

    Scaled complementary error function, ``exp(x**2) * erfc(x)``.

    Parameters
    ----------
    x : array_like
        Real or complex valued argument
    out : ndarray, optional
        Optional output array for the function results

    Returns
    -------
    scalar or ndarray
        Values of the scaled complementary error function


    See Also
    --------
    erf, erfc, erfi, dawsn, wofz

    Notes
    -----

    .. versionadded:: 0.12.0

    References
    ----------
    .. [1] Steven G. Johnson, Faddeeva W function implementation.
       http://ab-initio.mit.edu/Faddeeva

    Examples
    --------
    >>> from scipy import special
    >>> import matplotlib.pyplot as plt
    >>> x = np.linspace(-3, 3)
    >>> plt.plot(x, special.erfcx(x))
    >>> plt.xlabel('$x$')
    >>> plt.ylabel('$erfcx(x)$')
    >>> plt.show()

    """)

add_newdoc("erfinv",
    """Inverse of the error function.

    Computes the inverse of the error function.

    In the complex domain, there is no unique complex number w satisfying
    erf(w)=z. This indicates a true inverse function would have multi-value.
    When the domain restricts to the real, -1 < x < 1, there is a unique real
    number satisfying erf(erfinv(x)) = x.

    Parameters
    ----------
    y : ndarray
        Argument at which to evaluate. Domain: [-1, 1]

    Returns
    -------
    erfinv : ndarray
        The inverse of erf of y, element-wise)

    See Also
    --------
    erf : Error function of a complex argument
    erfc : Complementary error function, ``1 - erf(x)``
    erfcinv : Inverse of the complementary error function

    Examples
    --------
    1) evaluating a float number

    >>> from scipy import special
    >>> special.erfinv(0.5)
    0.4769362762044698

    2) evaluating an ndarray

    >>> from scipy import special
    >>> y = np.linspace(-1.0, 1.0, num=10)
    >>> special.erfinv(y)
    array([       -inf, -0.86312307, -0.5407314 , -0.30457019, -0.0987901 ,
            0.0987901 ,  0.30457019,  0.5407314 ,  0.86312307,         inf])

    """)

add_newdoc("erfcinv",
    """Inverse of the complementary error function.

    Computes the inverse of the complementary error function.

    In the complex domain, there is no unique complex number w satisfying
    erfc(w)=z. This indicates a true inverse function would have multi-value.
    When the domain restricts to the real, 0 < x < 2, there is a unique real
    number satisfying erfc(erfcinv(x)) = erfcinv(erfc(x)).

    It is related to inverse of the error function by erfcinv(1-x) = erfinv(x)

    Parameters
    ----------
    y : ndarray
        Argument at which to evaluate. Domain: [0, 2]

    Returns
    -------
    erfcinv : ndarray
        The inverse of erfc of y, element-wise

    See Also
    --------
    erf : Error function of a complex argument
    erfc : Complementary error function, ``1 - erf(x)``
    erfinv : Inverse of the error function

    Examples
    --------
    1) evaluating a float number

    >>> from scipy import special
    >>> special.erfcinv(0.5)
    0.4769362762044698

    2) evaluating an ndarray

    >>> from scipy import special
    >>> y = np.linspace(0.0, 2.0, num=11)
    >>> special.erfcinv(y)
    array([        inf,  0.9061938 ,  0.59511608,  0.37080716,  0.17914345,
           -0.        , -0.17914345, -0.37080716, -0.59511608, -0.9061938 ,
                  -inf])

    """)

add_newdoc("eval_jacobi",
    r"""
    eval_jacobi(n, alpha, beta, x, out=None)

    Evaluate Jacobi polynomial at a point.

    The Jacobi polynomials can be defined via the Gauss hypergeometric
    function :math:`{}_2F_1` as

    .. math::

        P_n^{(\alpha, \beta)}(x) = \frac{(\alpha + 1)_n}{\Gamma(n + 1)}
          {}_2F_1(-n, 1 + \alpha + \beta + n; \alpha + 1; (1 - z)/2)

    where :math:`(\cdot)_n` is the Pochhammer symbol; see `poch`. When
    :math:`n` is an integer the result is a polynomial of degree
    :math:`n`. See 22.5.42 in [AS]_ for details.

    Parameters
    ----------
    n : array_like
        Degree of the polynomial. If not an integer the result is
        determined via the relation to the Gauss hypergeometric
        function.
    alpha : array_like
        Parameter
    beta : array_like
        Parameter
    x : array_like
        Points at which to evaluate the polynomial

    Returns
    -------
    P : ndarray
        Values of the Jacobi polynomial

    See Also
    --------
    roots_jacobi : roots and quadrature weights of Jacobi polynomials
    jacobi : Jacobi polynomial object
    hyp2f1 : Gauss hypergeometric function

    References
    ----------
    .. [AS] Milton Abramowitz and Irene A. Stegun, eds.
        Handbook of Mathematical Functions with Formulas,
        Graphs, and Mathematical Tables. New York: Dover, 1972.

    """)

add_newdoc("eval_sh_jacobi",
    r"""
    eval_sh_jacobi(n, p, q, x, out=None)

    Evaluate shifted Jacobi polynomial at a point.

    Defined by

    .. math::

        G_n^{(p, q)}(x)
          = \binom{2n + p - 1}{n}^{-1} P_n^{(p - q, q - 1)}(2x - 1),

    where :math:`P_n^{(\cdot, \cdot)}` is the n-th Jacobi
    polynomial. See 22.5.2 in [AS]_ for details.

    Parameters
    ----------
    n : int
        Degree of the polynomial. If not an integer, the result is
        determined via the relation to `binom` and `eval_jacobi`.
    p : float
        Parameter
    q : float
        Parameter

    Returns
    -------
    G : ndarray
        Values of the shifted Jacobi polynomial.

    See Also
    --------
    roots_sh_jacobi : roots and quadrature weights of shifted Jacobi
                      polynomials
    sh_jacobi : shifted Jacobi polynomial object
    eval_jacobi : evaluate Jacobi polynomials

    References
    ----------
    .. [AS] Milton Abramowitz and Irene A. Stegun, eds.
        Handbook of Mathematical Functions with Formulas,
        Graphs, and Mathematical Tables. New York: Dover, 1972.

    """)

add_newdoc("eval_gegenbauer",
    r"""
    eval_gegenbauer(n, alpha, x, out=None)

    Evaluate Gegenbauer polynomial at a point.

    The Gegenbauer polynomials can be defined via the Gauss
    hypergeometric function :math:`{}_2F_1` as

    .. math::

        C_n^{(\alpha)} = \frac{(2\alpha)_n}{\Gamma(n + 1)}
          {}_2F_1(-n, 2\alpha + n; \alpha + 1/2; (1 - z)/2).

    When :math:`n` is an integer the result is a polynomial of degree
    :math:`n`. See 22.5.46 in [AS]_ for details.

    Parameters
    ----------
    n : array_like
        Degree of the polynomial. If not an integer, the result is
        determined via the relation to the Gauss hypergeometric
        function.
    alpha : array_like
        Parameter
    x : array_like
        Points at which to evaluate the Gegenbauer polynomial

    Returns
    -------
    C : ndarray
        Values of the Gegenbauer polynomial

    See Also
    --------
    roots_gegenbauer : roots and quadrature weights of Gegenbauer
                       polynomials
    gegenbauer : Gegenbauer polynomial object
    hyp2f1 : Gauss hypergeometric function

    References
    ----------
    .. [AS] Milton Abramowitz and Irene A. Stegun, eds.
        Handbook of Mathematical Functions with Formulas,
        Graphs, and Mathematical Tables. New York: Dover, 1972.

    """)

add_newdoc("eval_chebyt",
    r"""
    eval_chebyt(n, x, out=None)

    Evaluate Chebyshev polynomial of the first kind at a point.

    The Chebyshev polynomials of the first kind can be defined via the
    Gauss hypergeometric function :math:`{}_2F_1` as

    .. math::

        T_n(x) = {}_2F_1(n, -n; 1/2; (1 - x)/2).

    When :math:`n` is an integer the result is a polynomial of degree
    :math:`n`. See 22.5.47 in [AS]_ for details.

    Parameters
    ----------
    n : array_like
        Degree of the polynomial. If not an integer, the result is
        determined via the relation to the Gauss hypergeometric
        function.
    x : array_like
        Points at which to evaluate the Chebyshev polynomial

    Returns
    -------
    T : ndarray
        Values of the Chebyshev polynomial

    See Also
    --------
    roots_chebyt : roots and quadrature weights of Chebyshev
                   polynomials of the first kind
    chebyu : Chebychev polynomial object
    eval_chebyu : evaluate Chebyshev polynomials of the second kind
    hyp2f1 : Gauss hypergeometric function
    numpy.polynomial.chebyshev.Chebyshev : Chebyshev series

    Notes
    -----
    This routine is numerically stable for `x` in ``[-1, 1]`` at least
    up to order ``10000``.

    References
    ----------
    .. [AS] Milton Abramowitz and Irene A. Stegun, eds.
        Handbook of Mathematical Functions with Formulas,
        Graphs, and Mathematical Tables. New York: Dover, 1972.

    """)

add_newdoc("eval_chebyu",
    r"""
    eval_chebyu(n, x, out=None)

    Evaluate Chebyshev polynomial of the second kind at a point.

    The Chebyshev polynomials of the second kind can be defined via
    the Gauss hypergeometric function :math:`{}_2F_1` as

    .. math::

        U_n(x) = (n + 1) {}_2F_1(-n, n + 2; 3/2; (1 - x)/2).

    When :math:`n` is an integer the result is a polynomial of degree
    :math:`n`. See 22.5.48 in [AS]_ for details.

    Parameters
    ----------
    n : array_like
        Degree of the polynomial. If not an integer, the result is
        determined via the relation to the Gauss hypergeometric
        function.
    x : array_like
        Points at which to evaluate the Chebyshev polynomial

    Returns
    -------
    U : ndarray
        Values of the Chebyshev polynomial

    See Also
    --------
    roots_chebyu : roots and quadrature weights of Chebyshev
                   polynomials of the second kind
    chebyu : Chebyshev polynomial object
    eval_chebyt : evaluate Chebyshev polynomials of the first kind
    hyp2f1 : Gauss hypergeometric function

    References
    ----------
    .. [AS] Milton Abramowitz and Irene A. Stegun, eds.
        Handbook of Mathematical Functions with Formulas,
        Graphs, and Mathematical Tables. New York: Dover, 1972.

    """)

add_newdoc("eval_chebys",
    r"""
    eval_chebys(n, x, out=None)

    Evaluate Chebyshev polynomial of the second kind on [-2, 2] at a
    point.

    These polynomials are defined as

    .. math::

        S_n(x) = U_n(x/2)

    where :math:`U_n` is a Chebyshev polynomial of the second
    kind. See 22.5.13 in [AS]_ for details.

    Parameters
    ----------
    n : array_like
        Degree of the polynomial. If not an integer, the result is
        determined via the relation to `eval_chebyu`.
    x : array_like
        Points at which to evaluate the Chebyshev polynomial

    Returns
    -------
    S : ndarray
        Values of the Chebyshev polynomial

    See Also
    --------
    roots_chebys : roots and quadrature weights of Chebyshev
                   polynomials of the second kind on [-2, 2]
    chebys : Chebyshev polynomial object
    eval_chebyu : evaluate Chebyshev polynomials of the second kind

    References
    ----------
    .. [AS] Milton Abramowitz and Irene A. Stegun, eds.
        Handbook of Mathematical Functions with Formulas,
        Graphs, and Mathematical Tables. New York: Dover, 1972.

    Examples
    --------
    >>> import scipy.special as sc

    They are a scaled version of the Chebyshev polynomials of the
    second kind.

    >>> x = np.linspace(-2, 2, 6)
    >>> sc.eval_chebys(3, x)
    array([-4.   ,  0.672,  0.736, -0.736, -0.672,  4.   ])
    >>> sc.eval_chebyu(3, x / 2)
    array([-4.   ,  0.672,  0.736, -0.736, -0.672,  4.   ])

    """)

add_newdoc("eval_chebyc",
    r"""
    eval_chebyc(n, x, out=None)

    Evaluate Chebyshev polynomial of the first kind on [-2, 2] at a
    point.

    These polynomials are defined as

    .. math::

        C_n(x) = 2 T_n(x/2)

    where :math:`T_n` is a Chebyshev polynomial of the first kind. See
    22.5.11 in [AS]_ for details.

    Parameters
    ----------
    n : array_like
        Degree of the polynomial. If not an integer, the result is
        determined via the relation to `eval_chebyt`.
    x : array_like
        Points at which to evaluate the Chebyshev polynomial

    Returns
    -------
    C : ndarray
        Values of the Chebyshev polynomial

    See Also
    --------
    roots_chebyc : roots and quadrature weights of Chebyshev
                   polynomials of the first kind on [-2, 2]
    chebyc : Chebyshev polynomial object
    numpy.polynomial.chebyshev.Chebyshev : Chebyshev series
    eval_chebyt : evaluate Chebycshev polynomials of the first kind

    References
    ----------
    .. [AS] Milton Abramowitz and Irene A. Stegun, eds.
        Handbook of Mathematical Functions with Formulas,
        Graphs, and Mathematical Tables. New York: Dover, 1972.

    Examples
    --------
    >>> import scipy.special as sc

    They are a scaled version of the Chebyshev polynomials of the
    first kind.

    >>> x = np.linspace(-2, 2, 6)
    >>> sc.eval_chebyc(3, x)
    array([-2.   ,  1.872,  1.136, -1.136, -1.872,  2.   ])
    >>> 2 * sc.eval_chebyt(3, x / 2)
    array([-2.   ,  1.872,  1.136, -1.136, -1.872,  2.   ])

    """)

add_newdoc("eval_sh_chebyt",
    r"""
    eval_sh_chebyt(n, x, out=None)

    Evaluate shifted Chebyshev polynomial of the first kind at a
    point.

    These polynomials are defined as

    .. math::

        T_n^*(x) = T_n(2x - 1)

    where :math:`T_n` is a Chebyshev polynomial of the first kind. See
    22.5.14 in [AS]_ for details.

    Parameters
    ----------
    n : array_like
        Degree of the polynomial. If not an integer, the result is
        determined via the relation to `eval_chebyt`.
    x : array_like
        Points at which to evaluate the shifted Chebyshev polynomial

    Returns
    -------
    T : ndarray
        Values of the shifted Chebyshev polynomial

    See Also
    --------
    roots_sh_chebyt : roots and quadrature weights of shifted
                      Chebyshev polynomials of the first kind
    sh_chebyt : shifted Chebyshev polynomial object
    eval_chebyt : evaluate Chebyshev polynomials of the first kind
    numpy.polynomial.chebyshev.Chebyshev : Chebyshev series

    References
    ----------
    .. [AS] Milton Abramowitz and Irene A. Stegun, eds.
        Handbook of Mathematical Functions with Formulas,
        Graphs, and Mathematical Tables. New York: Dover, 1972.

    """)

add_newdoc("eval_sh_chebyu",
    r"""
    eval_sh_chebyu(n, x, out=None)

    Evaluate shifted Chebyshev polynomial of the second kind at a
    point.

    These polynomials are defined as

    .. math::

        U_n^*(x) = U_n(2x - 1)

    where :math:`U_n` is a Chebyshev polynomial of the first kind. See
    22.5.15 in [AS]_ for details.

    Parameters
    ----------
    n : array_like
        Degree of the polynomial. If not an integer, the result is
        determined via the relation to `eval_chebyu`.
    x : array_like
        Points at which to evaluate the shifted Chebyshev polynomial

    Returns
    -------
    U : ndarray
        Values of the shifted Chebyshev polynomial

    See Also
    --------
    roots_sh_chebyu : roots and quadrature weights of shifted
                      Chebychev polynomials of the second kind
    sh_chebyu : shifted Chebyshev polynomial object
    eval_chebyu : evaluate Chebyshev polynomials of the second kind

    References
    ----------
    .. [AS] Milton Abramowitz and Irene A. Stegun, eds.
        Handbook of Mathematical Functions with Formulas,
        Graphs, and Mathematical Tables. New York: Dover, 1972.

    """)

add_newdoc("eval_legendre",
    r"""
    eval_legendre(n, x, out=None)

    Evaluate Legendre polynomial at a point.

    The Legendre polynomials can be defined via the Gauss
    hypergeometric function :math:`{}_2F_1` as

    .. math::

        P_n(x) = {}_2F_1(-n, n + 1; 1; (1 - x)/2).

    When :math:`n` is an integer the result is a polynomial of degree
    :math:`n`. See 22.5.49 in [AS]_ for details.

    Parameters
    ----------
    n : array_like
        Degree of the polynomial. If not an integer, the result is
        determined via the relation to the Gauss hypergeometric
        function.
    x : array_like
        Points at which to evaluate the Legendre polynomial

    Returns
    -------
    P : ndarray
        Values of the Legendre polynomial

    See Also
    --------
    roots_legendre : roots and quadrature weights of Legendre
                     polynomials
    legendre : Legendre polynomial object
    hyp2f1 : Gauss hypergeometric function
    numpy.polynomial.legendre.Legendre : Legendre series

    References
    ----------
    .. [AS] Milton Abramowitz and Irene A. Stegun, eds.
        Handbook of Mathematical Functions with Formulas,
        Graphs, and Mathematical Tables. New York: Dover, 1972.

    """)

add_newdoc("eval_sh_legendre",
    r"""
    eval_sh_legendre(n, x, out=None)

    Evaluate shifted Legendre polynomial at a point.

    These polynomials are defined as

    .. math::

        P_n^*(x) = P_n(2x - 1)

    where :math:`P_n` is a Legendre polynomial. See 2.2.11 in [AS]_
    for details.

    Parameters
    ----------
    n : array_like
        Degree of the polynomial. If not an integer, the value is
        determined via the relation to `eval_legendre`.
    x : array_like
        Points at which to evaluate the shifted Legendre polynomial

    Returns
    -------
    P : ndarray
        Values of the shifted Legendre polynomial

    See Also
    --------
    roots_sh_legendre : roots and quadrature weights of shifted
                        Legendre polynomials
    sh_legendre : shifted Legendre polynomial object
    eval_legendre : evaluate Legendre polynomials
    numpy.polynomial.legendre.Legendre : Legendre series

    References
    ----------
    .. [AS] Milton Abramowitz and Irene A. Stegun, eds.
        Handbook of Mathematical Functions with Formulas,
        Graphs, and Mathematical Tables. New York: Dover, 1972.

    """)

add_newdoc("eval_genlaguerre",
    r"""
    eval_genlaguerre(n, alpha, x, out=None)

    Evaluate generalized Laguerre polynomial at a point.

    The generalized Laguerre polynomials can be defined via the
    confluent hypergeometric function :math:`{}_1F_1` as

    .. math::

        L_n^{(\alpha)}(x) = \binom{n + \alpha}{n}
          {}_1F_1(-n, \alpha + 1, x).

    When :math:`n` is an integer the result is a polynomial of degree
    :math:`n`. See 22.5.54 in [AS]_ for details. The Laguerre
    polynomials are the special case where :math:`\alpha = 0`.

    Parameters
    ----------
    n : array_like
        Degree of the polynomial. If not an integer, the result is
        determined via the relation to the confluent hypergeometric
        function.
    alpha : array_like
        Parameter; must have ``alpha > -1``
    x : array_like
        Points at which to evaluate the generalized Laguerre
        polynomial

    Returns
    -------
    L : ndarray
        Values of the generalized Laguerre polynomial

    See Also
    --------
    roots_genlaguerre : roots and quadrature weights of generalized
                        Laguerre polynomials
    genlaguerre : generalized Laguerre polynomial object
    hyp1f1 : confluent hypergeometric function
    eval_laguerre : evaluate Laguerre polynomials

    References
    ----------
    .. [AS] Milton Abramowitz and Irene A. Stegun, eds.
        Handbook of Mathematical Functions with Formulas,
        Graphs, and Mathematical Tables. New York: Dover, 1972.

    """)

add_newdoc("eval_laguerre",
    r"""
    eval_laguerre(n, x, out=None)

    Evaluate Laguerre polynomial at a point.

    The Laguerre polynomials can be defined via the confluent
    hypergeometric function :math:`{}_1F_1` as

    .. math::

        L_n(x) = {}_1F_1(-n, 1, x).

    See 22.5.16 and 22.5.54 in [AS]_ for details. When :math:`n` is an
    integer the result is a polynomial of degree :math:`n`.

    Parameters
    ----------
    n : array_like
        Degree of the polynomial. If not an integer the result is
        determined via the relation to the confluent hypergeometric
        function.
    x : array_like
        Points at which to evaluate the Laguerre polynomial

    Returns
    -------
    L : ndarray
        Values of the Laguerre polynomial

    See Also
    --------
    roots_laguerre : roots and quadrature weights of Laguerre
                     polynomials
    laguerre : Laguerre polynomial object
    numpy.polynomial.laguerre.Laguerre : Laguerre series
    eval_genlaguerre : evaluate generalized Laguerre polynomials

    References
    ----------
    .. [AS] Milton Abramowitz and Irene A. Stegun, eds.
        Handbook of Mathematical Functions with Formulas,
        Graphs, and Mathematical Tables. New York: Dover, 1972.

     """)

add_newdoc("eval_hermite",
    r"""
    eval_hermite(n, x, out=None)

    Evaluate physicist's Hermite polynomial at a point.

    Defined by

    .. math::

        H_n(x) = (-1)^n e^{x^2} \frac{d^n}{dx^n} e^{-x^2};

    :math:`H_n` is a polynomial of degree :math:`n`. See 22.11.7 in
    [AS]_ for details.

    Parameters
    ----------
    n : array_like
        Degree of the polynomial
    x : array_like
        Points at which to evaluate the Hermite polynomial

    Returns
    -------
    H : ndarray
        Values of the Hermite polynomial

    See Also
    --------
    roots_hermite : roots and quadrature weights of physicist's
                    Hermite polynomials
    hermite : physicist's Hermite polynomial object
    numpy.polynomial.hermite.Hermite : Physicist's Hermite series
    eval_hermitenorm : evaluate Probabilist's Hermite polynomials

    References
    ----------
    .. [AS] Milton Abramowitz and Irene A. Stegun, eds.
        Handbook of Mathematical Functions with Formulas,
        Graphs, and Mathematical Tables. New York: Dover, 1972.

    """)

add_newdoc("eval_hermitenorm",
    r"""
    eval_hermitenorm(n, x, out=None)

    Evaluate probabilist's (normalized) Hermite polynomial at a
    point.

    Defined by

    .. math::

        He_n(x) = (-1)^n e^{x^2/2} \frac{d^n}{dx^n} e^{-x^2/2};

    :math:`He_n` is a polynomial of degree :math:`n`. See 22.11.8 in
    [AS]_ for details.

    Parameters
    ----------
    n : array_like
        Degree of the polynomial
    x : array_like
        Points at which to evaluate the Hermite polynomial

    Returns
    -------
    He : ndarray
        Values of the Hermite polynomial

    See Also
    --------
    roots_hermitenorm : roots and quadrature weights of probabilist's
                        Hermite polynomials
    hermitenorm : probabilist's Hermite polynomial object
    numpy.polynomial.hermite_e.HermiteE : Probabilist's Hermite series
    eval_hermite : evaluate physicist's Hermite polynomials

    References
    ----------
    .. [AS] Milton Abramowitz and Irene A. Stegun, eds.
        Handbook of Mathematical Functions with Formulas,
        Graphs, and Mathematical Tables. New York: Dover, 1972.

    """)

add_newdoc("exp1",
    r"""
    exp1(z, out=None)

    Exponential integral E1.

    For complex :math:`z \ne 0` the exponential integral can be defined as
    [1]_

    .. math::

       E_1(z) = \int_z^\infty \frac{e^{-t}}{t} dt,

    where the path of the integral does not cross the negative real
    axis or pass through the origin.

    Parameters
    ----------
    z: array_like
        Real or complex argument.
    out: ndarray, optional
        Optional output array for the function results

    Returns
    -------
    scalar or ndarray
        Values of the exponential integral E1

    See Also
    --------
    expi : exponential integral :math:`Ei`
    expn : generalization of :math:`E_1`

    Notes
    -----
    For :math:`x > 0` it is related to the exponential integral
    :math:`Ei` (see `expi`) via the relation

    .. math::

       E_1(x) = -Ei(-x).

    References
    ----------
    .. [1] Digital Library of Mathematical Functions, 6.2.1
           https://dlmf.nist.gov/6.2#E1

    Examples
    --------
    >>> import scipy.special as sc

    It has a pole at 0.

    >>> sc.exp1(0)
    inf

    It has a branch cut on the negative real axis.

    >>> sc.exp1(-1)
    nan
    >>> sc.exp1(complex(-1, 0))
    (-1.8951178163559368-3.141592653589793j)
    >>> sc.exp1(complex(-1, -0.0))
    (-1.8951178163559368+3.141592653589793j)

    It approaches 0 along the positive real axis.

    >>> sc.exp1([1, 10, 100, 1000])
    array([2.19383934e-01, 4.15696893e-06, 3.68359776e-46, 0.00000000e+00])

    It is related to `expi`.

    >>> x = np.array([1, 2, 3, 4])
    >>> sc.exp1(x)
    array([0.21938393, 0.04890051, 0.01304838, 0.00377935])
    >>> -sc.expi(-x)
    array([0.21938393, 0.04890051, 0.01304838, 0.00377935])

    """)

add_newdoc("exp10",
    """
    exp10(x)

    Compute ``10**x`` element-wise.

    Parameters
    ----------
    x : array_like
        `x` must contain real numbers.

    Returns
    -------
    float
        ``10**x``, computed element-wise.

    Examples
    --------
    >>> from scipy.special import exp10

    >>> exp10(3)
    1000.0
    >>> x = np.array([[-1, -0.5, 0], [0.5, 1, 1.5]])
    >>> exp10(x)
    array([[  0.1       ,   0.31622777,   1.        ],
           [  3.16227766,  10.        ,  31.6227766 ]])

    """)

add_newdoc("exp2",
    """
    exp2(x)

    Compute ``2**x`` element-wise.

    Parameters
    ----------
    x : array_like
        `x` must contain real numbers.

    Returns
    -------
    float
        ``2**x``, computed element-wise.

    Examples
    --------
    >>> from scipy.special import exp2

    >>> exp2(3)
    8.0
    >>> x = np.array([[-1, -0.5, 0], [0.5, 1, 1.5]])
    >>> exp2(x)
    array([[ 0.5       ,  0.70710678,  1.        ],
           [ 1.41421356,  2.        ,  2.82842712]])
    """)

add_newdoc("expi",
    r"""
    expi(x, out=None)

    Exponential integral Ei.

    For real :math:`x`, the exponential integral is defined as [1]_

    .. math::

        Ei(x) = \int_{-\infty}^x \frac{e^t}{t} dt.

    For :math:`x > 0` the integral is understood as a Cauchy principle
    value.

    It is extended to the complex plane by analytic continuation of
    the function on the interval :math:`(0, \infty)`. The complex
    variant has a branch cut on the negative real axis.

    Parameters
    ----------
    x: array_like
        Real or complex valued argument
    out: ndarray, optional
        Optional output array for the function results

    Returns
    -------
    scalar or ndarray
        Values of the exponential integral

    Notes
    -----
    The exponential integrals :math:`E_1` and :math:`Ei` satisfy the
    relation

    .. math::

        E_1(x) = -Ei(-x)

    for :math:`x > 0`.

    See Also
    --------
    exp1 : Exponential integral :math:`E_1`
    expn : Generalized exponential integral :math:`E_n`

    References
    ----------
    .. [1] Digital Library of Mathematical Functions, 6.2.5
           https://dlmf.nist.gov/6.2#E5

    Examples
    --------
    >>> import scipy.special as sc

    It is related to `exp1`.

    >>> x = np.array([1, 2, 3, 4])
    >>> -sc.expi(-x)
    array([0.21938393, 0.04890051, 0.01304838, 0.00377935])
    >>> sc.exp1(x)
    array([0.21938393, 0.04890051, 0.01304838, 0.00377935])

    The complex variant has a branch cut on the negative real axis.

    >>> import scipy.special as sc
    >>> sc.expi(-1 + 1e-12j)
    (-0.21938393439552062+3.1415926535894254j)
    >>> sc.expi(-1 - 1e-12j)
    (-0.21938393439552062-3.1415926535894254j)

    As the complex variant approaches the branch cut, the real parts
    approach the value of the real variant.

    >>> sc.expi(-1)
    -0.21938393439552062

    The SciPy implementation returns the real variant for complex
    values on the branch cut.

    >>> sc.expi(complex(-1, 0.0))
    (-0.21938393439552062-0j)
    >>> sc.expi(complex(-1, -0.0))
    (-0.21938393439552062-0j)

    """)

add_newdoc('expit',
    """
    expit(x)

    Expit (a.k.a. logistic sigmoid) ufunc for ndarrays.

    The expit function, also known as the logistic sigmoid function, is
    defined as ``expit(x) = 1/(1+exp(-x))``.  It is the inverse of the
    logit function.

    Parameters
    ----------
    x : ndarray
        The ndarray to apply expit to element-wise.

    Returns
    -------
    out : ndarray
        An ndarray of the same shape as x. Its entries
        are `expit` of the corresponding entry of x.

    See Also
    --------
    logit

    Notes
    -----
    As a ufunc expit takes a number of optional
    keyword arguments. For more information
    see `ufuncs <https://docs.scipy.org/doc/numpy/reference/ufuncs.html>`_

    .. versionadded:: 0.10.0

    Examples
    --------
    >>> from scipy.special import expit, logit

    >>> expit([-np.inf, -1.5, 0, 1.5, np.inf])
    array([ 0.        ,  0.18242552,  0.5       ,  0.81757448,  1.        ])

    `logit` is the inverse of `expit`:

    >>> logit(expit([-2.5, 0, 3.1, 5.0]))
    array([-2.5,  0. ,  3.1,  5. ])

    Plot expit(x) for x in [-6, 6]:

    >>> import matplotlib.pyplot as plt
    >>> x = np.linspace(-6, 6, 121)
    >>> y = expit(x)
    >>> plt.plot(x, y)
    >>> plt.grid()
    >>> plt.xlim(-6, 6)
    >>> plt.xlabel('x')
    >>> plt.title('expit(x)')
    >>> plt.show()

    """)

add_newdoc("expm1",
    """
    expm1(x)

    Compute ``exp(x) - 1``.

    When `x` is near zero, ``exp(x)`` is near 1, so the numerical calculation
    of ``exp(x) - 1`` can suffer from catastrophic loss of precision.
    ``expm1(x)`` is implemented to avoid the loss of precision that occurs when
    `x` is near zero.

    Parameters
    ----------
    x : array_like
        `x` must contain real numbers.

    Returns
    -------
    float
        ``exp(x) - 1`` computed element-wise.

    Examples
    --------
    >>> from scipy.special import expm1

    >>> expm1(1.0)
    1.7182818284590451
    >>> expm1([-0.2, -0.1, 0, 0.1, 0.2])
    array([-0.18126925, -0.09516258,  0.        ,  0.10517092,  0.22140276])

    The exact value of ``exp(7.5e-13) - 1`` is::

        7.5000000000028125000000007031250000001318...*10**-13.

    Here is what ``expm1(7.5e-13)`` gives:

    >>> expm1(7.5e-13)
    7.5000000000028135e-13

    Compare that to ``exp(7.5e-13) - 1``, where the subtraction results in
    a "catastrophic" loss of precision:

    >>> np.exp(7.5e-13) - 1
    7.5006667543675576e-13

    """)

add_newdoc("expn",
    r"""
    expn(n, x, out=None)

    Generalized exponential integral En.

    For integer :math:`n \geq 0` and real :math:`x \geq 0` the
    generalized exponential integral is defined as [dlmf]_

    .. math::

        E_n(x) = x^{n - 1} \int_x^\infty \frac{e^{-t}}{t^n} dt.

    Parameters
    ----------
    n: array_like
        Non-negative integers
    x: array_like
        Real argument
    out: ndarray, optional
        Optional output array for the function results

    Returns
    -------
    scalar or ndarray
        Values of the generalized exponential integral

    See Also
    --------
    exp1 : special case of :math:`E_n` for :math:`n = 1`
    expi : related to :math:`E_n` when :math:`n = 1`

    References
    ----------
    .. [dlmf] Digital Library of Mathematical Functions, 8.19.2
              https://dlmf.nist.gov/8.19#E2

    Examples
    --------
    >>> import scipy.special as sc

    Its domain is nonnegative n and x.

    >>> sc.expn(-1, 1.0), sc.expn(1, -1.0)
    (nan, nan)

    It has a pole at ``x = 0`` for ``n = 1, 2``; for larger ``n`` it
    is equal to ``1 / (n - 1)``.

    >>> sc.expn([0, 1, 2, 3, 4], 0)
    array([       inf,        inf, 1.        , 0.5       , 0.33333333])

    For n equal to 0 it reduces to ``exp(-x) / x``.

    >>> x = np.array([1, 2, 3, 4])
    >>> sc.expn(0, x)
    array([0.36787944, 0.06766764, 0.01659569, 0.00457891])
    >>> np.exp(-x) / x
    array([0.36787944, 0.06766764, 0.01659569, 0.00457891])

    For n equal to 1 it reduces to `exp1`.

    >>> sc.expn(1, x)
    array([0.21938393, 0.04890051, 0.01304838, 0.00377935])
    >>> sc.exp1(x)
    array([0.21938393, 0.04890051, 0.01304838, 0.00377935])

    """)

add_newdoc("exprel",
    r"""
    exprel(x)

    Relative error exponential, ``(exp(x) - 1)/x``.

    When `x` is near zero, ``exp(x)`` is near 1, so the numerical calculation
    of ``exp(x) - 1`` can suffer from catastrophic loss of precision.
    ``exprel(x)`` is implemented to avoid the loss of precision that occurs when
    `x` is near zero.

    Parameters
    ----------
    x : ndarray
        Input array.  `x` must contain real numbers.

    Returns
    -------
    float
        ``(exp(x) - 1)/x``, computed element-wise.

    See Also
    --------
    expm1

    Notes
    -----
    .. versionadded:: 0.17.0

    Examples
    --------
    >>> from scipy.special import exprel

    >>> exprel(0.01)
    1.0050167084168056
    >>> exprel([-0.25, -0.1, 0, 0.1, 0.25])
    array([ 0.88479687,  0.95162582,  1.        ,  1.05170918,  1.13610167])

    Compare ``exprel(5e-9)`` to the naive calculation.  The exact value
    is ``1.00000000250000000416...``.

    >>> exprel(5e-9)
    1.0000000025

    >>> (np.exp(5e-9) - 1)/5e-9
    0.99999999392252903
    """)

add_newdoc("fdtr",
    r"""
    fdtr(dfn, dfd, x)

    F cumulative distribution function.

    Returns the value of the cumulative distribution function of the
    F-distribution, also known as Snedecor's F-distribution or the
    Fisher-Snedecor distribution.

    The F-distribution with parameters :math:`d_n` and :math:`d_d` is the
    distribution of the random variable,

    .. math::
        X = \frac{U_n/d_n}{U_d/d_d},

    where :math:`U_n` and :math:`U_d` are random variables distributed
    :math:`\chi^2`, with :math:`d_n` and :math:`d_d` degrees of freedom,
    respectively.

    Parameters
    ----------
    dfn : array_like
        First parameter (positive float).
    dfd : array_like
        Second parameter (positive float).
    x : array_like
        Argument (nonnegative float).

    Returns
    -------
    y : ndarray
        The CDF of the F-distribution with parameters `dfn` and `dfd` at `x`.

    Notes
    -----
    The regularized incomplete beta function is used, according to the
    formula,

    .. math::
        F(d_n, d_d; x) = I_{xd_n/(d_d + xd_n)}(d_n/2, d_d/2).

    Wrapper for the Cephes [1]_ routine `fdtr`.

    References
    ----------
    .. [1] Cephes Mathematical Functions Library,
           http://www.netlib.org/cephes/

    """)

add_newdoc("fdtrc",
    r"""
    fdtrc(dfn, dfd, x)

    F survival function.

    Returns the complemented F-distribution function (the integral of the
    density from `x` to infinity).

    Parameters
    ----------
    dfn : array_like
        First parameter (positive float).
    dfd : array_like
        Second parameter (positive float).
    x : array_like
        Argument (nonnegative float).

    Returns
    -------
    y : ndarray
        The complemented F-distribution function with parameters `dfn` and
        `dfd` at `x`.

    See also
    --------
    fdtr

    Notes
    -----
    The regularized incomplete beta function is used, according to the
    formula,

    .. math::
        F(d_n, d_d; x) = I_{d_d/(d_d + xd_n)}(d_d/2, d_n/2).

    Wrapper for the Cephes [1]_ routine `fdtrc`.

    References
    ----------
    .. [1] Cephes Mathematical Functions Library,
           http://www.netlib.org/cephes/
    """)

add_newdoc("fdtri",
    r"""
    fdtri(dfn, dfd, p)

    The `p`-th quantile of the F-distribution.

    This function is the inverse of the F-distribution CDF, `fdtr`, returning
    the `x` such that `fdtr(dfn, dfd, x) = p`.

    Parameters
    ----------
    dfn : array_like
        First parameter (positive float).
    dfd : array_like
        Second parameter (positive float).
    p : array_like
        Cumulative probability, in [0, 1].

    Returns
    -------
    x : ndarray
        The quantile corresponding to `p`.

    Notes
    -----
    The computation is carried out using the relation to the inverse
    regularized beta function, :math:`I^{-1}_x(a, b)`.  Let
    :math:`z = I^{-1}_p(d_d/2, d_n/2).`  Then,

    .. math::
        x = \frac{d_d (1 - z)}{d_n z}.

    If `p` is such that :math:`x < 0.5`, the following relation is used
    instead for improved stability: let
    :math:`z' = I^{-1}_{1 - p}(d_n/2, d_d/2).` Then,

    .. math::
        x = \frac{d_d z'}{d_n (1 - z')}.

    Wrapper for the Cephes [1]_ routine `fdtri`.

    References
    ----------
    .. [1] Cephes Mathematical Functions Library,
           http://www.netlib.org/cephes/

    """)

add_newdoc("fdtridfd",
    """
    fdtridfd(dfn, p, x)

    Inverse to `fdtr` vs dfd

    Finds the F density argument dfd such that ``fdtr(dfn, dfd, x) == p``.
    """)

add_newdoc("fdtridfn",
    """
    fdtridfn(p, dfd, x)

    Inverse to `fdtr` vs dfn

    finds the F density argument dfn such that ``fdtr(dfn, dfd, x) == p``.
    """)

add_newdoc("fresnel",
    r"""
    fresnel(z, out=None)

    Fresnel integrals.

    The Fresnel integrals are defined as

    .. math::

       S(z) &= \int_0^z \cos(\pi t^2 /2) dt \\
       C(z) &= \int_0^z \sin(\pi t^2 /2) dt.

    See [dlmf]_ for details.

    Parameters
    ----------
    z : array_like
        Real or complex valued argument
    out : 2-tuple of ndarrays, optional
        Optional output arrays for the function results

    Returns
    -------
    S, C : 2-tuple of scalar or ndarray
        Values of the Fresnel integrals

    See Also
    --------
    fresnel_zeros : zeros of the Fresnel integrals

    References
    ----------
    .. [dlmf] NIST Digital Library of Mathematical Functions
              https://dlmf.nist.gov/7.2#iii

    Examples
    --------
    >>> import scipy.special as sc

    As z goes to infinity along the real axis, S and C converge to 0.5.

    >>> S, C = sc.fresnel([0.1, 1, 10, 100, np.inf])
    >>> S
    array([0.00052359, 0.43825915, 0.46816998, 0.4968169 , 0.5       ])
    >>> C
    array([0.09999753, 0.7798934 , 0.49989869, 0.4999999 , 0.5       ])

    They are related to the error function `erf`.

    >>> z = np.array([1, 2, 3, 4])
    >>> zeta = 0.5 * np.sqrt(np.pi) * (1 - 1j) * z
    >>> S, C = sc.fresnel(z)
    >>> C + 1j*S
    array([0.7798934 +0.43825915j, 0.48825341+0.34341568j,
           0.60572079+0.496313j  , 0.49842603+0.42051575j])
    >>> 0.5 * (1 + 1j) * sc.erf(zeta)
    array([0.7798934 +0.43825915j, 0.48825341+0.34341568j,
           0.60572079+0.496313j  , 0.49842603+0.42051575j])

    """)

add_newdoc("gamma",
    r"""
    gamma(z)

    gamma function.

    The gamma function is defined as

    .. math::

       \Gamma(z) = \int_0^\infty t^{z-1} e^{-t} dt

    for :math:`\Re(z) > 0` and is extended to the rest of the complex
    plane by analytic continuation. See [dlmf]_ for more details.

    Parameters
    ----------
    z : array_like
        Real or complex valued argument

    Returns
    -------
    scalar or ndarray
        Values of the gamma function

    Notes
    -----
    The gamma function is often referred to as the generalized
    factorial since :math:`\Gamma(n + 1) = n!` for natural numbers
    :math:`n`. More generally it satisfies the recurrence relation
    :math:`\Gamma(z + 1) = z \cdot \Gamma(z)` for complex :math:`z`,
    which, combined with the fact that :math:`\Gamma(1) = 1`, implies
    the above identity for :math:`z = n`.

    References
    ----------
    .. [dlmf] NIST Digital Library of Mathematical Functions
              https://dlmf.nist.gov/5.2#E1

    Examples
    --------
    >>> from scipy.special import gamma, factorial

    >>> gamma([0, 0.5, 1, 5])
    array([         inf,   1.77245385,   1.        ,  24.        ])

    >>> z = 2.5 + 1j
    >>> gamma(z)
    (0.77476210455108352+0.70763120437959293j)
    >>> gamma(z+1), z*gamma(z)  # Recurrence property
    ((1.2292740569981171+2.5438401155000685j),
     (1.2292740569981158+2.5438401155000658j))

    >>> gamma(0.5)**2  # gamma(0.5) = sqrt(pi)
    3.1415926535897927

    Plot gamma(x) for real x

    >>> x = np.linspace(-3.5, 5.5, 2251)
    >>> y = gamma(x)

    >>> import matplotlib.pyplot as plt
    >>> plt.plot(x, y, 'b', alpha=0.6, label='gamma(x)')
    >>> k = np.arange(1, 7)
    >>> plt.plot(k, factorial(k-1), 'k*', alpha=0.6,
    ...          label='(x-1)!, x = 1, 2, ...')
    >>> plt.xlim(-3.5, 5.5)
    >>> plt.ylim(-10, 25)
    >>> plt.grid()
    >>> plt.xlabel('x')
    >>> plt.legend(loc='lower right')
    >>> plt.show()

    """)

add_newdoc("gammainc",
    r"""
    gammainc(a, x)

    Regularized lower incomplete gamma function.

    It is defined as

    .. math::

        P(a, x) = \frac{1}{\Gamma(a)} \int_0^x t^{a - 1}e^{-t} dt

    for :math:`a > 0` and :math:`x \geq 0`. See [dlmf]_ for details.

    Parameters
    ----------
    a : array_like
        Positive parameter
    x : array_like
        Nonnegative argument

    Returns
    -------
    scalar or ndarray
        Values of the lower incomplete gamma function

    Notes
    -----
    The function satisfies the relation ``gammainc(a, x) +
    gammaincc(a, x) = 1`` where `gammaincc` is the regularized upper
    incomplete gamma function.

    The implementation largely follows that of [boost]_.

    See also
    --------
    gammaincc : regularized upper incomplete gamma function
    gammaincinv : inverse of the regularized lower incomplete gamma
        function with respect to `x`
    gammainccinv : inverse of the regularized upper incomplete gamma
        function with respect to `x`

    References
    ----------
    .. [dlmf] NIST Digital Library of Mathematical functions
              https://dlmf.nist.gov/8.2#E4
    .. [boost] Maddock et. al., "Incomplete Gamma Functions",
       https://www.boost.org/doc/libs/1_61_0/libs/math/doc/html/math_toolkit/sf_gamma/igamma.html

    Examples
    --------
    >>> import scipy.special as sc

    It is the CDF of the gamma distribution, so it starts at 0 and
    monotonically increases to 1.

    >>> sc.gammainc(0.5, [0, 1, 10, 100])
    array([0.        , 0.84270079, 0.99999226, 1.        ])

    It is equal to one minus the upper incomplete gamma function.

    >>> a, x = 0.5, 0.4
    >>> sc.gammainc(a, x)
    0.6289066304773024
    >>> 1 - sc.gammaincc(a, x)
    0.6289066304773024

    """)

add_newdoc("gammaincc",
    r"""
    gammaincc(a, x)

    Regularized upper incomplete gamma function.

    It is defined as

    .. math::

        Q(a, x) = \frac{1}{\Gamma(a)} \int_x^\infty t^{a - 1}e^{-t} dt

    for :math:`a > 0` and :math:`x \geq 0`. See [dlmf]_ for details.

    Parameters
    ----------
    a : array_like
        Positive parameter
    x : array_like
        Nonnegative argument

    Returns
    -------
    scalar or ndarray
        Values of the upper incomplete gamma function

    Notes
    -----
    The function satisfies the relation ``gammainc(a, x) +
    gammaincc(a, x) = 1`` where `gammainc` is the regularized lower
    incomplete gamma function.

    The implementation largely follows that of [boost]_.

    See also
    --------
    gammainc : regularized lower incomplete gamma function
    gammaincinv : inverse of the regularized lower incomplete gamma
        function with respect to `x`
    gammainccinv : inverse to of the regularized upper incomplete
        gamma function with respect to `x`

    References
    ----------
    .. [dlmf] NIST Digital Library of Mathematical functions
              https://dlmf.nist.gov/8.2#E4
    .. [boost] Maddock et. al., "Incomplete Gamma Functions",
       https://www.boost.org/doc/libs/1_61_0/libs/math/doc/html/math_toolkit/sf_gamma/igamma.html

    Examples
    --------
    >>> import scipy.special as sc

    It is the survival function of the gamma distribution, so it
    starts at 1 and monotonically decreases to 0.

    >>> sc.gammaincc(0.5, [0, 1, 10, 100, 1000])
    array([1.00000000e+00, 1.57299207e-01, 7.74421643e-06, 2.08848758e-45,
           0.00000000e+00])

    It is equal to one minus the lower incomplete gamma function.

    >>> a, x = 0.5, 0.4
    >>> sc.gammaincc(a, x)
    0.37109336952269756
    >>> 1 - sc.gammainc(a, x)
    0.37109336952269756

    """)

add_newdoc("gammainccinv",
    """
    gammainccinv(a, y)

    Inverse of the upper incomplete gamma function with respect to `x`

    Given an input :math:`y` between 0 and 1, returns :math:`x` such
    that :math:`y = Q(a, x)`. Here :math:`Q` is the upper incomplete
    gamma function; see `gammaincc`. This is well-defined because the
    upper incomplete gamma function is monotonic as can be seen from
    its definition in [dlmf]_.

    Parameters
    ----------
    a : array_like
        Positive parameter
    y : array_like
        Argument between 0 and 1, inclusive

    Returns
    -------
    scalar or ndarray
        Values of the inverse of the upper incomplete gamma function

    See Also
    --------
    gammaincc : regularized upper incomplete gamma function
    gammainc : regularized lower incomplete gamma function
    gammaincinv : inverse of the regularized lower incomplete gamma
        function with respect to `x`

    References
    ----------
    .. [dlmf] NIST Digital Library of Mathematical Functions
              https://dlmf.nist.gov/8.2#E4

    Examples
    --------
    >>> import scipy.special as sc

    It starts at infinity and monotonically decreases to 0.

    >>> sc.gammainccinv(0.5, [0, 0.1, 0.5, 1])
    array([       inf, 1.35277173, 0.22746821, 0.        ])

    It inverts the upper incomplete gamma function.

    >>> a, x = 0.5, [0, 0.1, 0.5, 1]
    >>> sc.gammaincc(a, sc.gammainccinv(a, x))
    array([0. , 0.1, 0.5, 1. ])

    >>> a, x = 0.5, [0, 10, 50]
    >>> sc.gammainccinv(a, sc.gammaincc(a, x))
    array([ 0., 10., 50.])

    """)

add_newdoc("gammaincinv",
    """
    gammaincinv(a, y)

    Inverse to the lower incomplete gamma function with respect to `x`.

    Given an input :math:`y` between 0 and 1, returns :math:`x` such
    that :math:`y = P(a, x)`. Here :math:`P` is the regularized lower
    incomplete gamma function; see `gammainc`. This is well-defined
    because the lower incomplete gamma function is monotonic as can be
    seen from its definition in [dlmf]_.

    Parameters
    ----------
    a : array_like
        Positive parameter
    y : array_like
        Parameter between 0 and 1, inclusive

    Returns
    -------
    scalar or ndarray
        Values of the inverse of the lower incomplete gamma function

    See Also
    --------
    gammainc : regularized lower incomplete gamma function
    gammaincc : regularized upper incomplete gamma function
    gammainccinv : inverse of the regualizred upper incomplete gamma
        function with respect to `x`

    References
    ----------
    .. [dlmf] NIST Digital Library of Mathematical Functions
              https://dlmf.nist.gov/8.2#E4

    Examples
    --------
    >>> import scipy.special as sc

    It starts at 0 and monotonically increases to infinity.

    >>> sc.gammaincinv(0.5, [0, 0.1 ,0.5, 1])
    array([0.        , 0.00789539, 0.22746821,        inf])

    It inverts the lower incomplete gamma function.

    >>> a, x = 0.5, [0, 0.1, 0.5, 1]
    >>> sc.gammainc(a, sc.gammaincinv(a, x))
    array([0. , 0.1, 0.5, 1. ])

    >>> a, x = 0.5, [0, 10, 25]
    >>> sc.gammaincinv(a, sc.gammainc(a, x))
    array([ 0.        , 10.        , 25.00001465])

    """)

add_newdoc("gammaln",
    r"""
    gammaln(x, out=None)

    Logarithm of the absolute value of the gamma function.

    Defined as

    .. math::

       \ln(\lvert\Gamma(x)\rvert)

    where :math:`\Gamma` is the gamma function. For more details on
    the gamma function, see [dlmf]_.

    Parameters
    ----------
    x : array_like
        Real argument
    out : ndarray, optional
        Optional output array for the function results

    Returns
    -------
    scalar or ndarray
        Values of the log of the absolute value of gamma

    See Also
    --------
    gammasgn : sign of the gamma function
    loggamma : principal branch of the logarithm of the gamma function

    Notes
    -----
    It is the same function as the Python standard library function
    :func:`math.lgamma`.

    When used in conjunction with `gammasgn`, this function is useful
    for working in logspace on the real axis without having to deal
    with complex numbers via the relation ``exp(gammaln(x)) =
    gammasgn(x) * gamma(x)``.

    For complex-valued log-gamma, use `loggamma` instead of `gammaln`.

    References
    ----------
    .. [dlmf] NIST Digital Library of Mathematical Functions
              https://dlmf.nist.gov/5

    Examples
    --------
    >>> import scipy.special as sc

    It has two positive zeros.

    >>> sc.gammaln([1, 2])
    array([0., 0.])

    It has poles at nonpositive integers.

    >>> sc.gammaln([0, -1, -2, -3, -4])
    array([inf, inf, inf, inf, inf])

    It asymptotically approaches ``x * log(x)`` (Stirling's formula).

    >>> x = np.array([1e10, 1e20, 1e40, 1e80])
    >>> sc.gammaln(x)
    array([2.20258509e+11, 4.50517019e+21, 9.11034037e+41, 1.83206807e+82])
    >>> x * np.log(x)
    array([2.30258509e+11, 4.60517019e+21, 9.21034037e+41, 1.84206807e+82])

    """)

add_newdoc("gammasgn",
    r"""
    gammasgn(x)

    Sign of the gamma function.

    It is defined as

    .. math::

       \text{gammasgn}(x) =
       \begin{cases}
         +1 & \Gamma(x) > 0 \\
         -1 & \Gamma(x) < 0
       \end{cases}

    where :math:`\Gamma` is the gamma function; see `gamma`. This
    definition is complete since the gamma function is never zero;
    see the discussion after [dlmf]_.

    Parameters
    ----------
    x : array_like
        Real argument

    Returns
    -------
    scalar or ndarray
        Sign of the gamma function

    Notes
    -----
    The gamma function can be computed as ``gammasgn(x) *
    np.exp(gammaln(x))``.

    See Also
    --------
    gamma : the gamma function
    gammaln : log of the absolute value of the gamma function
    loggamma : analytic continuation of the log of the gamma function

    References
    ----------
    .. [dlmf] NIST Digital Library of Mathematical Functions
              https://dlmf.nist.gov/5.2#E1

    Examples
    --------
    >>> import scipy.special as sc

    It is 1 for `x > 0`.

    >>> sc.gammasgn([1, 2, 3, 4])
    array([1., 1., 1., 1.])

    It alternates between -1 and 1 for negative integers.

    >>> sc.gammasgn([-0.5, -1.5, -2.5, -3.5])
    array([-1.,  1., -1.,  1.])

    It can be used to compute the gamma function.

    >>> x = [1.5, 0.5, -0.5, -1.5]
    >>> sc.gammasgn(x) * np.exp(sc.gammaln(x))
    array([ 0.88622693,  1.77245385, -3.5449077 ,  2.3632718 ])
    >>> sc.gamma(x)
    array([ 0.88622693,  1.77245385, -3.5449077 ,  2.3632718 ])

    """)

add_newdoc("gdtr",
    r"""
    gdtr(a, b, x)

    Gamma distribution cumulative distribution function.

    Returns the integral from zero to `x` of the gamma probability density
    function,

    .. math::

        F = \int_0^x \frac{a^b}{\Gamma(b)} t^{b-1} e^{-at}\,dt,

    where :math:`\Gamma` is the gamma function.

    Parameters
    ----------
    a : array_like
        The rate parameter of the gamma distribution, sometimes denoted
        :math:`\beta` (float).  It is also the reciprocal of the scale
        parameter :math:`\theta`.
    b : array_like
        The shape parameter of the gamma distribution, sometimes denoted
        :math:`\alpha` (float).
    x : array_like
        The quantile (upper limit of integration; float).

    See also
    --------
    gdtrc : 1 - CDF of the gamma distribution.

    Returns
    -------
    F : ndarray
        The CDF of the gamma distribution with parameters `a` and `b`
        evaluated at `x`.

    Notes
    -----
    The evaluation is carried out using the relation to the incomplete gamma
    integral (regularized gamma function).

    Wrapper for the Cephes [1]_ routine `gdtr`.

    References
    ----------
    .. [1] Cephes Mathematical Functions Library,
           http://www.netlib.org/cephes/

    """)

add_newdoc("gdtrc",
    r"""
    gdtrc(a, b, x)

    Gamma distribution survival function.

    Integral from `x` to infinity of the gamma probability density function,

    .. math::

        F = \int_x^\infty \frac{a^b}{\Gamma(b)} t^{b-1} e^{-at}\,dt,

    where :math:`\Gamma` is the gamma function.

    Parameters
    ----------
    a : array_like
        The rate parameter of the gamma distribution, sometimes denoted
        :math:`\beta` (float). It is also the reciprocal of the scale
        parameter :math:`\theta`.
    b : array_like
        The shape parameter of the gamma distribution, sometimes denoted
        :math:`\alpha` (float).
    x : array_like
        The quantile (lower limit of integration; float).

    Returns
    -------
    F : ndarray
        The survival function of the gamma distribution with parameters `a`
        and `b` evaluated at `x`.

    See Also
    --------
    gdtr, gdtrix

    Notes
    -----
    The evaluation is carried out using the relation to the incomplete gamma
    integral (regularized gamma function).

    Wrapper for the Cephes [1]_ routine `gdtrc`.

    References
    ----------
    .. [1] Cephes Mathematical Functions Library,
           http://www.netlib.org/cephes/

    """)

add_newdoc("gdtria",
    """
    gdtria(p, b, x, out=None)

    Inverse of `gdtr` vs a.

    Returns the inverse with respect to the parameter `a` of ``p =
    gdtr(a, b, x)``, the cumulative distribution function of the gamma
    distribution.

    Parameters
    ----------
    p : array_like
        Probability values.
    b : array_like
        `b` parameter values of `gdtr(a, b, x)`. `b` is the "shape" parameter
        of the gamma distribution.
    x : array_like
        Nonnegative real values, from the domain of the gamma distribution.
    out : ndarray, optional
        If a fourth argument is given, it must be a numpy.ndarray whose size
        matches the broadcast result of `a`, `b` and `x`.  `out` is then the
        array returned by the function.

    Returns
    -------
    a : ndarray
        Values of the `a` parameter such that `p = gdtr(a, b, x)`.  `1/a`
        is the "scale" parameter of the gamma distribution.

    See Also
    --------
    gdtr : CDF of the gamma distribution.
    gdtrib : Inverse with respect to `b` of `gdtr(a, b, x)`.
    gdtrix : Inverse with respect to `x` of `gdtr(a, b, x)`.

    Notes
    -----
    Wrapper for the CDFLIB [1]_ Fortran routine `cdfgam`.

    The cumulative distribution function `p` is computed using a routine by
    DiDinato and Morris [2]_. Computation of `a` involves a search for a value
    that produces the desired value of `p`. The search relies on the
    monotonicity of `p` with `a`.

    References
    ----------
    .. [1] Barry Brown, James Lovato, and Kathy Russell,
           CDFLIB: Library of Fortran Routines for Cumulative Distribution
           Functions, Inverses, and Other Parameters.
    .. [2] DiDinato, A. R. and Morris, A. H.,
           Computation of the incomplete gamma function ratios and their
           inverse.  ACM Trans. Math. Softw. 12 (1986), 377-393.

    Examples
    --------
    First evaluate `gdtr`.

    >>> from scipy.special import gdtr, gdtria
    >>> p = gdtr(1.2, 3.4, 5.6)
    >>> print(p)
    0.94378087442

    Verify the inverse.

    >>> gdtria(p, 3.4, 5.6)
    1.2
    """)

add_newdoc("gdtrib",
    """
    gdtrib(a, p, x, out=None)

    Inverse of `gdtr` vs b.

    Returns the inverse with respect to the parameter `b` of ``p =
    gdtr(a, b, x)``, the cumulative distribution function of the gamma
    distribution.

    Parameters
    ----------
    a : array_like
        `a` parameter values of `gdtr(a, b, x)`. `1/a` is the "scale"
        parameter of the gamma distribution.
    p : array_like
        Probability values.
    x : array_like
        Nonnegative real values, from the domain of the gamma distribution.
    out : ndarray, optional
        If a fourth argument is given, it must be a numpy.ndarray whose size
        matches the broadcast result of `a`, `b` and `x`.  `out` is then the
        array returned by the function.

    Returns
    -------
    b : ndarray
        Values of the `b` parameter such that `p = gdtr(a, b, x)`.  `b` is
        the "shape" parameter of the gamma distribution.

    See Also
    --------
    gdtr : CDF of the gamma distribution.
    gdtria : Inverse with respect to `a` of `gdtr(a, b, x)`.
    gdtrix : Inverse with respect to `x` of `gdtr(a, b, x)`.

    Notes
    -----
    Wrapper for the CDFLIB [1]_ Fortran routine `cdfgam`.

    The cumulative distribution function `p` is computed using a routine by
    DiDinato and Morris [2]_. Computation of `b` involves a search for a value
    that produces the desired value of `p`. The search relies on the
    monotonicity of `p` with `b`.

    References
    ----------
    .. [1] Barry Brown, James Lovato, and Kathy Russell,
           CDFLIB: Library of Fortran Routines for Cumulative Distribution
           Functions, Inverses, and Other Parameters.
    .. [2] DiDinato, A. R. and Morris, A. H.,
           Computation of the incomplete gamma function ratios and their
           inverse.  ACM Trans. Math. Softw. 12 (1986), 377-393.

    Examples
    --------
    First evaluate `gdtr`.

    >>> from scipy.special import gdtr, gdtrib
    >>> p = gdtr(1.2, 3.4, 5.6)
    >>> print(p)
    0.94378087442

    Verify the inverse.

    >>> gdtrib(1.2, p, 5.6)
    3.3999999999723882
    """)

add_newdoc("gdtrix",
    """
    gdtrix(a, b, p, out=None)

    Inverse of `gdtr` vs x.

    Returns the inverse with respect to the parameter `x` of ``p =
    gdtr(a, b, x)``, the cumulative distribution function of the gamma
    distribution. This is also known as the pth quantile of the
    distribution.

    Parameters
    ----------
    a : array_like
        `a` parameter values of `gdtr(a, b, x)`. `1/a` is the "scale"
        parameter of the gamma distribution.
    b : array_like
        `b` parameter values of `gdtr(a, b, x)`. `b` is the "shape" parameter
        of the gamma distribution.
    p : array_like
        Probability values.
    out : ndarray, optional
        If a fourth argument is given, it must be a numpy.ndarray whose size
        matches the broadcast result of `a`, `b` and `x`. `out` is then the
        array returned by the function.

    Returns
    -------
    x : ndarray
        Values of the `x` parameter such that `p = gdtr(a, b, x)`.

    See Also
    --------
    gdtr : CDF of the gamma distribution.
    gdtria : Inverse with respect to `a` of `gdtr(a, b, x)`.
    gdtrib : Inverse with respect to `b` of `gdtr(a, b, x)`.

    Notes
    -----
    Wrapper for the CDFLIB [1]_ Fortran routine `cdfgam`.

    The cumulative distribution function `p` is computed using a routine by
    DiDinato and Morris [2]_. Computation of `x` involves a search for a value
    that produces the desired value of `p`. The search relies on the
    monotonicity of `p` with `x`.

    References
    ----------
    .. [1] Barry Brown, James Lovato, and Kathy Russell,
           CDFLIB: Library of Fortran Routines for Cumulative Distribution
           Functions, Inverses, and Other Parameters.
    .. [2] DiDinato, A. R. and Morris, A. H.,
           Computation of the incomplete gamma function ratios and their
           inverse.  ACM Trans. Math. Softw. 12 (1986), 377-393.

    Examples
    --------
    First evaluate `gdtr`.

    >>> from scipy.special import gdtr, gdtrix
    >>> p = gdtr(1.2, 3.4, 5.6)
    >>> print(p)
    0.94378087442

    Verify the inverse.

    >>> gdtrix(1.2, 3.4, p)
    5.5999999999999996
    """)

add_newdoc("hankel1",
    r"""
    hankel1(v, z)

    Hankel function of the first kind

    Parameters
    ----------
    v : array_like
        Order (float).
    z : array_like
        Argument (float or complex).

    Returns
    -------
    out : Values of the Hankel function of the first kind.

    Notes
    -----
    A wrapper for the AMOS [1]_ routine `zbesh`, which carries out the
    computation using the relation,

    .. math:: H^{(1)}_v(z) = \frac{2}{\imath\pi} \exp(-\imath \pi v/2) K_v(z \exp(-\imath\pi/2))

    where :math:`K_v` is the modified Bessel function of the second kind.
    For negative orders, the relation

    .. math:: H^{(1)}_{-v}(z) = H^{(1)}_v(z) \exp(\imath\pi v)

    is used.

    See also
    --------
    hankel1e : this function with leading exponential behavior stripped off.

    References
    ----------
    .. [1] Donald E. Amos, "AMOS, A Portable Package for Bessel Functions
           of a Complex Argument and Nonnegative Order",
           http://netlib.org/amos/
    """)

add_newdoc("hankel1e",
    r"""
    hankel1e(v, z)

    Exponentially scaled Hankel function of the first kind

    Defined as::

        hankel1e(v, z) = hankel1(v, z) * exp(-1j * z)

    Parameters
    ----------
    v : array_like
        Order (float).
    z : array_like
        Argument (float or complex).

    Returns
    -------
    out : Values of the exponentially scaled Hankel function.

    Notes
    -----
    A wrapper for the AMOS [1]_ routine `zbesh`, which carries out the
    computation using the relation,

    .. math:: H^{(1)}_v(z) = \frac{2}{\imath\pi} \exp(-\imath \pi v/2) K_v(z \exp(-\imath\pi/2))

    where :math:`K_v` is the modified Bessel function of the second kind.
    For negative orders, the relation

    .. math:: H^{(1)}_{-v}(z) = H^{(1)}_v(z) \exp(\imath\pi v)

    is used.

    References
    ----------
    .. [1] Donald E. Amos, "AMOS, A Portable Package for Bessel Functions
           of a Complex Argument and Nonnegative Order",
           http://netlib.org/amos/
    """)

add_newdoc("hankel2",
    r"""
    hankel2(v, z)

    Hankel function of the second kind

    Parameters
    ----------
    v : array_like
        Order (float).
    z : array_like
        Argument (float or complex).

    Returns
    -------
    out : Values of the Hankel function of the second kind.

    Notes
    -----
    A wrapper for the AMOS [1]_ routine `zbesh`, which carries out the
    computation using the relation,

    .. math:: H^{(2)}_v(z) = -\frac{2}{\imath\pi} \exp(\imath \pi v/2) K_v(z \exp(\imath\pi/2))

    where :math:`K_v` is the modified Bessel function of the second kind.
    For negative orders, the relation

    .. math:: H^{(2)}_{-v}(z) = H^{(2)}_v(z) \exp(-\imath\pi v)

    is used.

    See also
    --------
    hankel2e : this function with leading exponential behavior stripped off.

    References
    ----------
    .. [1] Donald E. Amos, "AMOS, A Portable Package for Bessel Functions
           of a Complex Argument and Nonnegative Order",
           http://netlib.org/amos/
    """)

add_newdoc("hankel2e",
    r"""
    hankel2e(v, z)

    Exponentially scaled Hankel function of the second kind

    Defined as::

        hankel2e(v, z) = hankel2(v, z) * exp(1j * z)

    Parameters
    ----------
    v : array_like
        Order (float).
    z : array_like
        Argument (float or complex).

    Returns
    -------
    out : Values of the exponentially scaled Hankel function of the second kind.

    Notes
    -----
    A wrapper for the AMOS [1]_ routine `zbesh`, which carries out the
    computation using the relation,

    .. math:: H^{(2)}_v(z) = -\frac{2}{\imath\pi} \exp(\frac{\imath \pi v}{2}) K_v(z exp(\frac{\imath\pi}{2}))

    where :math:`K_v` is the modified Bessel function of the second kind.
    For negative orders, the relation

    .. math:: H^{(2)}_{-v}(z) = H^{(2)}_v(z) \exp(-\imath\pi v)

    is used.

    References
    ----------
    .. [1] Donald E. Amos, "AMOS, A Portable Package for Bessel Functions
           of a Complex Argument and Nonnegative Order",
           http://netlib.org/amos/

    """)

add_newdoc("huber",
    r"""
    huber(delta, r)

    Huber loss function.

    .. math:: \text{huber}(\delta, r) = \begin{cases} \infty & \delta < 0  \\ \frac{1}{2}r^2 & 0 \le \delta, | r | \le \delta \\ \delta ( |r| - \frac{1}{2}\delta ) & \text{otherwise} \end{cases}

    Parameters
    ----------
    delta : ndarray
        Input array, indicating the quadratic vs. linear loss changepoint.
    r : ndarray
        Input array, possibly representing residuals.

    Returns
    -------
    res : ndarray
        The computed Huber loss function values.

    Notes
    -----
    This function is convex in r.

    .. versionadded:: 0.15.0

    """)

add_newdoc("hyp0f1",
    r"""
    hyp0f1(v, z, out=None)

    Confluent hypergeometric limit function 0F1.

    Parameters
    ----------
    v : array_like
        Real-valued parameter
    z : array_like
        Real- or complex-valued argument
    out : ndarray, optional
        Optional output array for the function results

    Returns
    -------
    scalar or ndarray
        The confluent hypergeometric limit function

    Notes
    -----
    This function is defined as:

    .. math:: _0F_1(v, z) = \sum_{k=0}^{\infty}\frac{z^k}{(v)_k k!}.

    It's also the limit as :math:`q \to \infty` of :math:`_1F_1(q; v; z/q)`,
    and satisfies the differential equation :math:`f''(z) + vf'(z) =
    f(z)`. See [1]_ for more information.

    References
    ----------
    .. [1] Wolfram MathWorld, "Confluent Hypergeometric Limit Function",
           http://mathworld.wolfram.com/ConfluentHypergeometricLimitFunction.html

    Examples
    --------
    >>> import scipy.special as sc

    It is one when `z` is zero.

    >>> sc.hyp0f1(1, 0)
    1.0

    It is the limit of the confluent hypergeometric function as `q`
    goes to infinity.

    >>> q = np.array([1, 10, 100, 1000])
    >>> v = 1
    >>> z = 1
    >>> sc.hyp1f1(q, v, z / q)
    array([2.71828183, 2.31481985, 2.28303778, 2.27992985])
    >>> sc.hyp0f1(v, z)
    2.2795853023360673

    It is related to Bessel functions.

    >>> n = 1
    >>> x = np.linspace(0, 1, 5)
    >>> sc.jv(n, x)
    array([0.        , 0.12402598, 0.24226846, 0.3492436 , 0.44005059])
    >>> (0.5 * x)**n / sc.factorial(n) * sc.hyp0f1(n + 1, -0.25 * x**2)
    array([0.        , 0.12402598, 0.24226846, 0.3492436 , 0.44005059])

    """)

add_newdoc("hyp1f1",
    r"""
    hyp1f1(a, b, x, out=None)

    Confluent hypergeometric function 1F1.

    The confluent hypergeometric function is defined by the series

    .. math::

       {}_1F_1(a; b; x) = \sum_{k = 0}^\infty \frac{(a)_k}{(b)_k k!} x^k.

    See [dlmf]_ for more details. Here :math:`(\cdot)_k` is the
    Pochhammer symbol; see `poch`.

    Parameters
    ----------
    a, b : array_like
        Real parameters
    x : array_like
        Real or complex argument
    out : ndarray, optional
        Optional output array for the function results

    Returns
    -------
    scalar or ndarray
        Values of the confluent hypergeometric function

    See also
    --------
    hyperu : another confluent hypergeometric function
    hyp0f1 : confluent hypergeometric limit function
    hyp2f1 : Gaussian hypergeometric function

    References
    ----------
    .. [dlmf] NIST Digital Library of Mathematical Functions
              https://dlmf.nist.gov/13.2#E2

    Examples
    --------
    >>> import scipy.special as sc

    It is one when `x` is zero:

    >>> sc.hyp1f1(0.5, 0.5, 0)
    1.0

    It is singular when `b` is a nonpositive integer.

    >>> sc.hyp1f1(0.5, -1, 0)
    inf

    It is a polynomial when `a` is a nonpositive integer.

    >>> a, b, x = -1, 0.5, np.array([1.0, 2.0, 3.0, 4.0])
    >>> sc.hyp1f1(a, b, x)
    array([-1., -3., -5., -7.])
    >>> 1 + (a / b) * x
    array([-1., -3., -5., -7.])

    It reduces to the exponential function when `a = b`.

    >>> sc.hyp1f1(2, 2, [1, 2, 3, 4])
    array([ 2.71828183,  7.3890561 , 20.08553692, 54.59815003])
    >>> np.exp([1, 2, 3, 4])
    array([ 2.71828183,  7.3890561 , 20.08553692, 54.59815003])

    """)

add_newdoc("hyp2f1",
    r"""
    hyp2f1(a, b, c, z)

    Gauss hypergeometric function 2F1(a, b; c; z)

    Parameters
    ----------
    a, b, c : array_like
        Arguments, should be real-valued.
    z : array_like
        Argument, real or complex.

    Returns
    -------
    hyp2f1 : scalar or ndarray
        The values of the gaussian hypergeometric function.

    See also
    --------
    hyp0f1 : confluent hypergeometric limit function.
    hyp1f1 : Kummer's (confluent hypergeometric) function.

    Notes
    -----
    This function is defined for :math:`|z| < 1` as

    .. math::

       \mathrm{hyp2f1}(a, b, c, z) = \sum_{n=0}^\infty
       \frac{(a)_n (b)_n}{(c)_n}\frac{z^n}{n!},

    and defined on the rest of the complex z-plane by analytic
    continuation [1]_.
    Here :math:`(\cdot)_n` is the Pochhammer symbol; see `poch`. When
    :math:`n` is an integer the result is a polynomial of degree :math:`n`.

    The implementation for complex values of ``z`` is described in [2]_.

    References
    ----------
    .. [1] NIST Digital Library of Mathematical Functions
           https://dlmf.nist.gov/15.2
    .. [2] S. Zhang and J.M. Jin, "Computation of Special Functions", Wiley 1996
    .. [3] Cephes Mathematical Functions Library,
           http://www.netlib.org/cephes/

    Examples
    --------
    >>> import scipy.special as sc

    It has poles when `c` is a negative integer.

    >>> sc.hyp2f1(1, 1, -2, 1)
    inf

    It is a polynomial when `a` or `b` is a negative integer.

    >>> a, b, c = -1, 1, 1.5
    >>> z = np.linspace(0, 1, 5)
    >>> sc.hyp2f1(a, b, c, z)
    array([1.        , 0.83333333, 0.66666667, 0.5       , 0.33333333])
    >>> 1 + a * b * z / c
    array([1.        , 0.83333333, 0.66666667, 0.5       , 0.33333333])

    It is symmetric in `a` and `b`.

    >>> a = np.linspace(0, 1, 5)
    >>> b = np.linspace(0, 1, 5)
    >>> sc.hyp2f1(a, b, 1, 0.5)
    array([1.        , 1.03997334, 1.1803406 , 1.47074441, 2.        ])
    >>> sc.hyp2f1(b, a, 1, 0.5)
    array([1.        , 1.03997334, 1.1803406 , 1.47074441, 2.        ])

    It contains many other functions as special cases.

    >>> z = 0.5
    >>> sc.hyp2f1(1, 1, 2, z)
    1.3862943611198901
    >>> -np.log(1 - z) / z
    1.3862943611198906

    >>> sc.hyp2f1(0.5, 1, 1.5, z**2)
    1.098612288668109
    >>> np.log((1 + z) / (1 - z)) / (2 * z)
    1.0986122886681098

    >>> sc.hyp2f1(0.5, 1, 1.5, -z**2)
    0.9272952180016117
    >>> np.arctan(z) / z
    0.9272952180016123

    """)

add_newdoc("hyperu",
    r"""
    hyperu(a, b, x, out=None)

    Confluent hypergeometric function U

    It is defined as the solution to the equation

    .. math::

       x \frac{d^2w}{dx^2} + (b - x) \frac{dw}{dx} - aw = 0

    which satisfies the property

    .. math::

       U(a, b, x) \sim x^{-a}

    as :math:`x \to \infty`. See [dlmf]_ for more details.

    Parameters
    ----------
    a, b : array_like
        Real-valued parameters
    x : array_like
        Real-valued argument
    out : ndarray
        Optional output array for the function values

    Returns
    -------
    scalar or ndarray
        Values of `U`

    References
    ----------
    .. [dlmf] NIST Digital Library of Mathematics Functions
              https://dlmf.nist.gov/13.2#E6

    Examples
    --------
    >>> import scipy.special as sc

    It has a branch cut along the negative `x` axis.

    >>> x = np.linspace(-0.1, -10, 5)
    >>> sc.hyperu(1, 1, x)
    array([nan, nan, nan, nan, nan])

    It approaches zero as `x` goes to infinity.

    >>> x = np.array([1, 10, 100])
    >>> sc.hyperu(1, 1, x)
    array([0.59634736, 0.09156333, 0.00990194])

    It satisfies Kummer's transformation.

    >>> a, b, x = 2, 1, 1
    >>> sc.hyperu(a, b, x)
    0.1926947246463881
    >>> x**(1 - b) * sc.hyperu(a - b + 1, 2 - b, x)
    0.1926947246463881

    """)

add_newdoc("i0",
    r"""
    i0(x)

    Modified Bessel function of order 0.

    Defined as,

    .. math::
        I_0(x) = \sum_{k=0}^\infty \frac{(x^2/4)^k}{(k!)^2} = J_0(\imath x),

    where :math:`J_0` is the Bessel function of the first kind of order 0.

    Parameters
    ----------
    x : array_like
        Argument (float)

    Returns
    -------
    I : ndarray
        Value of the modified Bessel function of order 0 at `x`.

    Notes
    -----
    The range is partitioned into the two intervals [0, 8] and (8, infinity).
    Chebyshev polynomial expansions are employed in each interval.

    This function is a wrapper for the Cephes [1]_ routine `i0`.

    See also
    --------
    iv
    i0e

    References
    ----------
    .. [1] Cephes Mathematical Functions Library,
           http://www.netlib.org/cephes/
    """)

add_newdoc("i0e",
    """
    i0e(x)

    Exponentially scaled modified Bessel function of order 0.

    Defined as::

        i0e(x) = exp(-abs(x)) * i0(x).

    Parameters
    ----------
    x : array_like
        Argument (float)

    Returns
    -------
    I : ndarray
        Value of the exponentially scaled modified Bessel function of order 0
        at `x`.

    Notes
    -----
    The range is partitioned into the two intervals [0, 8] and (8, infinity).
    Chebyshev polynomial expansions are employed in each interval. The
    polynomial expansions used are the same as those in `i0`, but
    they are not multiplied by the dominant exponential factor.

    This function is a wrapper for the Cephes [1]_ routine `i0e`.

    See also
    --------
    iv
    i0

    References
    ----------
    .. [1] Cephes Mathematical Functions Library,
           http://www.netlib.org/cephes/
    """)

add_newdoc("i1",
    r"""
    i1(x)

    Modified Bessel function of order 1.

    Defined as,

    .. math::
        I_1(x) = \frac{1}{2}x \sum_{k=0}^\infty \frac{(x^2/4)^k}{k! (k + 1)!}
               = -\imath J_1(\imath x),

    where :math:`J_1` is the Bessel function of the first kind of order 1.

    Parameters
    ----------
    x : array_like
        Argument (float)

    Returns
    -------
    I : ndarray
        Value of the modified Bessel function of order 1 at `x`.

    Notes
    -----
    The range is partitioned into the two intervals [0, 8] and (8, infinity).
    Chebyshev polynomial expansions are employed in each interval.

    This function is a wrapper for the Cephes [1]_ routine `i1`.

    See also
    --------
    iv
    i1e

    References
    ----------
    .. [1] Cephes Mathematical Functions Library,
           http://www.netlib.org/cephes/
    """)

add_newdoc("i1e",
    """
    i1e(x)

    Exponentially scaled modified Bessel function of order 1.

    Defined as::

        i1e(x) = exp(-abs(x)) * i1(x)

    Parameters
    ----------
    x : array_like
        Argument (float)

    Returns
    -------
    I : ndarray
        Value of the exponentially scaled modified Bessel function of order 1
        at `x`.

    Notes
    -----
    The range is partitioned into the two intervals [0, 8] and (8, infinity).
    Chebyshev polynomial expansions are employed in each interval. The
    polynomial expansions used are the same as those in `i1`, but
    they are not multiplied by the dominant exponential factor.

    This function is a wrapper for the Cephes [1]_ routine `i1e`.

    See also
    --------
    iv
    i1

    References
    ----------
    .. [1] Cephes Mathematical Functions Library,
           http://www.netlib.org/cephes/
    """)

add_newdoc("_igam_fac",
    """
    Internal function, do not use.
    """)

add_newdoc("it2i0k0",
    r"""
    it2i0k0(x, out=None)

    Integrals related to modified Bessel functions of order 0.

    Computes the integrals

    .. math::

        \int_0^x \frac{I_0(t) - 1}{t} dt \\
        \int_x^\infty \frac{K_0(t)}{t} dt.

    Parameters
    ----------
    x : array_like
        Values at which to evaluate the integrals.
    out : tuple of ndarrays, optional
        Optional output arrays for the function results.

    Returns
    -------
    ii0 : scalar or ndarray
        The integral for `i0`
    ik0 : scalar or ndarray
        The integral for `k0`

    """)

add_newdoc("it2j0y0",
    r"""
    it2j0y0(x, out=None)

    Integrals related to Bessel functions of the first kind of order 0.

    Computes the integrals

    .. math::

        \int_0^x \frac{1 - J_0(t)}{t} dt \\
        \int_x^\infty \frac{Y_0(t)}{t} dt.

    For more on :math:`J_0` and :math:`Y_0` see `j0` and `y0`.

    Parameters
    ----------
    x : array_like
        Values at which to evaluate the integrals.
    out : tuple of ndarrays, optional
        Optional output arrays for the function results.

    Returns
    -------
    ij0 : scalar or ndarray
        The integral for `j0`
    iy0 : scalar or ndarray
        The integral for `y0`

    """)

add_newdoc("it2struve0",
    r"""
    it2struve0(x)

    Integral related to the Struve function of order 0.

    Returns the integral,

    .. math::
        \int_x^\infty \frac{H_0(t)}{t}\,dt

    where :math:`H_0` is the Struve function of order 0.

    Parameters
    ----------
    x : array_like
        Lower limit of integration.

    Returns
    -------
    I : ndarray
        The value of the integral.

    See also
    --------
    struve

    Notes
    -----
    Wrapper for a Fortran routine created by Shanjie Zhang and Jianming
    Jin [1]_.

    References
    ----------
    .. [1] Zhang, Shanjie and Jin, Jianming. "Computation of Special
           Functions", John Wiley and Sons, 1996.
           https://people.sc.fsu.edu/~jburkardt/f_src/special_functions/special_functions.html
    """)

add_newdoc("itairy",
    """
    itairy(x)

    Integrals of Airy functions

    Calculates the integrals of Airy functions from 0 to `x`.

    Parameters
    ----------

    x: array_like
        Upper limit of integration (float).

    Returns
    -------
    Apt
        Integral of Ai(t) from 0 to x.
    Bpt
        Integral of Bi(t) from 0 to x.
    Ant
        Integral of Ai(-t) from 0 to x.
    Bnt
        Integral of Bi(-t) from 0 to x.

    Notes
    -----

    Wrapper for a Fortran routine created by Shanjie Zhang and Jianming
    Jin [1]_.

    References
    ----------

    .. [1] Zhang, Shanjie and Jin, Jianming. "Computation of Special
           Functions", John Wiley and Sons, 1996.
           https://people.sc.fsu.edu/~jburkardt/f_src/special_functions/special_functions.html
    """)

add_newdoc("iti0k0",
    r"""
    iti0k0(x, out=None)

    Integrals of modified Bessel functions of order 0.

    Computes the integrals

    .. math::

        \int_0^x I_0(t) dt \\
        \int_0^x K_0(t) dt.

    For more on :math:`I_0` and :math:`K_0` see `i0` and `k0`.

    Parameters
    ----------
    x : array_like
        Values at which to evaluate the integrals.
    out : tuple of ndarrays, optional
        Optional output arrays for the function results.

    Returns
    -------
    ii0 : scalar or ndarray
        The integral for `i0`
    ik0 : scalar or ndarray
        The integral for `k0`
    """)

add_newdoc("itj0y0",
    r"""
    itj0y0(x, out=None)

    Integrals of Bessel functions of the first kind of order 0.

    Computes the integrals

    .. math::

        \int_0^x J_0(t) dt \\
        \int_0^x Y_0(t) dt.

    For more on :math:`J_0` and :math:`Y_0` see `j0` and `y0`.

    Parameters
    ----------
    x : array_like
        Values at which to evaluate the integrals.
    out : tuple of ndarrays, optional
        Optional output arrays for the function results.

    Returns
    -------
    ij0 : scalar or ndarray
        The integral of `j0`
    iy0 : scalar or ndarray
        The integral of `y0`

    """)

add_newdoc("itmodstruve0",
    r"""
    itmodstruve0(x)

    Integral of the modified Struve function of order 0.

    .. math::
        I = \int_0^x L_0(t)\,dt

    Parameters
    ----------
    x : array_like
        Upper limit of integration (float).

    Returns
    -------
    I : ndarray
        The integral of :math:`L_0` from 0 to `x`.

    Notes
    -----
    Wrapper for a Fortran routine created by Shanjie Zhang and Jianming
    Jin [1]_.

    References
    ----------
    .. [1] Zhang, Shanjie and Jin, Jianming. "Computation of Special
           Functions", John Wiley and Sons, 1996.
           https://people.sc.fsu.edu/~jburkardt/f_src/special_functions/special_functions.html

    """)

add_newdoc("itstruve0",
    r"""
    itstruve0(x)

    Integral of the Struve function of order 0.

    .. math::
        I = \int_0^x H_0(t)\,dt

    Parameters
    ----------
    x : array_like
        Upper limit of integration (float).

    Returns
    -------
    I : ndarray
        The integral of :math:`H_0` from 0 to `x`.

    See also
    --------
    struve

    Notes
    -----
    Wrapper for a Fortran routine created by Shanjie Zhang and Jianming
    Jin [1]_.

    References
    ----------
    .. [1] Zhang, Shanjie and Jin, Jianming. "Computation of Special
           Functions", John Wiley and Sons, 1996.
           https://people.sc.fsu.edu/~jburkardt/f_src/special_functions/special_functions.html

    """)

add_newdoc("iv",
    r"""
    iv(v, z)

    Modified Bessel function of the first kind of real order.

    Parameters
    ----------
    v : array_like
        Order. If `z` is of real type and negative, `v` must be integer
        valued.
    z : array_like of float or complex
        Argument.

    Returns
    -------
    out : ndarray
        Values of the modified Bessel function.

    Notes
    -----
    For real `z` and :math:`v \in [-50, 50]`, the evaluation is carried out
    using Temme's method [1]_.  For larger orders, uniform asymptotic
    expansions are applied.

    For complex `z` and positive `v`, the AMOS [2]_ `zbesi` routine is
    called. It uses a power series for small `z`, the asymptotic expansion
    for large `abs(z)`, the Miller algorithm normalized by the Wronskian
    and a Neumann series for intermediate magnitudes, and the uniform
    asymptotic expansions for :math:`I_v(z)` and :math:`J_v(z)` for large
    orders. Backward recurrence is used to generate sequences or reduce
    orders when necessary.

    The calculations above are done in the right half plane and continued
    into the left half plane by the formula,

    .. math:: I_v(z \exp(\pm\imath\pi)) = \exp(\pm\pi v) I_v(z)

    (valid when the real part of `z` is positive).  For negative `v`, the
    formula

    .. math:: I_{-v}(z) = I_v(z) + \frac{2}{\pi} \sin(\pi v) K_v(z)

    is used, where :math:`K_v(z)` is the modified Bessel function of the
    second kind, evaluated using the AMOS routine `zbesk`.

    See also
    --------
    kve : This function with leading exponential behavior stripped off.

    References
    ----------
    .. [1] Temme, Journal of Computational Physics, vol 21, 343 (1976)
    .. [2] Donald E. Amos, "AMOS, A Portable Package for Bessel Functions
           of a Complex Argument and Nonnegative Order",
           http://netlib.org/amos/
    """)

add_newdoc("ive",
    r"""
    ive(v, z)

    Exponentially scaled modified Bessel function of the first kind

    Defined as::

        ive(v, z) = iv(v, z) * exp(-abs(z.real))

    Parameters
    ----------
    v : array_like of float
        Order.
    z : array_like of float or complex
        Argument.

    Returns
    -------
    out : ndarray
        Values of the exponentially scaled modified Bessel function.

    Notes
    -----
    For positive `v`, the AMOS [1]_ `zbesi` routine is called. It uses a
    power series for small `z`, the asymptotic expansion for large
    `abs(z)`, the Miller algorithm normalized by the Wronskian and a
    Neumann series for intermediate magnitudes, and the uniform asymptotic
    expansions for :math:`I_v(z)` and :math:`J_v(z)` for large orders.
    Backward recurrence is used to generate sequences or reduce orders when
    necessary.

    The calculations above are done in the right half plane and continued
    into the left half plane by the formula,

    .. math:: I_v(z \exp(\pm\imath\pi)) = \exp(\pm\pi v) I_v(z)

    (valid when the real part of `z` is positive).  For negative `v`, the
    formula

    .. math:: I_{-v}(z) = I_v(z) + \frac{2}{\pi} \sin(\pi v) K_v(z)

    is used, where :math:`K_v(z)` is the modified Bessel function of the
    second kind, evaluated using the AMOS routine `zbesk`.

    References
    ----------
    .. [1] Donald E. Amos, "AMOS, A Portable Package for Bessel Functions
           of a Complex Argument and Nonnegative Order",
           http://netlib.org/amos/
    """)

add_newdoc("j0",
    r"""
    j0(x)

    Bessel function of the first kind of order 0.

    Parameters
    ----------
    x : array_like
        Argument (float).

    Returns
    -------
    J : ndarray
        Value of the Bessel function of the first kind of order 0 at `x`.

    Notes
    -----
    The domain is divided into the intervals [0, 5] and (5, infinity). In the
    first interval the following rational approximation is used:

    .. math::

        J_0(x) \approx (w - r_1^2)(w - r_2^2) \frac{P_3(w)}{Q_8(w)},

    where :math:`w = x^2` and :math:`r_1`, :math:`r_2` are the zeros of
    :math:`J_0`, and :math:`P_3` and :math:`Q_8` are polynomials of degrees 3
    and 8, respectively.

    In the second interval, the Hankel asymptotic expansion is employed with
    two rational functions of degree 6/6 and 7/7.

    This function is a wrapper for the Cephes [1]_ routine `j0`.
    It should not be confused with the spherical Bessel functions (see
    `spherical_jn`).

    See also
    --------
    jv : Bessel function of real order and complex argument.
    spherical_jn : spherical Bessel functions.

    References
    ----------
    .. [1] Cephes Mathematical Functions Library,
           http://www.netlib.org/cephes/
    """)

add_newdoc("j1",
    """
    j1(x)

    Bessel function of the first kind of order 1.

    Parameters
    ----------
    x : array_like
        Argument (float).

    Returns
    -------
    J : ndarray
        Value of the Bessel function of the first kind of order 1 at `x`.

    Notes
    -----
    The domain is divided into the intervals [0, 8] and (8, infinity). In the
    first interval a 24 term Chebyshev expansion is used. In the second, the
    asymptotic trigonometric representation is employed using two rational
    functions of degree 5/5.

    This function is a wrapper for the Cephes [1]_ routine `j1`.
    It should not be confused with the spherical Bessel functions (see
    `spherical_jn`).

    See also
    --------
    jv
    spherical_jn : spherical Bessel functions.

    References
    ----------
    .. [1] Cephes Mathematical Functions Library,
           http://www.netlib.org/cephes/

    """)

add_newdoc("jn",
    """
    jn(n, x)

    Bessel function of the first kind of integer order and real argument.

    Notes
    -----
    `jn` is an alias of `jv`.
    Not to be confused with the spherical Bessel functions (see `spherical_jn`).

    See also
    --------
    jv
    spherical_jn : spherical Bessel functions.

    """)

add_newdoc("jv",
    r"""
    jv(v, z)

    Bessel function of the first kind of real order and complex argument.

    Parameters
    ----------
    v : array_like
        Order (float).
    z : array_like
        Argument (float or complex).

    Returns
    -------
    J : ndarray
        Value of the Bessel function, :math:`J_v(z)`.

    Notes
    -----
    For positive `v` values, the computation is carried out using the AMOS
    [1]_ `zbesj` routine, which exploits the connection to the modified
    Bessel function :math:`I_v`,

    .. math::
        J_v(z) = \exp(v\pi\imath/2) I_v(-\imath z)\qquad (\Im z > 0)

        J_v(z) = \exp(-v\pi\imath/2) I_v(\imath z)\qquad (\Im z < 0)

    For negative `v` values the formula,

    .. math:: J_{-v}(z) = J_v(z) \cos(\pi v) - Y_v(z) \sin(\pi v)

    is used, where :math:`Y_v(z)` is the Bessel function of the second
    kind, computed using the AMOS routine `zbesy`.  Note that the second
    term is exactly zero for integer `v`; to improve accuracy the second
    term is explicitly omitted for `v` values such that `v = floor(v)`.

    Not to be confused with the spherical Bessel functions (see `spherical_jn`).

    See also
    --------
    jve : :math:`J_v` with leading exponential behavior stripped off.
    spherical_jn : spherical Bessel functions.

    References
    ----------
    .. [1] Donald E. Amos, "AMOS, A Portable Package for Bessel Functions
           of a Complex Argument and Nonnegative Order",
           http://netlib.org/amos/
    """)

add_newdoc("jve",
    r"""
    jve(v, z)

    Exponentially scaled Bessel function of order `v`.

    Defined as::

        jve(v, z) = jv(v, z) * exp(-abs(z.imag))

    Parameters
    ----------
    v : array_like
        Order (float).
    z : array_like
        Argument (float or complex).

    Returns
    -------
    J : ndarray
        Value of the exponentially scaled Bessel function.

    Notes
    -----
    For positive `v` values, the computation is carried out using the AMOS
    [1]_ `zbesj` routine, which exploits the connection to the modified
    Bessel function :math:`I_v`,

    .. math::
        J_v(z) = \exp(v\pi\imath/2) I_v(-\imath z)\qquad (\Im z > 0)

        J_v(z) = \exp(-v\pi\imath/2) I_v(\imath z)\qquad (\Im z < 0)

    For negative `v` values the formula,

    .. math:: J_{-v}(z) = J_v(z) \cos(\pi v) - Y_v(z) \sin(\pi v)

    is used, where :math:`Y_v(z)` is the Bessel function of the second
    kind, computed using the AMOS routine `zbesy`.  Note that the second
    term is exactly zero for integer `v`; to improve accuracy the second
    term is explicitly omitted for `v` values such that `v = floor(v)`.

    References
    ----------
    .. [1] Donald E. Amos, "AMOS, A Portable Package for Bessel Functions
           of a Complex Argument and Nonnegative Order",
           http://netlib.org/amos/
    """)

add_newdoc("k0",
    r"""
    k0(x)

    Modified Bessel function of the second kind of order 0, :math:`K_0`.

    This function is also sometimes referred to as the modified Bessel
    function of the third kind of order 0.

    Parameters
    ----------
    x : array_like
        Argument (float).

    Returns
    -------
    K : ndarray
        Value of the modified Bessel function :math:`K_0` at `x`.

    Notes
    -----
    The range is partitioned into the two intervals [0, 2] and (2, infinity).
    Chebyshev polynomial expansions are employed in each interval.

    This function is a wrapper for the Cephes [1]_ routine `k0`.

    See also
    --------
    kv
    k0e

    References
    ----------
    .. [1] Cephes Mathematical Functions Library,
           http://www.netlib.org/cephes/
    """)

add_newdoc("k0e",
    """
    k0e(x)

    Exponentially scaled modified Bessel function K of order 0

    Defined as::

        k0e(x) = exp(x) * k0(x).

    Parameters
    ----------
    x : array_like
        Argument (float)

    Returns
    -------
    K : ndarray
        Value of the exponentially scaled modified Bessel function K of order
        0 at `x`.

    Notes
    -----
    The range is partitioned into the two intervals [0, 2] and (2, infinity).
    Chebyshev polynomial expansions are employed in each interval.

    This function is a wrapper for the Cephes [1]_ routine `k0e`.

    See also
    --------
    kv
    k0

    References
    ----------
    .. [1] Cephes Mathematical Functions Library,
           http://www.netlib.org/cephes/
    """)

add_newdoc("k1",
    """
    k1(x)

    Modified Bessel function of the second kind of order 1, :math:`K_1(x)`.

    Parameters
    ----------
    x : array_like
        Argument (float)

    Returns
    -------
    K : ndarray
        Value of the modified Bessel function K of order 1 at `x`.

    Notes
    -----
    The range is partitioned into the two intervals [0, 2] and (2, infinity).
    Chebyshev polynomial expansions are employed in each interval.

    This function is a wrapper for the Cephes [1]_ routine `k1`.

    See also
    --------
    kv
    k1e

    References
    ----------
    .. [1] Cephes Mathematical Functions Library,
           http://www.netlib.org/cephes/
    """)

add_newdoc("k1e",
    """
    k1e(x)

    Exponentially scaled modified Bessel function K of order 1

    Defined as::

        k1e(x) = exp(x) * k1(x)

    Parameters
    ----------
    x : array_like
        Argument (float)

    Returns
    -------
    K : ndarray
        Value of the exponentially scaled modified Bessel function K of order
        1 at `x`.

    Notes
    -----
    The range is partitioned into the two intervals [0, 2] and (2, infinity).
    Chebyshev polynomial expansions are employed in each interval.

    This function is a wrapper for the Cephes [1]_ routine `k1e`.

    See also
    --------
    kv
    k1

    References
    ----------
    .. [1] Cephes Mathematical Functions Library,
           http://www.netlib.org/cephes/
    """)

add_newdoc("kei",
    r"""
    kei(x, out=None)

    Kelvin function kei.

    Defined as

    .. math::

        \mathrm{kei}(x) = \Im[K_0(x e^{\pi i / 4})]

    where :math:`K_0` is the modified Bessel function of the second
    kind (see `kv`). See [dlmf]_ for more details.

    Parameters
    ----------
    x : array_like
        Real argument.
    out : ndarray, optional
        Optional output array for the function results.

    Returns
    -------
    scalar or ndarray
        Values of the Kelvin function.

    See Also
    --------
    ker : the corresponding real part
    keip : the derivative of kei
    kv : modified Bessel function of the second kind

    References
    ----------
    .. [dlmf] NIST, Digital Library of Mathematical Functions,
        https://dlmf.nist.gov/10.61

    Examples
    --------
    It can be expressed using the modified Bessel function of the
    second kind.

    >>> import scipy.special as sc
    >>> x = np.array([1.0, 2.0, 3.0, 4.0])
    >>> sc.kv(0, x * np.exp(np.pi * 1j / 4)).imag
    array([-0.49499464, -0.20240007, -0.05112188,  0.0021984 ])
    >>> sc.kei(x)
    array([-0.49499464, -0.20240007, -0.05112188,  0.0021984 ])

    """)

add_newdoc("keip",
    r"""
    keip(x, out=None)

    Derivative of the Kelvin function kei.

    Parameters
    ----------
    x : array_like
        Real argument.
    out : ndarray, optional
        Optional output array for the function results.

    Returns
    -------
    scalar or ndarray
        The values of the derivative of kei.

    See Also
    --------
    kei

    References
    ----------
    .. [dlmf] NIST, Digital Library of Mathematical Functions,
        https://dlmf.nist.gov/10#PT5

    """)

add_newdoc("kelvin",
    """
    kelvin(x)

    Kelvin functions as complex numbers

    Returns
    -------
    Be, Ke, Bep, Kep
        The tuple (Be, Ke, Bep, Kep) contains complex numbers
        representing the real and imaginary Kelvin functions and their
        derivatives evaluated at `x`.  For example, kelvin(x)[0].real =
        ber x and kelvin(x)[0].imag = bei x with similar relationships
        for ker and kei.
    """)

add_newdoc("ker",
    r"""
    ker(x, out=None)

    Kelvin function ker.

    Defined as

    .. math::

        \mathrm{ker}(x) = \Re[K_0(x e^{\pi i / 4})]

    Where :math:`K_0` is the modified Bessel function of the second
    kind (see `kv`). See [dlmf]_ for more details.

    Parameters
    ----------
    x : array_like
        Real argument.
    out : ndarray, optional
        Optional output array for the function results.

    See Also
    --------
    kei : the corresponding imaginary part
    kerp : the derivative of ker
    kv : modified Bessel function of the second kind

    Returns
    -------
    scalar or ndarray
        Values of the Kelvin function.

    References
    ----------
    .. [dlmf] NIST, Digital Library of Mathematical Functions,
        https://dlmf.nist.gov/10.61

    Examples
    --------
    It can be expressed using the modified Bessel function of the
    second kind.

    >>> import scipy.special as sc
    >>> x = np.array([1.0, 2.0, 3.0, 4.0])
    >>> sc.kv(0, x * np.exp(np.pi * 1j / 4)).real
    array([ 0.28670621, -0.04166451, -0.06702923, -0.03617885])
    >>> sc.ker(x)
    array([ 0.28670621, -0.04166451, -0.06702923, -0.03617885])

    """)

add_newdoc("kerp",
    r"""
    kerp(x, out=None)

    Derivative of the Kelvin function ker.

    Parameters
    ----------
    x : array_like
        Real argument.
    out : ndarray, optional
        Optional output array for the function results.

    Returns
    -------
    scalar or ndarray
        Values of the derivative of ker.

    See Also
    --------
    ker

    References
    ----------
    .. [dlmf] NIST, Digital Library of Mathematical Functions,
        https://dlmf.nist.gov/10#PT5

    """)

add_newdoc("kl_div",
    r"""
    kl_div(x, y, out=None)

    Elementwise function for computing Kullback-Leibler divergence.

    .. math::

        \mathrm{kl\_div}(x, y) =
          \begin{cases}
            x \log(x / y) - x + y & x > 0, y > 0 \\
            y & x = 0, y \ge 0 \\
            \infty & \text{otherwise}
          \end{cases}

    Parameters
    ----------
    x, y : array_like
        Real arguments
    out : ndarray, optional
        Optional output array for the function results

    Returns
    -------
    scalar or ndarray
        Values of the Kullback-Liebler divergence.

    See Also
    --------
    entr, rel_entr

    Notes
    -----
    .. versionadded:: 0.15.0

    This function is non-negative and is jointly convex in `x` and `y`.

    The origin of this function is in convex programming; see [1]_ for
    details. This is why the the function contains the extra :math:`-x
    + y` terms over what might be expected from the Kullback-Leibler
    divergence. For a version of the function without the extra terms,
    see `rel_entr`.

    References
    ----------
    .. [1] Grant, Boyd, and Ye, "CVX: Matlab Software for Disciplined Convex
        Programming", http://cvxr.com/cvx/


    """)

add_newdoc("kn",
    r"""
    kn(n, x)

    Modified Bessel function of the second kind of integer order `n`

    Returns the modified Bessel function of the second kind for integer order
    `n` at real `z`.

    These are also sometimes called functions of the third kind, Basset
    functions, or Macdonald functions.

    Parameters
    ----------
    n : array_like of int
        Order of Bessel functions (floats will truncate with a warning)
    z : array_like of float
        Argument at which to evaluate the Bessel functions

    Returns
    -------
    out : ndarray
        The results

    Notes
    -----
    Wrapper for AMOS [1]_ routine `zbesk`.  For a discussion of the
    algorithm used, see [2]_ and the references therein.

    See Also
    --------
    kv : Same function, but accepts real order and complex argument
    kvp : Derivative of this function

    References
    ----------
    .. [1] Donald E. Amos, "AMOS, A Portable Package for Bessel Functions
           of a Complex Argument and Nonnegative Order",
           http://netlib.org/amos/
    .. [2] Donald E. Amos, "Algorithm 644: A portable package for Bessel
           functions of a complex argument and nonnegative order", ACM
           TOMS Vol. 12 Issue 3, Sept. 1986, p. 265

    Examples
    --------
    Plot the function of several orders for real input:

    >>> from scipy.special import kn
    >>> import matplotlib.pyplot as plt
    >>> x = np.linspace(0, 5, 1000)
    >>> for N in range(6):
    ...     plt.plot(x, kn(N, x), label='$K_{}(x)$'.format(N))
    >>> plt.ylim(0, 10)
    >>> plt.legend()
    >>> plt.title(r'Modified Bessel function of the second kind $K_n(x)$')
    >>> plt.show()

    Calculate for a single value at multiple orders:

    >>> kn([4, 5, 6], 1)
    array([   44.23241585,   360.9605896 ,  3653.83831186])
    """)

add_newdoc("kolmogi",
    """
    kolmogi(p)

    Inverse Survival Function of Kolmogorov distribution

    It is the inverse function to `kolmogorov`.
    Returns y such that ``kolmogorov(y) == p``.

    Parameters
    ----------
    p : float array_like
        Probability

    Returns
    -------
    float
        The value(s) of kolmogi(p)

    Notes
    -----
    `kolmogorov` is used by `stats.kstest` in the application of the
    Kolmogorov-Smirnov Goodness of Fit test. For historial reasons this
    function is exposed in `scpy.special`, but the recommended way to achieve
    the most accurate CDF/SF/PDF/PPF/ISF computations is to use the
    `stats.kstwobign` distribution.

    See Also
    --------
    kolmogorov : The Survival Function for the distribution
    scipy.stats.kstwobign : Provides the functionality as a continuous distribution
    smirnov, smirnovi : Functions for the one-sided distribution

    Examples
    --------
    >>> from scipy.special import kolmogi
    >>> kolmogi([0, 0.1, 0.25, 0.5, 0.75, 0.9, 1.0])
    array([        inf,  1.22384787,  1.01918472,  0.82757356,  0.67644769,
            0.57117327,  0.        ])

    """)

add_newdoc("kolmogorov",
    r"""
    kolmogorov(y)

    Complementary cumulative distribution (Survival Function) function of
    Kolmogorov distribution.

    Returns the complementary cumulative distribution function of
    Kolmogorov's limiting distribution (``D_n*\sqrt(n)`` as n goes to infinity)
    of a two-sided test for equality between an empirical and a theoretical
    distribution. It is equal to the (limit as n->infinity of the)
    probability that ``sqrt(n) * max absolute deviation > y``.

    Parameters
    ----------
    y : float array_like
      Absolute deviation between the Empirical CDF (ECDF) and the target CDF,
      multiplied by sqrt(n).

    Returns
    -------
    float
        The value(s) of kolmogorov(y)

    Notes
    -----
    `kolmogorov` is used by `stats.kstest` in the application of the
    Kolmogorov-Smirnov Goodness of Fit test. For historial reasons this
    function is exposed in `scpy.special`, but the recommended way to achieve
    the most accurate CDF/SF/PDF/PPF/ISF computations is to use the
    `stats.kstwobign` distribution.

    See Also
    --------
    kolmogi : The Inverse Survival Function for the distribution
    scipy.stats.kstwobign : Provides the functionality as a continuous distribution
    smirnov, smirnovi : Functions for the one-sided distribution

    Examples
    --------
    Show the probability of a gap at least as big as 0, 0.5 and 1.0.

    >>> from scipy.special import kolmogorov
    >>> from scipy.stats import kstwobign
    >>> kolmogorov([0, 0.5, 1.0])
    array([ 1.        ,  0.96394524,  0.26999967])

    Compare a sample of size 1000 drawn from a Laplace(0, 1) distribution against
    the target distribution, a Normal(0, 1) distribution.

    >>> from scipy.stats import norm, laplace
    >>> n = 1000
    >>> np.random.seed(seed=233423)
    >>> lap01 = laplace(0, 1)
    >>> x = np.sort(lap01.rvs(n))
    >>> np.mean(x), np.std(x)
    (-0.083073685397609842, 1.3676426568399822)

    Construct the Empirical CDF and the K-S statistic Dn.

    >>> target = norm(0,1)  # Normal mean 0, stddev 1
    >>> cdfs = target.cdf(x)
    >>> ecdfs = np.arange(n+1, dtype=float)/n
    >>> gaps = np.column_stack([cdfs - ecdfs[:n], ecdfs[1:] - cdfs])
    >>> Dn = np.max(gaps)
    >>> Kn = np.sqrt(n) * Dn
    >>> print('Dn=%f, sqrt(n)*Dn=%f' % (Dn, Kn))
    Dn=0.058286, sqrt(n)*Dn=1.843153
    >>> print(chr(10).join(['For a sample of size n drawn from a N(0, 1) distribution:',
    ...   ' the approximate Kolmogorov probability that sqrt(n)*Dn>=%f is %f' %  (Kn, kolmogorov(Kn)),
    ...   ' the approximate Kolmogorov probability that sqrt(n)*Dn<=%f is %f' %  (Kn, kstwobign.cdf(Kn))]))
    For a sample of size n drawn from a N(0, 1) distribution:
     the approximate Kolmogorov probability that sqrt(n)*Dn>=1.843153 is 0.002240
     the approximate Kolmogorov probability that sqrt(n)*Dn<=1.843153 is 0.997760

    Plot the Empirical CDF against the target N(0, 1) CDF.

    >>> import matplotlib.pyplot as plt
    >>> plt.step(np.concatenate([[-3], x]), ecdfs, where='post', label='Empirical CDF')
    >>> x3 = np.linspace(-3, 3, 100)
    >>> plt.plot(x3, target.cdf(x3), label='CDF for N(0, 1)')
    >>> plt.ylim([0, 1]); plt.grid(True); plt.legend();
    >>> # Add vertical lines marking Dn+ and Dn-
    >>> iminus, iplus = np.argmax(gaps, axis=0)
    >>> plt.vlines([x[iminus]], ecdfs[iminus], cdfs[iminus], color='r', linestyle='dashed', lw=4)
    >>> plt.vlines([x[iplus]], cdfs[iplus], ecdfs[iplus+1], color='r', linestyle='dashed', lw=4)
    >>> plt.show()
    """)

add_newdoc("_kolmogc",
    r"""
    Internal function, do not use.
    """)

add_newdoc("_kolmogci",
    r"""
    Internal function, do not use.
    """)

add_newdoc("_kolmogp",
    r"""
    Internal function, do not use.
    """)

add_newdoc("kv",
    r"""
    kv(v, z)

    Modified Bessel function of the second kind of real order `v`

    Returns the modified Bessel function of the second kind for real order
    `v` at complex `z`.

    These are also sometimes called functions of the third kind, Basset
    functions, or Macdonald functions.  They are defined as those solutions
    of the modified Bessel equation for which,

    .. math::
        K_v(x) \sim \sqrt{\pi/(2x)} \exp(-x)

    as :math:`x \to \infty` [3]_.

    Parameters
    ----------
    v : array_like of float
        Order of Bessel functions
    z : array_like of complex
        Argument at which to evaluate the Bessel functions

    Returns
    -------
    out : ndarray
        The results. Note that input must be of complex type to get complex
        output, e.g. ``kv(3, -2+0j)`` instead of ``kv(3, -2)``.

    Notes
    -----
    Wrapper for AMOS [1]_ routine `zbesk`.  For a discussion of the
    algorithm used, see [2]_ and the references therein.

    See Also
    --------
    kve : This function with leading exponential behavior stripped off.
    kvp : Derivative of this function

    References
    ----------
    .. [1] Donald E. Amos, "AMOS, A Portable Package for Bessel Functions
           of a Complex Argument and Nonnegative Order",
           http://netlib.org/amos/
    .. [2] Donald E. Amos, "Algorithm 644: A portable package for Bessel
           functions of a complex argument and nonnegative order", ACM
           TOMS Vol. 12 Issue 3, Sept. 1986, p. 265
    .. [3] NIST Digital Library of Mathematical Functions,
           Eq. 10.25.E3. https://dlmf.nist.gov/10.25.E3

    Examples
    --------
    Plot the function of several orders for real input:

    >>> from scipy.special import kv
    >>> import matplotlib.pyplot as plt
    >>> x = np.linspace(0, 5, 1000)
    >>> for N in np.linspace(0, 6, 5):
    ...     plt.plot(x, kv(N, x), label='$K_{{{}}}(x)$'.format(N))
    >>> plt.ylim(0, 10)
    >>> plt.legend()
    >>> plt.title(r'Modified Bessel function of the second kind $K_\nu(x)$')
    >>> plt.show()

    Calculate for a single value at multiple orders:

    >>> kv([4, 4.5, 5], 1+2j)
    array([ 0.1992+2.3892j,  2.3493+3.6j   ,  7.2827+3.8104j])

    """)

add_newdoc("kve",
    r"""
    kve(v, z)

    Exponentially scaled modified Bessel function of the second kind.

    Returns the exponentially scaled, modified Bessel function of the
    second kind (sometimes called the third kind) for real order `v` at
    complex `z`::

        kve(v, z) = kv(v, z) * exp(z)

    Parameters
    ----------
    v : array_like of float
        Order of Bessel functions
    z : array_like of complex
        Argument at which to evaluate the Bessel functions

    Returns
    -------
    out : ndarray
        The exponentially scaled modified Bessel function of the second kind.

    Notes
    -----
    Wrapper for AMOS [1]_ routine `zbesk`.  For a discussion of the
    algorithm used, see [2]_ and the references therein.

    References
    ----------
    .. [1] Donald E. Amos, "AMOS, A Portable Package for Bessel Functions
           of a Complex Argument and Nonnegative Order",
           http://netlib.org/amos/
    .. [2] Donald E. Amos, "Algorithm 644: A portable package for Bessel
           functions of a complex argument and nonnegative order", ACM
           TOMS Vol. 12 Issue 3, Sept. 1986, p. 265
    """)

add_newdoc("_lanczos_sum_expg_scaled",
    """
    Internal function, do not use.
    """)

add_newdoc("_lgam1p",
    """
    Internal function, do not use.
    """)

add_newdoc("log1p",
    """
    log1p(x, out=None)

    Calculates log(1 + x) for use when `x` is near zero.

    Parameters
    ----------
    x : array_like
        Real or complex valued input.
    out : ndarray, optional
        Optional output array for the function results.

    Returns
    -------
    scalar or ndarray
        Values of ``log(1 + x)``.

    See Also
    --------
    expm1, cosm1

    Examples
    --------
    >>> import scipy.special as sc

    It is more accurate than using ``log(1 + x)`` directly for ``x``
    near 0. Note that in the below example ``1 + 1e-17 == 1`` to
    double precision.

    >>> sc.log1p(1e-17)
    1e-17
    >>> np.log(1 + 1e-17)
    0.0

    """)

add_newdoc("_log1pmx",
    """
    Internal function, do not use.
    """)

add_newdoc('logit',
    """
    logit(x)

    Logit ufunc for ndarrays.

    The logit function is defined as logit(p) = log(p/(1-p)).
    Note that logit(0) = -inf, logit(1) = inf, and logit(p)
    for p<0 or p>1 yields nan.

    Parameters
    ----------
    x : ndarray
        The ndarray to apply logit to element-wise.

    Returns
    -------
    out : ndarray
        An ndarray of the same shape as x. Its entries
        are logit of the corresponding entry of x.

    See Also
    --------
    expit

    Notes
    -----
    As a ufunc logit takes a number of optional
    keyword arguments. For more information
    see `ufuncs <https://docs.scipy.org/doc/numpy/reference/ufuncs.html>`_

    .. versionadded:: 0.10.0

    Examples
    --------
    >>> from scipy.special import logit, expit

    >>> logit([0, 0.25, 0.5, 0.75, 1])
    array([       -inf, -1.09861229,  0.        ,  1.09861229,         inf])

    `expit` is the inverse of `logit`:

    >>> expit(logit([0.1, 0.75, 0.999]))
    array([ 0.1  ,  0.75 ,  0.999])

    Plot logit(x) for x in [0, 1]:

    >>> import matplotlib.pyplot as plt
    >>> x = np.linspace(0, 1, 501)
    >>> y = logit(x)
    >>> plt.plot(x, y)
    >>> plt.grid()
    >>> plt.ylim(-6, 6)
    >>> plt.xlabel('x')
    >>> plt.title('logit(x)')
    >>> plt.show()

    """)

add_newdoc("lpmv",
    r"""
    lpmv(m, v, x)

    Associated Legendre function of integer order and real degree.

    Defined as

    .. math::

        P_v^m = (-1)^m (1 - x^2)^{m/2} \frac{d^m}{dx^m} P_v(x)

    where

    .. math::

        P_v = \sum_{k = 0}^\infty \frac{(-v)_k (v + 1)_k}{(k!)^2}
                \left(\frac{1 - x}{2}\right)^k

    is the Legendre function of the first kind. Here :math:`(\cdot)_k`
    is the Pochhammer symbol; see `poch`.

    Parameters
    ----------
    m : array_like
        Order (int or float). If passed a float not equal to an
        integer the function returns NaN.
    v : array_like
        Degree (float).
    x : array_like
        Argument (float). Must have ``|x| <= 1``.

    Returns
    -------
    pmv : ndarray
        Value of the associated Legendre function.

    See Also
    --------
    lpmn : Compute the associated Legendre function for all orders
           ``0, ..., m`` and degrees ``0, ..., n``.
    clpmn : Compute the associated Legendre function at complex
            arguments.

    Notes
    -----
    Note that this implementation includes the Condon-Shortley phase.

    References
    ----------
    .. [1] Zhang, Jin, "Computation of Special Functions", John Wiley
           and Sons, Inc, 1996.

    """)

add_newdoc("mathieu_a",
    """
    mathieu_a(m, q)

    Characteristic value of even Mathieu functions

    Returns the characteristic value for the even solution,
    ``ce_m(z, q)``, of Mathieu's equation.
    """)

add_newdoc("mathieu_b",
    """
    mathieu_b(m, q)

    Characteristic value of odd Mathieu functions

    Returns the characteristic value for the odd solution,
    ``se_m(z, q)``, of Mathieu's equation.
    """)

add_newdoc("mathieu_cem",
    """
    mathieu_cem(m, q, x)

    Even Mathieu function and its derivative

    Returns the even Mathieu function, ``ce_m(x, q)``, of order `m` and
    parameter `q` evaluated at `x` (given in degrees).  Also returns the
    derivative with respect to `x` of ce_m(x, q)

    Parameters
    ----------
    m
        Order of the function
    q
        Parameter of the function
    x
        Argument of the function, *given in degrees, not radians*

    Returns
    -------
    y
        Value of the function
    yp
        Value of the derivative vs x
    """)

add_newdoc("mathieu_modcem1",
    """
    mathieu_modcem1(m, q, x)

    Even modified Mathieu function of the first kind and its derivative

    Evaluates the even modified Mathieu function of the first kind,
    ``Mc1m(x, q)``, and its derivative at `x` for order `m` and parameter
    `q`.

    Returns
    -------
    y
        Value of the function
    yp
        Value of the derivative vs x
    """)

add_newdoc("mathieu_modcem2",
    """
    mathieu_modcem2(m, q, x)

    Even modified Mathieu function of the second kind and its derivative

    Evaluates the even modified Mathieu function of the second kind,
    Mc2m(x, q), and its derivative at `x` (given in degrees) for order `m`
    and parameter `q`.

    Returns
    -------
    y
        Value of the function
    yp
        Value of the derivative vs x
    """)

add_newdoc("mathieu_modsem1",
    """
    mathieu_modsem1(m, q, x)

    Odd modified Mathieu function of the first kind and its derivative

    Evaluates the odd modified Mathieu function of the first kind,
    Ms1m(x, q), and its derivative at `x` (given in degrees) for order `m`
    and parameter `q`.

    Returns
    -------
    y
        Value of the function
    yp
        Value of the derivative vs x
    """)

add_newdoc("mathieu_modsem2",
    """
    mathieu_modsem2(m, q, x)

    Odd modified Mathieu function of the second kind and its derivative

    Evaluates the odd modified Mathieu function of the second kind,
    Ms2m(x, q), and its derivative at `x` (given in degrees) for order `m`
    and parameter q.

    Returns
    -------
    y
        Value of the function
    yp
        Value of the derivative vs x
    """)

add_newdoc("mathieu_sem",
    """
    mathieu_sem(m, q, x)

    Odd Mathieu function and its derivative

    Returns the odd Mathieu function, se_m(x, q), of order `m` and
    parameter `q` evaluated at `x` (given in degrees).  Also returns the
    derivative with respect to `x` of se_m(x, q).

    Parameters
    ----------
    m
        Order of the function
    q
        Parameter of the function
    x
        Argument of the function, *given in degrees, not radians*.

    Returns
    -------
    y
        Value of the function
    yp
        Value of the derivative vs x
    """)

add_newdoc("modfresnelm",
    """
    modfresnelm(x)

    Modified Fresnel negative integrals

    Returns
    -------
    fm
        Integral ``F_-(x)``: ``integral(exp(-1j*t*t), t=x..inf)``
    km
        Integral ``K_-(x)``: ``1/sqrt(pi)*exp(1j*(x*x+pi/4))*fp``
    """)

add_newdoc("modfresnelp",
    """
    modfresnelp(x)

    Modified Fresnel positive integrals

    Returns
    -------
    fp
        Integral ``F_+(x)``: ``integral(exp(1j*t*t), t=x..inf)``
    kp
        Integral ``K_+(x)``: ``1/sqrt(pi)*exp(-1j*(x*x+pi/4))*fp``
    """)

add_newdoc("modstruve",
    r"""
    modstruve(v, x)

    Modified Struve function.

    Return the value of the modified Struve function of order `v` at `x`.  The
    modified Struve function is defined as,

    .. math::
        L_v(x) = -\imath \exp(-\pi\imath v/2) H_v(\imath x),

    where :math:`H_v` is the Struve function.

    Parameters
    ----------
    v : array_like
        Order of the modified Struve function (float).
    x : array_like
        Argument of the Struve function (float; must be positive unless `v` is
        an integer).

    Returns
    -------
    L : ndarray
        Value of the modified Struve function of order `v` at `x`.

    Notes
    -----
    Three methods discussed in [1]_ are used to evaluate the function:

    - power series
    - expansion in Bessel functions (if :math:`|x| < |v| + 20`)
    - asymptotic large-x expansion (if :math:`x \geq 0.7v + 12`)

    Rounding errors are estimated based on the largest terms in the sums, and
    the result associated with the smallest error is returned.

    See also
    --------
    struve

    References
    ----------
    .. [1] NIST Digital Library of Mathematical Functions
           https://dlmf.nist.gov/11
    """)

add_newdoc("nbdtr",
    r"""
    nbdtr(k, n, p)

    Negative binomial cumulative distribution function.

    Returns the sum of the terms 0 through `k` of the negative binomial
    distribution probability mass function,

    .. math::

        F = \sum_{j=0}^k {{n + j - 1}\choose{j}} p^n (1 - p)^j.

    In a sequence of Bernoulli trials with individual success probabilities
    `p`, this is the probability that `k` or fewer failures precede the nth
    success.

    Parameters
    ----------
    k : array_like
        The maximum number of allowed failures (nonnegative int).
    n : array_like
        The target number of successes (positive int).
    p : array_like
        Probability of success in a single event (float).

    Returns
    -------
    F : ndarray
        The probability of `k` or fewer failures before `n` successes in a
        sequence of events with individual success probability `p`.

    See also
    --------
    nbdtrc

    Notes
    -----
    If floating point values are passed for `k` or `n`, they will be truncated
    to integers.

    The terms are not summed directly; instead the regularized incomplete beta
    function is employed, according to the formula,

    .. math::
        \mathrm{nbdtr}(k, n, p) = I_{p}(n, k + 1).

    Wrapper for the Cephes [1]_ routine `nbdtr`.

    References
    ----------
    .. [1] Cephes Mathematical Functions Library,
           http://www.netlib.org/cephes/

    """)

add_newdoc("nbdtrc",
    r"""
    nbdtrc(k, n, p)

    Negative binomial survival function.

    Returns the sum of the terms `k + 1` to infinity of the negative binomial
    distribution probability mass function,

    .. math::

        F = \sum_{j=k + 1}^\infty {{n + j - 1}\choose{j}} p^n (1 - p)^j.

    In a sequence of Bernoulli trials with individual success probabilities
    `p`, this is the probability that more than `k` failures precede the nth
    success.

    Parameters
    ----------
    k : array_like
        The maximum number of allowed failures (nonnegative int).
    n : array_like
        The target number of successes (positive int).
    p : array_like
        Probability of success in a single event (float).

    Returns
    -------
    F : ndarray
        The probability of `k + 1` or more failures before `n` successes in a
        sequence of events with individual success probability `p`.

    Notes
    -----
    If floating point values are passed for `k` or `n`, they will be truncated
    to integers.

    The terms are not summed directly; instead the regularized incomplete beta
    function is employed, according to the formula,

    .. math::
        \mathrm{nbdtrc}(k, n, p) = I_{1 - p}(k + 1, n).

    Wrapper for the Cephes [1]_ routine `nbdtrc`.

    References
    ----------
    .. [1] Cephes Mathematical Functions Library,
           http://www.netlib.org/cephes/
    """)

add_newdoc("nbdtri",
    """
    nbdtri(k, n, y)

    Inverse of `nbdtr` vs `p`.

    Returns the inverse with respect to the parameter `p` of
    `y = nbdtr(k, n, p)`, the negative binomial cumulative distribution
    function.

    Parameters
    ----------
    k : array_like
        The maximum number of allowed failures (nonnegative int).
    n : array_like
        The target number of successes (positive int).
    y : array_like
        The probability of `k` or fewer failures before `n` successes (float).

    Returns
    -------
    p : ndarray
        Probability of success in a single event (float) such that
        `nbdtr(k, n, p) = y`.

    See also
    --------
    nbdtr : Cumulative distribution function of the negative binomial.
    nbdtrik : Inverse with respect to `k` of `nbdtr(k, n, p)`.
    nbdtrin : Inverse with respect to `n` of `nbdtr(k, n, p)`.

    Notes
    -----
    Wrapper for the Cephes [1]_ routine `nbdtri`.

    References
    ----------
    .. [1] Cephes Mathematical Functions Library,
           http://www.netlib.org/cephes/

    """)

add_newdoc("nbdtrik",
    r"""
    nbdtrik(y, n, p)

    Inverse of `nbdtr` vs `k`.

    Returns the inverse with respect to the parameter `k` of
    `y = nbdtr(k, n, p)`, the negative binomial cumulative distribution
    function.

    Parameters
    ----------
    y : array_like
        The probability of `k` or fewer failures before `n` successes (float).
    n : array_like
        The target number of successes (positive int).
    p : array_like
        Probability of success in a single event (float).

    Returns
    -------
    k : ndarray
        The maximum number of allowed failures such that `nbdtr(k, n, p) = y`.

    See also
    --------
    nbdtr : Cumulative distribution function of the negative binomial.
    nbdtri : Inverse with respect to `p` of `nbdtr(k, n, p)`.
    nbdtrin : Inverse with respect to `n` of `nbdtr(k, n, p)`.

    Notes
    -----
    Wrapper for the CDFLIB [1]_ Fortran routine `cdfnbn`.

    Formula 26.5.26 of [2]_,

    .. math::
        \sum_{j=k + 1}^\infty {{n + j - 1}\choose{j}} p^n (1 - p)^j = I_{1 - p}(k + 1, n),

    is used to reduce calculation of the cumulative distribution function to
    that of a regularized incomplete beta :math:`I`.

    Computation of `k` involves a search for a value that produces the desired
    value of `y`.  The search relies on the monotonicity of `y` with `k`.

    References
    ----------
    .. [1] Barry Brown, James Lovato, and Kathy Russell,
           CDFLIB: Library of Fortran Routines for Cumulative Distribution
           Functions, Inverses, and Other Parameters.
    .. [2] Milton Abramowitz and Irene A. Stegun, eds.
           Handbook of Mathematical Functions with Formulas,
           Graphs, and Mathematical Tables. New York: Dover, 1972.

    """)

add_newdoc("nbdtrin",
    r"""
    nbdtrin(k, y, p)

    Inverse of `nbdtr` vs `n`.

    Returns the inverse with respect to the parameter `n` of
    `y = nbdtr(k, n, p)`, the negative binomial cumulative distribution
    function.

    Parameters
    ----------
    k : array_like
        The maximum number of allowed failures (nonnegative int).
    y : array_like
        The probability of `k` or fewer failures before `n` successes (float).
    p : array_like
        Probability of success in a single event (float).

    Returns
    -------
    n : ndarray
        The number of successes `n` such that `nbdtr(k, n, p) = y`.

    See also
    --------
    nbdtr : Cumulative distribution function of the negative binomial.
    nbdtri : Inverse with respect to `p` of `nbdtr(k, n, p)`.
    nbdtrik : Inverse with respect to `k` of `nbdtr(k, n, p)`.

    Notes
    -----
    Wrapper for the CDFLIB [1]_ Fortran routine `cdfnbn`.

    Formula 26.5.26 of [2]_,

    .. math::
        \sum_{j=k + 1}^\infty {{n + j - 1}\choose{j}} p^n (1 - p)^j = I_{1 - p}(k + 1, n),

    is used to reduce calculation of the cumulative distribution function to
    that of a regularized incomplete beta :math:`I`.

    Computation of `n` involves a search for a value that produces the desired
    value of `y`.  The search relies on the monotonicity of `y` with `n`.

    References
    ----------
    .. [1] Barry Brown, James Lovato, and Kathy Russell,
           CDFLIB: Library of Fortran Routines for Cumulative Distribution
           Functions, Inverses, and Other Parameters.
    .. [2] Milton Abramowitz and Irene A. Stegun, eds.
           Handbook of Mathematical Functions with Formulas,
           Graphs, and Mathematical Tables. New York: Dover, 1972.

    """)

add_newdoc("ncfdtr",
    r"""
    ncfdtr(dfn, dfd, nc, f)

    Cumulative distribution function of the non-central F distribution.

    The non-central F describes the distribution of,

    .. math::
        Z = \frac{X/d_n}{Y/d_d}

    where :math:`X` and :math:`Y` are independently distributed, with
    :math:`X` distributed non-central :math:`\chi^2` with noncentrality
    parameter `nc` and :math:`d_n` degrees of freedom, and :math:`Y`
    distributed :math:`\chi^2` with :math:`d_d` degrees of freedom.

    Parameters
    ----------
    dfn : array_like
        Degrees of freedom of the numerator sum of squares.  Range (0, inf).
    dfd : array_like
        Degrees of freedom of the denominator sum of squares.  Range (0, inf).
    nc : array_like
        Noncentrality parameter.  Should be in range (0, 1e4).
    f : array_like
        Quantiles, i.e. the upper limit of integration.

    Returns
    -------
    cdf : float or ndarray
        The calculated CDF.  If all inputs are scalar, the return will be a
        float.  Otherwise it will be an array.

    See Also
    --------
    ncfdtri : Quantile function; inverse of `ncfdtr` with respect to `f`.
    ncfdtridfd : Inverse of `ncfdtr` with respect to `dfd`.
    ncfdtridfn : Inverse of `ncfdtr` with respect to `dfn`.
    ncfdtrinc : Inverse of `ncfdtr` with respect to `nc`.

    Notes
    -----
    Wrapper for the CDFLIB [1]_ Fortran routine `cdffnc`.

    The cumulative distribution function is computed using Formula 26.6.20 of
    [2]_:

    .. math::
        F(d_n, d_d, n_c, f) = \sum_{j=0}^\infty e^{-n_c/2} \frac{(n_c/2)^j}{j!} I_{x}(\frac{d_n}{2} + j, \frac{d_d}{2}),

    where :math:`I` is the regularized incomplete beta function, and
    :math:`x = f d_n/(f d_n + d_d)`.

    The computation time required for this routine is proportional to the
    noncentrality parameter `nc`.  Very large values of this parameter can
    consume immense computer resources.  This is why the search range is
    bounded by 10,000.

    References
    ----------
    .. [1] Barry Brown, James Lovato, and Kathy Russell,
           CDFLIB: Library of Fortran Routines for Cumulative Distribution
           Functions, Inverses, and Other Parameters.
    .. [2] Milton Abramowitz and Irene A. Stegun, eds.
           Handbook of Mathematical Functions with Formulas,
           Graphs, and Mathematical Tables. New York: Dover, 1972.

    Examples
    --------
    >>> from scipy import special
    >>> from scipy import stats
    >>> import matplotlib.pyplot as plt

    Plot the CDF of the non-central F distribution, for nc=0.  Compare with the
    F-distribution from scipy.stats:

    >>> x = np.linspace(-1, 8, num=500)
    >>> dfn = 3
    >>> dfd = 2
    >>> ncf_stats = stats.f.cdf(x, dfn, dfd)
    >>> ncf_special = special.ncfdtr(dfn, dfd, 0, x)

    >>> fig = plt.figure()
    >>> ax = fig.add_subplot(111)
    >>> ax.plot(x, ncf_stats, 'b-', lw=3)
    >>> ax.plot(x, ncf_special, 'r-')
    >>> plt.show()

    """)

add_newdoc("ncfdtri",
    """
    ncfdtri(dfn, dfd, nc, p)

    Inverse with respect to `f` of the CDF of the non-central F distribution.

    See `ncfdtr` for more details.

    Parameters
    ----------
    dfn : array_like
        Degrees of freedom of the numerator sum of squares.  Range (0, inf).
    dfd : array_like
        Degrees of freedom of the denominator sum of squares.  Range (0, inf).
    nc : array_like
        Noncentrality parameter.  Should be in range (0, 1e4).
    p : array_like
        Value of the cumulative distribution function.  Must be in the
        range [0, 1].

    Returns
    -------
    f : float
        Quantiles, i.e., the upper limit of integration.

    See Also
    --------
    ncfdtr : CDF of the non-central F distribution.
    ncfdtridfd : Inverse of `ncfdtr` with respect to `dfd`.
    ncfdtridfn : Inverse of `ncfdtr` with respect to `dfn`.
    ncfdtrinc : Inverse of `ncfdtr` with respect to `nc`.

    Examples
    --------
    >>> from scipy.special import ncfdtr, ncfdtri

    Compute the CDF for several values of `f`:

    >>> f = [0.5, 1, 1.5]
    >>> p = ncfdtr(2, 3, 1.5, f)
    >>> p
    array([ 0.20782291,  0.36107392,  0.47345752])

    Compute the inverse.  We recover the values of `f`, as expected:

    >>> ncfdtri(2, 3, 1.5, p)
    array([ 0.5,  1. ,  1.5])

    """)

add_newdoc("ncfdtridfd",
    """
    ncfdtridfd(dfn, p, nc, f)

    Calculate degrees of freedom (denominator) for the noncentral F-distribution.

    This is the inverse with respect to `dfd` of `ncfdtr`.
    See `ncfdtr` for more details.

    Parameters
    ----------
    dfn : array_like
        Degrees of freedom of the numerator sum of squares.  Range (0, inf).
    p : array_like
        Value of the cumulative distribution function.  Must be in the
        range [0, 1].
    nc : array_like
        Noncentrality parameter.  Should be in range (0, 1e4).
    f : array_like
        Quantiles, i.e., the upper limit of integration.

    Returns
    -------
    dfd : float
        Degrees of freedom of the denominator sum of squares.

    See Also
    --------
    ncfdtr : CDF of the non-central F distribution.
    ncfdtri : Quantile function; inverse of `ncfdtr` with respect to `f`.
    ncfdtridfn : Inverse of `ncfdtr` with respect to `dfn`.
    ncfdtrinc : Inverse of `ncfdtr` with respect to `nc`.

    Notes
    -----
    The value of the cumulative noncentral F distribution is not necessarily
    monotone in either degrees of freedom. There thus may be two values that
    provide a given CDF value. This routine assumes monotonicity and will
    find an arbitrary one of the two values.

    Examples
    --------
    >>> from scipy.special import ncfdtr, ncfdtridfd

    Compute the CDF for several values of `dfd`:

    >>> dfd = [1, 2, 3]
    >>> p = ncfdtr(2, dfd, 0.25, 15)
    >>> p
    array([ 0.8097138 ,  0.93020416,  0.96787852])

    Compute the inverse.  We recover the values of `dfd`, as expected:

    >>> ncfdtridfd(2, p, 0.25, 15)
    array([ 1.,  2.,  3.])

    """)

add_newdoc("ncfdtridfn",
    """
    ncfdtridfn(p, dfd, nc, f)

    Calculate degrees of freedom (numerator) for the noncentral F-distribution.

    This is the inverse with respect to `dfn` of `ncfdtr`.
    See `ncfdtr` for more details.

    Parameters
    ----------
    p : array_like
        Value of the cumulative distribution function. Must be in the
        range [0, 1].
    dfd : array_like
        Degrees of freedom of the denominator sum of squares. Range (0, inf).
    nc : array_like
        Noncentrality parameter.  Should be in range (0, 1e4).
    f : float
        Quantiles, i.e., the upper limit of integration.

    Returns
    -------
    dfn : float
        Degrees of freedom of the numerator sum of squares.

    See Also
    --------
    ncfdtr : CDF of the non-central F distribution.
    ncfdtri : Quantile function; inverse of `ncfdtr` with respect to `f`.
    ncfdtridfd : Inverse of `ncfdtr` with respect to `dfd`.
    ncfdtrinc : Inverse of `ncfdtr` with respect to `nc`.

    Notes
    -----
    The value of the cumulative noncentral F distribution is not necessarily
    monotone in either degrees of freedom. There thus may be two values that
    provide a given CDF value. This routine assumes monotonicity and will
    find an arbitrary one of the two values.

    Examples
    --------
    >>> from scipy.special import ncfdtr, ncfdtridfn

    Compute the CDF for several values of `dfn`:

    >>> dfn = [1, 2, 3]
    >>> p = ncfdtr(dfn, 2, 0.25, 15)
    >>> p
    array([ 0.92562363,  0.93020416,  0.93188394])

    Compute the inverse. We recover the values of `dfn`, as expected:

    >>> ncfdtridfn(p, 2, 0.25, 15)
    array([ 1.,  2.,  3.])

    """)

add_newdoc("ncfdtrinc",
    """
    ncfdtrinc(dfn, dfd, p, f)

    Calculate non-centrality parameter for non-central F distribution.

    This is the inverse with respect to `nc` of `ncfdtr`.
    See `ncfdtr` for more details.

    Parameters
    ----------
    dfn : array_like
        Degrees of freedom of the numerator sum of squares. Range (0, inf).
    dfd : array_like
        Degrees of freedom of the denominator sum of squares. Range (0, inf).
    p : array_like
        Value of the cumulative distribution function. Must be in the
        range [0, 1].
    f : array_like
        Quantiles, i.e., the upper limit of integration.

    Returns
    -------
    nc : float
        Noncentrality parameter.

    See Also
    --------
    ncfdtr : CDF of the non-central F distribution.
    ncfdtri : Quantile function; inverse of `ncfdtr` with respect to `f`.
    ncfdtridfd : Inverse of `ncfdtr` with respect to `dfd`.
    ncfdtridfn : Inverse of `ncfdtr` with respect to `dfn`.

    Examples
    --------
    >>> from scipy.special import ncfdtr, ncfdtrinc

    Compute the CDF for several values of `nc`:

    >>> nc = [0.5, 1.5, 2.0]
    >>> p = ncfdtr(2, 3, nc, 15)
    >>> p
    array([ 0.96309246,  0.94327955,  0.93304098])

    Compute the inverse. We recover the values of `nc`, as expected:

    >>> ncfdtrinc(2, 3, p, 15)
    array([ 0.5,  1.5,  2. ])

    """)

add_newdoc("nctdtr",
    """
    nctdtr(df, nc, t)

    Cumulative distribution function of the non-central `t` distribution.

    Parameters
    ----------
    df : array_like
        Degrees of freedom of the distribution. Should be in range (0, inf).
    nc : array_like
        Noncentrality parameter. Should be in range (-1e6, 1e6).
    t : array_like
        Quantiles, i.e., the upper limit of integration.

    Returns
    -------
    cdf : float or ndarray
        The calculated CDF. If all inputs are scalar, the return will be a
        float. Otherwise, it will be an array.

    See Also
    --------
    nctdtrit : Inverse CDF (iCDF) of the non-central t distribution.
    nctdtridf : Calculate degrees of freedom, given CDF and iCDF values.
    nctdtrinc : Calculate non-centrality parameter, given CDF iCDF values.

    Examples
    --------
    >>> from scipy import special
    >>> from scipy import stats
    >>> import matplotlib.pyplot as plt

    Plot the CDF of the non-central t distribution, for nc=0. Compare with the
    t-distribution from scipy.stats:

    >>> x = np.linspace(-5, 5, num=500)
    >>> df = 3
    >>> nct_stats = stats.t.cdf(x, df)
    >>> nct_special = special.nctdtr(df, 0, x)

    >>> fig = plt.figure()
    >>> ax = fig.add_subplot(111)
    >>> ax.plot(x, nct_stats, 'b-', lw=3)
    >>> ax.plot(x, nct_special, 'r-')
    >>> plt.show()

    """)

add_newdoc("nctdtridf",
    """
    nctdtridf(p, nc, t)

    Calculate degrees of freedom for non-central t distribution.

    See `nctdtr` for more details.

    Parameters
    ----------
    p : array_like
        CDF values, in range (0, 1].
    nc : array_like
        Noncentrality parameter. Should be in range (-1e6, 1e6).
    t : array_like
        Quantiles, i.e., the upper limit of integration.

    """)

add_newdoc("nctdtrinc",
    """
    nctdtrinc(df, p, t)

    Calculate non-centrality parameter for non-central t distribution.

    See `nctdtr` for more details.

    Parameters
    ----------
    df : array_like
        Degrees of freedom of the distribution. Should be in range (0, inf).
    p : array_like
        CDF values, in range (0, 1].
    t : array_like
        Quantiles, i.e., the upper limit of integration.

    """)

add_newdoc("nctdtrit",
    """
    nctdtrit(df, nc, p)

    Inverse cumulative distribution function of the non-central t distribution.

    See `nctdtr` for more details.

    Parameters
    ----------
    df : array_like
        Degrees of freedom of the distribution. Should be in range (0, inf).
    nc : array_like
        Noncentrality parameter. Should be in range (-1e6, 1e6).
    p : array_like
        CDF values, in range (0, 1].

    """)

add_newdoc("ndtr",
    r"""
    ndtr(x)

    Gaussian cumulative distribution function.

    Returns the area under the standard Gaussian probability
    density function, integrated from minus infinity to `x`

    .. math::

       \frac{1}{\sqrt{2\pi}} \int_{-\infty}^x \exp(-t^2/2) dt

    Parameters
    ----------
    x : array_like, real or complex
        Argument

    Returns
    -------
    ndarray
        The value of the normal CDF evaluated at `x`

    See Also
    --------
    erf
    erfc
    scipy.stats.norm
    log_ndtr

    """)


add_newdoc("nrdtrimn",
    """
    nrdtrimn(p, x, std)

    Calculate mean of normal distribution given other params.

    Parameters
    ----------
    p : array_like
        CDF values, in range (0, 1].
    x : array_like
        Quantiles, i.e. the upper limit of integration.
    std : array_like
        Standard deviation.

    Returns
    -------
    mn : float or ndarray
        The mean of the normal distribution.

    See Also
    --------
    nrdtrimn, ndtr

    """)

add_newdoc("nrdtrisd",
    """
    nrdtrisd(p, x, mn)

    Calculate standard deviation of normal distribution given other params.

    Parameters
    ----------
    p : array_like
        CDF values, in range (0, 1].
    x : array_like
        Quantiles, i.e. the upper limit of integration.
    mn : float or ndarray
        The mean of the normal distribution.

    Returns
    -------
    std : array_like
        Standard deviation.

    See Also
    --------
    ndtr

    """)

add_newdoc("log_ndtr",
    """
    log_ndtr(x)

    Logarithm of Gaussian cumulative distribution function.

    Returns the log of the area under the standard Gaussian probability
    density function, integrated from minus infinity to `x`::

        log(1/sqrt(2*pi) * integral(exp(-t**2 / 2), t=-inf..x))

    Parameters
    ----------
    x : array_like, real or complex
        Argument

    Returns
    -------
    ndarray
        The value of the log of the normal CDF evaluated at `x`

    See Also
    --------
    erf
    erfc
    scipy.stats.norm
    ndtr

    """)

add_newdoc("ndtri",
    """
    ndtri(y)

    Inverse of `ndtr` vs x

    Returns the argument x for which the area under the Gaussian
    probability density function (integrated from minus infinity to `x`)
    is equal to y.
    """)

add_newdoc("obl_ang1",
    """
    obl_ang1(m, n, c, x)

    Oblate spheroidal angular function of the first kind and its derivative

    Computes the oblate spheroidal angular function of the first kind
    and its derivative (with respect to `x`) for mode parameters m>=0
    and n>=m, spheroidal parameter `c` and ``|x| < 1.0``.

    Returns
    -------
    s
        Value of the function
    sp
        Value of the derivative vs x
    """)

add_newdoc("obl_ang1_cv",
    """
    obl_ang1_cv(m, n, c, cv, x)

    Oblate spheroidal angular function obl_ang1 for precomputed characteristic value

    Computes the oblate spheroidal angular function of the first kind
    and its derivative (with respect to `x`) for mode parameters m>=0
    and n>=m, spheroidal parameter `c` and ``|x| < 1.0``. Requires
    pre-computed characteristic value.

    Returns
    -------
    s
        Value of the function
    sp
        Value of the derivative vs x
    """)

add_newdoc("obl_cv",
    """
    obl_cv(m, n, c)

    Characteristic value of oblate spheroidal function

    Computes the characteristic value of oblate spheroidal wave
    functions of order `m`, `n` (n>=m) and spheroidal parameter `c`.
    """)

add_newdoc("obl_rad1",
    """
    obl_rad1(m, n, c, x)

    Oblate spheroidal radial function of the first kind and its derivative

    Computes the oblate spheroidal radial function of the first kind
    and its derivative (with respect to `x`) for mode parameters m>=0
    and n>=m, spheroidal parameter `c` and ``|x| < 1.0``.

    Returns
    -------
    s
        Value of the function
    sp
        Value of the derivative vs x
    """)

add_newdoc("obl_rad1_cv",
    """
    obl_rad1_cv(m, n, c, cv, x)

    Oblate spheroidal radial function obl_rad1 for precomputed characteristic value

    Computes the oblate spheroidal radial function of the first kind
    and its derivative (with respect to `x`) for mode parameters m>=0
    and n>=m, spheroidal parameter `c` and ``|x| < 1.0``. Requires
    pre-computed characteristic value.

    Returns
    -------
    s
        Value of the function
    sp
        Value of the derivative vs x
    """)

add_newdoc("obl_rad2",
    """
    obl_rad2(m, n, c, x)

    Oblate spheroidal radial function of the second kind and its derivative.

    Computes the oblate spheroidal radial function of the second kind
    and its derivative (with respect to `x`) for mode parameters m>=0
    and n>=m, spheroidal parameter `c` and ``|x| < 1.0``.

    Returns
    -------
    s
        Value of the function
    sp
        Value of the derivative vs x
    """)

add_newdoc("obl_rad2_cv",
    """
    obl_rad2_cv(m, n, c, cv, x)

    Oblate spheroidal radial function obl_rad2 for precomputed characteristic value

    Computes the oblate spheroidal radial function of the second kind
    and its derivative (with respect to `x`) for mode parameters m>=0
    and n>=m, spheroidal parameter `c` and ``|x| < 1.0``. Requires
    pre-computed characteristic value.

    Returns
    -------
    s
        Value of the function
    sp
        Value of the derivative vs x
    """)

add_newdoc("pbdv",
    """
    pbdv(v, x)

    Parabolic cylinder function D

    Returns (d, dp) the parabolic cylinder function Dv(x) in d and the
    derivative, Dv'(x) in dp.

    Returns
    -------
    d
        Value of the function
    dp
        Value of the derivative vs x
    """)

add_newdoc("pbvv",
    """
    pbvv(v, x)

    Parabolic cylinder function V

    Returns the parabolic cylinder function Vv(x) in v and the
    derivative, Vv'(x) in vp.

    Returns
    -------
    v
        Value of the function
    vp
        Value of the derivative vs x
    """)

add_newdoc("pbwa",
    r"""
    pbwa(a, x)

    Parabolic cylinder function W.

    The function is a particular solution to the differential equation

    .. math::

        y'' + \left(\frac{1}{4}x^2 - a\right)y = 0,

    for a full definition see section 12.14 in [1]_.

    Parameters
    ----------
    a : array_like
        Real parameter
    x : array_like
        Real argument

    Returns
    -------
    w : scalar or ndarray
        Value of the function
    wp : scalar or ndarray
        Value of the derivative in x

    Notes
    -----
    The function is a wrapper for a Fortran routine by Zhang and Jin
    [2]_. The implementation is accurate only for ``|a|, |x| < 5`` and
    returns NaN outside that range.

    References
    ----------
    .. [1] Digital Library of Mathematical Functions, 14.30.
           https://dlmf.nist.gov/14.30
    .. [2] Zhang, Shanjie and Jin, Jianming. "Computation of Special
           Functions", John Wiley and Sons, 1996.
           https://people.sc.fsu.edu/~jburkardt/f_src/special_functions/special_functions.html
    """)

add_newdoc("pdtr",
    r"""
    pdtr(k, m, out=None)

    Poisson cumulative distribution function.

    Defined as the probability that a Poisson-distributed random
    variable with event rate :math:`m` is less than or equal to
    :math:`k`. More concretely, this works out to be [1]_

    .. math::

       \exp(-m) \sum_{j = 0}^{\lfloor{k}\rfloor} \frac{m^j}{m!}.

    Parameters
    ----------
    k : array_like
        Nonnegative real argument
    m : array_like
        Nonnegative real shape parameter
    out : ndarray
        Optional output array for the function results

    See Also
    --------
    pdtrc : Poisson survival function
    pdtrik : inverse of `pdtr` with respect to `k`
    pdtri : inverse of `pdtr` with respect to `m`

    Returns
    -------
    scalar or ndarray
        Values of the Poisson cumulative distribution function

    References
    ----------
    .. [1] https://en.wikipedia.org/wiki/Poisson_distribution

    Examples
    --------
    >>> import scipy.special as sc

    It is a cumulative distribution function, so it converges to 1
    monotonically as `k` goes to infinity.

    >>> sc.pdtr([1, 10, 100, np.inf], 1)
    array([0.73575888, 0.99999999, 1.        , 1.        ])

    It is discontinuous at integers and constant between integers.

    >>> sc.pdtr([1, 1.5, 1.9, 2], 1)
    array([0.73575888, 0.73575888, 0.73575888, 0.9196986 ])

    """)

add_newdoc("pdtrc",
    """
    pdtrc(k, m)

    Poisson survival function

    Returns the sum of the terms from k+1 to infinity of the Poisson
    distribution: sum(exp(-m) * m**j / j!, j=k+1..inf) = gammainc(
    k+1, m). Arguments must both be non-negative doubles.
    """)

add_newdoc("pdtri",
    """
    pdtri(k, y)

    Inverse to `pdtr` vs m

    Returns the Poisson variable `m` such that the sum from 0 to `k` of
    the Poisson density is equal to the given probability `y`:
    calculated by gammaincinv(k+1, y). `k` must be a nonnegative
    integer and `y` between 0 and 1.
    """)

add_newdoc("pdtrik",
    """
    pdtrik(p, m)

    Inverse to `pdtr` vs k

    Returns the quantile k such that ``pdtr(k, m) = p``
    """)

add_newdoc("poch",
    r"""
    poch(z, m)

    Pochhammer symbol.

    The Pochhammer symbol (rising factorial) is defined as

    .. math::

        (z)_m = \frac{\Gamma(z + m)}{\Gamma(z)}

    For positive integer `m` it reads

    .. math::

        (z)_m = z (z + 1) ... (z + m - 1)

    See [dlmf]_ for more details.

    Parameters
    ----------
    z, m : array_like
        Real-valued arguments.

    Returns
    -------
    scalar or ndarray
        The value of the function.

    References
    ----------
    .. [dlmf] Nist, Digital Library of Mathematical Functions
        https://dlmf.nist.gov/5.2#iii

    Examples
    --------
    >>> import scipy.special as sc

    It is 1 when m is 0.

    >>> sc.poch([1, 2, 3, 4], 0)
    array([1., 1., 1., 1.])

    For z equal to 1 it reduces to the factorial function.

    >>> sc.poch(1, 5)
    120.0
    >>> 1 * 2 * 3 * 4 * 5
    120

    It can be expressed in terms of the gamma function.

    >>> z, m = 3.7, 2.1
    >>> sc.poch(z, m)
    20.529581933776953
    >>> sc.gamma(z + m) / sc.gamma(z)
    20.52958193377696

    """)

add_newdoc("pro_ang1",
    """
    pro_ang1(m, n, c, x)

    Prolate spheroidal angular function of the first kind and its derivative

    Computes the prolate spheroidal angular function of the first kind
    and its derivative (with respect to `x`) for mode parameters m>=0
    and n>=m, spheroidal parameter `c` and ``|x| < 1.0``.

    Returns
    -------
    s
        Value of the function
    sp
        Value of the derivative vs x
    """)

add_newdoc("pro_ang1_cv",
    """
    pro_ang1_cv(m, n, c, cv, x)

    Prolate spheroidal angular function pro_ang1 for precomputed characteristic value

    Computes the prolate spheroidal angular function of the first kind
    and its derivative (with respect to `x`) for mode parameters m>=0
    and n>=m, spheroidal parameter `c` and ``|x| < 1.0``. Requires
    pre-computed characteristic value.

    Returns
    -------
    s
        Value of the function
    sp
        Value of the derivative vs x
    """)

add_newdoc("pro_cv",
    """
    pro_cv(m, n, c)

    Characteristic value of prolate spheroidal function

    Computes the characteristic value of prolate spheroidal wave
    functions of order `m`, `n` (n>=m) and spheroidal parameter `c`.
    """)

add_newdoc("pro_rad1",
    """
    pro_rad1(m, n, c, x)

    Prolate spheroidal radial function of the first kind and its derivative

    Computes the prolate spheroidal radial function of the first kind
    and its derivative (with respect to `x`) for mode parameters m>=0
    and n>=m, spheroidal parameter `c` and ``|x| < 1.0``.

    Returns
    -------
    s
        Value of the function
    sp
        Value of the derivative vs x
    """)

add_newdoc("pro_rad1_cv",
    """
    pro_rad1_cv(m, n, c, cv, x)

    Prolate spheroidal radial function pro_rad1 for precomputed characteristic value

    Computes the prolate spheroidal radial function of the first kind
    and its derivative (with respect to `x`) for mode parameters m>=0
    and n>=m, spheroidal parameter `c` and ``|x| < 1.0``. Requires
    pre-computed characteristic value.

    Returns
    -------
    s
        Value of the function
    sp
        Value of the derivative vs x
    """)

add_newdoc("pro_rad2",
    """
    pro_rad2(m, n, c, x)

    Prolate spheroidal radial function of the second kind and its derivative

    Computes the prolate spheroidal radial function of the second kind
    and its derivative (with respect to `x`) for mode parameters m>=0
    and n>=m, spheroidal parameter `c` and ``|x| < 1.0``.

    Returns
    -------
    s
        Value of the function
    sp
        Value of the derivative vs x
    """)

add_newdoc("pro_rad2_cv",
    """
    pro_rad2_cv(m, n, c, cv, x)

    Prolate spheroidal radial function pro_rad2 for precomputed characteristic value

    Computes the prolate spheroidal radial function of the second kind
    and its derivative (with respect to `x`) for mode parameters m>=0
    and n>=m, spheroidal parameter `c` and ``|x| < 1.0``. Requires
    pre-computed characteristic value.

    Returns
    -------
    s
        Value of the function
    sp
        Value of the derivative vs x
    """)

add_newdoc("pseudo_huber",
    r"""
    pseudo_huber(delta, r)

    Pseudo-Huber loss function.

    .. math:: \mathrm{pseudo\_huber}(\delta, r) = \delta^2 \left( \sqrt{ 1 + \left( \frac{r}{\delta} \right)^2 } - 1 \right)

    Parameters
    ----------
    delta : ndarray
        Input array, indicating the soft quadratic vs. linear loss changepoint.
    r : ndarray
        Input array, possibly representing residuals.

    Returns
    -------
    res : ndarray
        The computed Pseudo-Huber loss function values.

    Notes
    -----
    This function is convex in :math:`r`.

    .. versionadded:: 0.15.0

    """)

add_newdoc("psi",
    """
    psi(z, out=None)

    The digamma function.

    The logarithmic derivative of the gamma function evaluated at ``z``.

    Parameters
    ----------
    z : array_like
        Real or complex argument.
    out : ndarray, optional
        Array for the computed values of ``psi``.

    Returns
    -------
    digamma : ndarray
        Computed values of ``psi``.

    Notes
    -----
    For large values not close to the negative real axis, ``psi`` is
    computed using the asymptotic series (5.11.2) from [1]_. For small
    arguments not close to the negative real axis, the recurrence
    relation (5.5.2) from [1]_ is used until the argument is large
    enough to use the asymptotic series. For values close to the
    negative real axis, the reflection formula (5.5.4) from [1]_ is
    used first. Note that ``psi`` has a family of zeros on the
    negative real axis which occur between the poles at nonpositive
    integers. Around the zeros the reflection formula suffers from
    cancellation and the implementation loses precision. The sole
    positive zero and the first negative zero, however, are handled
    separately by precomputing series expansions using [2]_, so the
    function should maintain full accuracy around the origin.

    References
    ----------
    .. [1] NIST Digital Library of Mathematical Functions
           https://dlmf.nist.gov/5
    .. [2] Fredrik Johansson and others.
           "mpmath: a Python library for arbitrary-precision floating-point arithmetic"
           (Version 0.19) http://mpmath.org/

    """)

add_newdoc("radian",
    """
    radian(d, m, s, out=None)

    Convert from degrees to radians.

    Returns the angle given in (d)egrees, (m)inutes, and (s)econds in
    radians.

    Parameters
    ----------
    d : array_like
        Degrees, can be real-valued.
    m : array_like
        Minutes, can be real-valued.
    s : array_like
        Seconds, can be real-valued.
    out : ndarray, optional
        Optional output array for the function results.

    Returns
    -------
    scalar or ndarray
        Values of the inputs in radians.

    Examples
    --------
    >>> import scipy.special as sc

    There are many ways to specify an angle.

    >>> sc.radian(90, 0, 0)
    1.5707963267948966
    >>> sc.radian(0, 60 * 90, 0)
    1.5707963267948966
    >>> sc.radian(0, 0, 60**2 * 90)
    1.5707963267948966

    The inputs can be real-valued.

    >>> sc.radian(1.5, 0, 0)
    0.02617993877991494
    >>> sc.radian(1, 30, 0)
    0.02617993877991494

    """)

add_newdoc("rel_entr",
    r"""
    rel_entr(x, y, out=None)

    Elementwise function for computing relative entropy.

    .. math::

        \mathrm{rel\_entr}(x, y) =
            \begin{cases}
                x \log(x / y) & x > 0, y > 0 \\
                0 & x = 0, y \ge 0 \\
                \infty & \text{otherwise}
            \end{cases}

    Parameters
    ----------
    x, y : array_like
        Input arrays
    out : ndarray, optional
        Optional output array for the function results

    Returns
    -------
    scalar or ndarray
        Relative entropy of the inputs

    See Also
    --------
    entr, kl_div

    Notes
    -----
    .. versionadded:: 0.15.0

    This function is jointly convex in x and y.

    The origin of this function is in convex programming; see
    [1]_. Given two discrete probability distributions :math:`p_1,
    \ldots, p_n` and :math:`q_1, \ldots, q_n`, to get the relative
    entropy of statistics compute the sum

    .. math::

        \sum_{i = 1}^n \mathrm{rel\_entr}(p_i, q_i).

    See [2]_ for details.

    References
    ----------
    .. [1] Grant, Boyd, and Ye, "CVX: Matlab Software for Disciplined Convex
        Programming", http://cvxr.com/cvx/
    .. [2] Kullback-Leibler divergence,
        https://en.wikipedia.org/wiki/Kullback%E2%80%93Leibler_divergence

    """)

add_newdoc("rgamma",
    r"""
    rgamma(z, out=None)

    Reciprocal of the gamma function.

    Defined as :math:`1 / \Gamma(z)`, where :math:`\Gamma` is the
    gamma function. For more on the gamma function see `gamma`.

    Parameters
    ----------
    z : array_like
        Real or complex valued input
    out : ndarray, optional
        Optional output array for the function results

    Returns
    -------
    scalar or ndarray
        Function results

    Notes
    -----
    The gamma function has no zeros and has simple poles at
    nonpositive integers, so `rgamma` is an entire function with zeros
    at the nonpositive integers. See the discussion in [dlmf]_ for
    more details.

    See Also
    --------
    gamma, gammaln, loggamma

    References
    ----------
    .. [dlmf] Nist, Digital Library of Mathematical functions,
        https://dlmf.nist.gov/5.2#i

    Examples
    --------
    >>> import scipy.special as sc

    It is the reciprocal of the gamma function.

    >>> sc.rgamma([1, 2, 3, 4])
    array([1.        , 1.        , 0.5       , 0.16666667])
    >>> 1 / sc.gamma([1, 2, 3, 4])
    array([1.        , 1.        , 0.5       , 0.16666667])

    It is zero at nonpositive integers.

    >>> sc.rgamma([0, -1, -2, -3])
    array([0., 0., 0., 0.])

    It rapidly underflows to zero along the positive real axis.

    >>> sc.rgamma([10, 100, 179])
    array([2.75573192e-006, 1.07151029e-156, 0.00000000e+000])

    """)

add_newdoc("round",
    """
    round(x, out=None)

    Round to the nearest integer.

    Returns the nearest integer to `x`.  If `x` ends in 0.5 exactly,
    the nearest even integer is chosen.

    Parameters
    ----------
    x : array_like
        Real valued input.
    out : ndarray, optional
        Optional output array for the function results.

    Returns
    -------
    scalar or ndarray
        The nearest integers to the elements of `x`. The result is of
        floating type, not integer type.

    Examples
    --------
    >>> import scipy.special as sc

    It rounds to even.

    >>> sc.round([0.5, 1.5])
    array([0., 2.])

    """)

add_newdoc("shichi",
    r"""
    shichi(x, out=None)

    Hyperbolic sine and cosine integrals.

    The hyperbolic sine integral is

    .. math::

      \int_0^x \frac{\sinh{t}}{t}dt

    and the hyperbolic cosine integral is

    .. math::

      \gamma + \log(x) + \int_0^x \frac{\cosh{t} - 1}{t} dt

    where :math:`\gamma` is Euler's constant and :math:`\log` is the
    principle branch of the logarithm.

    Parameters
    ----------
    x : array_like
        Real or complex points at which to compute the hyperbolic sine
        and cosine integrals.

    Returns
    -------
    si : ndarray
        Hyperbolic sine integral at ``x``
    ci : ndarray
        Hyperbolic cosine integral at ``x``

    Notes
    -----
    For real arguments with ``x < 0``, ``chi`` is the real part of the
    hyperbolic cosine integral. For such points ``chi(x)`` and ``chi(x
    + 0j)`` differ by a factor of ``1j*pi``.

    For real arguments the function is computed by calling Cephes'
    [1]_ *shichi* routine. For complex arguments the algorithm is based
    on Mpmath's [2]_ *shi* and *chi* routines.

    References
    ----------
    .. [1] Cephes Mathematical Functions Library,
           http://www.netlib.org/cephes/
    .. [2] Fredrik Johansson and others.
           "mpmath: a Python library for arbitrary-precision floating-point arithmetic"
           (Version 0.19) http://mpmath.org/
    """)

add_newdoc("sici",
    r"""
    sici(x, out=None)

    Sine and cosine integrals.

    The sine integral is

    .. math::

      \int_0^x \frac{\sin{t}}{t}dt

    and the cosine integral is

    .. math::

      \gamma + \log(x) + \int_0^x \frac{\cos{t} - 1}{t}dt

    where :math:`\gamma` is Euler's constant and :math:`\log` is the
    principle branch of the logarithm.

    Parameters
    ----------
    x : array_like
        Real or complex points at which to compute the sine and cosine
        integrals.

    Returns
    -------
    si : ndarray
        Sine integral at ``x``
    ci : ndarray
        Cosine integral at ``x``

    Notes
    -----
    For real arguments with ``x < 0``, ``ci`` is the real part of the
    cosine integral. For such points ``ci(x)`` and ``ci(x + 0j)``
    differ by a factor of ``1j*pi``.

    For real arguments the function is computed by calling Cephes'
    [1]_ *sici* routine. For complex arguments the algorithm is based
    on Mpmath's [2]_ *si* and *ci* routines.

    References
    ----------
    .. [1] Cephes Mathematical Functions Library,
           http://www.netlib.org/cephes/
    .. [2] Fredrik Johansson and others.
           "mpmath: a Python library for arbitrary-precision floating-point arithmetic"
           (Version 0.19) http://mpmath.org/
    """)

add_newdoc("sindg",
    """
    sindg(x, out=None)

    Sine of the angle `x` given in degrees.

    Parameters
    ----------
    x : array_like
        Angle, given in degrees.
    out : ndarray, optional
        Optional output array for the function results.

    Returns
    -------
    scalar or ndarray
        Sine at the input.

    See Also
    --------
    cosdg, tandg, cotdg

    Examples
    --------
    >>> import scipy.special as sc

    It is more accurate than using sine directly.

    >>> x = 180 * np.arange(3)
    >>> sc.sindg(x)
    array([ 0., -0.,  0.])
    >>> np.sin(x * np.pi / 180)
    array([ 0.0000000e+00,  1.2246468e-16, -2.4492936e-16])

    """)

add_newdoc("smirnov",
    r"""
    smirnov(n, d)

    Kolmogorov-Smirnov complementary cumulative distribution function

    Returns the exact Kolmogorov-Smirnov complementary cumulative
    distribution function,(aka the Survival Function) of Dn+ (or Dn-)
    for a one-sided test of equality between an empirical and a
    theoretical distribution. It is equal to the probability that the
    maximum difference between a theoretical distribution and an empirical
    one based on `n` samples is greater than d.

    Parameters
    ----------
    n : int
      Number of samples
    d : float array_like
      Deviation between the Empirical CDF (ECDF) and the target CDF.

    Returns
    -------
    float
        The value(s) of smirnov(n, d), Prob(Dn+ >= d) (Also Prob(Dn- >= d))

    Notes
    -----
    `smirnov` is used by `stats.kstest` in the application of the
    Kolmogorov-Smirnov Goodness of Fit test. For historial reasons this
    function is exposed in `scpy.special`, but the recommended way to achieve
    the most accurate CDF/SF/PDF/PPF/ISF computations is to use the
    `stats.ksone` distribution.

    See Also
    --------
    smirnovi : The Inverse Survival Function for the distribution
    scipy.stats.ksone : Provides the functionality as a continuous distribution
    kolmogorov, kolmogi : Functions for the two-sided distribution

    Examples
    --------
    >>> from scipy.special import smirnov

    Show the probability of a gap at least as big as 0, 0.5 and 1.0 for a sample of size 5

    >>> smirnov(5, [0, 0.5, 1.0])
    array([ 1.   ,  0.056,  0.   ])

    Compare a sample of size 5 drawn from a source N(0.5, 1) distribution against
    a target N(0, 1) CDF.

    >>> from scipy.stats import norm
    >>> n = 5
    >>> gendist = norm(0.5, 1)       # Normal distribution, mean 0.5, stddev 1
    >>> np.random.seed(seed=233423)  # Set the seed for reproducibility
    >>> x = np.sort(gendist.rvs(size=n))
    >>> x
    array([-0.20946287,  0.71688765,  0.95164151,  1.44590852,  3.08880533])
    >>> target = norm(0, 1)
    >>> cdfs = target.cdf(x)
    >>> cdfs
    array([ 0.41704346,  0.76327829,  0.82936059,  0.92589857,  0.99899518])
    # Construct the Empirical CDF and the K-S statistics (Dn+, Dn-, Dn)
    >>> ecdfs = np.arange(n+1, dtype=float)/n
    >>> cols = np.column_stack([x, ecdfs[1:], cdfs, cdfs - ecdfs[:n], ecdfs[1:] - cdfs])
    >>> np.set_printoptions(precision=3)
    >>> cols
    array([[ -2.095e-01,   2.000e-01,   4.170e-01,   4.170e-01,  -2.170e-01],
           [  7.169e-01,   4.000e-01,   7.633e-01,   5.633e-01,  -3.633e-01],
           [  9.516e-01,   6.000e-01,   8.294e-01,   4.294e-01,  -2.294e-01],
           [  1.446e+00,   8.000e-01,   9.259e-01,   3.259e-01,  -1.259e-01],
           [  3.089e+00,   1.000e+00,   9.990e-01,   1.990e-01,   1.005e-03]])
    >>> gaps = cols[:, -2:]
    >>> Dnpm = np.max(gaps, axis=0)
    >>> print('Dn-=%f, Dn+=%f' % (Dnpm[0], Dnpm[1]))
    Dn-=0.563278, Dn+=0.001005
    >>> probs = smirnov(n, Dnpm)
    >>> print(chr(10).join(['For a sample of size %d drawn from a N(0, 1) distribution:' % n,
    ...      ' Smirnov n=%d: Prob(Dn- >= %f) = %.4f' % (n, Dnpm[0], probs[0]),
    ...      ' Smirnov n=%d: Prob(Dn+ >= %f) = %.4f' % (n, Dnpm[1], probs[1])]))
    For a sample of size 5 drawn from a N(0, 1) distribution:
     Smirnov n=5: Prob(Dn- >= 0.563278) = 0.0250
     Smirnov n=5: Prob(Dn+ >= 0.001005) = 0.9990

    Plot the Empirical CDF against the target N(0, 1) CDF

    >>> import matplotlib.pyplot as plt
    >>> plt.step(np.concatenate([[-3], x]), ecdfs, where='post', label='Empirical CDF')
    >>> x3 = np.linspace(-3, 3, 100)
    >>> plt.plot(x3, target.cdf(x3), label='CDF for N(0, 1)')
    >>> plt.ylim([0, 1]); plt.grid(True); plt.legend();
    # Add vertical lines marking Dn+ and Dn-
    >>> iminus, iplus = np.argmax(gaps, axis=0)
    >>> plt.vlines([x[iminus]], ecdfs[iminus], cdfs[iminus], color='r', linestyle='dashed', lw=4)
    >>> plt.vlines([x[iplus]], cdfs[iplus], ecdfs[iplus+1], color='m', linestyle='dashed', lw=4)
    >>> plt.show()
    """)

add_newdoc("smirnovi",
    """
    smirnovi(n, p)

    Inverse to `smirnov`

    Returns `d` such that ``smirnov(n, d) == p``, the critical value
    corresponding to `p`.

    Parameters
    ----------
    n : int
      Number of samples
    p : float array_like
        Probability

    Returns
    -------
    float
        The value(s) of smirnovi(n, p), the critical values.

    Notes
    -----
    `smirnov` is used by `stats.kstest` in the application of the
    Kolmogorov-Smirnov Goodness of Fit test. For historial reasons this
    function is exposed in `scpy.special`, but the recommended way to achieve
    the most accurate CDF/SF/PDF/PPF/ISF computations is to use the
    `stats.ksone` distribution.

    See Also
    --------
    smirnov  : The Survival Function (SF) for the distribution
    scipy.stats.ksone : Provides the functionality as a continuous distribution
    kolmogorov, kolmogi, scipy.stats.kstwobign : Functions for the two-sided distribution
    """)

add_newdoc("_smirnovc",
    """
    _smirnovc(n, d)
     Internal function, do not use.
    """)

add_newdoc("_smirnovci",
    """
     Internal function, do not use.
    """)

add_newdoc("_smirnovp",
    """
    _smirnovp(n, p)
     Internal function, do not use.
    """)

add_newdoc("spence",
    r"""
    spence(z, out=None)

    Spence's function, also known as the dilogarithm.

    It is defined to be

    .. math::
      \int_0^z \frac{\log(t)}{1 - t}dt

    for complex :math:`z`, where the contour of integration is taken
    to avoid the branch cut of the logarithm. Spence's function is
    analytic everywhere except the negative real axis where it has a
    branch cut.

    Parameters
    ----------
    z : array_like
        Points at which to evaluate Spence's function

    Returns
    -------
    s : ndarray
        Computed values of Spence's function

    Notes
    -----
    There is a different convention which defines Spence's function by
    the integral

    .. math::
      -\int_0^z \frac{\log(1 - t)}{t}dt;

    this is our ``spence(1 - z)``.
    """)

add_newdoc("stdtr",
    """
    stdtr(df, t)

    Student t distribution cumulative distribution function

    Returns the integral from minus infinity to t of the Student t
    distribution with df > 0 degrees of freedom::

       gamma((df+1)/2)/(sqrt(df*pi)*gamma(df/2)) *
       integral((1+x**2/df)**(-df/2-1/2), x=-inf..t)

    """)

add_newdoc("stdtridf",
    """
    stdtridf(p, t)

    Inverse of `stdtr` vs df

    Returns the argument df such that stdtr(df, t) is equal to `p`.
    """)

add_newdoc("stdtrit",
    """
    stdtrit(df, p)

    Inverse of `stdtr` vs `t`

    Returns the argument `t` such that stdtr(df, t) is equal to `p`.
    """)

add_newdoc("struve",
    r"""
    struve(v, x)

    Struve function.

    Return the value of the Struve function of order `v` at `x`.  The Struve
    function is defined as,

    .. math::
        H_v(x) = (z/2)^{v + 1} \sum_{n=0}^\infty \frac{(-1)^n (z/2)^{2n}}{\Gamma(n + \frac{3}{2}) \Gamma(n + v + \frac{3}{2})},

    where :math:`\Gamma` is the gamma function.

    Parameters
    ----------
    v : array_like
        Order of the Struve function (float).
    x : array_like
        Argument of the Struve function (float; must be positive unless `v` is
        an integer).

    Returns
    -------
    H : ndarray
        Value of the Struve function of order `v` at `x`.

    Notes
    -----
    Three methods discussed in [1]_ are used to evaluate the Struve function:

    - power series
    - expansion in Bessel functions (if :math:`|z| < |v| + 20`)
    - asymptotic large-z expansion (if :math:`z \geq 0.7v + 12`)

    Rounding errors are estimated based on the largest terms in the sums, and
    the result associated with the smallest error is returned.

    See also
    --------
    modstruve

    References
    ----------
    .. [1] NIST Digital Library of Mathematical Functions
           https://dlmf.nist.gov/11

    """)

add_newdoc("tandg",
    """
    tandg(x, out=None)

    Tangent of angle `x` given in degrees.

    Parameters
    ----------
    x : array_like
        Angle, given in degrees.
    out : ndarray, optional
        Optional output array for the function results.

    Returns
    -------
    scalar or ndarray
        Tangent at the input.

    See Also
    --------
    sindg, cosdg, cotdg

    Examples
    --------
    >>> import scipy.special as sc

    It is more accurate than using tangent directly.

    >>> x = 180 * np.arange(3)
    >>> sc.tandg(x)
    array([0., 0., 0.])
    >>> np.tan(x * np.pi / 180)
    array([ 0.0000000e+00, -1.2246468e-16, -2.4492936e-16])

    """)

add_newdoc("tklmbda",
    """
    tklmbda(x, lmbda)

    Tukey-Lambda cumulative distribution function

    """)

add_newdoc("wofz",
    """
    wofz(z)

    Faddeeva function

    Returns the value of the Faddeeva function for complex argument::

        exp(-z**2) * erfc(-i*z)

    See Also
    --------
    dawsn, erf, erfc, erfcx, erfi

    References
    ----------
    .. [1] Steven G. Johnson, Faddeeva W function implementation.
       http://ab-initio.mit.edu/Faddeeva

    Examples
    --------
    >>> from scipy import special
    >>> import matplotlib.pyplot as plt

    >>> x = np.linspace(-3, 3)
    >>> z = special.wofz(x)

    >>> plt.plot(x, z.real, label='wofz(x).real')
    >>> plt.plot(x, z.imag, label='wofz(x).imag')
    >>> plt.xlabel('$x$')
    >>> plt.legend(framealpha=1, shadow=True)
    >>> plt.grid(alpha=0.25)
    >>> plt.show()

    """)

add_newdoc("xlogy",
    """
    xlogy(x, y)

    Compute ``x*log(y)`` so that the result is 0 if ``x = 0``.

    Parameters
    ----------
    x : array_like
        Multiplier
    y : array_like
        Argument

    Returns
    -------
    z : array_like
        Computed x*log(y)

    Notes
    -----

    .. versionadded:: 0.13.0

    """)

add_newdoc("xlog1py",
    """
    xlog1py(x, y)

    Compute ``x*log1p(y)`` so that the result is 0 if ``x = 0``.

    Parameters
    ----------
    x : array_like
        Multiplier
    y : array_like
        Argument

    Returns
    -------
    z : array_like
        Computed x*log1p(y)

    Notes
    -----

    .. versionadded:: 0.13.0

    """)

add_newdoc("y0",
    r"""
    y0(x)

    Bessel function of the second kind of order 0.

    Parameters
    ----------
    x : array_like
        Argument (float).

    Returns
    -------
    Y : ndarray
        Value of the Bessel function of the second kind of order 0 at `x`.

    Notes
    -----

    The domain is divided into the intervals [0, 5] and (5, infinity). In the
    first interval a rational approximation :math:`R(x)` is employed to
    compute,

    .. math::

        Y_0(x) = R(x) + \frac{2 \log(x) J_0(x)}{\pi},

    where :math:`J_0` is the Bessel function of the first kind of order 0.

    In the second interval, the Hankel asymptotic expansion is employed with
    two rational functions of degree 6/6 and 7/7.

    This function is a wrapper for the Cephes [1]_ routine `y0`.

    See also
    --------
    j0
    yv

    References
    ----------
    .. [1] Cephes Mathematical Functions Library,
           http://www.netlib.org/cephes/
    """)

add_newdoc("y1",
    """
    y1(x)

    Bessel function of the second kind of order 1.

    Parameters
    ----------
    x : array_like
        Argument (float).

    Returns
    -------
    Y : ndarray
        Value of the Bessel function of the second kind of order 1 at `x`.

    Notes
    -----

    The domain is divided into the intervals [0, 8] and (8, infinity). In the
    first interval a 25 term Chebyshev expansion is used, and computing
    :math:`J_1` (the Bessel function of the first kind) is required. In the
    second, the asymptotic trigonometric representation is employed using two
    rational functions of degree 5/5.

    This function is a wrapper for the Cephes [1]_ routine `y1`.

    See also
    --------
    j1
    yn
    yv

    References
    ----------
    .. [1] Cephes Mathematical Functions Library,
           http://www.netlib.org/cephes/
    """)

add_newdoc("yn",
    r"""
    yn(n, x)

    Bessel function of the second kind of integer order and real argument.

    Parameters
    ----------
    n : array_like
        Order (integer).
    z : array_like
        Argument (float).

    Returns
    -------
    Y : ndarray
        Value of the Bessel function, :math:`Y_n(x)`.

    Notes
    -----
    Wrapper for the Cephes [1]_ routine `yn`.

    The function is evaluated by forward recurrence on `n`, starting with
    values computed by the Cephes routines `y0` and `y1`. If `n = 0` or 1,
    the routine for `y0` or `y1` is called directly.

    See also
    --------
    yv : For real order and real or complex argument.

    References
    ----------
    .. [1] Cephes Mathematical Functions Library,
           http://www.netlib.org/cephes/
    """)

add_newdoc("yv",
    r"""
    yv(v, z)

    Bessel function of the second kind of real order and complex argument.

    Parameters
    ----------
    v : array_like
        Order (float).
    z : array_like
        Argument (float or complex).

    Returns
    -------
    Y : ndarray
        Value of the Bessel function of the second kind, :math:`Y_v(x)`.

    Notes
    -----
    For positive `v` values, the computation is carried out using the
    AMOS [1]_ `zbesy` routine, which exploits the connection to the Hankel
    Bessel functions :math:`H_v^{(1)}` and :math:`H_v^{(2)}`,

    .. math:: Y_v(z) = \frac{1}{2\imath} (H_v^{(1)} - H_v^{(2)}).

    For negative `v` values the formula,

    .. math:: Y_{-v}(z) = Y_v(z) \cos(\pi v) + J_v(z) \sin(\pi v)

    is used, where :math:`J_v(z)` is the Bessel function of the first kind,
    computed using the AMOS routine `zbesj`.  Note that the second term is
    exactly zero for integer `v`; to improve accuracy the second term is
    explicitly omitted for `v` values such that `v = floor(v)`.

    See also
    --------
    yve : :math:`Y_v` with leading exponential behavior stripped off.

    References
    ----------
    .. [1] Donald E. Amos, "AMOS, A Portable Package for Bessel Functions
           of a Complex Argument and Nonnegative Order",
           http://netlib.org/amos/

    """)

add_newdoc("yve",
    r"""
    yve(v, z)

    Exponentially scaled Bessel function of the second kind of real order.

    Returns the exponentially scaled Bessel function of the second
    kind of real order `v` at complex `z`::

        yve(v, z) = yv(v, z) * exp(-abs(z.imag))

    Parameters
    ----------
    v : array_like
        Order (float).
    z : array_like
        Argument (float or complex).

    Returns
    -------
    Y : ndarray
        Value of the exponentially scaled Bessel function.

    Notes
    -----
    For positive `v` values, the computation is carried out using the
    AMOS [1]_ `zbesy` routine, which exploits the connection to the Hankel
    Bessel functions :math:`H_v^{(1)}` and :math:`H_v^{(2)}`,

    .. math:: Y_v(z) = \frac{1}{2\imath} (H_v^{(1)} - H_v^{(2)}).

    For negative `v` values the formula,

    .. math:: Y_{-v}(z) = Y_v(z) \cos(\pi v) + J_v(z) \sin(\pi v)

    is used, where :math:`J_v(z)` is the Bessel function of the first kind,
    computed using the AMOS routine `zbesj`.  Note that the second term is
    exactly zero for integer `v`; to improve accuracy the second term is
    explicitly omitted for `v` values such that `v = floor(v)`.

    References
    ----------
    .. [1] Donald E. Amos, "AMOS, A Portable Package for Bessel Functions
           of a Complex Argument and Nonnegative Order",
           http://netlib.org/amos/
    """)

add_newdoc("_zeta",
    """
    _zeta(x, q)

    Internal function, Hurwitz zeta.

    """)

add_newdoc("zetac",
    """
    zetac(x)

    Riemann zeta function minus 1.

    This function is defined as

    .. math:: \\zeta(x) = \\sum_{k=2}^{\\infty} 1 / k^x,

    where ``x > 1``.  For ``x < 1`` the analytic continuation is
    computed. For more information on the Riemann zeta function, see
    [dlmf]_.

    Parameters
    ----------
    x : array_like of float
        Values at which to compute zeta(x) - 1 (must be real).

    Returns
    -------
    out : array_like
        Values of zeta(x) - 1.

    See Also
    --------
    zeta

    Examples
    --------
    >>> from scipy.special import zetac, zeta

    Some special values:

    >>> zetac(2), np.pi**2/6 - 1
    (0.64493406684822641, 0.6449340668482264)

    >>> zetac(-1), -1.0/12 - 1
    (-1.0833333333333333, -1.0833333333333333)

    Compare ``zetac(x)`` to ``zeta(x) - 1`` for large `x`:

    >>> zetac(60), zeta(60) - 1
    (8.673617380119933e-19, 0.0)

    References
    ----------
    .. [dlmf] NIST Digital Library of Mathematical Functions
              https://dlmf.nist.gov/25

    """)

add_newdoc("_riemann_zeta",
    """
    Internal function, use `zeta` instead.
    """)

add_newdoc("_struve_asymp_large_z",
    """
    _struve_asymp_large_z(v, z, is_h)

    Internal function for testing `struve` & `modstruve`

    Evaluates using asymptotic expansion

    Returns
    -------
    v, err
    """)

add_newdoc("_struve_power_series",
    """
    _struve_power_series(v, z, is_h)

    Internal function for testing `struve` & `modstruve`

    Evaluates using power series

    Returns
    -------
    v, err
    """)

add_newdoc("_struve_bessel_series",
    """
    _struve_bessel_series(v, z, is_h)

    Internal function for testing `struve` & `modstruve`

    Evaluates using Bessel function series

    Returns
    -------
    v, err
    """)

add_newdoc("_spherical_jn",
    """
    Internal function, use `spherical_jn` instead.
    """)

add_newdoc("_spherical_jn_d",
    """
    Internal function, use `spherical_jn` instead.
    """)

add_newdoc("_spherical_yn",
    """
    Internal function, use `spherical_yn` instead.
    """)

add_newdoc("_spherical_yn_d",
    """
    Internal function, use `spherical_yn` instead.
    """)

add_newdoc("_spherical_in",
    """
    Internal function, use `spherical_in` instead.
    """)

add_newdoc("_spherical_in_d",
    """
    Internal function, use `spherical_in` instead.
    """)

add_newdoc("_spherical_kn",
    """
    Internal function, use `spherical_kn` instead.
    """)

add_newdoc("_spherical_kn_d",
    """
    Internal function, use `spherical_kn` instead.
    """)

add_newdoc("loggamma",
    r"""
    loggamma(z, out=None)

    Principal branch of the logarithm of the gamma function.

    Defined to be :math:`\log(\Gamma(x))` for :math:`x > 0` and
    extended to the complex plane by analytic continuation. The
    function has a single branch cut on the negative real axis.

    .. versionadded:: 0.18.0

    Parameters
    ----------
    z : array-like
        Values in the complex plain at which to compute ``loggamma``
    out : ndarray, optional
        Output array for computed values of ``loggamma``

    Returns
    -------
    loggamma : ndarray
        Values of ``loggamma`` at z.

    Notes
    -----
    It is not generally true that :math:`\log\Gamma(z) =
    \log(\Gamma(z))`, though the real parts of the functions do
    agree. The benefit of not defining `loggamma` as
    :math:`\log(\Gamma(z))` is that the latter function has a
    complicated branch cut structure whereas `loggamma` is analytic
    except for on the negative real axis.

    The identities

    .. math::
      \exp(\log\Gamma(z)) &= \Gamma(z) \\
      \log\Gamma(z + 1) &= \log(z) + \log\Gamma(z)

    make `loggamma` useful for working in complex logspace.

    On the real line `loggamma` is related to `gammaln` via
    ``exp(loggamma(x + 0j)) = gammasgn(x)*exp(gammaln(x))``, up to
    rounding error.

    The implementation here is based on [hare1997]_.

    See also
    --------
    gammaln : logarithm of the absolute value of the gamma function
    gammasgn : sign of the gamma function

    References
    ----------
    .. [hare1997] D.E.G. Hare,
      *Computing the Principal Branch of log-Gamma*,
      Journal of Algorithms, Volume 25, Issue 2, November 1997, pages 221-236.
    """)

add_newdoc("_sinpi",
    """
    Internal function, do not use.
    """)

add_newdoc("_cospi",
    """
    Internal function, do not use.
    """)

add_newdoc("owens_t",
    """
    owens_t(h, a)

    Owen's T Function.

    The function T(h, a) gives the probability of the event
    (X > h and 0 < Y < a * X) where X and Y are independent
    standard normal random variables.

    Parameters
    ----------
    h: array_like
        Input value.
    a: array_like
        Input value.

    Returns
    -------
    t: scalar or ndarray
        Probability of the event (X > h and 0 < Y < a * X),
        where X and Y are independent standard normal random variables.

    Examples
    --------
    >>> from scipy import special
    >>> a = 3.5
    >>> h = 0.78
    >>> special.owens_t(h, a)
    0.10877216734852274

    References
    ----------
    .. [1] M. Patefield and D. Tandy, "Fast and accurate calculation of
           Owen's T Function", Statistical Software vol. 5, pp. 1-25, 2000.
    """)

<<<<<<< HEAD
add_newdoc("_wright_bessel",
    """
    Internal function, use `wright_bessel` instead.
=======
add_newdoc("_factorial",
    """
    Internal function, do not use.
>>>>>>> c3ad98be
    """)<|MERGE_RESOLUTION|>--- conflicted
+++ resolved
@@ -9464,13 +9464,12 @@
            Owen's T Function", Statistical Software vol. 5, pp. 1-25, 2000.
     """)
 
-<<<<<<< HEAD
+add_newdoc("_factorial",
+    """
+    Internal function, do not use.
+    """)
+
 add_newdoc("_wright_bessel",
     """
     Internal function, use `wright_bessel` instead.
-=======
-add_newdoc("_factorial",
-    """
-    Internal function, do not use.
->>>>>>> c3ad98be
     """)