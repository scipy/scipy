--- conflicted
+++ resolved
@@ -4960,16 +4960,23 @@
     Here :math:`(\cdot)_n` is the Pochhammer symbol; see `poch`. When
     :math:`n` is an integer the result is a polynomial of degree :math:`n`.
 
-    The implementation for complex values of ``z`` is described in [2]_.
+    For most complex values of ``z``, the implementation follows the method described in [1]_. 
+    However, in the region given by
+    
+    .. math::
+
+      \Re(z)>0, \ 0.9<|z|<1.1, \ |z-1|>0.75,
+    
+    where the transformation methods used in [1]_ are not effective, the analytic continuation series given in [2]_ is used to evaluate the hypergeometric function.
 
     References
     ----------
     .. [1] NIST Digital Library of Mathematical Functions
-           https://dlmf.nist.gov/15.2
-    .. [2] S. Zhang and J.M. Jin, "Computation of Special Functions", Wiley 1996
+    .. [2] W. Buhring, "An Analytic Continuation of the Hypergeometric Series",
+            SIAM J. Math. Anal., Vol. 18, No. 3, May 1987
     .. [3] Cephes Mathematical Functions Library,
            http://www.netlib.org/cephes/
-
+    .. [4] NIST Digital Library of Mathematical Functions
     Examples
     --------
     >>> import scipy.special as sc
@@ -5014,7 +5021,6 @@
     0.9272952180016117
     >>> np.arctan(z) / z
     0.9272952180016123
-
     """)
 
 add_newdoc("hyperu",
@@ -5046,27 +5052,6 @@
     out : ndarray
         Optional output array for the function values
 
-<<<<<<< HEAD
-    For most complex values of ``z``, the implementation follows the method described in [1]_. 
-    However, in the region given by
-    
-    .. math::
-
-      \Re(z)>0, \ 0.9<|z|<1.1, \ |z-1|>0.75,
-    
-    where the transformation methods used in [1]_ are not effective, the analytic continuation series given in [2]_ is used to evaluate the hypergeometric function.
-
-    References
-    ----------
-    .. [1] S. Zhang and J.M. Jin, "Computation of Special Functions", Wiley 1996
-    .. [2] W. Buhring, "An Analytic Continuation of the Hypergeometric Series",
-            SIAM J. Math. Anal., Vol. 18, No. 3, May 1987
-    .. [3] Cephes Mathematical Functions Library,
-           http://www.netlib.org/cephes/index.html
-    .. [4] NIST Digital Library of Mathematical Functions
-           http://dlmf.nist.gov/
-    """)
-=======
     Returns
     -------
     scalar or ndarray
@@ -5080,7 +5065,6 @@
     Examples
     --------
     >>> import scipy.special as sc
->>>>>>> 06fa3e03
 
     It has a branch cut along the negative `x` axis.
 
