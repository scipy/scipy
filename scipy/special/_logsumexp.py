--- conflicted
+++ resolved
@@ -104,12 +104,7 @@
 
     """
     xp = array_namespace(a, b)
-<<<<<<< HEAD
-    a, b = xp_broadcast_promote(a, b, force_floating=True, xp=xp)
-=======
-    a, b = xp_promote(a, b, broadcast=True, ensure_writeable=True,
-                      force_floating=True, xp=xp)
->>>>>>> a8e12fcf
+    a, b = xp_promote(a, b, broadcast=True, force_floating=True, xp=xp)
     a = xpx.atleast_nd(a, ndim=1, xp=xp)
     b = xpx.atleast_nd(b, ndim=1, xp=xp) if b is not None else b
     axis = tuple(range(a.ndim)) if axis is None else axis
