import math
import pytest

import numpy as np
from numpy.testing import assert_allclose

from scipy._lib._array_api import (
    array_namespace, is_array_api_strict, xp_default_dtype
)
from scipy._lib._array_api_no_0d import (xp_assert_equal, xp_assert_close,
                                         xp_assert_less)

from scipy.special import logsumexp, softmax
from scipy.special._logsumexp import _wrap_radians


dtypes = ['float32', 'float64', 'int32', 'int64', 'complex64', 'complex128']
integral_dtypes = ['int32', 'int64']


<<<<<<< HEAD
@pytest.mark.skip_xp_backends('jax.numpy',
                              reason="JAX arrays do not support item assignment")
=======
@array_api_compatible
>>>>>>> d7979756
def test_wrap_radians(xp):
    x = xp.asarray([-math.pi-1, -math.pi, -1, -1e-300,
                    0, 1e-300, 1, math.pi, math.pi+1])
    ref = xp.asarray([math.pi-1, math.pi, -1, -1e-300,
                    0, 1e-300, 1, math.pi, -math.pi+1])
    res = _wrap_radians(x, xp)
    xp_assert_close(res, ref, atol=0)


<<<<<<< HEAD
@pytest.mark.skip_xp_backends('jax.numpy',
                              reason="JAX arrays do not support item assignment")
=======
@array_api_compatible
>>>>>>> d7979756
class TestLogSumExp:
    def test_logsumexp(self, xp):
        # Test with zero-size array
        a = xp.asarray([])
        desired = xp.asarray(-xp.inf)
        xp_assert_equal(logsumexp(a), desired)

        # Test whether logsumexp() function correctly handles large inputs.
        a = xp.arange(200., dtype=xp.float64)
        desired = xp.log(xp.sum(xp.exp(a)))
        xp_assert_close(logsumexp(a), desired)

        # Now test with large numbers
        b = xp.asarray([1000., 1000.])
        desired = xp.asarray(1000.0 + math.log(2.0))
        xp_assert_close(logsumexp(b), desired)

        n = 1000
        b = xp.full((n,), 10000)
        desired = xp.asarray(10000.0 + math.log(n))
        xp_assert_close(logsumexp(b), desired)

        x = xp.asarray([1e-40] * 1000000)
        logx = xp.log(x)
        X = xp.stack([x, x])
        logX = xp.stack([logx, logx])
        xp_assert_close(xp.exp(logsumexp(logX)), xp.sum(X))
        xp_assert_close(xp.exp(logsumexp(logX, axis=0)), xp.sum(X, axis=0))
        xp_assert_close(xp.exp(logsumexp(logX, axis=1)), xp.sum(X, axis=1))

        # Handling special values properly
        inf = xp.asarray([xp.inf])
        nan = xp.asarray([xp.nan])
        xp_assert_equal(logsumexp(inf), inf[0])
        xp_assert_equal(logsumexp(-inf), -inf[0])
        xp_assert_equal(logsumexp(nan), nan[0])
        xp_assert_equal(logsumexp(xp.asarray([-xp.inf, -xp.inf])), -inf[0])

        # Handling an array with different magnitudes on the axes
        a = xp.asarray([[1e10, 1e-10],
                        [-1e10, -np.inf]])
        ref = xp.asarray([1e10, -1e10])
        xp_assert_close(logsumexp(a, axis=-1), ref)

        # Test keeping dimensions
        xp_test = array_namespace(a) # `torch` needs `expand_dims`
        ref = xp_test.expand_dims(ref, axis=-1)
        xp_assert_close(logsumexp(a, axis=-1, keepdims=True), ref)

        # Test multiple axes
        xp_assert_close(logsumexp(a, axis=(-1, -2)), xp.asarray(1e10))

    def test_logsumexp_b(self, xp):
        a = xp.arange(200., dtype=xp.float64)
        b = xp.arange(200., 0., -1.)
        desired = xp.log(xp.sum(b*xp.exp(a)))
        xp_assert_close(logsumexp(a, b=b), desired)

        a = xp.asarray([1000, 1000])
        b = xp.asarray([1.2, 1.2])
        desired = xp.asarray(1000 + math.log(2 * 1.2))
        xp_assert_close(logsumexp(a, b=b), desired)

        x = xp.asarray([1e-40] * 100000)
        b = xp.linspace(1, 1000, 100000)
        logx = xp.log(x)
        X = xp.stack((x, x))
        logX = xp.stack((logx, logx))
        B = xp.stack((b, b))
        xp_assert_close(xp.exp(logsumexp(logX, b=B)), xp.sum(B * X))
        xp_assert_close(xp.exp(logsumexp(logX, b=B, axis=0)), xp.sum(B * X, axis=0))
        xp_assert_close(xp.exp(logsumexp(logX, b=B, axis=1)), xp.sum(B * X, axis=1))

    def test_logsumexp_sign(self, xp):
        a = xp.asarray([1, 1, 1])
        b = xp.asarray([1, -1, -1])

        r, s = logsumexp(a, b=b, return_sign=True)
        xp_assert_close(r, xp.asarray(1.))
        xp_assert_equal(s, xp.asarray(-1.))

    def test_logsumexp_sign_zero(self, xp):
        a = xp.asarray([1, 1])
        b = xp.asarray([1, -1])

        r, s = logsumexp(a, b=b, return_sign=True)
        assert not xp.isfinite(r)
        assert not xp.isnan(r)
        assert r < 0
        assert s == 0

    def test_logsumexp_sign_shape(self, xp):
        a = xp.ones((1, 2, 3, 4))
        b = xp.ones_like(a)

        r, s = logsumexp(a, axis=2, b=b, return_sign=True)
        assert r.shape == s.shape == (1, 2, 4)

        r, s = logsumexp(a, axis=(1, 3), b=b, return_sign=True)
        assert r.shape == s.shape == (1,3)

    def test_logsumexp_complex_sign(self, xp):
        a = xp.asarray([1 + 1j, 2 - 1j, -2 + 3j])

        r, s = logsumexp(a, return_sign=True)

        expected_sumexp = xp.sum(xp.exp(a))
        # This is the numpy>=2.0 convention for np.sign
        expected_sign = expected_sumexp / xp.abs(expected_sumexp)

        xp_assert_close(s, expected_sign)
        xp_assert_close(s * xp.exp(r), expected_sumexp)

    def test_logsumexp_shape(self, xp):
        a = xp.ones((1, 2, 3, 4))
        b = xp.ones_like(a)

        r = logsumexp(a, axis=2, b=b)
        assert r.shape == (1, 2, 4)

        r = logsumexp(a, axis=(1, 3), b=b)
        assert r.shape == (1, 3)

    def test_logsumexp_b_zero(self, xp):
        a = xp.asarray([1, 10000])
        b = xp.asarray([1, 0])

        xp_assert_close(logsumexp(a, b=b), xp.asarray(1.))

    def test_logsumexp_b_shape(self, xp):
        a = xp.zeros((4, 1, 2, 1))
        b = xp.ones((3, 1, 5))

        logsumexp(a, b=b)

    @pytest.mark.parametrize('arg', (1, [1, 2, 3]))
    @pytest.mark.skip_xp_backends(np_only=True, reason="array-like input")
    def test_xp_invalid_input(self, arg, xp):
        assert logsumexp(arg) == logsumexp(np.asarray(np.atleast_1d(arg)))

    @pytest.mark.skip_xp_backends(np_only=True, reason="array-like input")
    def test_list(self, xp):
        a = [1000, 1000]
        desired = xp.asarray(1000.0 + math.log(2.0), dtype=np.float64)
        xp_assert_close(logsumexp(a), desired)

    @pytest.mark.parametrize('dtype', dtypes)
    def test_dtypes_a(self, dtype, xp):
        dtype = getattr(xp, dtype)
        a = xp.asarray([1000., 1000.], dtype=dtype)
        xp_test = array_namespace(a)  # torch needs compatible `isdtype`
        desired_dtype = (xp.asarray(1.).dtype if xp_test.isdtype(dtype, 'integral')
                         else dtype)  # true for all libraries tested
        desired = xp.asarray(1000.0 + math.log(2.0), dtype=desired_dtype)
        xp_assert_close(logsumexp(a), desired)

    @pytest.mark.parametrize('dtype_a', dtypes)
    @pytest.mark.parametrize('dtype_b', dtypes)
    def test_dtypes_ab(self, dtype_a, dtype_b, xp):
        xp_dtype_a = getattr(xp, dtype_a)
        xp_dtype_b = getattr(xp, dtype_b)
        a = xp.asarray([2, 1], dtype=xp_dtype_a)
        b = xp.asarray([1, -1], dtype=xp_dtype_b)
        xp_test = array_namespace(a, b)  # torch needs compatible result_type
        if is_array_api_strict(xp):
            # special-case for `TypeError: array_api_strict.float32 and
            # and array_api_strict.int64 cannot be type promoted together`
            xp_float_dtypes = [dtype for dtype in [xp_dtype_a, xp_dtype_b]
                               if not xp_test.isdtype(dtype, 'integral')]
            if len(xp_float_dtypes) < 2:  # at least one is integral
                xp_float_dtypes.append(xp.asarray(1.).dtype)
            desired_dtype = xp_test.result_type(*xp_float_dtypes)
        else:
            desired_dtype = xp_test.result_type(xp_dtype_a, xp_dtype_b)
            if xp_test.isdtype(desired_dtype, 'integral'):
               desired_dtype = xp_default_dtype(xp)
        desired = xp.asarray(math.log(math.exp(2) - math.exp(1)), dtype=desired_dtype)
        xp_assert_close(logsumexp(a, b=b), desired)

    def test_gh18295(self, xp):
        # gh-18295 noted loss of precision when real part of one element is much
        # larger than the rest. Check that this is resolved.
        a = xp.asarray([0.0, -40.0])
        res = logsumexp(a)
        ref = xp.logaddexp(a[0], a[1])
        xp_assert_close(res, ref)

    @pytest.mark.parametrize('dtype', ['complex64', 'complex128'])
    def test_gh21610(self, xp, dtype):
        # gh-21610 noted that `logsumexp` could return imaginary components
        # outside the range (-pi, pi]. Check that this is resolved.
        # While working on this, I noticed that all other tests passed even
        # when the imaginary component of the result was zero. This suggested
        # the need of a stronger test with imaginary dtype.
        rng = np.random.default_rng(324984329582349862)
        dtype = getattr(xp, dtype)
        shape = (10, 100)
        x = rng.uniform(1, 40, shape) + 1.j * rng.uniform(1, 40, shape)
        x = xp.asarray(x, dtype=dtype)

        res = logsumexp(x, axis=1)
        ref = xp.log(xp.sum(xp.exp(x), axis=1))
        max = xp.full_like(xp.imag(res), xp.asarray(xp.pi))
        xp_assert_less(xp.abs(xp.imag(res)), max)
        xp_assert_close(res, ref)

        out, sgn = logsumexp(x, return_sign=True, axis=1)
        ref = xp.sum(xp.exp(x), axis=1)
        xp_assert_less(xp.abs(xp.imag(sgn)), max)
        xp_assert_close(out, xp.real(xp.log(ref)))
        xp_assert_close(sgn, ref/xp.abs(ref))

    def test_gh21709_small_imaginary(self, xp):
        # Test that `logsumexp` does not lose relative precision of
        # small imaginary components
        x = xp.asarray([0, 0.+2.2204460492503132e-17j])
        res = logsumexp(x)
        # from mpmath import mp
        # mp.dps = 100
        # x, y = mp.mpc(0), mp.mpc('0', '2.2204460492503132e-17')
        # ref = complex(mp.log(mp.exp(x) + mp.exp(y)))
        ref = xp.asarray(0.6931471805599453+1.1102230246251566e-17j)
        xp_assert_close(xp.real(res), xp.real(ref))
        xp_assert_close(xp.imag(res), xp.imag(ref), atol=0, rtol=1e-15)


class TestSoftmax:
    def test_softmax_fixtures(self):
        assert_allclose(softmax([1000, 0, 0, 0]), np.array([1, 0, 0, 0]),
                        rtol=1e-13)
        assert_allclose(softmax([1, 1]), np.array([.5, .5]), rtol=1e-13)
        assert_allclose(softmax([0, 1]), np.array([1, np.e])/(1 + np.e),
                        rtol=1e-13)

        # Expected value computed using mpmath (with mpmath.mp.dps = 200) and then
        # converted to float.
        x = np.arange(4)
        expected = np.array([0.03205860328008499,
                            0.08714431874203256,
                            0.23688281808991013,
                            0.6439142598879722])

        assert_allclose(softmax(x), expected, rtol=1e-13)

        # Translation property.  If all the values are changed by the same amount,
        # the softmax result does not change.
        assert_allclose(softmax(x + 100), expected, rtol=1e-13)

        # When axis=None, softmax operates on the entire array, and preserves
        # the shape.
        assert_allclose(softmax(x.reshape(2, 2)), expected.reshape(2, 2),
                        rtol=1e-13)


    def test_softmax_multi_axes(self):
        assert_allclose(softmax([[1000, 0], [1000, 0]], axis=0),
                        np.array([[.5, .5], [.5, .5]]), rtol=1e-13)
        assert_allclose(softmax([[1000, 0], [1000, 0]], axis=1),
                        np.array([[1, 0], [1, 0]]), rtol=1e-13)

        # Expected value computed using mpmath (with mpmath.mp.dps = 200) and then
        # converted to float.
        x = np.array([[-25, 0, 25, 50],
                    [1, 325, 749, 750]])
        expected = np.array([[2.678636961770877e-33,
                            1.9287498479371314e-22,
                            1.3887943864771144e-11,
                            0.999999999986112],
                            [0.0,
                            1.9444526359919372e-185,
                            0.2689414213699951,
                            0.7310585786300048]])
        assert_allclose(softmax(x, axis=1), expected, rtol=1e-13)
        assert_allclose(softmax(x.T, axis=0), expected.T, rtol=1e-13)

        # 3-d input, with a tuple for the axis.
        x3d = x.reshape(2, 2, 2)
        assert_allclose(softmax(x3d, axis=(1, 2)), expected.reshape(2, 2, 2),
                        rtol=1e-13)<|MERGE_RESOLUTION|>--- conflicted
+++ resolved
@@ -18,12 +18,10 @@
 integral_dtypes = ['int32', 'int64']
 
 
-<<<<<<< HEAD
+@array_api_compatible
+@pytest.mark.usefixtures("skip_xp_backends")
 @pytest.mark.skip_xp_backends('jax.numpy',
                               reason="JAX arrays do not support item assignment")
-=======
-@array_api_compatible
->>>>>>> d7979756
 def test_wrap_radians(xp):
     x = xp.asarray([-math.pi-1, -math.pi, -1, -1e-300,
                     0, 1e-300, 1, math.pi, math.pi+1])
@@ -33,12 +31,10 @@
     xp_assert_close(res, ref, atol=0)
 
 
-<<<<<<< HEAD
+@array_api_compatible
+@pytest.mark.usefixtures("skip_xp_backends")
 @pytest.mark.skip_xp_backends('jax.numpy',
                               reason="JAX arrays do not support item assignment")
-=======
-@array_api_compatible
->>>>>>> d7979756
 class TestLogSumExp:
     def test_logsumexp(self, xp):
         # Test with zero-size array
