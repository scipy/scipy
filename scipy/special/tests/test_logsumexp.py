--- conflicted
+++ resolved
@@ -292,14 +292,6 @@
         ref = xp.log(xp.sum(xp.exp(xp.asarray([x, y]))))
         xp_assert_equal(res, ref)
 
-<<<<<<< HEAD
-    @pytest.mark.parametrize("x", [1.0, 1.0j, []])
-    def test_device(self, x, xp, nondefault_device):
-        """Test input device propagation to output."""
-        x = xp.asarray(x, device=nondefault_device)
-        assert xp_device(logsumexp(x)) == nondefault_device
-        assert xp_device(logsumexp(x, b=x)) == nondefault_device
-=======
     def test_no_writeback(self, xp):
         """Test that logsumexp doesn't accidentally write back to its parameters."""
         a = xp.asarray([5., 4.])
@@ -308,7 +300,13 @@
         logsumexp(a, b=b)
         xp_assert_equal(a, xp.asarray([5., 4.]))
         xp_assert_equal(b, xp.asarray([3., 2.]))
->>>>>>> efdffabf
+
+    @pytest.mark.parametrize("x", [1.0, 1.0j, []])
+    def test_device(self, x, xp, nondefault_device):
+        """Test input device propagation to output."""
+        x = xp.asarray(x, device=nondefault_device)
+        assert xp_device(logsumexp(x)) == nondefault_device
+        assert xp_device(logsumexp(x, b=x)) == nondefault_device
 
 
 class TestSoftmax:
