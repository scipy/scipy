"""
Test cdflib functions versus mpmath, if available.

The following functions still need tests:

- ncfdtridfn
- ncfdtridfd
- ncfdtrinc
- nbdtrik
- nbdtrin
- nctdtridf
- nctdtrinc

"""
import itertools

import numpy as np
from numpy.testing import assert_equal, assert_allclose, assert_array_equal
import pytest

import scipy.special as sp
from scipy.special._testutils import (
    MissingModule, check_version, FuncData)
from scipy.special._mptestutils import (
    Arg, IntArg, get_args, mpf2float, assert_mpmath_equal)

try:
    import mpmath
except ImportError:
    mpmath = MissingModule('mpmath')


class ProbArg:
    """Generate a set of probabilities on [0, 1]."""

    def __init__(self):
        # Include the endpoints for compatibility with Arg et. al.
        self.a = 0
        self.b = 1

    def values(self, n):
        """Return an array containing approximately n numbers."""
        m = max(1, n//3)
        v1 = np.logspace(-30, np.log10(0.3), m)
        v2 = np.linspace(0.3, 0.7, m + 1, endpoint=False)[1:]
        v3 = 1 - np.logspace(np.log10(0.3), -15, m)
        v = np.r_[v1, v2, v3]
        return np.unique(v)


class EndpointFilter:
    def __init__(self, a, b, rtol, atol):
        self.a = a
        self.b = b
        self.rtol = rtol
        self.atol = atol

    def __call__(self, x):
        mask1 = np.abs(x - self.a) < self.rtol*np.abs(self.a) + self.atol
        mask2 = np.abs(x - self.b) < self.rtol*np.abs(self.b) + self.atol
        return np.where(mask1 | mask2, False, True)


class _CDFData:
    def __init__(self, spfunc, mpfunc, index, argspec, spfunc_first=True,
                 dps=20, n=5000, rtol=None, atol=None,
                 endpt_rtol=None, endpt_atol=None):
        self.spfunc = spfunc
        self.mpfunc = mpfunc
        self.index = index
        self.argspec = argspec
        self.spfunc_first = spfunc_first
        self.dps = dps
        self.n = n
        self.rtol = rtol
        self.atol = atol

        if not isinstance(argspec, list):
            self.endpt_rtol = None
            self.endpt_atol = None
        elif endpt_rtol is not None or endpt_atol is not None:
            if isinstance(endpt_rtol, list):
                self.endpt_rtol = endpt_rtol
            else:
                self.endpt_rtol = [endpt_rtol]*len(self.argspec)
            if isinstance(endpt_atol, list):
                self.endpt_atol = endpt_atol
            else:
                self.endpt_atol = [endpt_atol]*len(self.argspec)
        else:
            self.endpt_rtol = None
            self.endpt_atol = None

    def idmap(self, *args):
        if self.spfunc_first:
            res = self.spfunc(*args)
            if np.isnan(res):
                return np.nan
            args = list(args)
            args[self.index] = res
            with mpmath.workdps(self.dps):
                res = self.mpfunc(*tuple(args))
                # Imaginary parts are spurious
                res = mpf2float(res.real)
        else:
            with mpmath.workdps(self.dps):
                res = self.mpfunc(*args)
                res = mpf2float(res.real)
            args = list(args)
            args[self.index] = res
            res = self.spfunc(*tuple(args))
        return res

    def get_param_filter(self):
        if self.endpt_rtol is None and self.endpt_atol is None:
            return None

        filters = []
        for rtol, atol, spec in zip(self.endpt_rtol, self.endpt_atol, self.argspec):
            if rtol is None and atol is None:
                filters.append(None)
                continue
            elif rtol is None:
                rtol = 0.0
            elif atol is None:
                atol = 0.0

            filters.append(EndpointFilter(spec.a, spec.b, rtol, atol))
        return filters

    def check(self):
        # Generate values for the arguments
        args = get_args(self.argspec, self.n)
        param_filter = self.get_param_filter()
        param_columns = tuple(range(args.shape[1]))
        result_columns = args.shape[1]
        args = np.hstack((args, args[:, self.index].reshape(args.shape[0], 1)))
        FuncData(self.idmap, args,
                 param_columns=param_columns, result_columns=result_columns,
                 rtol=self.rtol, atol=self.atol, vectorized=False,
                 param_filter=param_filter).check()


def _assert_inverts(*a, **kw):
    d = _CDFData(*a, **kw)
    d.check()


def _binomial_cdf(k, n, p):
    k, n, p = mpmath.mpf(k), mpmath.mpf(n), mpmath.mpf(p)
    if k <= 0:
        return mpmath.mpf(0)
    elif k >= n:
        return mpmath.mpf(1)

    onemp = mpmath.fsub(1, p, exact=True)
    return mpmath.betainc(n - k, k + 1, x2=onemp, regularized=True)


def _f_cdf(dfn, dfd, x):
    if x < 0:
        return mpmath.mpf(0)
    dfn, dfd, x = mpmath.mpf(dfn), mpmath.mpf(dfd), mpmath.mpf(x)
    ub = dfn*x/(dfn*x + dfd)
    res = mpmath.betainc(dfn/2, dfd/2, x2=ub, regularized=True)
    return res


def _student_t_cdf(df, t, dps=None):
    if dps is None:
        dps = mpmath.mp.dps
    with mpmath.workdps(dps):
        df, t = mpmath.mpf(df), mpmath.mpf(t)
        fac = mpmath.hyp2f1(0.5, 0.5*(df + 1), 1.5, -t**2/df)
        fac *= t*mpmath.gamma(0.5*(df + 1))
        fac /= mpmath.sqrt(mpmath.pi*df)*mpmath.gamma(0.5*df)
        return 0.5 + fac


def _noncentral_chi_pdf(t, df, nc):
    res = mpmath.besseli(df/2 - 1, mpmath.sqrt(nc*t))
    res *= mpmath.exp(-(t + nc)/2)*(t/nc)**(df/4 - 1/2)/2
    return res


def _noncentral_chi_cdf(x, df, nc, dps=None):
    if dps is None:
        dps = mpmath.mp.dps
    x, df, nc = mpmath.mpf(x), mpmath.mpf(df), mpmath.mpf(nc)
    with mpmath.workdps(dps):
        res = mpmath.quad(lambda t: _noncentral_chi_pdf(t, df, nc), [0, x])
        return res


def _tukey_lmbda_quantile(p, lmbda):
    # For lmbda != 0
    return (p**lmbda - (1 - p)**lmbda)/lmbda


@pytest.mark.slow
@check_version(mpmath, '0.19')
class TestCDFlib:

    @pytest.mark.xfail(run=False)
    def test_bdtrik(self):
        _assert_inverts(
            sp.bdtrik,
            _binomial_cdf,
            0, [ProbArg(), IntArg(1, 1000), ProbArg()],
            rtol=1e-4)

    def test_bdtrin(self):
        _assert_inverts(
            sp.bdtrin,
            _binomial_cdf,
            1, [IntArg(1, 1000), ProbArg(), ProbArg()],
            rtol=1e-4, endpt_atol=[None, None, 1e-6])

    def test_btdtria(self):
        _assert_inverts(
            sp.btdtria,
            lambda a, b, x: mpmath.betainc(a, b, x2=x, regularized=True),
            0, [ProbArg(), Arg(0, 3e2, inclusive_a=False),
                Arg(0, 1, inclusive_a=False, inclusive_b=False)],
            rtol=1e-12)

    def test_btdtrib(self):
        # Use small values of a or mpmath doesn't converge
        _assert_inverts(
            sp.btdtrib,
            lambda a, b, x: mpmath.betainc(a, b, x2=x, regularized=True),
            1,
            [Arg(0, 1e2, inclusive_a=False), ProbArg(),
             Arg(0, 1, inclusive_a=False, inclusive_b=False)],
            rtol=1e-7,
            endpt_atol=[None, 1e-18, 1e-15])

    @pytest.mark.xfail(run=False)
    def test_fdtridfd(self):
        _assert_inverts(
            sp.fdtridfd,
            _f_cdf,
            1,
            [IntArg(1, 100), ProbArg(), Arg(0, 100, inclusive_a=False)],
            rtol=1e-7)

    def test_gdtria(self):
        _assert_inverts(
            sp.gdtria,
            lambda a, b, x: mpmath.gammainc(b, b=a*x, regularized=True),
            0,
            [ProbArg(), Arg(0, 1e3, inclusive_a=False),
             Arg(0, 1e4, inclusive_a=False)],
            rtol=1e-12,
            endpt_atol=[None, 1e-7, 1e-10])

    def test_gdtrib(self):
        # Use small values of a and x or mpmath doesn't converge
        _assert_inverts(
            sp.gdtrib,
            lambda a, b, x: mpmath.gammainc(b, b=a*x, regularized=True),
            1,
            [Arg(0, 1e2, inclusive_a=False), ProbArg(),
             Arg(0, 1e3, inclusive_a=False)],
            rtol=1e-5)

    def test_gdtrix(self):
        _assert_inverts(
            sp.gdtrix,
            lambda a, b, x: mpmath.gammainc(b, b=a*x, regularized=True),
            2,
            [Arg(0, 1e3, inclusive_a=False), Arg(0, 1e3, inclusive_a=False),
             ProbArg()],
            rtol=1e-7,
            endpt_atol=[None, 1e-7, 1e-10])

    # Overall nrdtrimn and nrdtrisd are not performing well with infeasible/edge
    # combinations of sigma and x, hence restricted the domains to still use the
    # testing machinery, also see gh-20069

    # nrdtrimn signature: p, sd, x
    # nrdtrisd signature: mn, p, x
    def test_nrdtrimn(self):
        _assert_inverts(
            sp.nrdtrimn,
            lambda x, y, z: mpmath.ncdf(z, x, y),
            0,
            [ProbArg(),  # CDF value p
             Arg(0.1, np.inf, inclusive_a=False, inclusive_b=False),  # sigma
             Arg(-1e10, 1e10)],  # x
            rtol=1e-5)

    def test_nrdtrisd(self):
        _assert_inverts(
            sp.nrdtrisd,
            lambda x, y, z: mpmath.ncdf(z, x, y),
            1,
            [Arg(-np.inf, 10, inclusive_a=False, inclusive_b=False),  # mn
             ProbArg(),  # CDF value p
             Arg(10, 1e100)],  # x
            rtol=1e-5)

    def test_stdtr(self):
        # Ideally the left endpoint for Arg() should be 0.
        assert_mpmath_equal(
            sp.stdtr,
            _student_t_cdf,
            [IntArg(1, 100), Arg(1e-10, np.inf)], rtol=1e-7)

    @pytest.mark.xfail(run=False)
    def test_stdtridf(self):
        _assert_inverts(
            sp.stdtridf,
            _student_t_cdf,
            0, [ProbArg(), Arg()], rtol=1e-7)

    def test_stdtrit(self):
        _assert_inverts(
            sp.stdtrit,
            _student_t_cdf,
            1, [IntArg(1, 100), ProbArg()], rtol=1e-7,
            endpt_atol=[None, 1e-10])

    def test_chdtriv(self):
        _assert_inverts(
            sp.chdtriv,
            lambda v, x: mpmath.gammainc(v/2, b=x/2, regularized=True),
            0, [ProbArg(), IntArg(1, 100)], rtol=1e-4)


    @pytest.mark.xfail(run=False)
    def test_chndtridf(self):
        # Use a larger atol since mpmath is doing numerical integration
        _assert_inverts(
            sp.chndtridf,
            _noncentral_chi_cdf,
            1, [Arg(0, 100, inclusive_a=False), ProbArg(),
                Arg(0, 100, inclusive_a=False)],
            n=1000, rtol=1e-4, atol=1e-15)

    @pytest.mark.xfail(run=False)
    def test_chndtrinc(self):
        # Use a larger atol since mpmath is doing numerical integration
        _assert_inverts(
            sp.chndtrinc,
            _noncentral_chi_cdf,
            2, [Arg(0, 100, inclusive_a=False), IntArg(1, 100), ProbArg()],
            n=1000, rtol=1e-4, atol=1e-15)

    def test_chndtrix(self):
        # Use a larger atol since mpmath is doing numerical integration
        _assert_inverts(
            sp.chndtrix,
            _noncentral_chi_cdf,
            0, [ProbArg(), IntArg(1, 100), Arg(0, 100, inclusive_a=False)],
            n=1000, rtol=1e-4, atol=1e-15,
            endpt_atol=[1e-6, None, None])

    def test_tklmbda_zero_shape(self):
        # When lmbda = 0 the CDF has a simple closed form
        one = mpmath.mpf(1)
        assert_mpmath_equal(
            lambda x: sp.tklmbda(x, 0),
            lambda x: one/(mpmath.exp(-x) + one),
            [Arg()], rtol=1e-7)

    def test_tklmbda_neg_shape(self):
        _assert_inverts(
            sp.tklmbda,
            _tukey_lmbda_quantile,
            0, [ProbArg(), Arg(-25, 0, inclusive_b=False)],
            spfunc_first=False, rtol=1e-5,
            endpt_atol=[1e-9, 1e-5])

    @pytest.mark.xfail(run=False)
    def test_tklmbda_pos_shape(self):
        _assert_inverts(
            sp.tklmbda,
            _tukey_lmbda_quantile,
            0, [ProbArg(), Arg(0, 100, inclusive_a=False)],
            spfunc_first=False, rtol=1e-5)

    # The values of lmdba are chosen so that 1/lmbda is exact.
    @pytest.mark.parametrize('lmbda', [0.5, 1.0, 8.0])
    def test_tklmbda_lmbda1(self, lmbda):
        bound = 1/lmbda
        assert_equal(sp.tklmbda([-bound, bound], lmbda), [0.0, 1.0])


funcs = [
    ("btdtria", 3),
    ("btdtrib", 3),
    ("bdtrik", 3),
    ("bdtrin", 3),
    ("chdtriv", 2),
    ("chndtr", 3),
    ("chndtrix", 3),
    ("chndtridf", 3),
    ("chndtrinc", 3),
    ("fdtridfd", 3),
    ("ncfdtr", 4),
    ("ncfdtri", 4),
    ("ncfdtridfn", 4),
    ("ncfdtridfd", 4),
    ("ncfdtrinc", 4),
    ("gdtrix", 3),
    ("gdtrib", 3),
    ("gdtria", 3),
    ("nbdtrik", 3),
    ("nbdtrin", 3),
    ("nrdtrimn", 3),
    ("nrdtrisd", 3),
    ("pdtrik", 2),
    ("stdtr", 2),
    ("stdtrit", 2),
    ("stdtridf", 2),
    ("nctdtr", 3),
    ("nctdtrit", 3),
    ("nctdtridf", 3),
    ("nctdtrinc", 3),
    ("tklmbda", 2),
]


@pytest.mark.parametrize('func,numargs', funcs, ids=[x[0] for x in funcs])
def test_nonfinite(func, numargs):

    rng = np.random.default_rng(1701299355559735)
    func = getattr(sp, func)
    args_choices = [(float(x), np.nan, np.inf, -np.inf) for x in rng.random(numargs)]

    for args in itertools.product(*args_choices):
        res = func(*args)

        if any(np.isnan(x) for x in args):
            # Nan inputs should result to nan output
            assert_equal(res, np.nan)
        else:
            # All other inputs should return something (but not
            # raise exceptions or cause hangs)
            pass


def test_chndtrix_gh2158():
    # test that gh-2158 is resolved; previously this blew up
    res = sp.chndtrix(0.999999, 2, np.arange(20.)+1e-6)

    # Generated in R
    # options(digits=16)
    # ncp <- seq(0, 19) + 1e-6
    # print(qchisq(0.999999, df = 2, ncp = ncp))
    res_exp = [27.63103493142305, 35.25728589950540, 39.97396073236288,
               43.88033702110538, 47.35206403482798, 50.54112500166103,
               53.52720257322766, 56.35830042867810, 59.06600769498512,
               61.67243118946381, 64.19376191277179, 66.64228141346548,
               69.02756927200180, 71.35726934749408, 73.63759723904816,
               75.87368842650227, 78.06984431185720, 80.22971052389806,
               82.35640899964173, 84.45263768373256]
    assert_allclose(res, res_exp)


def test_nctdtrinc_gh19896():
    # test that gh-19896 is resolved.
    # Compared to SciPy 1.11 results from Fortran code.
    dfarr = [0.001, 0.98, 9.8, 98, 980, 10000, 98, 9.8, 0.98, 0.001]
    parr = [0.001, 0.1, 0.3, 0.8, 0.999, 0.001, 0.1, 0.3, 0.8, 0.999]
    tarr = [0.0015, 0.15, 1.5, 15, 300, 0.0015, 0.15, 1.5, 15, 300]
    desired = [3.090232306168629, 1.406141304556198, 2.014225177124157,
               13.727067118283456, 278.9765683871208, 3.090232306168629,
               1.4312427877936222, 2.014225177124157, 3.712743137978295,
               -3.086951096691082]
    actual = sp.nctdtrinc(dfarr, parr, tarr)
    assert_allclose(actual, desired, rtol=5e-12, atol=0.0)


def test_stdtr_stdtrit_neg_inf():
    # -inf was treated as +inf and values from the normal were returned
    assert np.all(np.isnan(sp.stdtr(-np.inf, [-np.inf, -1.0, 0.0, 1.0, np.inf])))
    assert np.all(np.isnan(sp.stdtrit(-np.inf, [0.0, 0.25, 0.5, 0.75, 1.0])))


def test_bdtrik_nbdtrik_inf():
    y = np.array(
        [np.nan,-np.inf,-10.0, -1.0, 0.0, .00001, .5, 0.9999, 1.0, 10.0, np.inf])
    y = y[:,None]
    p = np.atleast_2d(
        [np.nan, -np.inf, -10.0, -1.0, 0.0, .00001, .5, 1.0, np.inf])
    assert np.all(np.isnan(sp.bdtrik(y, np.inf, p)))
    assert np.all(np.isnan(sp.nbdtrik(y, np.inf, p)))


@pytest.mark.parametrize(
    "dfn,dfd,nc,f,expected_cdf",
    [[100.0, 0.1, 0.1, 100.0, 0.29787396410092676],
     [100.0, 100.0, 0.01, 0.1, 4.4344737598690424e-26],
     [100.0, 0.01, 0.1, 0.01, 0.002848616633080384],
     [10.0, 0.01, 1.0, 0.1, 0.012339557729057956],
     [100.0, 100.0, 0.01, 0.01, 1.8926477420964936e-72],
     [1.0, 100.0, 100.0, 0.1, 1.7925940526821304e-22],
     [1.0, 0.01, 100.0, 10.0, 0.012334711965024968],
     [1.0, 0.01, 10.0, 0.01, 0.00021944525290299],
     [10.0, 1.0, 0.1, 100.0, 0.9219345555070705],
     [0.1, 0.1, 1.0, 1.0, 0.3136335813423239],
     [100.0, 100.0, 0.1, 10.0, 1.0],
     [1.0, 0.1, 100.0, 10.0, 0.02926064279680897],
     [1e-100, 3, 1.5, 1e100, 0.611815287345399]
    ]
)
def test_ncfdtr_ncfdtri(dfn, dfd, nc, f, expected_cdf):
    # Reference values computed with mpmath with the following script
    #
    # import numpy as np
    #
    # from mpmath import mp
    # from scipy.special import ncfdtr
    #
    # mp.dps = 100
    #
    # def mp_ncfdtr(dfn, dfd, nc, f):
    #     # Uses formula 26.2.20 from Abramowitz and Stegun.
    #     dfn, dfd, nc, f = map(mp.mpf, (dfn, dfd, nc, f))
    #     def term(j):
    #         result = mp.exp(-nc/2)*(nc/2)**j / mp.factorial(j)
    #         result *= mp.betainc(
    #             dfn/2 + j, dfd/2, 0, f*dfn/(f*dfn + dfd), regularized=True
    #         )
    #         return result
    #     result = mp.nsum(term, [0, mp.inf])
    #     return float(result)
    #
    # dfn = np.logspace(-2, 2, 5)
    # dfd = np.logspace(-2, 2, 5)
    # nc = np.logspace(-2, 2, 5)
    # f = np.logspace(-2, 2, 5)
    #
    # dfn, dfd, nc, f = np.meshgrid(dfn, dfd, nc, f)
    # dfn, dfd, nc, f = map(np.ravel, (dfn, dfd, nc, f))
    #
    # cases = []
    # re = []
    # for x0, x1, x2, x3 in zip(*(dfn, dfd, nc, f)):
    #     observed = ncfdtr(x0, x1, x2, x3)
    #     expected = mp_ncfdtr(x0, x1, x2, x3)
    #     cases.append((x0, x1, x2, x3, expected))
    #     re.append((abs(expected - observed)/abs(expected)))
    #
    # assert np.max(re) < 1e-13
    #
    # rng = np.random.default_rng(1234)
    # sample_idx = rng.choice(len(re), replace=False, size=12)
    # cases = np.array(cases)[sample_idx].tolist()
    assert_allclose(sp.ncfdtr(dfn, dfd, nc, f), expected_cdf, rtol=1e-13, atol=0)
    # testing tails where the CDF reaches 0 or 1 does not make sense for inverses
    # of a CDF as they are not bijective in these regions
    if 0 < expected_cdf < 1:
        assert_allclose(sp.ncfdtri(dfn, dfd, nc, expected_cdf), f, rtol=5e-11)

@pytest.mark.parametrize(
    "args",
    [(-1.0, 0.1, 0.1, 0.5),
     (1, -1.0, 0.1, 0.5),
     (1, 1, -1.0, 0.5),
     (1, 1, 1, 100),
     (1, 1, 1, -1)]
)
def test_ncfdtri_domain_error(args):
    with sp.errstate(domain="raise"):
        with pytest.raises(sp.SpecialFunctionError, match="domain"):
            sp.ncfdtri(*args)

class TestNoncentralTFunctions:

    # Reference values computed with mpmath with the following script
    # Formula from:
    # Lenth, Russell V (1989). "Algorithm AS 243: Cumulative Distribution Function
    # of the Non-central t Distribution". Journal of the Royal Statistical Society,
    # Series C. 38 (1): 185-189
    #
    # Warning: may take a long time to run
    #
    # from mpmath import mp
    # mp.dps = 400

    # def nct_cdf(df, nc, x):
    #     df, nc, x = map(mp.mpf, (df, nc, x))
        
    #     def f(df, nc, x):
    #         phi = mp.ncdf(-nc)
    #         y = x * x / (x * x + df)
    #         constant = mp.exp(-nc * nc / 2.)
    #         def term(j):
    #             intermediate = constant * (nc *nc / 2.)**j
    #             p = intermediate/mp.factorial(j)
    #             q = nc / (mp.sqrt(2.) * mp.gamma(j + 1.5)) * intermediate
    #             first_beta_term = mp.betainc(j + 0.5, df/2., x2=y,
    #                                          regularized=True)
    #             second_beta_term = mp.betainc(j + mp.one, df/2., x2=y,
    #                                           regularized=True)
    #             return p * first_beta_term + q * second_beta_term

    #         sum_term = mp.nsum(term, [0, mp.inf])
    #         f = phi + 0.5 * sum_term
    #         return f

    #     if x >= 0:
    #         result = f(df, nc, x)
    #     else:
    #         result = mp.one - f(df, -nc, x)
    #     return float(result)

    @pytest.mark.parametrize("df, nc, x, expected_cdf", [
        (0.98, -3.8, 0.0015, 0.9999279987514815),
        (0.98, -3.8, 0.15, 0.9999528361700505),
        (0.98, -3.8, 1.5, 0.9999908823016942),
        (0.98, -3.8, 15, 0.9999990264591945),
        (0.98, 0.38, 0.0015, 0.35241533122693),
        (0.98, 0.38, 0.15, 0.39749697267146983),
        (0.98, 0.38, 1.5, 0.716862963488558),
        (0.98, 0.38, 15, 0.9656246449257494),
        (0.98, 3.8, 0.0015, 7.26973354942293e-05),
        (0.98, 3.8, 0.15, 0.00012416481147589105),
        (0.98, 3.8, 1.5, 0.035388035775454095),
        (0.98, 3.8, 15, 0.7954826975430583),
        (0.98, 38, 0.0015, 3.02106943e-316),
        (0.98, 38, 0.15, 6.069970616996603e-309),
        (0.98, 38, 1.5, 2.591995360483094e-97),
        (0.98, 38, 15, 0.011927265886910935),
        (9.8, -3.8, 0.0015, 0.9999280776192786),
        (9.8, -3.8, 0.15, 0.9999599410685442),
        (9.8, -3.8, 1.5, 0.9999997432394788),
        (9.8, -3.8, 15, 0.9999999999999984),
        (9.8, 0.38, 0.0015, 0.3525155979107491),
        (9.8, 0.38, 0.15, 0.40763120140379194),
        (9.8, 0.38, 1.5, 0.8476794017024651),
        (9.8, 0.38, 15, 0.9999999297116268),
        (9.8, 3.8, 0.0015, 7.277620328149153e-05),
        (9.8, 3.8, 0.15, 0.00013024802220900652),
        (9.8, 3.8, 1.5, 0.013477432800072933),
        (9.8, 3.8, 15, 0.999850151230648),
        (9.8, 38, 0.0015, 3.05066095e-316),
        (9.8, 38, 0.15, 1.79065514676e-313),
        (9.8, 38, 1.5, 2.0935940165900746e-249),
        (9.8, 38, 15, 2.252076291604796e-09),
        (98, -3.8, 0.0015, 0.9999280875149109),
        (98, -3.8, 0.15, 0.9999608250170452),
        (98, -3.8, 1.5, 0.9999999304757682),
        (98, -3.8, 15, 1.0),
        (98, 0.38, 0.0015, 0.35252817848596313),
        (98, 0.38, 0.15, 0.40890253001794846),
        (98, 0.38, 1.5, 0.8664672830006552),
        (98, 0.38, 15, 1.0),
        (98, 3.8, 0.0015, 7.278609891281275e-05),
        (98, 3.8, 0.15, 0.0001310318674827004),
        (98, 3.8, 1.5, 0.010990879189991727),
        (98, 3.8, 15, 0.9999999999999989),
        (98, 38, 0.0015, 3.05437385e-316),
        (98, 38, 0.15, 9.1668336166e-314),
        (98, 38, 1.5, 1.8085884236563926e-288),
        (98, 38, 15, 2.7740532792035907e-50),
        (980, -3.8, 0.0015, 0.9999280885188965),
        (980, -3.8, 0.15, 0.9999609144559273),
        (980, -3.8, 1.5, 0.9999999410050979),
        (980, -3.8, 15, 1.0),
        (980, 0.38, 0.0015, 0.3525294548792812),
        (980, 0.38, 0.15, 0.4090315324657382),
        (980, 0.38, 1.5, 0.8684247068517293),
        (980, 0.38, 15, 1.0),
        (980, 3.8, 0.0015, 7.278710289828983e-05),
        (980, 3.8, 0.15, 0.00013111131667906573),
        (980, 3.8, 1.5, 0.010750678886113882),
        (980, 3.8, 15, 1.0),
        (980, 38, 0.0015, 3.0547506e-316),
        (980, 38, 0.15, 8.6191646313e-314),
        # revisit when boost1.90 is released,
        # see https://github.com/boostorg/math/issues/1308
        pytest.param(980, 38, 1.5, 1.1824454111413493e-291,
                     marks=pytest.mark.xfail(
                        reason="Bug in underlying Boost math implementation")),
        (980, 38, 15, 5.407535300713606e-105)
    ])
    def test_gh19896(self, df, nc, x, expected_cdf):
        # test that gh-19896 is resolved.
        # Originally this was a regression test that used the old Fortran results
        # as a reference. The Fortran results were not accurate, so the reference
        # values were recomputed with mpmath.
        nctdtr_result = sp.nctdtr(df, nc, x)
        assert_allclose(nctdtr_result, expected_cdf, rtol=1e-13, atol=1e-303)

    def test_nctdtr_gh8344(self):
        # test that gh-8344 is resolved.
        df, nc, x = 3000, 3, 0.1
        expected = 0.0018657780826323328
        assert_allclose(sp.nctdtr(df, nc, x), expected, rtol=1e-14)

    @pytest.mark.parametrize(
        "df, nc, x, expected, rtol",
        # revisit tolerances when boost1.90 is released,
        # see https://github.com/boostorg/math/issues/1308
        [[3., 5., -2., 1.5645373999149622e-09, 2e-8],
         [1000., 10., 1., 1.1493552133826623e-19, 1e-13],
         [1e-5, -6., 2., 0.9999999990135003, 1e-13],
         [10., 20., 0.15, 6.426530505957303e-88, 1e-13],
         [1., 1., np.inf, 1.0, 0.0],
         [1., 1., -np.inf, 0.0, 0.0]
        ]
    )
    def test_nctdtr_accuracy(self, df, nc, x, expected, rtol):
        assert_allclose(sp.nctdtr(df, nc, x), expected, rtol=rtol)

    @pytest.mark.parametrize("df, nc, x, expected_cdf", [
        (0.98, 38, 1.5, 2.591995360483094e-97),
        (3000, 3, 0.1, 0.0018657780826323328),
        (0.98, -3.8, 15, 0.9999990264591945),
        (9.8, 38, 15, 2.252076291604796e-09),

    ])
    def test_nctdtrit(self, df, nc, x, expected_cdf):
        assert_allclose(sp.nctdtrit(df, nc, expected_cdf), x, rtol=1e-10)


class TestNoncentralChiSquaredFunctions:

    def test_chndtr_and_inverses_against_wolfram_alpha(self):
        # Each row holds (x, nu, lam, expected_value)
        # These values were computed using Wolfram Alpha with
        #     CDF[NoncentralChiSquareDistribution[nu, lam], x]
        values = np.array([
            [25.00, 20.0, 400, 4.1210655112396197139e-57],
            [25.00, 8.00, 250, 2.3988026526832425878e-29],
            [0.001, 8.00, 40., 5.3761806201366039084e-24],
            [0.010, 8.00, 40., 5.45396231055999457039e-20],
            [20.00, 2.00, 107, 1.39390743555819597802e-9],
            [22.50, 2.00, 107, 7.11803307138105870671e-9],
            [25.00, 2.00, 107, 3.11041244829864897313e-8],
            [3.000, 2.00, 1.0, 0.62064365321954362734],
            [350.0, 300., 10., 0.93880128006276407710],
            [100.0, 13.5, 10., 0.99999999650104210949],
            [700.0, 20.0, 400, 0.99999999925680650105],
            [150.0, 13.5, 10., 0.99999999999999983046],
            [160.0, 13.5, 10., 0.99999999999999999518],  # 1.0
        ])
        cdf = sp.chndtr(values[:, 0], values[:, 1], values[:, 2])
        assert_allclose(cdf, values[:, 3], rtol=1e-13)
        # the last two values are very close to 1.0, so we do not
        # test the inverses for them
        x = sp.chndtrix(values[:, 3], values[:, 1], values[:, 2])
        assert_allclose(x[:-2], values[:-2, 0], rtol=1e-8)
        df = sp.chndtridf(values[:, 0], values[:, 3], values[:, 2])
        assert_allclose(df[:-2], values[:-2, 1], rtol=1e-8)
        nc = sp.chndtrinc(values[:, 0], values[:, 1], values[:, 3])
        assert_allclose(nc[:-2], values[:-2, 2], rtol=1e-8)

    # CDF Reference values computed with mpmath with the following script
    # Formula from:
    # https://www.boost.org/doc/libs/1_87_0/libs/math/doc/html/math_toolkit/dist_ref/dists/nc_chi_squared_dist.html  # noqa: E501
    # which cites:
    # Computing discrete mixtures of continuous distributions: noncentral chisquare,
    # noncentral t and the distribution of the square of the
    # sample multiple correlation coefficient",
    # Denise Benton and K. Krishnamoorthy,
    # Computational Statistics & Data Analysis, 43, (2003), 249-267

    # Warning: may take a long time to run
    # from mpmath import mp
    #
    # mp.dps = 400
    # 
    # def noncentral_chi_squared_cdf(x, df, nc):
    #    x, df, nc = map(mp.mpf, (x, df, nc))
    #    def term(i):
    #        return mp.exp(-nc/2) * (nc/2)**i / mp.factorial(i) * 
    #               mp.gammainc(df/2 + i, 0, x/2, regularized=True)
    #    return float(mp.nsum(term, [0, mp.inf]))

    @pytest.mark.parametrize(
        "x, df, nc, expected_cdf, rtol_cdf, rtol_inv",
        [(0.1, 200, 50, 1.1311224867205481e-299, 1e-13, 1e-13),
         (1e-12, 20, 50, 3.737446313006551e-141, 1e-13, 1e-13),
         (1, 200, 50, 8.09760974833666e-200, 1e-13, 1e-13),
         (9e4, 1e5, 1e3, 1.6895533704217566e-141, 5e-12, 5e-12),
         (30, 3, 1.5, 0.9999508759095675, 5e-13, 5e-13),
         (500, 300, 1.5, 0.9999999999944232, 1e-13, 1e-5),
         (1400, 30, 1e3, 0.9999999612246238, 1e-13, 1e-9),
         (400, 50, 200, 0.9999948255072892, 1e-13, 1e-11)]
    )
    def test_tails(self, x, df, nc, expected_cdf, rtol_cdf, rtol_inv):
        chndtr_result = sp.chndtr(x, df, nc)
        assert_allclose(chndtr_result, expected_cdf, rtol=rtol_cdf)
        assert_allclose(sp.chndtrix(expected_cdf, df, nc), x, rtol=rtol_inv)
        assert_allclose(sp.chndtridf(x, expected_cdf, nc), df, rtol=rtol_inv)
        assert_allclose(sp.chndtrinc(x, df, expected_cdf), nc, rtol=rtol_inv)

        # test round-trip calculation
        assert_allclose(sp.chndtrix(chndtr_result, df, nc), x, rtol=rtol_inv)
        assert_allclose(sp.chndtridf(x, chndtr_result, nc), df, rtol=1e-7)
        assert_allclose(sp.chndtrinc(x, df, chndtr_result), nc, rtol=1e-5)

    @pytest.mark.parametrize("x, df",
        [(1, 3), (1, 0), (1, np.inf), (np.inf, 1)]
    )
    def test_chndtr_with_nc_zero_equals_chdtr(self, x, df):
        assert_allclose(sp.chndtr(x, df, 0), sp.chdtr(df, x), rtol=1e-15)

    @pytest.mark.parametrize("fun",
        [sp.chndtr, sp.chndtrix, sp.chndtridf, sp.chndtrinc]
    )
    @pytest.mark.parametrize("args",
        [(-1, 1, 1), (1, -1, 1), (1, 1, -1), (-1, -1, 1),
         (-1, 1, -1), (1, -1, -1), (-1, -1, -1)]
    )  
    def test_domain_error(self, args, fun):
        with sp.errstate(domain="raise"):
            with pytest.raises(sp.SpecialFunctionError, match="domain"):
                fun(*args)

    @pytest.mark.parametrize("fun",
        [sp.chndtr, sp.chndtrix, sp.chndtridf, sp.chndtrinc]
    )
    @pytest.mark.parametrize("args",
        [(np.nan, 1, 1), (1, np.nan, 1), (1, 1, np.nan),
         (np.nan, np.nan, 1), (np.nan, 1, np.nan), (1, np.nan, np.nan),
         (np.nan, np.nan, np.nan)]
    )
    def test_nan_propagation(self, fun, args):
        assert np.isnan(fun(*args))

    @pytest.mark.parametrize(
        "x, df, nc, expected",
        [(1, 0, 1, np.nan),
         (1, 0, np.inf, np.nan),
         (1, np.inf, 1, np.nan),
         (1, np.inf, np.inf, 0),
         (1, 1, np.inf, 0),
         (np.inf, 0, 1, np.nan),
         (np.inf, 1, np.inf, np.nan),
         (np.inf, 1, 1, 1),
         (np.inf, np.inf, np.inf, np.nan)]
    )
    def test_chndtr_edge_cases(self, x, df, nc, expected):
        assert_allclose(sp.chndtr(x, df, nc), expected, rtol=1e-15)


@pytest.mark.parametrize("x", [0.1, 100])
def test_chdtriv_p_equals_1_returns_0(x):
    assert sp.chdtriv(1, x) == 0

<<<<<<< HEAD
@pytest.mark.parametrize("a, b, p, ref", [
    (0, 0, 0, np.nan),
    (0, 0, 1, np.nan),
    (0, np.inf, 0, np.nan),
    (0, np.inf, 1, np.nan),
    (np.inf, 0, 0, np.nan),
    (np.inf, 0, 1, np.nan),
    (np.inf, np.inf, 0, np.nan),
    (np.inf, np.inf, 1, np.nan)
])
def test_gdtrix_edge_cases(a, b, p, ref):
    assert_allclose(sp.gdtrix(a, b, p), ref, rtol=0)


@pytest.mark.parametrize("p, b, x, ref", [
    (0, 0, 0, np.nan),
    (0, 0, np.inf, np.nan),
    (0, 1, 0, np.nan),
    (0, 1, np.inf, 0),
    (np.inf, 0, 0, np.nan),
    (np.inf, 0, np.inf, np.nan),
    (np.inf, 1, 0, np.nan),
    (np.inf, 1, np.inf, np.nan)
])
def test_gdtria_edge_cases(p, b, x, ref):
    assert_allclose(sp.gdtria(p, b, x), ref, rtol=0)
=======

class TestPdtrik:
    @pytest.mark.parametrize("p, m, expected",
                             [(0, 0.5, 0),
                              (0.5, 0, 0)])
    def test_edge_cases(self, p, m, expected):
        assert sp.pdtrik(p, m) == expected

    @pytest.mark.parametrize("m", (0.1, 1, 10))
    def test_p_equals_1_returns_nan(self, m):
        assert np.isnan(sp.pdtrik(1, m))

    def test_small_probabilities(self):
        # Edge case: m = 0 or very small.
        k = sp.pdtrik([[0], [0.25], [0.95]], [0, 1e-20, 1e-6])
        assert_array_equal(k, np.zeros((3, 3)))

    def test_roundtrip_against_pdtr(self):
        m = [10, 50, 500]
        k = 5
        p = sp.pdtr(k, m)
        assert_allclose(sp.pdtrik(p, m), k, rtol=1e-15)

    @pytest.mark.parametrize("p, m, k",
                             [(1.8976107553682285e-40, 100, 2),
                              (0.48670120172085135, 100, 99),
                              (8.30383406699052e-69, 1000, 500),
                              (2.252837804125894e-227, 100_000, 90_000)])
    def test_accuracy(self, p, m, k):
        # Reference values for p were computed with mpmath using
        # mp.gammainc(k+1, a=m, regularized=True)
        assert_allclose(sp.pdtrik(p, m), k, rtol=1e-15)
>>>>>>> 8481c645
<|MERGE_RESOLUTION|>--- conflicted
+++ resolved
@@ -844,7 +844,39 @@
 def test_chdtriv_p_equals_1_returns_0(x):
     assert sp.chdtriv(1, x) == 0
 
-<<<<<<< HEAD
+
+class TestPdtrik:
+    @pytest.mark.parametrize("p, m, expected",
+                             [(0, 0.5, 0),
+                              (0.5, 0, 0)])
+    def test_edge_cases(self, p, m, expected):
+        assert sp.pdtrik(p, m) == expected
+
+    @pytest.mark.parametrize("m", (0.1, 1, 10))
+    def test_p_equals_1_returns_nan(self, m):
+        assert np.isnan(sp.pdtrik(1, m))
+
+    def test_small_probabilities(self):
+        # Edge case: m = 0 or very small.
+        k = sp.pdtrik([[0], [0.25], [0.95]], [0, 1e-20, 1e-6])
+        assert_array_equal(k, np.zeros((3, 3)))
+
+    def test_roundtrip_against_pdtr(self):
+        m = [10, 50, 500]
+        k = 5
+        p = sp.pdtr(k, m)
+        assert_allclose(sp.pdtrik(p, m), k, rtol=1e-15)
+
+    @pytest.mark.parametrize("p, m, k",
+                             [(1.8976107553682285e-40, 100, 2),
+                              (0.48670120172085135, 100, 99),
+                              (8.30383406699052e-69, 1000, 500),
+                              (2.252837804125894e-227, 100_000, 90_000)])
+    def test_accuracy(self, p, m, k):
+        # Reference values for p were computed with mpmath using
+        # mp.gammainc(k+1, a=m, regularized=True)
+        assert_allclose(sp.pdtrik(p, m), k, rtol=1e-15)
+
 @pytest.mark.parametrize("a, b, p, ref", [
     (0, 0, 0, np.nan),
     (0, 0, 1, np.nan),
@@ -858,7 +890,6 @@
 def test_gdtrix_edge_cases(a, b, p, ref):
     assert_allclose(sp.gdtrix(a, b, p), ref, rtol=0)
 
-
 @pytest.mark.parametrize("p, b, x, ref", [
     (0, 0, 0, np.nan),
     (0, 0, np.inf, np.nan),
@@ -870,38 +901,4 @@
     (np.inf, 1, np.inf, np.nan)
 ])
 def test_gdtria_edge_cases(p, b, x, ref):
-    assert_allclose(sp.gdtria(p, b, x), ref, rtol=0)
-=======
-
-class TestPdtrik:
-    @pytest.mark.parametrize("p, m, expected",
-                             [(0, 0.5, 0),
-                              (0.5, 0, 0)])
-    def test_edge_cases(self, p, m, expected):
-        assert sp.pdtrik(p, m) == expected
-
-    @pytest.mark.parametrize("m", (0.1, 1, 10))
-    def test_p_equals_1_returns_nan(self, m):
-        assert np.isnan(sp.pdtrik(1, m))
-
-    def test_small_probabilities(self):
-        # Edge case: m = 0 or very small.
-        k = sp.pdtrik([[0], [0.25], [0.95]], [0, 1e-20, 1e-6])
-        assert_array_equal(k, np.zeros((3, 3)))
-
-    def test_roundtrip_against_pdtr(self):
-        m = [10, 50, 500]
-        k = 5
-        p = sp.pdtr(k, m)
-        assert_allclose(sp.pdtrik(p, m), k, rtol=1e-15)
-
-    @pytest.mark.parametrize("p, m, k",
-                             [(1.8976107553682285e-40, 100, 2),
-                              (0.48670120172085135, 100, 99),
-                              (8.30383406699052e-69, 1000, 500),
-                              (2.252837804125894e-227, 100_000, 90_000)])
-    def test_accuracy(self, p, m, k):
-        # Reference values for p were computed with mpmath using
-        # mp.gammainc(k+1, a=m, regularized=True)
-        assert_allclose(sp.pdtrik(p, m), k, rtol=1e-15)
->>>>>>> 8481c645
+    assert_allclose(sp.gdtria(p, b, x), ref, rtol=0)