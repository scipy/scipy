--- conflicted
+++ resolved
@@ -23,17 +23,11 @@
         (sc.expn, "cephes/expn.h", "out0 = xsf::cephes::expn(in0, in1)"),
         (sc.hyp2f1, "hyp2f1.h", "out0 = xsf::hyp2f1(in0, in1, in2, in3)"),
         (sc._ufuncs._lambertw, "lambertw.h", "out0 = xsf::lambertw(in0, in1, in2)"),
-<<<<<<< HEAD
-        (sc._ufuncs._iv_ratio, "iv_ratio.h", "out0 = xsf::iv_ratio(in0, in1)"),
         (sc.ellipkinc, "cephes/ellik.h", "out0 = xsf::cephes::ellik(in0, in1)"),
         (sc.ellipeinc, "cephes/ellie.h", "out0 = xsf::cephes::ellie(in0, in1)"),
         (sc.gdtrib, "cdflib.h", "out0 = xsf::gdtrib(in0, in1, in2)"),
-=======
-        (sc.ellipkinc, "cephes/ellik.h", "out0 = xsf::cephes::ellik(in0, in1)"),
-        (sc.ellipeinc, "cephes/ellie.h", "out0 = xsf::cephes::ellie(in0, in1)"),
         (sc.sici, "sici.h", "xsf::sici(in0, &out0, &out1)"),
         (sc.shichi, "sici.h", "xsf::shichi(in0, &out0, &out1)"),
->>>>>>> 47bc9b69
     ]
 
     cases = []
