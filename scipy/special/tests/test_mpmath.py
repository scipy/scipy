"""
Test Scipy functions versus mpmath, if available.

"""
from __future__ import division, print_function, absolute_import

import sys
import os
import time

from distutils.version import LooseVersion

import nose
import numpy as np
from numpy.testing import dec
from numpy import pi

import scipy.special as sc
from scipy.lib.six import reraise, with_metaclass
from scipy.special._testutils import FuncData, assert_func_equal

try:
    import mpmath
except ImportError:
    try:
        import sympy.mpmath as mpmath
    except ImportError:
        mpmath = None


def mpmath_check(min_ver):
    if mpmath is None:
        return dec.skipif(True, "mpmath is not installed")
    return dec.skipif(LooseVersion(mpmath.__version__) < LooseVersion(min_ver),
                      "mpmath version >= %s required" % min_ver)


#------------------------------------------------------------------------------
# expi
#------------------------------------------------------------------------------

@mpmath_check('0.10')
def test_expi_complex():
    dataset = []
    for r in np.logspace(-99, 2, 10):
        for p in np.linspace(0, 2*np.pi, 30):
            z = r*np.exp(1j*p)
            dataset.append((z, complex(mpmath.ei(z))))
    dataset = np.array(dataset, dtype=np.complex_)

    FuncData(sc.expi, dataset, 0, 1).check()


#------------------------------------------------------------------------------
# hyp2f1
#------------------------------------------------------------------------------

@mpmath_check('0.14')
def test_hyp2f1_strange_points():
    pts = [
        (2,-1,-1,0.7),
        (2,-2,-2,0.7),
    ]
    kw = dict(eliminate=True)
    dataset = [p + (float(mpmath.hyp2f1(*p, **kw)),) for p in pts]
    dataset = np.array(dataset, dtype=np.float_)

    FuncData(sc.hyp2f1, dataset, (0,1,2,3), 4, rtol=1e-10).check()


@mpmath_check('0.13')
def test_hyp2f1_real_some_points():
    pts = [
        (1,2,3,0),
        (1./3, 2./3, 5./6, 27./32),
        (1./4, 1./2, 3./4, 80./81),
        (2,-2,-3,3),
        (2,-3,-2,3),
        (2,-1.5,-1.5,3),
        (1,2,3,0),
        (0.7235, -1, -5, 0.3),
        (0.25, 1./3, 2, 0.999),
        (0.25, 1./3, 2, -1),
        (2,3,5,0.99),
        (3./2,-0.5,3,0.99),
        (2,2.5,-3.25,0.999),
        (-8, 18.016500331508873, 10.805295997850628, 0.90875647507000001),
        (-10,900,-10.5,0.99),
        (-10,900,10.5,0.99),
        (-1,2,1,1.0),
        (-1,2,1,-1.0),
        (-3,13,5,1.0),
        (-3,13,5,-1.0),
    ]
    dataset = [p + (float(mpmath.hyp2f1(*p)),) for p in pts]
    dataset = np.array(dataset, dtype=np.float_)

    olderr = np.seterr(invalid='ignore')
    try:
        FuncData(sc.hyp2f1, dataset, (0,1,2,3), 4, rtol=1e-10).check()
    finally:
        np.seterr(**olderr)


@mpmath_check('0.14')
def test_hyp2f1_some_points_2():
    # Taken from mpmath unit tests -- this point failed for mpmath 0.13 but
    # was fixed in their SVN since then
    pts = [
        (112, (51,10), (-9,10), -0.99999),
        (10,-900,10.5,0.99),
        (10,-900,-10.5,0.99),
    ]

    def fev(x):
        if isinstance(x, tuple):
            return float(x[0]) / x[1]
        else:
            return x

    dataset = [tuple(map(fev, p)) + (float(mpmath.hyp2f1(*p)),) for p in pts]
    dataset = np.array(dataset, dtype=np.float_)

    FuncData(sc.hyp2f1, dataset, (0,1,2,3), 4, rtol=1e-10).check()


@mpmath_check('0.13')
def test_hyp2f1_real_some():
    dataset = []
    for a in [-10, -5, -1.8, 1.8, 5, 10]:
        for b in [-2.5, -1, 1, 7.4]:
            for c in [-9, -1.8, 5, 20.4]:
                for z in [-10, -1.01, -0.99, 0, 0.6, 0.95, 1.5, 10]:
                    try:
                        v = float(mpmath.hyp2f1(a, b, c, z))
                    except:
                        continue
                    dataset.append((a, b, c, z, v))
    dataset = np.array(dataset, dtype=np.float_)

    olderr = np.seterr(invalid='ignore')
    try:
        FuncData(sc.hyp2f1, dataset, (0,1,2,3), 4, rtol=1e-9,
                 ignore_inf_sign=True).check()
    finally:
        np.seterr(**olderr)


@mpmath_check('0.12')
@dec.slow
def test_hyp2f1_real_random():
    dataset = []

    npoints = 500
    dataset = np.zeros((npoints, 5), np.float_)

    np.random.seed(1234)
    dataset[:,0] = np.random.pareto(1.5, npoints)
    dataset[:,1] = np.random.pareto(1.5, npoints)
    dataset[:,2] = np.random.pareto(1.5, npoints)
    dataset[:,3] = 2*np.random.rand(npoints) - 1

    dataset[:,0] *= (-1)**np.random.randint(2, npoints)
    dataset[:,1] *= (-1)**np.random.randint(2, npoints)
    dataset[:,2] *= (-1)**np.random.randint(2, npoints)

    for ds in dataset:
        if mpmath.__version__ < '0.14':
            # mpmath < 0.14 fails for c too much smaller than a, b
            if abs(ds[:2]).max() > abs(ds[2]):
                ds[2] = abs(ds[:2]).max()
        ds[4] = float(mpmath.hyp2f1(*tuple(ds[:4])))

    FuncData(sc.hyp2f1, dataset, (0,1,2,3), 4, rtol=1e-9).check()

#------------------------------------------------------------------------------
# erf (complex)
#------------------------------------------------------------------------------


@mpmath_check('0.14')
def test_erf_complex():
    # need to increase mpmath precision for this test
    old_dps, old_prec = mpmath.mp.dps, mpmath.mp.prec
    try:
        mpmath.mp.dps = 70
        x1, y1 = np.meshgrid(np.linspace(-10, 1, 31), np.linspace(-10, 1, 11))
        x2, y2 = np.meshgrid(np.logspace(-80, .8, 31), np.logspace(-80, .8, 11))
        points = np.r_[x1.ravel(),x2.ravel()] + 1j*np.r_[y1.ravel(),y2.ravel()]

        assert_func_equal(sc.erf, lambda x: complex(mpmath.erf(x)), points,
                          vectorized=False, rtol=1e-13)
        assert_func_equal(sc.erfc, lambda x: complex(mpmath.erfc(x)), points,
                          vectorized=False, rtol=1e-13)
    finally:
        mpmath.mp.dps, mpmath.mp.prec = old_dps, old_prec


#------------------------------------------------------------------------------
# lpmv
#------------------------------------------------------------------------------

@mpmath_check('0.15')
def test_lpmv():
    pts = []
    for x in [-0.99, -0.557, 1e-6, 0.132, 1]:
        pts.extend([
            (1, 1, x),
            (1, -1, x),
            (-1, 1, x),
            (-1, -2, x),
            (1, 1.7, x),
            (1, -1.7, x),
            (-1, 1.7, x),
            (-1, -2.7, x),
            (1, 10, x),
            (1, 11, x),
            (3, 8, x),
            (5, 11, x),
            (-3, 8, x),
            (-5, 11, x),
            (3, -8, x),
            (5, -11, x),
            (-3, -8, x),
            (-5, -11, x),
            (3, 8.3, x),
            (5, 11.3, x),
            (-3, 8.3, x),
            (-5, 11.3, x),
            (3, -8.3, x),
            (5, -11.3, x),
            (-3, -8.3, x),
            (-5, -11.3, x),
        ])

    def mplegenp(nu, mu, x):
        if mu == int(mu) and x == 1:
            # mpmath 0.17 gets this wrong
            if mu == 0:
                return 1
            else:
                return 0
        return mpmath.legenp(nu, mu, x)

    dataset = [p + (mplegenp(p[1], p[0], p[2]),) for p in pts]
    dataset = np.array(dataset, dtype=np.float_)

    def evf(mu, nu, x):
        return sc.lpmv(mu.astype(int), nu, x)

    olderr = np.seterr(invalid='ignore')
    try:
        FuncData(evf, dataset, (0,1,2), 3, rtol=1e-10, atol=1e-14).check()
    finally:
        np.seterr(**olderr)


#------------------------------------------------------------------------------
# beta
#------------------------------------------------------------------------------

@mpmath_check('0.15')
def test_beta():
    np.random.seed(1234)

    b = np.r_[np.logspace(-200, 200, 4),
              np.logspace(-10, 10, 4),
              np.logspace(-1, 1, 4),
              np.arange(-10, 11, 1),
              np.arange(-10, 11, 1) + 0.5,
              -1, -2.3, -3, -100.3, -10003.4]
    a = b

    ab = np.array(np.broadcast_arrays(a[:,None], b[None,:])).reshape(2, -1).T

    old_dps, old_prec = mpmath.mp.dps, mpmath.mp.prec
    try:
        mpmath.mp.dps = 400

        assert_func_equal(sc.beta,
                          lambda a, b: float(mpmath.beta(a, b)),
                          ab,
                          vectorized=False,
                          rtol=1e-10,
                          ignore_inf_sign=True)

        assert_func_equal(
            sc.betaln,
            lambda a, b: float(mpmath.log(abs(mpmath.beta(a, b)))),
            ab,
            vectorized=False,
            rtol=1e-10)
    finally:
        mpmath.mp.dps, mpmath.mp.prec = old_dps, old_prec


#------------------------------------------------------------------------------
# Machinery for systematic tests
#------------------------------------------------------------------------------

class Arg(object):
    """
    Generate a set of numbers on the real axis, concentrating on
    'interesting' regions and covering all orders of magnitude.
    """

    def __init__(self, a=-np.inf, b=np.inf, inclusive_a=True, inclusive_b=True):
        self.a = a
        self.b = b
        self.inclusive_a = inclusive_a
        self.inclusive_b = inclusive_b
        if self.a == -np.inf:
            self.a = -np.finfo(float).max/2
        if self.b == np.inf:
            self.b = np.finfo(float).max/2

    def values(self, n):
        """Return an array containing approximatively `n` numbers."""
        n1 = max(2, int(0.3*n))
        n2 = max(2, int(0.2*n))
        n3 = max(8, n - n1 - n2)

        v1 = np.linspace(-1, 1, n1)
        v2 = np.r_[np.linspace(-10, 10, max(0, n2-4)),
                   -9, -5.5, 5.5, 9]
        if self.a >= 0 and self.b > 0:
            v3 = np.r_[
                np.logspace(-30, -1, 2 + n3//4),
                np.logspace(5, np.log10(self.b), 1 + n3//4),
                ]
            v4 = np.logspace(1, 5, 1 + n3//2)
        elif self.a < 0 and self.b > 0:
            v3 = np.r_[
                np.logspace(-30, -1, 2 + n3//8),
                np.logspace(5, np.log10(self.b), 1 + n3//8),
                -np.logspace(-30, -1, 2 + n3//8),
                -np.logspace(5, np.log10(-self.a), 1 + n3//8)
                ]
            v4 = np.r_[
                np.logspace(1, 5, 1 + n3//4),
                -np.logspace(1, 5, 1 + n3//4)
                ]
        elif self.b < 0:
            v3 = np.r_[
                -np.logspace(-30, -1, 2 + n3//4),
                -np.logspace(5, np.log10(-self.b), 1 + n3//4),
                ]
            v4 = -np.logspace(1, 5, 1 + n3//2)
        else:
            v3 = []
            v4 = []
        v = np.r_[v1, v2, v3, v4, 0]
        if self.inclusive_a:
            v = v[v >= self.a]
        else:
            v = v[v > self.a]
        if self.inclusive_b:
            v = v[v <= self.b]
        else:
            v = v[v < self.b]
        return np.unique(v)


class FixedArg(object):
    def __init__(self, values):
        self._values = np.asarray(values)
    def values(self, n):
        return self._values


class ComplexArg(object):
    def __init__(self, a=complex(-np.inf, -np.inf), b=complex(np.inf, np.inf)):
        self.real = Arg(a.real, b.real)
        self.imag = Arg(a.imag, b.imag)

    def values(self, n):
        m = max(2, int(np.sqrt(n)))
        x = self.real.values(m)
        y = self.imag.values(m)
        return (x[:,None] + 1j*y[None,:]).ravel()


class IntArg(object):
    def __init__(self, a=-1000, b=1000):
        self.a = a
        self.b = b

    def values(self, n):
        v1 = Arg(self.a, self.b).values(max(1 + n//2, n-5)).astype(int)
        v2 = np.arange(-5, 5)
        v = np.unique(np.r_[v1, v2])
        v = v[(v >= self.a) & (v < self.b)]
        return v


class MpmathData(object):
    def __init__(self, scipy_func, mpmath_func, arg_spec, name=None,
                 dps=None, prec=None, n=5000, rtol=1e-7, atol=1e-300,
                 ignore_inf_sign=False):
        self.scipy_func = scipy_func
        self.mpmath_func = mpmath_func
        self.arg_spec = arg_spec
        self.dps = dps
        self.prec = prec
        self.n = n
        self.rtol = rtol
        self.atol = atol
        self.ignore_inf_sign = ignore_inf_sign
        if isinstance(self.arg_spec, np.ndarray):
            self.is_complex = np.issubdtype(self.arg_spec.dtype, np.complexfloating)
        else:
            self.is_complex = any([isinstance(arg, ComplexArg) for arg in self.arg_spec])
        self.ignore_inf_sign = ignore_inf_sign
        if not name or name == '<lambda>':
            name = getattr(scipy_func, '__name__', None)
        if not name or name == '<lambda>':
            name = getattr(mpmath_func, '__name__', None)
        self.name = name

    def check(self):
        np.random.seed(1234)

        # Generate values for the arguments
        if isinstance(self.arg_spec, np.ndarray):
            argarr = self.arg_spec.copy()
        else:
            num_args = len(self.arg_spec)
            ms = np.asarray([1.5 if isinstance(arg, ComplexArg) else 1.0
                             for arg in self.arg_spec])
            ms = (self.n**(ms/sum(ms))).astype(int) + 1

            argvals = []
            for arg, m in zip(self.arg_spec, ms):
                argvals.append(arg.values(m))

            argarr = np.array(np.broadcast_arrays(*np.ix_(*argvals))).reshape(num_args, -1).T

        # Check
        old_dps, old_prec = mpmath.mp.dps, mpmath.mp.prec
        try:
            if self.dps is not None:
                dps_list = [self.dps]
            else:
                dps_list = [20]
            if self.prec is not None:
                mpmath.mp.prec = self.prec

            # Proper casting of mpmath input and output types. Using
            # native mpmath types as inputs gives improved precision
            # in some cases.
            if np.issubdtype(argarr.dtype, np.complexfloating):
                pytype = complex
                mptype = lambda x: mpmath.mpc(complex(x))
            else:
                mptype = lambda x: mpmath.mpf(float(x))

                def pytype(x):
                    if abs(x.imag) > 1e-16*(1 + abs(x.real)):
                        return np.nan
                    else:
                        return float(x.real)

            # Try out different dps until one (or none) works
            for j, dps in enumerate(dps_list):
                mpmath.mp.dps = dps

                try:
                    assert_func_equal(self.scipy_func,
                                      lambda *a: pytype(self.mpmath_func(*map(mptype, a))),
                                      argarr,
                                      vectorized=False,
                                      rtol=self.rtol, atol=self.atol,
                                      ignore_inf_sign=self.ignore_inf_sign,
                                      nan_ok=True)
                    break
                except AssertionError:
                    if j >= len(dps_list)-1:
                        reraise(*sys.exc_info())
        finally:
            mpmath.mp.dps, mpmath.mp.prec = old_dps, old_prec

    def __repr__(self):
        if self.is_complex:
            return "<MpmathData: %s (complex)>" % (self.name,)
        else:
            return "<MpmathData: %s>" % (self.name,)


def assert_mpmath_equal(*a, **kw):
    d = MpmathData(*a, **kw)
    d.check()


def nonfunctional_tooslow(func):
    return dec.skipif(True, "    Test not yet functional (too slow), needs more work.")(func)


def knownfailure_overridable(msg=None):
    if not msg:
        msg = "Undiagnosed issues (corner cases, wrong comparison values, or otherwise)"
    msg = msg + " [Set environment variable SCIPY_XFAIL=1 to run this test nevertheless.]"

    def deco(func):
        try:
            if bool(os.environ['SCIPY_XFAIL']):
                return func
        except (ValueError, KeyError):
            pass
        return dec.knownfailureif(True, msg)(func)
    return deco


class _SystematicMeta(type):
    """
    Metaclass which decorates all of the test_* methods with

    - @mpmath_check(...)
    - @dec.slow

    """

    mpmath_min_version = '0.17'

    def __new__(cls, cls_name, bases, dct):
        for name, item in list(dct.items()):
            if name.startswith('test_'):
                item = dec.slow(item)
                item = mpmath_check(cls.mpmath_min_version)(item)
                dct[name] = item
        return type.__new__(cls, cls_name, bases, dct)


#------------------------------------------------------------------------------
# Dealing with mpmath quirks
#------------------------------------------------------------------------------

def _trace_args(func):
    def tofloat(x):
        if isinstance(x, mpmath.mpc):
            return complex(x)
        else:
            return float(x)

    def wrap(*a, **kw):
        sys.stderr.write("%r: " % (tuple(map(tofloat, a)),))
        sys.stderr.flush()
        try:
            r = func(*a, **kw)
            sys.stderr.write("-> %r" % r)
        finally:
            sys.stderr.write("\n")
            sys.stderr.flush()
        return r
    return wrap

try:
    import posix
    import signal
    POSIX = ('setitimer' in dir(signal))
except ImportError:
    POSIX = False


class _TimeoutError(Exception):
    pass


def _time_limited(timeout=0.5, return_val=np.nan, use_sigalrm=True):
    """
    Decorator for setting a timeout for pure-Python functions.

    If the function does not return within `timeout` seconds, the
    value `return_val` is returned instead.

    On POSIX this uses SIGALRM by default. On non-POSIX, settrace is
    used. Do not use this with threads: the SIGALRM implementation
    does probably not work well. The settrace implementation only
    traces the current thread.

    The settrace implementation slows down execution speed. Slowdown
    by a factor around 10 is probably typical.
    """
    if POSIX and use_sigalrm:
        def sigalrm_handler(signum, frame):
            raise _TimeoutError()

        def deco(func):
            def wrap(*a, **kw):
                old_handler = signal.signal(signal.SIGALRM, sigalrm_handler)
                signal.setitimer(signal.ITIMER_REAL, timeout)
                try:
                    return func(*a, **kw)
                except _TimeoutError:
                    return return_val
                finally:
                    signal.setitimer(signal.ITIMER_REAL, 0)
                    signal.signal(signal.SIGALRM, old_handler)
            return wrap
    else:
        def deco(func):
            def wrap(*a, **kw):
                start_time = time.time()

                def trace(frame, event, arg):
                    if time.time() - start_time > timeout:
                        raise _TimeoutError()
                    return None  # turn off tracing except at function calls
                sys.settrace(trace)
                try:
                    return func(*a, **kw)
                except _TimeoutError:
                    sys.settrace(None)
                    return return_val
                finally:
                    sys.settrace(None)
            return wrap
    return deco


def _exception_to_nan(func):
    """Decorate function to return nan if it raises an exception"""
    def wrap(*a, **kw):
        try:
            return func(*a, **kw)
        except Exception:
            return np.nan
    return wrap


def _inf_to_nan(func):
    """Decorate function to return nan if it returns inf"""
    def wrap(*a, **kw):
        v = func(*a, **kw)
        if not np.isfinite(v):
            return np.nan
        return v
    return wrap


#------------------------------------------------------------------------------
# Systematic tests
#------------------------------------------------------------------------------

HYPERKW = dict(maxprec=200, maxterms=200)


class TestSystematic(with_metaclass(_SystematicMeta, object)):
    def test_airyai(self):
        # oscillating function, limit range
        assert_mpmath_equal(lambda z: sc.airy(z)[0],
                            mpmath.airyai,
                            [Arg(-1e8, 1e8)],
                            rtol=1e-5)
        assert_mpmath_equal(lambda z: sc.airy(z)[0],
                            mpmath.airyai,
                            [Arg(-1e3, 1e3)])

    def test_airyai_complex(self):
        assert_mpmath_equal(lambda z: sc.airy(z)[0],
                            mpmath.airyai,
                            [ComplexArg()])

    def test_airyai_prime(self):
        # oscillating function, limit range
        assert_mpmath_equal(lambda z: sc.airy(z)[1], lambda z:
                            mpmath.airyai(z, derivative=1),
<<<<<<< HEAD
                            [Arg(-1e8, 1e8)],
                            rtol=1e-6)
=======
                            [Arg(-1e8, 1e8)], 
                            rtol=1e-5)
>>>>>>> e2c502fc
        assert_mpmath_equal(lambda z: sc.airy(z)[1], lambda z:
                            mpmath.airyai(z, derivative=1),
                            [Arg(-1e3, 1e3)])

    def test_airyai_prime_complex(self):
        assert_mpmath_equal(lambda z: sc.airy(z)[1], lambda z:
                            mpmath.airyai(z, derivative=1),
                            [ComplexArg()])

    def test_airybi(self):
        # oscillating function, limit range
        assert_mpmath_equal(lambda z: sc.airy(z)[2], lambda z:
                            mpmath.airybi(z),
<<<<<<< HEAD
                            [Arg(-1e8, 1e8)],
                            rtol=1e-6)
=======
                            [Arg(-1e8, 1e8)], 
                            rtol=1e-5)
>>>>>>> e2c502fc
        assert_mpmath_equal(lambda z: sc.airy(z)[2], lambda z:
                            mpmath.airybi(z),
                            [Arg(-1e3, 1e3)])

    def test_airybi_complex(self):
        assert_mpmath_equal(lambda z: sc.airy(z)[2], lambda z:
                            mpmath.airybi(z),
                            [ComplexArg()])

    def test_airybi_prime(self):
        # oscillating function, limit range
        assert_mpmath_equal(lambda z: sc.airy(z)[3], lambda z:
                            mpmath.airybi(z, derivative=1),
                            [Arg(-1e8, 1e8)],
                            rtol=1e-5)
        assert_mpmath_equal(lambda z: sc.airy(z)[3], lambda z:
                            mpmath.airybi(z, derivative=1),
                            [Arg(-1e3, 1e3)])

    def test_airybi_prime_complex(self):
        assert_mpmath_equal(lambda z: sc.airy(z)[3], lambda z:
                            mpmath.airybi(z, derivative=1),
                            [ComplexArg()])

    def test_bei(self):
        assert_mpmath_equal(sc.bei,
                            _exception_to_nan(lambda z: mpmath.bei(0, z, **HYPERKW)),
                            [Arg(-1e3, 1e3)])

    def test_ber(self):
        assert_mpmath_equal(sc.ber,
                            _exception_to_nan(lambda z: mpmath.ber(0, z, **HYPERKW)),
                            [Arg(-1e3, 1e3)])

    def test_bernoulli(self):
        assert_mpmath_equal(lambda n: sc.bernoulli(int(n))[int(n)],
                            lambda n: float(mpmath.bernoulli(int(n))),
                            [IntArg(0, 13000)],
                            rtol=1e-9, n=13000)

    def test_besseli(self):
        assert_mpmath_equal(sc.iv,
                            _exception_to_nan(lambda v, z: mpmath.besseli(v, z, **HYPERKW)),
                            [Arg(-1e100, 1e100), Arg()],
                            atol=1e-270)

    def test_besseli_complex(self):
        assert_mpmath_equal(lambda v, z: sc.iv(v.real, z),
                            _exception_to_nan(lambda v, z: mpmath.besseli(v, z, **HYPERKW)),
                            [Arg(-1e100, 1e100), ComplexArg()])

    def test_besselj(self):
        assert_mpmath_equal(sc.jv,
                            _exception_to_nan(lambda v, z: mpmath.besselj(v, z, **HYPERKW)),
                            [Arg(-1e100, 1e100), Arg(-1e3, 1e3)],
                            ignore_inf_sign=True)

        # loss of precision at large arguments due to oscillation
        assert_mpmath_equal(sc.jv,
                            _exception_to_nan(lambda v, z: mpmath.besselj(v, z, **HYPERKW)),
                            [Arg(-1e100, 1e100), Arg(-1e8, 1e8)],
                            ignore_inf_sign=True,
                            rtol=1e-5)

    def test_besselj_complex(self):
        assert_mpmath_equal(lambda v, z: sc.jv(v.real, z),
                            _exception_to_nan(lambda v, z: mpmath.besselj(v, z, **HYPERKW)),
                            [Arg(), ComplexArg()])

    def test_besselk(self):
        def mpbesselk(v, x):
            r = float(mpmath.besselk(v, x, **HYPERKW))
            if abs(r) > 1e305:
                # overflowing to inf a bit earlier is OK
                r = np.inf * np.sign(r)
            if abs(v) == abs(x) and abs(r) == np.inf and abs(x) > 1:
                # wrong result (kv(x,x) -> 0 for x > 1),
                # try with higher dps
                old_dps = mpmath.mp.dps
                mpmath.mp.dps = 200
                try:
                    r = float(mpmath.besselk(v, x, **HYPERKW))
                finally:
                    mpmath.mp.dps = old_dps
            return r
        assert_mpmath_equal(sc.kv,
                            _exception_to_nan(mpbesselk),
                            [Arg(-1e100, 1e100), Arg()])

    def test_besselk_int(self):
        assert_mpmath_equal(sc.kn,
                            _exception_to_nan(lambda v, z: mpmath.besselk(v, z, **HYPERKW)),
                            [IntArg(-1000, 1000), Arg()])

    def test_besselk_complex(self):
        assert_mpmath_equal(lambda v, z: sc.kv(v.real, z),
                            _exception_to_nan(lambda v, z: mpmath.besselk(v, z, **HYPERKW)),
                            [Arg(-1e100, 1e100), ComplexArg()])

    def test_bessely(self):
        def mpbessely(v, x):
            r = float(mpmath.bessely(v, x, **HYPERKW))
            if abs(r) > 1e305:
                # overflowing to inf a bit earlier is OK
                r = np.inf * np.sign(r)
            if abs(r) == 0 and x == 0:
                # invalid result from mpmath, point x=0 is a divergence
                return np.nan
            return r
        assert_mpmath_equal(sc.yv,
                            _exception_to_nan(mpbessely),
                            [Arg(-1e100, 1e100), Arg(-1e8, 1e8)],
                            n=5000)

    def test_bessely_complex(self):
        def mpbessely(v, x):
            r = complex(mpmath.bessely(v, x, **HYPERKW))
            if abs(r) > 1e305:
                # overflowing to inf a bit earlier is OK
                r = np.inf * np.sign(r)
            return r
        assert_mpmath_equal(lambda v, z: sc.yv(v.real, z),
                            _exception_to_nan(mpbessely),
                            [Arg(), ComplexArg()],
                            n=15000)

    def test_bessely_int(self):
        def mpbessely(v, x):
            r = float(mpmath.bessely(v, x))
            if abs(r) == 0 and x == 0:
                # invalid result from mpmath, point x=0 is a divergence
                return np.nan
            return r
        assert_mpmath_equal(lambda v, z: sc.yn(int(v), z),
                            _exception_to_nan(mpbessely),
                            [IntArg(-1000, 1000), Arg(-1e8, 1e8)])

    def test_beta(self):
        bad_points = []

        def beta(a, b, nonzero=False):
            if a < -1e12 or b < -1e12:
                # Function is defined here only at integers, but due
                # to loss of precision this is numerically
                # ill-defined. Don't compare values here.
                return np.nan
            if (a < 0 or b < 0) and (abs(float(a + b)) % 1) == 0:
                # close to a zero of the function: mpmath and scipy
                # will not round here the same, so the test needs to be
                # run with an absolute tolerance
                if nonzero:
                    bad_points.append((float(a), float(b)))
                    return np.nan
            return mpmath.beta(a, b)

        assert_mpmath_equal(sc.beta,
                            lambda a, b: beta(a, b, nonzero=True),
                            [Arg(), Arg()],
                            dps=400,
                            ignore_inf_sign=True)

        assert_mpmath_equal(sc.beta,
                            beta,
                            np.array(bad_points),
                            dps=400,
                            ignore_inf_sign=True,
                            atol=1e-14)

    def test_betainc(self):
        assert_mpmath_equal(sc.betainc,
                            _time_limited()(_exception_to_nan(lambda a, b, x: mpmath.betainc(a, b, 0, x, regularized=True))),
                            [Arg(), Arg(), Arg()])

    def test_binom(self):
        bad_points = []

        def binomial(n, k, nonzero=False):
            if abs(k) > 1e8*(abs(n) + 1):
                # The binomial is rapidly oscillating in this region,
                # and the function is numerically ill-defined. Don't
                # compare values here.
                return np.nan
            if n < k and abs(float(n-k) - np.round(float(n-k))) < 1e-15:
                # close to a zero of the function: mpmath and scipy
                # will not round here the same, so the test needs to be
                # run with an absolute tolerance
                if nonzero:
                    bad_points.append((float(n), float(k)))
                    return np.nan
            return mpmath.binomial(n, k)

        assert_mpmath_equal(sc.binom,
                            lambda n, k: binomial(n, k, nonzero=True),
                            [Arg(), Arg()],
                            dps=400)

        assert_mpmath_equal(sc.binom,
                            binomial,
                            np.array(bad_points),
                            dps=400,
                            atol=1e-14)

    def test_chebyt_int(self):
        assert_mpmath_equal(lambda n, x: sc.eval_chebyt(int(n), x),
                            _exception_to_nan(lambda n, x: mpmath.chebyt(n, x, **HYPERKW)),
                            [IntArg(), Arg()], dps=50)

    @knownfailure_overridable("some cases in hyp2f1 not fully accurate")
    def test_chebyt(self):
        assert_mpmath_equal(sc.eval_chebyt,
                            lambda n, x: _time_limited()(_exception_to_nan(mpmath.chebyt))(n, x, **HYPERKW),
                            [Arg(-101, 101), Arg()], n=10000)

    def test_chebyu_int(self):
        assert_mpmath_equal(lambda n, x: sc.eval_chebyu(int(n), x),
                            _exception_to_nan(lambda n, x: mpmath.chebyu(n, x, **HYPERKW)),
                            [IntArg(), Arg()], dps=50)

    @knownfailure_overridable("some cases in hyp2f1 not fully accurate")
    def test_chebyu(self):
        assert_mpmath_equal(sc.eval_chebyu,
                            lambda n, x: _time_limited()(_exception_to_nan(mpmath.chebyu))(n, x, **HYPERKW),
                            [Arg(-101, 101), Arg()])

    @knownfailure_overridable("overflows to inf somewhat too early at large arguments")
    def test_chi(self):
        def chi(x):
            return sc.shichi(x)[1]
        assert_mpmath_equal(chi,
                            mpmath.chi,
                            [Arg()])

    @knownfailure_overridable("Issues at extremely large arguments (absolute tolerance OK, relative not)")
    def test_ci(self):
        def ci(x):
            return sc.sici(x)[1]
        assert_mpmath_equal(ci,
                            mpmath.ci,
                            [Arg()])

    def test_digamma(self):
        assert_mpmath_equal(sc.digamma,
                            _exception_to_nan(mpmath.digamma),
                            [Arg()],
                            dps=50)

    @knownfailure_overridable()
    def test_digamma_complex(self):
        assert_mpmath_equal(sc.digamma,
                            _time_limited()(_exception_to_nan(mpmath.digamma)),
                            [ComplexArg()],
                            n=200)

    def test_e1(self):
        assert_mpmath_equal(sc.exp1,
                            mpmath.e1,
                            [Arg()])

    def test_e1_complex(self):
        # E_1 oscillates as Im[z] -> +- inf, so limit range
        assert_mpmath_equal(sc.exp1,
                            mpmath.e1,
                            [ComplexArg(complex(-np.inf, -1e8), complex(np.inf, 1e8))],
                            rtol=1e-11)

        # Check cross-over reqion
        assert_mpmath_equal(sc.exp1,
                            mpmath.e1,
                            (np.linspace(-50, 50, 171)[:,None]
                             + np.r_[0, np.logspace(-3, 2, 61),
                                       -np.logspace(-3, 2, 11)]*1j
                             ).ravel(),
                            rtol=1e-11)
        assert_mpmath_equal(sc.exp1,
                            mpmath.e1,
                            (np.linspace(-50, -35, 10000) + 0j),
                            rtol=1e-11)

    def test_ei(self):
        assert_mpmath_equal(sc.expi,
                            mpmath.ei,
                            [Arg()],
                            rtol=1e-11)

    def test_ei_complex(self):
        # Ei oscillates as Im[z] -> +- inf, so limit range
        assert_mpmath_equal(sc.expi,
                            mpmath.ei,
                            [ComplexArg(complex(-np.inf, -1e8), complex(np.inf, 1e8))],
                            rtol=1e-9)

    def test_ellipe(self):
        assert_mpmath_equal(sc.ellipe,
                            mpmath.ellipe,
                            [Arg()])

    @knownfailure_overridable("insufficient accuracy from Cephes at phi < 0, or for extremely large m")
    def test_ellipf(self):
        assert_mpmath_equal(sc.ellipkinc,
                            mpmath.ellipf,
                            [Arg(), Arg(b=1.0)])

    def test_ellipk(self):
        assert_mpmath_equal(sc.ellipk,
                            mpmath.ellipk,
                            [Arg(b=1.0)])
        assert_mpmath_equal(sc.ellipkm1,
                            lambda m: mpmath.ellipk(1 - m),
                            [Arg(a=0.0)],
                            dps=400)

    def test_ellipfun_sn(self):
        # Oscillating function --- limit range of first argument; the
        # loss of precision there is an expected numerical feature
        # rather than an actual bug
        assert_mpmath_equal(lambda u, m: sc.ellipj(u, m)[0],
                            lambda u, m: mpmath.ellipfun("sn", u=u, m=m),
                            [Arg(-1e6, 1e6), Arg(a=0, b=1)],
                            atol=1e-20)

    def test_ellipfun_cn(self):
        # see comment in ellipfun_sn
        assert_mpmath_equal(lambda u, m: sc.ellipj(u, m)[1],
                            lambda u, m: mpmath.ellipfun("cn", u=u, m=m),
                            [Arg(-1e6, 1e6), Arg(a=0, b=1)],
                            atol=1e-20)

    def test_ellipfun_dn(self):
        # see comment in ellipfun_sn
        assert_mpmath_equal(lambda u, m: sc.ellipj(u, m)[2],
                            lambda u, m: mpmath.ellipfun("dn", u=u, m=m),
                            [Arg(-1e6, 1e6), Arg(a=0, b=1)],
                            atol=1e-20)

    def test_erf(self):
        assert_mpmath_equal(sc.erf,
                            lambda z: mpmath.erf(z),
                            [Arg()])

    def test_erf_complex(self):
        assert_mpmath_equal(sc.erf,
                            lambda z: mpmath.erf(z),
                            [ComplexArg()], n=200)

    def test_erfc(self):
        assert_mpmath_equal(sc.erfc,
                            _exception_to_nan(lambda z: mpmath.erfc(z)),
                            [Arg()])

    def test_erfc_complex(self):
        assert_mpmath_equal(sc.erfc,
                            _exception_to_nan(lambda z: mpmath.erfc(z)),
                            [ComplexArg()], n=200)

    def test_erfi(self):
        assert_mpmath_equal(sc.erfi,
                            mpmath.erfi,
                            [Arg()], n=200)

    def test_erfi_complex(self):
        assert_mpmath_equal(sc.erfi,
                            mpmath.erfi,
                            [ComplexArg()], n=200)

    def test_eulernum(self):
        assert_mpmath_equal(lambda n: sc.euler(n)[-1],
                            mpmath.eulernum,
                            [IntArg(1, 10000)], n=10000)

    @knownfailure_overridable("spurious(?) inf for negative x")
    def test_expint(self):
        assert_mpmath_equal(sc.expn,
                            _exception_to_nan(mpmath.expint),
                            [IntArg(0, 100), Arg()])

    def test_fresnels(self):
        def fresnels(x):
            return sc.fresnel(x)[0]
        assert_mpmath_equal(fresnels,
                            mpmath.fresnels,
                            [Arg()])

    def test_fresnelc(self):
        def fresnelc(x):
            return sc.fresnel(x)[1]
        assert_mpmath_equal(fresnelc,
                            mpmath.fresnelc,
                            [Arg()])

    def test_gamma(self):
        assert_mpmath_equal(sc.gamma,
                            _exception_to_nan(mpmath.gamma),
                            [Arg()])

    @dec.knownfailureif(True, "BUG: special.gammainc(1e20, 1e20) never returns")
    def test_gammainc(self):
        assert_mpmath_equal(sc.gammainc,
                            _exception_to_nan(
                                lambda z, b: mpmath.gammainc(z, b=b)/mpmath.gamma(z)),
                            [Arg(a=0), Arg(a=0)])

    @knownfailure_overridable()
    def test_gegenbauer(self):
        assert_mpmath_equal(sc.eval_gegenbauer,
                            _exception_to_nan(mpmath.gegenbauer),
                            [Arg(-1e3, 1e3), Arg(), Arg()])

    def test_gegenbauer_int(self):
        # Redefine functions to deal with numerical + mpmath issues
        def gegenbauer(n, a, x):
            # Avoid overflow at large `a` (mpmath would need an even larger
            # dps to handle this correctly, so just skip this region)
            if abs(a) > 1e100:
                return np.nan

            # Deal with n=0, n=1 correctly; mpmath 0.17 doesn't do these
            # always correctly
            if n == 0:
                r = 1.0
            elif n == 1:
                r = 2*a*x
            else:
                r = mpmath.gegenbauer(n, a, x)

            # Mpmath 0.17 gives wrong results (spurious zero) in some cases, so
            # compute the value by perturbing the result
            if float(r) == 0 and n <= 1-a and a < -1 and float(a) == int(float(a)):
                r = mpmath.gegenbauer(n, a + mpmath.mpf('1e-50'), x)

            # Differing overflow thresholds in scipy vs. mpmath
            if abs(r) > 1e270:
                return np.inf
            return r
        def sc_gegenbauer(n, a, x):
            r = sc.eval_gegenbauer(int(n), a, x)
            # Differing overflow thresholds in scipy vs. mpmath
            if abs(r) > 1e270:
                return np.inf
            return r
        assert_mpmath_equal(sc_gegenbauer,
                            _exception_to_nan(gegenbauer),
                            [IntArg(0, 100), Arg(), Arg()],
                            n=40000, dps=100,
                            ignore_inf_sign=True)

        # Check the small-x expansion
        assert_mpmath_equal(sc_gegenbauer,
                            _exception_to_nan(gegenbauer),
                            [IntArg(0, 100), Arg(), FixedArg(np.logspace(-30, -4, 30))],
                            dps=100,
                            ignore_inf_sign=True)

    @knownfailure_overridable()
    def test_gegenbauer_complex(self):
        assert_mpmath_equal(lambda n, a, x: sc.eval_gegenbauer(int(n), a.real, x),
                            _exception_to_nan(mpmath.gegenbauer),
                            [IntArg(0, 100), Arg(), ComplexArg()])

    @nonfunctional_tooslow
    def test_gegenbauer_complex_general(self):
        assert_mpmath_equal(lambda n, a, x: sc.eval_gegenbauer(n.real, a.real, x),
                            _exception_to_nan(mpmath.gegenbauer),
                            [Arg(-1e3, 1e3), Arg(), ComplexArg()])

    def test_hankel1(self):
        assert_mpmath_equal(sc.hankel1,
                            _exception_to_nan(lambda v, x: mpmath.hankel1(v, x,
                                                                          **HYPERKW)),
                            [Arg(-1e20, 1e20), Arg()])

    def test_hankel2(self):
        assert_mpmath_equal(sc.hankel2,
                            _exception_to_nan(lambda v, x: mpmath.hankel2(v, x, **HYPERKW)),
                            [Arg(-1e20, 1e20), Arg()])

    @knownfailure_overridable("issues at intermediately large orders")
    def test_hermite(self):
        assert_mpmath_equal(lambda n, x: sc.eval_hermite(int(n), x),
                            _exception_to_nan(mpmath.hermite),
                            [IntArg(0, 10000), Arg()])

    # hurwitz: same as zeta

    @nonfunctional_tooslow
    def test_hyp0f1(self):
        assert_mpmath_equal(sc.hyp0f1,
                            _exception_to_nan(lambda a, x: mpmath.hyp0f1(a, x, **HYPERKW)),
                            [Arg(), Arg()])

    @nonfunctional_tooslow
    def test_hyp0f1_complex(self):
        assert_mpmath_equal(lambda a, z: sc.hyp0f1(a.real, z),
                            _exception_to_nan(lambda a, x: mpmath.hyp0f1(a, x, **HYPERKW)),
                            [Arg(), ComplexArg()])

    @knownfailure_overridable()
    def test_hyp1f1(self):
        assert_mpmath_equal(_inf_to_nan(sc.hyp1f1),
                            _exception_to_nan(lambda a, b, x: mpmath.hyp1f1(a, b, x, **HYPERKW)),
                            [Arg(-1e5, 1e5), Arg(-1e5, 1e5), Arg()],
                            n=2000)

    @knownfailure_overridable()
    def test_hyp1f1_complex(self):
        assert_mpmath_equal(_inf_to_nan(lambda a, b, x: sc.hyp1f1(a.real, b.real, x)),
                            _exception_to_nan(lambda a, b, x: mpmath.hyp1f1(a, b, x, **HYPERKW)),
                            [Arg(-1e3, 1e3), Arg(-1e3, 1e3), ComplexArg()],
                            n=2000)

    @knownfailure_overridable()
    def test_hyp1f2(self):
        def hyp1f2(a, b, c, x):
            v, err = sc.hyp1f2(a, b, c, x)
            if abs(err) > max(1, abs(v)) * 1e-7:
                return np.nan
            return v
        assert_mpmath_equal(hyp1f2,
                            _exception_to_nan(lambda a, b, c, x: mpmath.hyp1f2(a, b, c, x, **HYPERKW)),
                            [Arg(), Arg(), Arg(), Arg()],
                            n=20000)

    @knownfailure_overridable()
    def test_hyp2f0(self):
        def hyp2f0(a, b, x):
            v, err = sc.hyp2f0(a, b, x, 1)
            if abs(err) > max(1, abs(v)) * 1e-7:
                return np.nan
            return v
        assert_mpmath_equal(hyp2f0,
                            lambda a, b, x: _time_limited(0.1)(_exception_to_nan(_trace_args(mpmath.hyp2f0)))(
                                a, b, x, **HYPERKW),
                            [Arg(), Arg(), Arg()])

    @knownfailure_overridable("spurious inf (or inf with wrong sign) for some argument values")
    def test_hyp2f1(self):
        assert_mpmath_equal(sc.hyp2f1,
                            _exception_to_nan(lambda a, b, c, x: mpmath.hyp2f1(a, b, c, x, **HYPERKW)),
                            [Arg(), Arg(), Arg(), Arg()])

    @nonfunctional_tooslow
    def test_hyp2f1_complex(self):
        # Scipy's hyp2f1 seems to have performance and accuracy problems
        assert_mpmath_equal(lambda a, b, c, x: sc.hyp2f1(a.real, b.real, c.real, x),
                            _exception_to_nan(lambda a, b, c, x: mpmath.hyp2f1(a, b, c, x, **HYPERKW)),
                            [Arg(-1e2, 1e2), Arg(-1e2, 1e2), Arg(-1e2, 1e2), ComplexArg()],
                            n=10)

    @knownfailure_overridable()
    def test_hyperu(self):
        assert_mpmath_equal(sc.hyperu,
                            _exception_to_nan(lambda a, b, x: mpmath.hyperu(a, b, x, **HYPERKW)),
                            [Arg(), Arg(), Arg()])

    def test_j0(self):
        # The Bessel function at large arguments is j0(x) ~ cos(x + phi)/sqrt(x)
        # and at large arguments the phase of the cosine loses precision.
        #
        # This is numerically expected behavior, so we compare only up to
        # 1e8 = 1e15 * 1e-7
        assert_mpmath_equal(sc.j0,
                            mpmath.j0,
                            [Arg(-1e3, 1e3)])
        assert_mpmath_equal(sc.j0,
                            mpmath.j0,
                            [Arg(-1e8, 1e8)],
                            rtol=1e-5)

    def test_j1(self):
        # See comment in test_j0
        assert_mpmath_equal(sc.j1,
                            mpmath.j1,
                            [Arg(-1e3, 1e3)])
        assert_mpmath_equal(sc.j1,
                            mpmath.j1,
                            [Arg(-1e8, 1e8)],
                            rtol=1e-5)

    @knownfailure_overridable()
    def test_jacobi(self):
        assert_mpmath_equal(sc.eval_jacobi,
                            _exception_to_nan(lambda a, b, c, x: mpmath.jacobi(a, b, c, x, **HYPERKW)),
                            [Arg(), Arg(), Arg(), Arg()])
        assert_mpmath_equal(lambda n, b, c, x: sc.eval_jacobi(int(n), b, c, x),
                            _exception_to_nan(lambda a, b, c, x: mpmath.jacobi(a, b, c, x, **HYPERKW)),
                            [IntArg(), Arg(), Arg(), Arg()])

    def test_jacobi_int(self):
        # Redefine functions to deal with numerical + mpmath issues
        def jacobi(n, a, b, x):
            # Mpmath does not handle n=0 case always correctly
            if n == 0:
                return 1.0
            return mpmath.jacobi(n, a, b, x)
        assert_mpmath_equal(lambda n, a, b, x: sc.eval_jacobi(int(n), a, b, x),
                            lambda n, a, b, x: _exception_to_nan(jacobi)(n, a, b, x, **HYPERKW),
                            [IntArg(), Arg(), Arg(), Arg()],
                            n=20000, dps=50)

    def test_kei(self):
        def kei(x):
            if x == 0:
                # work around mpmath issue at x=0
                return -pi/4
            return _exception_to_nan(mpmath.kei)(0, x, **HYPERKW)
        assert_mpmath_equal(sc.kei,
                            kei,
                            [Arg(-1e30, 1e30)], n=1000)

    def test_ker(self):
        assert_mpmath_equal(sc.ker,
                            _exception_to_nan(lambda x: mpmath.ker(0, x, **HYPERKW)),
                            [Arg(-1e30, 1e30)], n=1000)

    @nonfunctional_tooslow
    def test_laguerre(self):
        assert_mpmath_equal(_trace_args(sc.eval_laguerre),
                            lambda n, x: _exception_to_nan(mpmath.laguerre)(n, x, **HYPERKW),
                            [Arg(), Arg()])

    def test_laguerre_int(self):
        assert_mpmath_equal(lambda n, x: sc.eval_laguerre(int(n), x),
                            lambda n, x: _exception_to_nan(mpmath.laguerre)(n, x, **HYPERKW),
                            [IntArg(), Arg()], n=20000)

    def test_lambertw(self):
        assert_mpmath_equal(lambda x, k: sc.lambertw(x, int(k)),
                            lambda x, k: mpmath.lambertw(x, int(k)),
                            [Arg(), IntArg(0, 10)])

    @nonfunctional_tooslow
    def test_legendre(self):
        assert_mpmath_equal(sc.eval_legendre,
                            mpmath.legendre,
                            [Arg(), Arg()])

    def test_legendre_int(self):
        assert_mpmath_equal(lambda n, x: sc.eval_legendre(int(n), x),
                            lambda n, x: _exception_to_nan(mpmath.legendre)(n, x, **HYPERKW),
                            [IntArg(), Arg()], 
                            n=20000)

        # Check the small-x expansion
        assert_mpmath_equal(lambda n, x: sc.eval_legendre(int(n), x),
                            lambda n, x: _exception_to_nan(mpmath.legendre)(n, x, **HYPERKW),
                            [IntArg(), FixedArg(np.logspace(-30, -4, 20))])

    @knownfailure_overridable("wrong function at |z| > 1 (Trac #1877)")
    def test_legenp(self):
        def lpnm(n, m, z):
            if m > n:
                return 0.0
            return sc.lpmn(m, n, z)[0][-1,-1]

        def lpnm_2(n, m, z):
            if m > n:
                return 0.0
            return sc.lpmv(m, n, z)

        def legenp(n, m, z):
            if abs(z) < 1e-15:
                # mpmath has bad performance here
                return np.nan
            return _exception_to_nan(mpmath.legenp)(n, m, z, **HYPERKW)

        assert_mpmath_equal(lpnm,
                            legenp,
                            [IntArg(0, 100), IntArg(0, 100), Arg()])

        assert_mpmath_equal(lpnm_2,
                            legenp,
                            [IntArg(0, 100), IntArg(0, 100), Arg(-1, 1)])

    @knownfailure_overridable("wrong function at |z| > 1 (Trac #1877)")
    def test_legenp_complex(self):
        def lpnm(n, m, z):
            if m > n:
                return 0.0
            return sc.lpmn(m, n, z)[0][-1,-1]

        def legenp(n, m, z):
            if abs(z) < 1e-15:
                # mpmath has bad performance here
                return np.nan
            return _exception_to_nan(mpmath.legenp)(int(n.real), int(m.real), **HYPERKW)

        assert_mpmath_equal(lpnm,
                            legenp,
                            [IntArg(0, 100), IntArg(0, 100), ComplexArg()])

    @knownfailure_overridable("apparently picks wrong function at |z| > 1")
    def test_legenq(self):
        def lqnm(n, m, z):
            return sc.lqmn(m, n, z)[0][-1,-1]

        def legenq(n, m, z):
            if abs(z) < 1e-15:
                # mpmath has bad performance here
                return np.nan
            return _exception_to_nan(mpmath.legenq)(n, m, z, type=2)

        assert_mpmath_equal(lqnm,
                            legenq,
                            [IntArg(0, 100), IntArg(0, 100), Arg()])

    @nonfunctional_tooslow
    def test_legenq_complex(self):
        def lqnm(n, m, z):
            return sc.lqmn(int(m.real), int(n.real), z)[0][-1,-1]

        def legenq(n, m, z):
            if abs(z) < 1e-15:
                # mpmath has bad performance here
                return np.nan
            return _exception_to_nan(mpmath.legenq)(int(n.real), int(m.real), z, type=2)

        assert_mpmath_equal(lqnm,
                            legenq,
                            [IntArg(0, 100), IntArg(0, 100), ComplexArg()],
                            n=100)

    @knownfailure_overridable()
    def test_pcfd(self):
        def pcfd(v, x):
            return sc.pbdv(v, x)[0]
        assert_mpmath_equal(pcfd,
                            _exception_to_nan(lambda v, x: mpmath.pcfd(v, x, **HYPERKW)),
                            [Arg(), Arg()])

    @knownfailure_overridable("it's not the same as the mpmath function --- maybe different definition?")
    def test_pcfv(self):
        def pcfv(v, x):
            return sc.pbvv(v, x)[0]
        assert_mpmath_equal(pcfv,
                            lambda v, x: _time_limited()(_exception_to_nan(mpmath.pcfv))(v, x, **HYPERKW),
                            [Arg(), Arg()], n=1000)

    @knownfailure_overridable()
    def test_pcfw(self):
        def pcfw(a, x):
            return sc.pbwa(a, x)[0]
        assert_mpmath_equal(pcfw,
                            lambda v, x: _time_limited()(_exception_to_nan(mpmath.pcfw))(v, x, **HYPERKW),
                            [Arg(), Arg()], dps=50, n=1000)

    @knownfailure_overridable("issues at large arguments (atol OK, rtol not) and <eps-close to z=0")
    def test_polygamma(self):
        assert_mpmath_equal(sc.polygamma,
                            _time_limited()(_exception_to_nan(mpmath.polygamma)),
                            [IntArg(0, 1000), Arg()])

    @knownfailure_overridable("all large negative arguments hit a pole --- the function itself is however numerically badly defined in this region, but maybe should return 0 instead?")
    def test_rgamma(self):
        assert_mpmath_equal(sc.rgamma,
                            mpmath.rgamma,
                            [Arg()])

    @knownfailure_overridable("invalid inf at very large negative arguments, accuracy issues at negative arguments eps-close to poles (some loss of precision in cancellation)")
    def test_rf(self):
        assert_mpmath_equal(sc.poch,
                            mpmath.rf,
                            [Arg(), Arg()], dps=100)

    @knownfailure_overridable("overflows to inf earlier than necessary")
    def test_shi(self):
        def shi(x):
            return sc.shichi(x)[0]
        assert_mpmath_equal(shi,
                            mpmath.shi,
                            [Arg()],
                            n=3000)

    def test_si(self):
        def si(x):
            return sc.sici(x)[0]
        assert_mpmath_equal(si,
                            mpmath.si,
                            [Arg()])

    def test_spherharm(self):
        def spherharm(l, m, theta, phi):
            if m > l:
                return np.nan
            return sc.sph_harm(m, l, phi, theta)
        assert_mpmath_equal(spherharm,
                            mpmath.spherharm,
                            [IntArg(0, 100), IntArg(0, 100),
                             Arg(a=0, b=pi), Arg(a=0, b=2*pi)],
                            atol=1e-8, n=6000,
                            dps=150)

    @knownfailure_overridable("problems at extremely large arguments (absolute tolerance OK, relative not)")
    def test_struve(self):
        assert_mpmath_equal(sc.struve,
                            _exception_to_nan(lambda v, x: mpmath.struveh(v, x, **HYPERKW)),
                            [Arg(-1e30, 1e30), Arg()],
                            n=2000)

    def test_zeta(self):
        assert_mpmath_equal(sc.zeta,
                            _exception_to_nan(mpmath.zeta),
                            [Arg(a=1, b=1e10, inclusive_a=False),
                             Arg(a=0, inclusive_a=False)])<|MERGE_RESOLUTION|>--- conflicted
+++ resolved
@@ -664,13 +664,8 @@
         # oscillating function, limit range
         assert_mpmath_equal(lambda z: sc.airy(z)[1], lambda z:
                             mpmath.airyai(z, derivative=1),
-<<<<<<< HEAD
-                            [Arg(-1e8, 1e8)],
-                            rtol=1e-6)
-=======
                             [Arg(-1e8, 1e8)], 
                             rtol=1e-5)
->>>>>>> e2c502fc
         assert_mpmath_equal(lambda z: sc.airy(z)[1], lambda z:
                             mpmath.airyai(z, derivative=1),
                             [Arg(-1e3, 1e3)])
@@ -684,13 +679,8 @@
         # oscillating function, limit range
         assert_mpmath_equal(lambda z: sc.airy(z)[2], lambda z:
                             mpmath.airybi(z),
-<<<<<<< HEAD
-                            [Arg(-1e8, 1e8)],
-                            rtol=1e-6)
-=======
                             [Arg(-1e8, 1e8)], 
                             rtol=1e-5)
->>>>>>> e2c502fc
         assert_mpmath_equal(lambda z: sc.airy(z)[2], lambda z:
                             mpmath.airybi(z),
                             [Arg(-1e3, 1e3)])
