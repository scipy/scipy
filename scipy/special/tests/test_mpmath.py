"""
Test SciPy functions versus mpmath, if available.

"""
import numpy as np
from numpy.testing import assert_, assert_allclose
from numpy import pi
import pytest
import itertools

from distutils.version import LooseVersion

from distutils.version import LooseVersion

import scipy.special as sc
from scipy.special._testutils import (
    MissingModule, check_version, FuncData,
    assert_func_equal)
from scipy.special._mptestutils import (
    Arg, FixedArg, ComplexArg, IntArg, assert_mpmath_equal,
    nonfunctional_tooslow, trace_args, time_limited, exception_to_nan,
    inf_to_nan)
from scipy.special._ufuncs import (
    _sinpi, _cospi, _lgam1p, _lanczos_sum_expg_scaled, _log1pmx,
    _igam_fac)

try:
    import mpmath  # type: ignore[import]
except ImportError:
    mpmath = MissingModule('mpmath')


# ------------------------------------------------------------------------------
# expi
# ------------------------------------------------------------------------------

@check_version(mpmath, '0.10')
def test_expi_complex():
    dataset = []
    for r in np.logspace(-99, 2, 10):
        for p in np.linspace(0, 2*np.pi, 30):
            z = r*np.exp(1j*p)
            dataset.append((z, complex(mpmath.ei(z))))
    dataset = np.array(dataset, dtype=np.complex_)

    FuncData(sc.expi, dataset, 0, 1).check()


# ------------------------------------------------------------------------------
# expn
# ------------------------------------------------------------------------------

@check_version(mpmath, '0.19')
def test_expn_large_n():
    # Test the transition to the asymptotic regime of n.
    dataset = []
    for n in [50, 51]:
        for x in np.logspace(0, 4, 200):
            with mpmath.workdps(100):
                dataset.append((n, x, float(mpmath.expint(n, x))))
    dataset = np.asarray(dataset)

    FuncData(sc.expn, dataset, (0, 1), 2, rtol=1e-13).check()

# ------------------------------------------------------------------------------
# hyp0f1
# ------------------------------------------------------------------------------


@check_version(mpmath, '0.19')
def test_hyp0f1_gh5764():
    # Do a small and somewhat systematic test that runs quickly
    dataset = []
    axis = [-99.5, -9.5, -0.5, 0.5, 9.5, 99.5]
    for v in axis:
        for x in axis:
            for y in axis:
                z = x + 1j*y
                # mpmath computes the answer correctly at dps ~ 17 but
                # fails for 20 < dps < 120 (uses a different method);
                # set the dps high enough that this isn't an issue
                with mpmath.workdps(120):
                    res = complex(mpmath.hyp0f1(v, z))
                dataset.append((v, z, res))
    dataset = np.array(dataset)

    FuncData(lambda v, z: sc.hyp0f1(v.real, z), dataset, (0, 1), 2,
             rtol=1e-13).check()


@check_version(mpmath, '0.19')
def test_hyp0f1_gh_1609():
    # this is a regression test for gh-1609
    vv = np.linspace(150, 180, 21)
    af = sc.hyp0f1(vv, 0.5)
    mf = np.array([mpmath.hyp0f1(v, 0.5) for v in vv])
    assert_allclose(af, mf.astype(float), rtol=1e-12)


# ------------------------------------------------------------------------------
# hyperu
# ------------------------------------------------------------------------------

@check_version(mpmath, '1.1.0')
def test_hyperu_around_0():
    dataset = []
    # DLMF 13.2.14-15 test points.
    for n in np.arange(-5, 5):
        for b in np.linspace(-5, 5, 20):
            a = -n
            dataset.append((a, b, 0, float(mpmath.hyperu(a, b, 0))))
            a = -n + b - 1
            dataset.append((a, b, 0, float(mpmath.hyperu(a, b, 0))))
    # DLMF 13.2.16-22 test points.
    for a in [-10.5, -1.5, -0.5, 0, 0.5, 1, 10]:
        for b in [-1.0, -0.5, 0, 0.5, 1, 1.5, 2, 2.5]:
            dataset.append((a, b, 0, float(mpmath.hyperu(a, b, 0))))
    dataset = np.array(dataset)

    FuncData(sc.hyperu, dataset, (0, 1, 2), 3, rtol=1e-15, atol=5e-13).check()

# ------------------------------------------------------------------------------
# hyp2f1
# ------------------------------------------------------------------------------

<<<<<<< HEAD
=======
@pytest.mark.xfail(reason="hyp2f1 produces wrong/nonstandard values (gh-7961)")
>>>>>>> 7511430b
@check_version(mpmath, '1.0.0')
def test_hyp2f1_strange_points():
    pts = [
        (2, -1, -1, 0.7),  # expected: 2.4
        (2, -2, -2, 0.7),  # expected: 3.87
<<<<<<< HEAD
    ]
    pts += list(itertools.product([2, 1, -0.7, -1000], repeat=4))
    pts = [
        (a, b, c, x) for a, b, c, x in pts
        if b == c and round(b) == b and b < 0 and b != -1000
=======
>>>>>>> 7511430b
    ]
    kw = dict(eliminate=True)
    dataset = [p + (float(mpmath.hyp2f1(*p, **kw)),) for p in pts]
    dataset = np.array(dataset, dtype=np.float_)

    FuncData(sc.hyp2f1, dataset, (0,1,2,3), 4, rtol=1e-10).check()


@check_version(mpmath, '0.13')
def test_hyp2f1_real_some_points():
    pts = [
        (1, 2, 3, 0),
        (1./3, 2./3, 5./6, 27./32),
        (1./4, 1./2, 3./4, 80./81),
        (2,-2, -3, 3),
        (2, -3, -2, 3),
        (2, -1.5, -1.5, 3),
        (1, 2, 3, 0),
        (0.7235, -1, -5, 0.3),
        (0.25, 1./3, 2, 0.999),
        (0.25, 1./3, 2, -1),
        (2, 3, 5, 0.99),
        (3./2, -0.5, 3, 0.99),
        (2, 2.5, -3.25, 0.999),
        (-8, 18.016500331508873, 10.805295997850628, 0.90875647507000001),
        (-10, 900, -10.5, 0.99),
        (-10, 900, 10.5, 0.99),
        (-1, 2, 1, 1.0),
        (-1, 2, 1, -1.0),
        (-3, 13, 5, 1.0),
        (-3, 13, 5, -1.0),
        (0.5, 1 - 270.5, 1.5, 0.999**2),  # from issue 1561
    ]
    dataset = [p + (float(mpmath.hyp2f1(*p)),) for p in pts]
    dataset = np.array(dataset, dtype=np.float_)

    with np.errstate(invalid='ignore'):
        FuncData(sc.hyp2f1, dataset, (0,1,2,3), 4, rtol=1e-10).check()


@check_version(mpmath, '0.14')
def test_hyp2f1_some_points_2():
    # Taken from mpmath unit tests -- this point failed for mpmath 0.13 but
    # was fixed in their SVN since then
    pts = [
        (112, (51,10), (-9,10), -0.99999),
        (10,-900,10.5,0.99),
        (10,-900,-10.5,0.99),
    ]

    def fev(x):
        if isinstance(x, tuple):
            return float(x[0]) / x[1]
        else:
            return x

    dataset = [tuple(map(fev, p)) + (float(mpmath.hyp2f1(*p)),) for p in pts]
    dataset = np.array(dataset, dtype=np.float_)

    FuncData(sc.hyp2f1, dataset, (0,1,2,3), 4, rtol=1e-10).check()


@check_version(mpmath, '0.13')
def test_hyp2f1_real_some():
    dataset = []
    for a in [-10, -5, -1.8, 1.8, 5, 10]:
        for b in [-2.5, -1, 1, 7.4]:
            for c in [-9, -1.8, 5, 20.4]:
                for z in [-10, -1.01, -0.99, 0, 0.6, 0.95, 1.5, 10]:
                    try:
                        v = float(mpmath.hyp2f1(a, b, c, z))
                    except Exception:
                        continue
                    dataset.append((a, b, c, z, v))
    dataset = np.array(dataset, dtype=np.float_)

    with np.errstate(invalid='ignore'):
        FuncData(sc.hyp2f1, dataset, (0,1,2,3), 4, rtol=1e-9,
                 ignore_inf_sign=True).check()


@check_version(mpmath, '0.12')
@pytest.mark.slow
def test_hyp2f1_real_random():
    npoints = 500
    dataset = np.zeros((npoints, 5), np.float_)

    np.random.seed(1234)
    dataset[:, 0] = np.random.pareto(1.5, npoints)
    dataset[:, 1] = np.random.pareto(1.5, npoints)
    dataset[:, 2] = np.random.pareto(1.5, npoints)
    dataset[:, 3] = 2*np.random.rand(npoints) - 1

    dataset[:, 0] *= (-1)**np.random.randint(2, npoints)
    dataset[:, 1] *= (-1)**np.random.randint(2, npoints)
    dataset[:, 2] *= (-1)**np.random.randint(2, npoints)

    for ds in dataset:
        if mpmath.__version__ < '0.14':
            # mpmath < 0.14 fails for c too much smaller than a, b
            if abs(ds[:2]).max() > abs(ds[2]):
                ds[2] = abs(ds[:2]).max()
        ds[4] = float(mpmath.hyp2f1(*tuple(ds[:4])))

    FuncData(sc.hyp2f1, dataset, (0, 1, 2, 3), 4, rtol=1e-9).check()

# ------------------------------------------------------------------------------
# erf (complex)
# ------------------------------------------------------------------------------

@check_version(mpmath, '0.14')
def test_erf_complex():
    # need to increase mpmath precision for this test
    old_dps, old_prec = mpmath.mp.dps, mpmath.mp.prec
    try:
        mpmath.mp.dps = 70
        x1, y1 = np.meshgrid(np.linspace(-10, 1, 31), np.linspace(-10, 1, 11))
        x2, y2 = np.meshgrid(np.logspace(-80, .8, 31), np.logspace(-80, .8, 11))
        points = np.r_[x1.ravel(),x2.ravel()] + 1j*np.r_[y1.ravel(), y2.ravel()]

        assert_func_equal(sc.erf, lambda x: complex(mpmath.erf(x)), points,
                          vectorized=False, rtol=1e-13)
        assert_func_equal(sc.erfc, lambda x: complex(mpmath.erfc(x)), points,
                          vectorized=False, rtol=1e-13)
    finally:
        mpmath.mp.dps, mpmath.mp.prec = old_dps, old_prec


# ------------------------------------------------------------------------------
# lpmv
# ------------------------------------------------------------------------------

@check_version(mpmath, '0.15')
def test_lpmv():
    pts = []
    for x in [-0.99, -0.557, 1e-6, 0.132, 1]:
        pts.extend([
            (1, 1, x),
            (1, -1, x),
            (-1, 1, x),
            (-1, -2, x),
            (1, 1.7, x),
            (1, -1.7, x),
            (-1, 1.7, x),
            (-1, -2.7, x),
            (1, 10, x),
            (1, 11, x),
            (3, 8, x),
            (5, 11, x),
            (-3, 8, x),
            (-5, 11, x),
            (3, -8, x),
            (5, -11, x),
            (-3, -8, x),
            (-5, -11, x),
            (3, 8.3, x),
            (5, 11.3, x),
            (-3, 8.3, x),
            (-5, 11.3, x),
            (3, -8.3, x),
            (5, -11.3, x),
            (-3, -8.3, x),
            (-5, -11.3, x),
        ])

    def mplegenp(nu, mu, x):
        if mu == int(mu) and x == 1:
            # mpmath 0.17 gets this wrong
            if mu == 0:
                return 1
            else:
                return 0
        return mpmath.legenp(nu, mu, x)

    dataset = [p + (mplegenp(p[1], p[0], p[2]),) for p in pts]
    dataset = np.array(dataset, dtype=np.float_)

    def evf(mu, nu, x):
        return sc.lpmv(mu.astype(int), nu, x)

    with np.errstate(invalid='ignore'):
        FuncData(evf, dataset, (0,1,2), 3, rtol=1e-10, atol=1e-14).check()


# ------------------------------------------------------------------------------
# beta
# ------------------------------------------------------------------------------

@check_version(mpmath, '0.15')
def test_beta():
    np.random.seed(1234)

    b = np.r_[np.logspace(-200, 200, 4),
              np.logspace(-10, 10, 4),
              np.logspace(-1, 1, 4),
              np.arange(-10, 11, 1),
              np.arange(-10, 11, 1) + 0.5,
              -1, -2.3, -3, -100.3, -10003.4]
    a = b

    ab = np.array(np.broadcast_arrays(a[:,None], b[None,:])).reshape(2, -1).T

    old_dps, old_prec = mpmath.mp.dps, mpmath.mp.prec
    try:
        mpmath.mp.dps = 400

        assert_func_equal(sc.beta,
                          lambda a, b: float(mpmath.beta(a, b)),
                          ab,
                          vectorized=False,
                          rtol=1e-10,
                          ignore_inf_sign=True)

        assert_func_equal(
            sc.betaln,
            lambda a, b: float(mpmath.log(abs(mpmath.beta(a, b)))),
            ab,
            vectorized=False,
            rtol=1e-10)
    finally:
        mpmath.mp.dps, mpmath.mp.prec = old_dps, old_prec


# ------------------------------------------------------------------------------
# loggamma
# ------------------------------------------------------------------------------

LOGGAMMA_TAYLOR_RADIUS = 0.2


@check_version(mpmath, '0.19')
def test_loggamma_taylor_transition():
    # Make sure there isn't a big jump in accuracy when we move from
    # using the Taylor series to using the recurrence relation.

    r = LOGGAMMA_TAYLOR_RADIUS + np.array([-0.1, -0.01, 0, 0.01, 0.1])
    theta = np.linspace(0, 2*np.pi, 20)
    r, theta = np.meshgrid(r, theta)
    dz = r*np.exp(1j*theta)
    z = np.r_[1 + dz, 2 + dz].flatten()

    dataset = [(z0, complex(mpmath.loggamma(z0))) for z0 in z]
    dataset = np.array(dataset)

    FuncData(sc.loggamma, dataset, 0, 1, rtol=5e-14).check()


@check_version(mpmath, '0.19')
def test_loggamma_taylor():
    # Test around the zeros at z = 1, 2.

    r = np.logspace(-16, np.log10(LOGGAMMA_TAYLOR_RADIUS), 10)
    theta = np.linspace(0, 2*np.pi, 20)
    r, theta = np.meshgrid(r, theta)
    dz = r*np.exp(1j*theta)
    z = np.r_[1 + dz, 2 + dz].flatten()

    dataset = [(z0, complex(mpmath.loggamma(z0))) for z0 in z]
    dataset = np.array(dataset)

    FuncData(sc.loggamma, dataset, 0, 1, rtol=5e-14).check()


# ------------------------------------------------------------------------------
# rgamma
# ------------------------------------------------------------------------------

@check_version(mpmath, '0.19')
@pytest.mark.slow
def test_rgamma_zeros():
    # Test around the zeros at z = 0, -1, -2, ...,  -169. (After -169 we
    # get values that are out of floating point range even when we're
    # within 0.1 of the zero.)

    # Can't use too many points here or the test takes forever.
    dx = np.r_[-np.logspace(-1, -13, 3), 0, np.logspace(-13, -1, 3)]
    dy = dx.copy()
    dx, dy = np.meshgrid(dx, dy)
    dz = dx + 1j*dy
    zeros = np.arange(0, -170, -1).reshape(1, 1, -1)
    z = (zeros + np.dstack((dz,)*zeros.size)).flatten()
    with mpmath.workdps(100):
        dataset = [(z0, complex(mpmath.rgamma(z0))) for z0 in z]

    dataset = np.array(dataset)
    FuncData(sc.rgamma, dataset, 0, 1, rtol=1e-12).check()


# ------------------------------------------------------------------------------
# digamma
# ------------------------------------------------------------------------------

@check_version(mpmath, '0.19')
@pytest.mark.slow
def test_digamma_roots():
    # Test the special-cased roots for digamma.
    root = mpmath.findroot(mpmath.digamma, 1.5)
    roots = [float(root)]
    root = mpmath.findroot(mpmath.digamma, -0.5)
    roots.append(float(root))
    roots = np.array(roots)

    # If we test beyond a radius of 0.24 mpmath will take forever.
    dx = np.r_[-0.24, -np.logspace(-1, -15, 10), 0, np.logspace(-15, -1, 10), 0.24]
    dy = dx.copy()
    dx, dy = np.meshgrid(dx, dy)
    dz = dx + 1j*dy
    z = (roots + np.dstack((dz,)*roots.size)).flatten()
    with mpmath.workdps(30):
        dataset = [(z0, complex(mpmath.digamma(z0))) for z0 in z]

    dataset = np.array(dataset)
    FuncData(sc.digamma, dataset, 0, 1, rtol=1e-14).check()


@check_version(mpmath, '0.19')
def test_digamma_negreal():
    # Test digamma around the negative real axis. Don't do this in
    # TestSystematic because the points need some jiggering so that
    # mpmath doesn't take forever.

    digamma = exception_to_nan(mpmath.digamma)

    x = -np.logspace(300, -30, 100)
    y = np.r_[-np.logspace(0, -3, 5), 0, np.logspace(-3, 0, 5)]
    x, y = np.meshgrid(x, y)
    z = (x + 1j*y).flatten()

    with mpmath.workdps(40):
        dataset = [(z0, complex(digamma(z0))) for z0 in z]
    dataset = np.asarray(dataset)

    FuncData(sc.digamma, dataset, 0, 1, rtol=1e-13).check()


@check_version(mpmath, '0.19')
def test_digamma_boundary():
    # Check that there isn't a jump in accuracy when we switch from
    # using the asymptotic series to the reflection formula.

    x = -np.logspace(300, -30, 100)
    y = np.array([-6.1, -5.9, 5.9, 6.1])
    x, y = np.meshgrid(x, y)
    z = (x + 1j*y).flatten()

    with mpmath.workdps(30):
        dataset = [(z0, complex(mpmath.digamma(z0))) for z0 in z]
    dataset = np.asarray(dataset)

    FuncData(sc.digamma, dataset, 0, 1, rtol=1e-13).check()


# ------------------------------------------------------------------------------
# gammainc
# ------------------------------------------------------------------------------

@check_version(mpmath, '0.19')
@pytest.mark.slow
def test_gammainc_boundary():
    # Test the transition to the asymptotic series.
    small = 20
    a = np.linspace(0.5*small, 2*small, 50)
    x = a.copy()
    a, x = np.meshgrid(a, x)
    a, x = a.flatten(), x.flatten()
    with mpmath.workdps(100):
        dataset = [(a0, x0, float(mpmath.gammainc(a0, b=x0, regularized=True)))
                   for a0, x0 in zip(a, x)]
    dataset = np.array(dataset)

    FuncData(sc.gammainc, dataset, (0, 1), 2, rtol=1e-12).check()


# ------------------------------------------------------------------------------
# spence
# ------------------------------------------------------------------------------

@check_version(mpmath, '0.19')
@pytest.mark.slow
def test_spence_circle():
    # The trickiest region for spence is around the circle |z - 1| = 1,
    # so test that region carefully.

    def spence(z):
        return complex(mpmath.polylog(2, 1 - z))

    r = np.linspace(0.5, 1.5)
    theta = np.linspace(0, 2*pi)
    z = (1 + np.outer(r, np.exp(1j*theta))).flatten()
    dataset = np.asarray([(z0, spence(z0)) for z0 in z])

    FuncData(sc.spence, dataset, 0, 1, rtol=1e-14).check()


# ------------------------------------------------------------------------------
# sinpi and cospi
# ------------------------------------------------------------------------------

@check_version(mpmath, '0.19')
def test_sinpi_zeros():
    eps = np.finfo(float).eps
    dx = np.r_[-np.logspace(0, -13, 3), 0, np.logspace(-13, 0, 3)]
    dy = dx.copy()
    dx, dy = np.meshgrid(dx, dy)
    dz = dx + 1j*dy
    zeros = np.arange(-100, 100, 1).reshape(1, 1, -1)
    z = (zeros + np.dstack((dz,)*zeros.size)).flatten()
    dataset = np.asarray([(z0, complex(mpmath.sinpi(z0)))
                          for z0 in z])
    FuncData(_sinpi, dataset, 0, 1, rtol=2*eps).check()


@check_version(mpmath, '0.19')
def test_cospi_zeros():
    eps = np.finfo(float).eps
    dx = np.r_[-np.logspace(0, -13, 3), 0, np.logspace(-13, 0, 3)]
    dy = dx.copy()
    dx, dy = np.meshgrid(dx, dy)
    dz = dx + 1j*dy
    zeros = (np.arange(-100, 100, 1) + 0.5).reshape(1, 1, -1)
    z = (zeros + np.dstack((dz,)*zeros.size)).flatten()
    dataset = np.asarray([(z0, complex(mpmath.cospi(z0)))
                          for z0 in z])

    FuncData(_cospi, dataset, 0, 1, rtol=2*eps).check()


# ------------------------------------------------------------------------------
# ellipj
# ------------------------------------------------------------------------------

@check_version(mpmath, '0.19')
def test_dn_quarter_period():
    def dn(u, m):
        return sc.ellipj(u, m)[2]

    def mpmath_dn(u, m):
        return float(mpmath.ellipfun("dn", u=u, m=m))

    m = np.linspace(0, 1, 20)
    du = np.r_[-np.logspace(-1, -15, 10), 0, np.logspace(-15, -1, 10)]
    dataset = []
    for m0 in m:
        u0 = float(mpmath.ellipk(m0))
        for du0 in du:
            p = u0 + du0
            dataset.append((p, m0, mpmath_dn(p, m0)))
    dataset = np.asarray(dataset)

    FuncData(dn, dataset, (0, 1), 2, rtol=1e-10).check()


# ------------------------------------------------------------------------------
# Wright Omega
# ------------------------------------------------------------------------------

def _mpmath_wrightomega(z, dps):
    with mpmath.workdps(dps):
        z = mpmath.mpc(z)
        unwind = mpmath.ceil((z.imag - mpmath.pi)/(2*mpmath.pi))
        res = mpmath.lambertw(mpmath.exp(z), unwind)
    return res


@pytest.mark.slow
@check_version(mpmath, '0.19')
def test_wrightomega_branch():
    x = -np.logspace(10, 0, 25)
    picut_above = [np.nextafter(np.pi, np.inf)]
    picut_below = [np.nextafter(np.pi, -np.inf)]
    npicut_above = [np.nextafter(-np.pi, np.inf)]
    npicut_below = [np.nextafter(-np.pi, -np.inf)]
    for i in range(50):
        picut_above.append(np.nextafter(picut_above[-1], np.inf))
        picut_below.append(np.nextafter(picut_below[-1], -np.inf))
        npicut_above.append(np.nextafter(npicut_above[-1], np.inf))
        npicut_below.append(np.nextafter(npicut_below[-1], -np.inf))
    y = np.hstack((picut_above, picut_below, npicut_above, npicut_below))
    x, y = np.meshgrid(x, y)
    z = (x + 1j*y).flatten()

    dataset = np.asarray([(z0, complex(_mpmath_wrightomega(z0, 25)))
                          for z0 in z])

    FuncData(sc.wrightomega, dataset, 0, 1, rtol=1e-8).check()


@pytest.mark.slow
@check_version(mpmath, '0.19')
def test_wrightomega_region1():
    # This region gets less coverage in the TestSystematic test
    x = np.linspace(-2, 1)
    y = np.linspace(1, 2*np.pi)
    x, y = np.meshgrid(x, y)
    z = (x + 1j*y).flatten()

    dataset = np.asarray([(z0, complex(_mpmath_wrightomega(z0, 25)))
                          for z0 in z])

    FuncData(sc.wrightomega, dataset, 0, 1, rtol=1e-15).check()


@pytest.mark.slow
@check_version(mpmath, '0.19')
def test_wrightomega_region2():
    # This region gets less coverage in the TestSystematic test
    x = np.linspace(-2, 1)
    y = np.linspace(-2*np.pi, -1)
    x, y = np.meshgrid(x, y)
    z = (x + 1j*y).flatten()

    dataset = np.asarray([(z0, complex(_mpmath_wrightomega(z0, 25)))
                          for z0 in z])

    FuncData(sc.wrightomega, dataset, 0, 1, rtol=1e-15).check()


# ------------------------------------------------------------------------------
# lambertw
# ------------------------------------------------------------------------------

@pytest.mark.slow
@check_version(mpmath, '0.19')
def test_lambertw_smallz():
    x, y = np.linspace(-1, 1, 25), np.linspace(-1, 1, 25)
    x, y = np.meshgrid(x, y)
    z = (x + 1j*y).flatten()

    dataset = np.asarray([(z0, complex(mpmath.lambertw(z0)))
                          for z0 in z])

    FuncData(sc.lambertw, dataset, 0, 1, rtol=1e-13).check()


# ------------------------------------------------------------------------------
# Systematic tests
# ------------------------------------------------------------------------------

HYPERKW = dict(maxprec=200, maxterms=200)


@pytest.mark.slow
@check_version(mpmath, '0.17')
class TestSystematic(object):

    def test_airyai(self):
        # oscillating function, limit range
        assert_mpmath_equal(lambda z: sc.airy(z)[0],
                            mpmath.airyai,
                            [Arg(-1e8, 1e8)],
                            rtol=1e-5)
        assert_mpmath_equal(lambda z: sc.airy(z)[0],
                            mpmath.airyai,
                            [Arg(-1e3, 1e3)])

    def test_airyai_complex(self):
        assert_mpmath_equal(lambda z: sc.airy(z)[0],
                            mpmath.airyai,
                            [ComplexArg()])

    def test_airyai_prime(self):
        # oscillating function, limit range
        assert_mpmath_equal(lambda z: sc.airy(z)[1], lambda z:
                            mpmath.airyai(z, derivative=1),
                            [Arg(-1e8, 1e8)],
                            rtol=1e-5)
        assert_mpmath_equal(lambda z: sc.airy(z)[1], lambda z:
                            mpmath.airyai(z, derivative=1),
                            [Arg(-1e3, 1e3)])

    def test_airyai_prime_complex(self):
        assert_mpmath_equal(lambda z: sc.airy(z)[1], lambda z:
                            mpmath.airyai(z, derivative=1),
                            [ComplexArg()])

    def test_airybi(self):
        # oscillating function, limit range
        assert_mpmath_equal(lambda z: sc.airy(z)[2], lambda z:
                            mpmath.airybi(z),
                            [Arg(-1e8, 1e8)],
                            rtol=1e-5)
        assert_mpmath_equal(lambda z: sc.airy(z)[2], lambda z:
                            mpmath.airybi(z),
                            [Arg(-1e3, 1e3)])

    def test_airybi_complex(self):
        assert_mpmath_equal(lambda z: sc.airy(z)[2], lambda z:
                            mpmath.airybi(z),
                            [ComplexArg()])

    def test_airybi_prime(self):
        # oscillating function, limit range
        assert_mpmath_equal(lambda z: sc.airy(z)[3], lambda z:
                            mpmath.airybi(z, derivative=1),
                            [Arg(-1e8, 1e8)],
                            rtol=1e-5)
        assert_mpmath_equal(lambda z: sc.airy(z)[3], lambda z:
                            mpmath.airybi(z, derivative=1),
                            [Arg(-1e3, 1e3)])

    def test_airybi_prime_complex(self):
        assert_mpmath_equal(lambda z: sc.airy(z)[3], lambda z:
                            mpmath.airybi(z, derivative=1),
                            [ComplexArg()])

    def test_bei(self):
        assert_mpmath_equal(sc.bei,
                            exception_to_nan(lambda z: mpmath.bei(0, z, **HYPERKW)),
                            [Arg(-1e3, 1e3)])

    def test_ber(self):
        assert_mpmath_equal(sc.ber,
                            exception_to_nan(lambda z: mpmath.ber(0, z, **HYPERKW)),
                            [Arg(-1e3, 1e3)])

    def test_bernoulli(self):
        assert_mpmath_equal(lambda n: sc.bernoulli(int(n))[int(n)],
                            lambda n: float(mpmath.bernoulli(int(n))),
                            [IntArg(0, 13000)],
                            rtol=1e-9, n=13000)

    def test_besseli(self):
        assert_mpmath_equal(sc.iv,
                            exception_to_nan(lambda v, z: mpmath.besseli(v, z, **HYPERKW)),
                            [Arg(-1e100, 1e100), Arg()],
                            atol=1e-270)

    def test_besseli_complex(self):
        assert_mpmath_equal(lambda v, z: sc.iv(v.real, z),
                            exception_to_nan(lambda v, z: mpmath.besseli(v, z, **HYPERKW)),
                            [Arg(-1e100, 1e100), ComplexArg()])

    def test_besselj(self):
        assert_mpmath_equal(sc.jv,
                            exception_to_nan(lambda v, z: mpmath.besselj(v, z, **HYPERKW)),
                            [Arg(-1e100, 1e100), Arg(-1e3, 1e3)],
                            ignore_inf_sign=True)

        # loss of precision at large arguments due to oscillation
        assert_mpmath_equal(sc.jv,
                            exception_to_nan(lambda v, z: mpmath.besselj(v, z, **HYPERKW)),
                            [Arg(-1e100, 1e100), Arg(-1e8, 1e8)],
                            ignore_inf_sign=True,
                            rtol=1e-5)

    def test_besselj_complex(self):
        assert_mpmath_equal(lambda v, z: sc.jv(v.real, z),
                            exception_to_nan(lambda v, z: mpmath.besselj(v, z, **HYPERKW)),
                            [Arg(), ComplexArg()])

    def test_besselk(self):
        assert_mpmath_equal(sc.kv,
                            mpmath.besselk,
                            [Arg(-200, 200), Arg(0, np.inf)],
                            nan_ok=False, rtol=1e-12)

    def test_besselk_int(self):
        assert_mpmath_equal(sc.kn,
                            mpmath.besselk,
                            [IntArg(-200, 200), Arg(0, np.inf)],
                            nan_ok=False, rtol=1e-12)

    def test_besselk_complex(self):
        assert_mpmath_equal(lambda v, z: sc.kv(v.real, z),
                            exception_to_nan(lambda v, z: mpmath.besselk(v, z, **HYPERKW)),
                            [Arg(-1e100, 1e100), ComplexArg()])

    def test_bessely(self):
        def mpbessely(v, x):
            r = float(mpmath.bessely(v, x, **HYPERKW))
            if abs(r) > 1e305:
                # overflowing to inf a bit earlier is OK
                r = np.inf * np.sign(r)
            if abs(r) == 0 and x == 0:
                # invalid result from mpmath, point x=0 is a divergence
                return np.nan
            return r
        assert_mpmath_equal(sc.yv,
                            exception_to_nan(mpbessely),
                            [Arg(-1e100, 1e100), Arg(-1e8, 1e8)],
                            n=5000)

    def test_bessely_complex(self):
        def mpbessely(v, x):
            r = complex(mpmath.bessely(v, x, **HYPERKW))
            if abs(r) > 1e305:
                # overflowing to inf a bit earlier is OK
                with np.errstate(invalid='ignore'):
                    r = np.inf * np.sign(r)
            return r
        assert_mpmath_equal(lambda v, z: sc.yv(v.real, z),
                            exception_to_nan(mpbessely),
                            [Arg(), ComplexArg()],
                            n=15000)

    def test_bessely_int(self):
        def mpbessely(v, x):
            r = float(mpmath.bessely(v, x))
            if abs(r) == 0 and x == 0:
                # invalid result from mpmath, point x=0 is a divergence
                return np.nan
            return r
        assert_mpmath_equal(lambda v, z: sc.yn(int(v), z),
                            exception_to_nan(mpbessely),
                            [IntArg(-1000, 1000), Arg(-1e8, 1e8)])

    def test_beta(self):
        bad_points = []

        def beta(a, b, nonzero=False):
            if a < -1e12 or b < -1e12:
                # Function is defined here only at integers, but due
                # to loss of precision this is numerically
                # ill-defined. Don't compare values here.
                return np.nan
            if (a < 0 or b < 0) and (abs(float(a + b)) % 1) == 0:
                # close to a zero of the function: mpmath and scipy
                # will not round here the same, so the test needs to be
                # run with an absolute tolerance
                if nonzero:
                    bad_points.append((float(a), float(b)))
                    return np.nan
            return mpmath.beta(a, b)

        assert_mpmath_equal(sc.beta,
                            lambda a, b: beta(a, b, nonzero=True),
                            [Arg(), Arg()],
                            dps=400,
                            ignore_inf_sign=True)

        assert_mpmath_equal(sc.beta,
                            beta,
                            np.array(bad_points),
                            dps=400,
                            ignore_inf_sign=True,
                            atol=1e-11)

    def test_betainc(self):
        assert_mpmath_equal(sc.betainc,
                            time_limited()(exception_to_nan(lambda a, b, x: mpmath.betainc(a, b, 0, x, regularized=True))),
                            [Arg(), Arg(), Arg()])

    def test_binom(self):
        bad_points = []

        def binomial(n, k, nonzero=False):
            if abs(k) > 1e8*(abs(n) + 1):
                # The binomial is rapidly oscillating in this region,
                # and the function is numerically ill-defined. Don't
                # compare values here.
                return np.nan
            if n < k and abs(float(n-k) - np.round(float(n-k))) < 1e-15:
                # close to a zero of the function: mpmath and scipy
                # will not round here the same, so the test needs to be
                # run with an absolute tolerance
                if nonzero:
                    bad_points.append((float(n), float(k)))
                    return np.nan
            return mpmath.binomial(n, k)

        assert_mpmath_equal(sc.binom,
                            lambda n, k: binomial(n, k, nonzero=True),
                            [Arg(), Arg()],
                            dps=400)

        assert_mpmath_equal(sc.binom,
                            binomial,
                            np.array(bad_points),
                            dps=400,
                            atol=1e-14)

    def test_chebyt_int(self):
        assert_mpmath_equal(lambda n, x: sc.eval_chebyt(int(n), x),
                            exception_to_nan(lambda n, x: mpmath.chebyt(n, x, **HYPERKW)),
                            [IntArg(), Arg()], dps=50)

    @pytest.mark.xfail(run=False, reason="some cases in hyp2f1 not fully accurate")
    def test_chebyt(self):
        assert_mpmath_equal(sc.eval_chebyt,
                            lambda n, x: time_limited()(exception_to_nan(mpmath.chebyt))(n, x, **HYPERKW),
                            [Arg(-101, 101), Arg()], n=10000)

    def test_chebyu_int(self):
        assert_mpmath_equal(lambda n, x: sc.eval_chebyu(int(n), x),
                            exception_to_nan(lambda n, x: mpmath.chebyu(n, x, **HYPERKW)),
                            [IntArg(), Arg()], dps=50)

    @pytest.mark.xfail(run=False, reason="some cases in hyp2f1 not fully accurate")
    def test_chebyu(self):
        assert_mpmath_equal(sc.eval_chebyu,
                            lambda n, x: time_limited()(exception_to_nan(mpmath.chebyu))(n, x, **HYPERKW),
                            [Arg(-101, 101), Arg()])

    def test_chi(self):
        def chi(x):
            return sc.shichi(x)[1]
        assert_mpmath_equal(chi, mpmath.chi, [Arg()])
        # check asymptotic series cross-over
        assert_mpmath_equal(chi, mpmath.chi, [FixedArg([88 - 1e-9, 88, 88 + 1e-9])])

    def test_chi_complex(self):
        def chi(z):
            return sc.shichi(z)[1]
        # chi oscillates as Im[z] -> +- inf, so limit range
        assert_mpmath_equal(chi,
                            mpmath.chi,
                            [ComplexArg(complex(-np.inf, -1e8), complex(np.inf, 1e8))],
                            rtol=1e-12)

    def test_ci(self):
        def ci(x):
            return sc.sici(x)[1]
        # oscillating function: limit range
        assert_mpmath_equal(ci,
                            mpmath.ci,
                            [Arg(-1e8, 1e8)])

    def test_ci_complex(self):
        def ci(z):
            return sc.sici(z)[1]
        # ci oscillates as Re[z] -> +- inf, so limit range
        assert_mpmath_equal(ci,
                            mpmath.ci,
                            [ComplexArg(complex(-1e8, -np.inf), complex(1e8, np.inf))],
                            rtol=1e-8)

    def test_cospi(self):
        eps = np.finfo(float).eps
        assert_mpmath_equal(_cospi,
                            mpmath.cospi,
                            [Arg()], nan_ok=False, rtol=eps)

    def test_cospi_complex(self):
        assert_mpmath_equal(_cospi,
                            mpmath.cospi,
                            [ComplexArg()], nan_ok=False, rtol=1e-13)

    def test_digamma(self):
        assert_mpmath_equal(sc.digamma,
                            exception_to_nan(mpmath.digamma),
                            [Arg()], rtol=1e-12, dps=50)

    def test_digamma_complex(self):
        # Test on a cut plane because mpmath will hang. See
        # test_digamma_negreal for tests on the negative real axis.
        def param_filter(z):
            return np.where((z.real < 0) & (np.abs(z.imag) < 1.12), False, True)

        assert_mpmath_equal(sc.digamma,
                            exception_to_nan(mpmath.digamma),
                            [ComplexArg()], rtol=1e-13, dps=40,
                            param_filter=param_filter)

    def test_e1(self):
        assert_mpmath_equal(sc.exp1,
                            mpmath.e1,
                            [Arg()], rtol=1e-14)

    def test_e1_complex(self):
        # E_1 oscillates as Im[z] -> +- inf, so limit range
        assert_mpmath_equal(sc.exp1,
                            mpmath.e1,
                            [ComplexArg(complex(-np.inf, -1e8), complex(np.inf, 1e8))],
                            rtol=1e-11)

        # Check cross-over region
        assert_mpmath_equal(sc.exp1,
                            mpmath.e1,
                            (np.linspace(-50, 50, 171)[:, None] +
                             np.r_[0, np.logspace(-3, 2, 61),
                                   -np.logspace(-3, 2, 11)]*1j).ravel(),
                            rtol=1e-11)
        assert_mpmath_equal(sc.exp1,
                            mpmath.e1,
                            (np.linspace(-50, -35, 10000) + 0j),
                            rtol=1e-11)

    def test_exprel(self):
        assert_mpmath_equal(sc.exprel,
                            lambda x: mpmath.expm1(x)/x if x != 0 else mpmath.mpf('1.0'),
                            [Arg(a=-np.log(np.finfo(np.double).max), b=np.log(np.finfo(np.double).max))])
        assert_mpmath_equal(sc.exprel,
                            lambda x: mpmath.expm1(x)/x if x != 0 else mpmath.mpf('1.0'),
                            np.array([1e-12, 1e-24, 0, 1e12, 1e24, np.inf]), rtol=1e-11)
        assert_(np.isinf(sc.exprel(np.inf)))
        assert_(sc.exprel(-np.inf) == 0)

    def test_expm1_complex(self):
        # Oscillates as a function of Im[z], so limit range to avoid loss of precision
        assert_mpmath_equal(sc.expm1,
                            mpmath.expm1,
                            [ComplexArg(complex(-np.inf, -1e7), complex(np.inf, 1e7))])

    def test_log1p_complex(self):
        assert_mpmath_equal(sc.log1p,
                            lambda x: mpmath.log(x+1),
                            [ComplexArg()], dps=60)

    def test_log1pmx(self):
        assert_mpmath_equal(_log1pmx,
                            lambda x: mpmath.log(x + 1) - x,
                            [Arg()], dps=60, rtol=1e-14)

    def test_ei(self):
        assert_mpmath_equal(sc.expi,
                            mpmath.ei,
                            [Arg()],
                            rtol=1e-11)

    def test_ei_complex(self):
        # Ei oscillates as Im[z] -> +- inf, so limit range
        assert_mpmath_equal(sc.expi,
                            mpmath.ei,
                            [ComplexArg(complex(-np.inf, -1e8), complex(np.inf, 1e8))],
                            rtol=1e-9)

    def test_ellipe(self):
        assert_mpmath_equal(sc.ellipe,
                            mpmath.ellipe,
                            [Arg(b=1.0)])

    def test_ellipeinc(self):
        assert_mpmath_equal(sc.ellipeinc,
                            mpmath.ellipe,
                            [Arg(-1e3, 1e3), Arg(b=1.0)])

    def test_ellipeinc_largephi(self):
        assert_mpmath_equal(sc.ellipeinc,
                            mpmath.ellipe,
                            [Arg(), Arg()])

    def test_ellipf(self):
        assert_mpmath_equal(sc.ellipkinc,
                            mpmath.ellipf,
                            [Arg(-1e3, 1e3), Arg()])

    def test_ellipf_largephi(self):
        assert_mpmath_equal(sc.ellipkinc,
                            mpmath.ellipf,
                            [Arg(), Arg()])

    def test_ellipk(self):
        assert_mpmath_equal(sc.ellipk,
                            mpmath.ellipk,
                            [Arg(b=1.0)])
        assert_mpmath_equal(sc.ellipkm1,
                            lambda m: mpmath.ellipk(1 - m),
                            [Arg(a=0.0)],
                            dps=400)

    def test_ellipkinc(self):
        def ellipkinc(phi, m):
            return mpmath.ellippi(0, phi, m)
        assert_mpmath_equal(sc.ellipkinc,
                            ellipkinc,
                            [Arg(-1e3, 1e3), Arg(b=1.0)],
                            ignore_inf_sign=True)

    def test_ellipkinc_largephi(self):
        def ellipkinc(phi, m):
            return mpmath.ellippi(0, phi, m)
        assert_mpmath_equal(sc.ellipkinc,
                            ellipkinc,
                            [Arg(), Arg(b=1.0)],
                            ignore_inf_sign=True)

    def test_ellipfun_sn(self):
        def sn(u, m):
            # mpmath doesn't get the zero at u = 0--fix that
            if u == 0:
                return 0
            else:
                return mpmath.ellipfun("sn", u=u, m=m)

        # Oscillating function --- limit range of first argument; the
        # loss of precision there is an expected numerical feature
        # rather than an actual bug
        assert_mpmath_equal(lambda u, m: sc.ellipj(u, m)[0],
                            sn,
                            [Arg(-1e6, 1e6), Arg(a=0, b=1)],
                            rtol=1e-8)

    def test_ellipfun_cn(self):
        # see comment in ellipfun_sn
        assert_mpmath_equal(lambda u, m: sc.ellipj(u, m)[1],
                            lambda u, m: mpmath.ellipfun("cn", u=u, m=m),
                            [Arg(-1e6, 1e6), Arg(a=0, b=1)],
                            rtol=1e-8)

    def test_ellipfun_dn(self):
        # see comment in ellipfun_sn
        assert_mpmath_equal(lambda u, m: sc.ellipj(u, m)[2],
                            lambda u, m: mpmath.ellipfun("dn", u=u, m=m),
                            [Arg(-1e6, 1e6), Arg(a=0, b=1)],
                            rtol=1e-8)

    def test_erf(self):
        assert_mpmath_equal(sc.erf,
                            lambda z: mpmath.erf(z),
                            [Arg()])

    def test_erf_complex(self):
        assert_mpmath_equal(sc.erf,
                            lambda z: mpmath.erf(z),
                            [ComplexArg()], n=200)

    def test_erfc(self):
        assert_mpmath_equal(sc.erfc,
                            exception_to_nan(lambda z: mpmath.erfc(z)),
                            [Arg()], rtol=1e-13)

    def test_erfc_complex(self):
        assert_mpmath_equal(sc.erfc,
                            exception_to_nan(lambda z: mpmath.erfc(z)),
                            [ComplexArg()], n=200)

    def test_erfi(self):
        assert_mpmath_equal(sc.erfi,
                            mpmath.erfi,
                            [Arg()], n=200)

    def test_erfi_complex(self):
        assert_mpmath_equal(sc.erfi,
                            mpmath.erfi,
                            [ComplexArg()], n=200)

    def test_ndtr(self):
        assert_mpmath_equal(sc.ndtr,
                            exception_to_nan(lambda z: mpmath.ncdf(z)),
                            [Arg()], n=200)

    def test_ndtr_complex(self):
        assert_mpmath_equal(sc.ndtr,
                            lambda z: mpmath.erfc(-z/np.sqrt(2.))/2.,
                            [ComplexArg(a=complex(-10000, -10000), b=complex(10000, 10000))], n=400)

    def test_log_ndtr(self):
        assert_mpmath_equal(sc.log_ndtr,
                            exception_to_nan(lambda z: mpmath.log(mpmath.ncdf(z))),
                            [Arg()], n=600, dps=300)

    def test_log_ndtr_complex(self):
        assert_mpmath_equal(sc.log_ndtr,
                            exception_to_nan(lambda z: mpmath.log(mpmath.erfc(-z/np.sqrt(2.))/2.)),
                            [ComplexArg(a=complex(-10000, -100),
                                        b=complex(10000, 100))], n=200, dps=300)

    def test_eulernum(self):
        assert_mpmath_equal(lambda n: sc.euler(n)[-1],
                            mpmath.eulernum,
                            [IntArg(1, 10000)], n=10000)

    def test_expint(self):
        assert_mpmath_equal(sc.expn,
                            mpmath.expint,
                            [IntArg(0, 200), Arg(0, np.inf)],
                            rtol=1e-13, dps=160)

    def test_fresnels(self):
        def fresnels(x):
            return sc.fresnel(x)[0]
        assert_mpmath_equal(fresnels,
                            mpmath.fresnels,
                            [Arg()])

    def test_fresnelc(self):
        def fresnelc(x):
            return sc.fresnel(x)[1]
        assert_mpmath_equal(fresnelc,
                            mpmath.fresnelc,
                            [Arg()])

    def test_gamma(self):
        assert_mpmath_equal(sc.gamma,
                            exception_to_nan(mpmath.gamma),
                            [Arg()])

    def test_gamma_complex(self):
        assert_mpmath_equal(sc.gamma,
                            exception_to_nan(mpmath.gamma),
                            [ComplexArg()], rtol=5e-13)

    def test_gammainc(self):
        # Larger arguments are tested in test_data.py:test_local
        assert_mpmath_equal(sc.gammainc,
                            lambda z, b: mpmath.gammainc(z, b=b, regularized=True),
                            [Arg(0, 1e4, inclusive_a=False), Arg(0, 1e4)],
                            nan_ok=False, rtol=1e-11)

    def test_gammaincc(self):
        # Larger arguments are tested in test_data.py:test_local
        assert_mpmath_equal(sc.gammaincc,
                            lambda z, a: mpmath.gammainc(z, a=a, regularized=True),
                            [Arg(0, 1e4, inclusive_a=False), Arg(0, 1e4)],
                            nan_ok=False, rtol=1e-11)

    def test_gammaln(self):
        # The real part of loggamma is log(|gamma(z)|).
        def f(z):
            return mpmath.loggamma(z).real

        assert_mpmath_equal(sc.gammaln, exception_to_nan(f), [Arg()])

    @pytest.mark.xfail(run=False)
    def test_gegenbauer(self):
        assert_mpmath_equal(sc.eval_gegenbauer,
                            exception_to_nan(mpmath.gegenbauer),
                            [Arg(-1e3, 1e3), Arg(), Arg()])

    def test_gegenbauer_int(self):
        # Redefine functions to deal with numerical + mpmath issues
        def gegenbauer(n, a, x):
            # Avoid overflow at large `a` (mpmath would need an even larger
            # dps to handle this correctly, so just skip this region)
            if abs(a) > 1e100:
                return np.nan

            # Deal with n=0, n=1 correctly; mpmath 0.17 doesn't do these
            # always correctly
            if n == 0:
                r = 1.0
            elif n == 1:
                r = 2*a*x
            else:
                r = mpmath.gegenbauer(n, a, x)

            # Mpmath 0.17 gives wrong results (spurious zero) in some cases, so
            # compute the value by perturbing the result
            if float(r) == 0 and a < -1 and float(a) == int(float(a)):
                r = mpmath.gegenbauer(n, a + mpmath.mpf('1e-50'), x)
                if abs(r) < mpmath.mpf('1e-50'):
                    r = mpmath.mpf('0.0')

            # Differing overflow thresholds in scipy vs. mpmath
            if abs(r) > 1e270:
                return np.inf
            return r

        def sc_gegenbauer(n, a, x):
            r = sc.eval_gegenbauer(int(n), a, x)
            # Differing overflow thresholds in scipy vs. mpmath
            if abs(r) > 1e270:
                return np.inf
            return r
        assert_mpmath_equal(sc_gegenbauer,
                            exception_to_nan(gegenbauer),
                            [IntArg(0, 100), Arg(-1e9, 1e9), Arg()],
                            n=40000, dps=100,
                            ignore_inf_sign=True, rtol=1e-6)

        # Check the small-x expansion
        assert_mpmath_equal(sc_gegenbauer,
                            exception_to_nan(gegenbauer),
                            [IntArg(0, 100), Arg(), FixedArg(np.logspace(-30, -4, 30))],
                            dps=100,
                            ignore_inf_sign=True)

    @pytest.mark.xfail(run=False)
    def test_gegenbauer_complex(self):
        assert_mpmath_equal(lambda n, a, x: sc.eval_gegenbauer(int(n), a.real, x),
                            exception_to_nan(mpmath.gegenbauer),
                            [IntArg(0, 100), Arg(), ComplexArg()])

    @nonfunctional_tooslow
    def test_gegenbauer_complex_general(self):
        assert_mpmath_equal(lambda n, a, x: sc.eval_gegenbauer(n.real, a.real, x),
                            exception_to_nan(mpmath.gegenbauer),
                            [Arg(-1e3, 1e3), Arg(), ComplexArg()])

    def test_hankel1(self):
        assert_mpmath_equal(sc.hankel1,
                            exception_to_nan(lambda v, x: mpmath.hankel1(v, x,
                                                                          **HYPERKW)),
                            [Arg(-1e20, 1e20), Arg()])

    def test_hankel2(self):
        assert_mpmath_equal(sc.hankel2,
                            exception_to_nan(lambda v, x: mpmath.hankel2(v, x, **HYPERKW)),
                            [Arg(-1e20, 1e20), Arg()])

    @pytest.mark.xfail(run=False, reason="issues at intermediately large orders")
    def test_hermite(self):
        assert_mpmath_equal(lambda n, x: sc.eval_hermite(int(n), x),
                            exception_to_nan(mpmath.hermite),
                            [IntArg(0, 10000), Arg()])

    # hurwitz: same as zeta

    def test_hyp0f1(self):
        # mpmath reports no convergence unless maxterms is large enough
        KW = dict(maxprec=400, maxterms=1500)
        # n=500 (non-xslow default) fails for one bad point
        assert_mpmath_equal(sc.hyp0f1,
                            lambda a, x: mpmath.hyp0f1(a, x, **KW),
                            [Arg(-1e7, 1e7), Arg(0, 1e5)],
                            n=5000)
        # NB: The range of the second parameter ("z") is limited from below
        # because of an overflow in the intermediate calculations. The way
        # for fix it is to implement an asymptotic expansion for Bessel J
        # (similar to what is implemented for Bessel I here).

    def test_hyp0f1_complex(self):
        assert_mpmath_equal(lambda a, z: sc.hyp0f1(a.real, z),
                            exception_to_nan(lambda a, x: mpmath.hyp0f1(a, x, **HYPERKW)),
                            [Arg(-10, 10), ComplexArg(complex(-120, -120), complex(120, 120))])
        # NB: The range of the first parameter ("v") are limited by an overflow
        # in the intermediate calculations. Can be fixed by implementing an
        # asymptotic expansion for Bessel functions for large order.

    def test_hyp1f1(self):
        def mpmath_hyp1f1(a, b, x):
            try:
                return mpmath.hyp1f1(a, b, x)
            except ZeroDivisionError:
                return np.inf

        assert_mpmath_equal(
            sc.hyp1f1,
            mpmath_hyp1f1,
            [Arg(-50, 50), Arg(1, 50, inclusive_a=False), Arg(-50, 50)],
            n=500,
            nan_ok=False
        )

    @pytest.mark.xfail(run=False)
    def test_hyp1f1_complex(self):
        assert_mpmath_equal(inf_to_nan(lambda a, b, x: sc.hyp1f1(a.real, b.real, x)),
                            exception_to_nan(lambda a, b, x: mpmath.hyp1f1(a, b, x, **HYPERKW)),
                            [Arg(-1e3, 1e3), Arg(-1e3, 1e3), ComplexArg()],
                            n=2000)

    @nonfunctional_tooslow
    def test_hyp2f1_complex(self):
        # SciPy's hyp2f1 seems to have performance and accuracy problems
        assert_mpmath_equal(lambda a, b, c, x: sc.hyp2f1(a.real, b.real, c.real, x),
                            exception_to_nan(lambda a, b, c, x: mpmath.hyp2f1(a, b, c, x, **HYPERKW)),
                            [Arg(-1e2, 1e2), Arg(-1e2, 1e2), Arg(-1e2, 1e2), ComplexArg()],
                            n=10)

    @pytest.mark.xfail(run=False)
    def test_hyperu(self):
        assert_mpmath_equal(sc.hyperu,
                            exception_to_nan(lambda a, b, x: mpmath.hyperu(a, b, x, **HYPERKW)),
                            [Arg(), Arg(), Arg()])

    @pytest.mark.xfail_on_32bit("mpmath issue gh-342: unsupported operand mpz, long for pow")
    def test_igam_fac(self):
        def mp_igam_fac(a, x):
            return mpmath.power(x, a)*mpmath.exp(-x)/mpmath.gamma(a)

        assert_mpmath_equal(_igam_fac,
                            mp_igam_fac,
                            [Arg(0, 1e14, inclusive_a=False), Arg(0, 1e14)],
                            rtol=1e-10)

    def test_j0(self):
        # The Bessel function at large arguments is j0(x) ~ cos(x + phi)/sqrt(x)
        # and at large arguments the phase of the cosine loses precision.
        #
        # This is numerically expected behavior, so we compare only up to
        # 1e8 = 1e15 * 1e-7
        assert_mpmath_equal(sc.j0,
                            mpmath.j0,
                            [Arg(-1e3, 1e3)])
        assert_mpmath_equal(sc.j0,
                            mpmath.j0,
                            [Arg(-1e8, 1e8)],
                            rtol=1e-5)

    def test_j1(self):
        # See comment in test_j0
        assert_mpmath_equal(sc.j1,
                            mpmath.j1,
                            [Arg(-1e3, 1e3)])
        assert_mpmath_equal(sc.j1,
                            mpmath.j1,
                            [Arg(-1e8, 1e8)],
                            rtol=1e-5)

    @pytest.mark.xfail(run=False)
    def test_jacobi(self):
        assert_mpmath_equal(sc.eval_jacobi,
                            exception_to_nan(lambda a, b, c, x: mpmath.jacobi(a, b, c, x, **HYPERKW)),
                            [Arg(), Arg(), Arg(), Arg()])
        assert_mpmath_equal(lambda n, b, c, x: sc.eval_jacobi(int(n), b, c, x),
                            exception_to_nan(lambda a, b, c, x: mpmath.jacobi(a, b, c, x, **HYPERKW)),
                            [IntArg(), Arg(), Arg(), Arg()])

    def test_jacobi_int(self):
        # Redefine functions to deal with numerical + mpmath issues
        def jacobi(n, a, b, x):
            # Mpmath does not handle n=0 case always correctly
            if n == 0:
                return 1.0
            return mpmath.jacobi(n, a, b, x)
        assert_mpmath_equal(lambda n, a, b, x: sc.eval_jacobi(int(n), a, b, x),
                            lambda n, a, b, x: exception_to_nan(jacobi)(n, a, b, x, **HYPERKW),
                            [IntArg(), Arg(), Arg(), Arg()],
                            n=20000, dps=50)

    def test_kei(self):
        def kei(x):
            if x == 0:
                # work around mpmath issue at x=0
                return -pi/4
            return exception_to_nan(mpmath.kei)(0, x, **HYPERKW)
        assert_mpmath_equal(sc.kei,
                            kei,
                            [Arg(-1e30, 1e30)], n=1000)

    def test_ker(self):
        assert_mpmath_equal(sc.ker,
                            exception_to_nan(lambda x: mpmath.ker(0, x, **HYPERKW)),
                            [Arg(-1e30, 1e30)], n=1000)

    @nonfunctional_tooslow
    def test_laguerre(self):
        assert_mpmath_equal(trace_args(sc.eval_laguerre),
                            lambda n, x: exception_to_nan(mpmath.laguerre)(n, x, **HYPERKW),
                            [Arg(), Arg()])

    def test_laguerre_int(self):
        assert_mpmath_equal(lambda n, x: sc.eval_laguerre(int(n), x),
                            lambda n, x: exception_to_nan(mpmath.laguerre)(n, x, **HYPERKW),
                            [IntArg(), Arg()], n=20000)

    @pytest.mark.xfail_on_32bit("see gh-3551 for bad points")
    def test_lambertw_real(self):
        assert_mpmath_equal(lambda x, k: sc.lambertw(x, int(k.real)),
                            lambda x, k: mpmath.lambertw(x, int(k.real)),
                            [ComplexArg(-np.inf, np.inf), IntArg(0, 10)],
                            rtol=1e-13, nan_ok=False)

    def test_lanczos_sum_expg_scaled(self):
        maxgamma = 171.624376956302725
        e = np.exp(1)
        g = 6.024680040776729583740234375

        def gamma(x):
            with np.errstate(over='ignore'):
                fac = ((x + g - 0.5)/e)**(x - 0.5)
                if fac != np.inf:
                    res = fac*_lanczos_sum_expg_scaled(x)
                else:
                    fac = ((x + g - 0.5)/e)**(0.5*(x - 0.5))
                    res = fac*_lanczos_sum_expg_scaled(x)
                    res *= fac
            return res

        assert_mpmath_equal(gamma,
                            mpmath.gamma,
                            [Arg(0, maxgamma, inclusive_a=False)],
                            rtol=1e-13)

    @nonfunctional_tooslow
    def test_legendre(self):
        assert_mpmath_equal(sc.eval_legendre,
                            mpmath.legendre,
                            [Arg(), Arg()])

    def test_legendre_int(self):
        assert_mpmath_equal(lambda n, x: sc.eval_legendre(int(n), x),
                            lambda n, x: exception_to_nan(mpmath.legendre)(n, x, **HYPERKW),
                            [IntArg(), Arg()],
                            n=20000)

        # Check the small-x expansion
        assert_mpmath_equal(lambda n, x: sc.eval_legendre(int(n), x),
                            lambda n, x: exception_to_nan(mpmath.legendre)(n, x, **HYPERKW),
                            [IntArg(), FixedArg(np.logspace(-30, -4, 20))])

    def test_legenp(self):
        def lpnm(n, m, z):
            try:
                v = sc.lpmn(m, n, z)[0][-1,-1]
            except ValueError:
                return np.nan
            if abs(v) > 1e306:
                # harmonize overflow to inf
                v = np.inf * np.sign(v.real)
            return v

        def lpnm_2(n, m, z):
            v = sc.lpmv(m, n, z)
            if abs(v) > 1e306:
                # harmonize overflow to inf
                v = np.inf * np.sign(v.real)
            return v

        def legenp(n, m, z):
            if (z == 1 or z == -1) and int(n) == n:
                # Special case (mpmath may give inf, we take the limit by
                # continuity)
                if m == 0:
                    if n < 0:
                        n = -n - 1
                    return mpmath.power(mpmath.sign(z), n)
                else:
                    return 0

            if abs(z) < 1e-15:
                # mpmath has bad performance here
                return np.nan

            typ = 2 if abs(z) < 1 else 3
            v = exception_to_nan(mpmath.legenp)(n, m, z, type=typ)

            if abs(v) > 1e306:
                # harmonize overflow to inf
                v = mpmath.inf * mpmath.sign(v.real)

            return v

        assert_mpmath_equal(lpnm,
                            legenp,
                            [IntArg(-100, 100), IntArg(-100, 100), Arg()])

        assert_mpmath_equal(lpnm_2,
                            legenp,
                            [IntArg(-100, 100), Arg(-100, 100), Arg(-1, 1)],
                            atol=1e-10)

    def test_legenp_complex_2(self):
        def clpnm(n, m, z):
            try:
                return sc.clpmn(m.real, n.real, z, type=2)[0][-1,-1]
            except ValueError:
                return np.nan

        def legenp(n, m, z):
            if abs(z) < 1e-15:
                # mpmath has bad performance here
                return np.nan
            return exception_to_nan(mpmath.legenp)(int(n.real), int(m.real), z, type=2)

        # mpmath is quite slow here
        x = np.array([-2, -0.99, -0.5, 0, 1e-5, 0.5, 0.99, 20, 2e3])
        y = np.array([-1e3, -0.5, 0.5, 1.3])
        z = (x[:,None] + 1j*y[None,:]).ravel()

        assert_mpmath_equal(clpnm,
                            legenp,
                            [FixedArg([-2, -1, 0, 1, 2, 10]), FixedArg([-2, -1, 0, 1, 2, 10]), FixedArg(z)],
                            rtol=1e-6,
                            n=500)

    def test_legenp_complex_3(self):
        def clpnm(n, m, z):
            try:
                return sc.clpmn(m.real, n.real, z, type=3)[0][-1,-1]
            except ValueError:
                return np.nan

        def legenp(n, m, z):
            if abs(z) < 1e-15:
                # mpmath has bad performance here
                return np.nan
            return exception_to_nan(mpmath.legenp)(int(n.real), int(m.real), z, type=3)

        # mpmath is quite slow here
        x = np.array([-2, -0.99, -0.5, 0, 1e-5, 0.5, 0.99, 20, 2e3])
        y = np.array([-1e3, -0.5, 0.5, 1.3])
        z = (x[:,None] + 1j*y[None,:]).ravel()

        assert_mpmath_equal(clpnm,
                            legenp,
                            [FixedArg([-2, -1, 0, 1, 2, 10]), FixedArg([-2, -1, 0, 1, 2, 10]), FixedArg(z)],
                            rtol=1e-6,
                            n=500)

    @pytest.mark.xfail(run=False, reason="apparently picks wrong function at |z| > 1")
    def test_legenq(self):
        def lqnm(n, m, z):
            return sc.lqmn(m, n, z)[0][-1,-1]

        def legenq(n, m, z):
            if abs(z) < 1e-15:
                # mpmath has bad performance here
                return np.nan
            return exception_to_nan(mpmath.legenq)(n, m, z, type=2)

        assert_mpmath_equal(lqnm,
                            legenq,
                            [IntArg(0, 100), IntArg(0, 100), Arg()])

    @nonfunctional_tooslow
    def test_legenq_complex(self):
        def lqnm(n, m, z):
            return sc.lqmn(int(m.real), int(n.real), z)[0][-1,-1]

        def legenq(n, m, z):
            if abs(z) < 1e-15:
                # mpmath has bad performance here
                return np.nan
            return exception_to_nan(mpmath.legenq)(int(n.real), int(m.real), z, type=2)

        assert_mpmath_equal(lqnm,
                            legenq,
                            [IntArg(0, 100), IntArg(0, 100), ComplexArg()],
                            n=100)

    def test_lgam1p(self):
        def param_filter(x):
            # Filter the poles
            return np.where((np.floor(x) == x) & (x <= 0), False, True)

        def mp_lgam1p(z):
            # The real part of loggamma is log(|gamma(z)|)
            return mpmath.loggamma(1 + z).real

        assert_mpmath_equal(_lgam1p,
                            mp_lgam1p,
                            [Arg()], rtol=1e-13, dps=100,
                            param_filter=param_filter)

    def test_loggamma(self):
        def mpmath_loggamma(z):
            try:
                res = mpmath.loggamma(z)
            except ValueError:
                res = complex(np.nan, np.nan)
            return res

        assert_mpmath_equal(sc.loggamma,
                            mpmath_loggamma,
                            [ComplexArg()], nan_ok=False,
                            distinguish_nan_and_inf=False, rtol=5e-14)

    @pytest.mark.xfail(run=False)
    def test_pcfd(self):
        def pcfd(v, x):
            return sc.pbdv(v, x)[0]
        assert_mpmath_equal(pcfd,
                            exception_to_nan(lambda v, x: mpmath.pcfd(v, x, **HYPERKW)),
                            [Arg(), Arg()])

    @pytest.mark.xfail(run=False, reason="it's not the same as the mpmath function --- maybe different definition?")
    def test_pcfv(self):
        def pcfv(v, x):
            return sc.pbvv(v, x)[0]
        assert_mpmath_equal(pcfv,
                            lambda v, x: time_limited()(exception_to_nan(mpmath.pcfv))(v, x, **HYPERKW),
                            [Arg(), Arg()], n=1000)

    def test_pcfw(self):
        def pcfw(a, x):
            return sc.pbwa(a, x)[0]

        def dpcfw(a, x):
            return sc.pbwa(a, x)[1]

        def mpmath_dpcfw(a, x):
            return mpmath.diff(mpmath.pcfw, (a, x), (0, 1))

        # The Zhang and Jin implementation only uses Taylor series and
        # is thus accurate in only a very small range.
        assert_mpmath_equal(pcfw,
                            mpmath.pcfw,
                            [Arg(-5, 5), Arg(-5, 5)], rtol=2e-8, n=100)

        assert_mpmath_equal(dpcfw,
                            mpmath_dpcfw,
                            [Arg(-5, 5), Arg(-5, 5)], rtol=2e-9, n=100)

    @pytest.mark.xfail(run=False, reason="issues at large arguments (atol OK, rtol not) and <eps-close to z=0")
    def test_polygamma(self):
        assert_mpmath_equal(sc.polygamma,
                            time_limited()(exception_to_nan(mpmath.polygamma)),
                            [IntArg(0, 1000), Arg()])

    def test_rgamma(self):
        assert_mpmath_equal(
            sc.rgamma,
            mpmath.rgamma,
            [Arg(-8000, np.inf)],
            n=5000,
            nan_ok=False,
            ignore_inf_sign=True,
        )

    def test_rgamma_complex(self):
        assert_mpmath_equal(sc.rgamma,
                            exception_to_nan(mpmath.rgamma),
                            [ComplexArg()], rtol=5e-13)

    @pytest.mark.xfail(reason=("see gh-3551 for bad points on 32 bit "
                               "systems and gh-8095 for another bad "
                               "point"))
    def test_rf(self):
        if LooseVersion(mpmath.__version__) >= LooseVersion("1.0.0"):
            # no workarounds needed
            mppoch = mpmath.rf
        else:
            def mppoch(a, m):
                # deal with cases where the result in double precision
                # hits exactly a non-positive integer, but the
                # corresponding extended-precision mpf floats don't
                if float(a + m) == int(a + m) and float(a + m) <= 0:
                    a = mpmath.mpf(a)
                    m = int(a + m) - a
                return mpmath.rf(a, m)

        assert_mpmath_equal(sc.poch,
                            mppoch,
                            [Arg(), Arg()],
                            dps=400)

    def test_sinpi(self):
        eps = np.finfo(float).eps
        assert_mpmath_equal(_sinpi, mpmath.sinpi,
                            [Arg()], nan_ok=False, rtol=eps)

    def test_sinpi_complex(self):
        assert_mpmath_equal(_sinpi, mpmath.sinpi,
                            [ComplexArg()], nan_ok=False, rtol=2e-14)

    def test_shi(self):
        def shi(x):
            return sc.shichi(x)[0]
        assert_mpmath_equal(shi, mpmath.shi, [Arg()])
        # check asymptotic series cross-over
        assert_mpmath_equal(shi, mpmath.shi, [FixedArg([88 - 1e-9, 88, 88 + 1e-9])])

    def test_shi_complex(self):
        def shi(z):
            return sc.shichi(z)[0]
        # shi oscillates as Im[z] -> +- inf, so limit range
        assert_mpmath_equal(shi,
                            mpmath.shi,
                            [ComplexArg(complex(-np.inf, -1e8), complex(np.inf, 1e8))],
                            rtol=1e-12)

    def test_si(self):
        def si(x):
            return sc.sici(x)[0]
        assert_mpmath_equal(si, mpmath.si, [Arg()])

    def test_si_complex(self):
        def si(z):
            return sc.sici(z)[0]
        # si oscillates as Re[z] -> +- inf, so limit range
        assert_mpmath_equal(si,
                            mpmath.si,
                            [ComplexArg(complex(-1e8, -np.inf), complex(1e8, np.inf))],
                            rtol=1e-12)

    def test_spence(self):
        # mpmath uses a different convention for the dilogarithm
        def dilog(x):
            return mpmath.polylog(2, 1 - x)
        # Spence has a branch cut on the negative real axis
        assert_mpmath_equal(sc.spence,
                            exception_to_nan(dilog),
                            [Arg(0, np.inf)], rtol=1e-14)

    def test_spence_complex(self):
        def dilog(z):
            return mpmath.polylog(2, 1 - z)
        assert_mpmath_equal(sc.spence,
                            exception_to_nan(dilog),
                            [ComplexArg()], rtol=1e-14)

    def test_spherharm(self):
        def spherharm(l, m, theta, phi):
            if m > l:
                return np.nan
            return sc.sph_harm(m, l, phi, theta)
        assert_mpmath_equal(spherharm,
                            mpmath.spherharm,
                            [IntArg(0, 100), IntArg(0, 100),
                             Arg(a=0, b=pi), Arg(a=0, b=2*pi)],
                            atol=1e-8, n=6000,
                            dps=150)

    def test_struveh(self):
        assert_mpmath_equal(sc.struve,
                            exception_to_nan(mpmath.struveh),
                            [Arg(-1e4, 1e4), Arg(0, 1e4)],
                            rtol=5e-10)

    def test_struvel(self):
        def mp_struvel(v, z):
            if v < 0 and z < -v and abs(v) > 1000:
                # larger DPS needed for correct results
                old_dps = mpmath.mp.dps
                try:
                    mpmath.mp.dps = 300
                    return mpmath.struvel(v, z)
                finally:
                    mpmath.mp.dps = old_dps
            return mpmath.struvel(v, z)

        assert_mpmath_equal(sc.modstruve,
                            exception_to_nan(mp_struvel),
                            [Arg(-1e4, 1e4), Arg(0, 1e4)],
                            rtol=5e-10,
                            ignore_inf_sign=True)

    def test_wrightomega_real(self):
        def mpmath_wrightomega_real(x):
            return mpmath.lambertw(mpmath.exp(x), mpmath.mpf('-0.5'))

        # For x < -1000 the Wright Omega function is just 0 to double
        # precision, and for x > 1e21 it is just x to double
        # precision.
        assert_mpmath_equal(
            sc.wrightomega,
            mpmath_wrightomega_real,
            [Arg(-1000, 1e21)],
            rtol=5e-15,
            atol=0,
            nan_ok=False,
        )

    def test_wrightomega(self):
        assert_mpmath_equal(sc.wrightomega,
                            lambda z: _mpmath_wrightomega(z, 25),
                            [ComplexArg()], rtol=1e-14, nan_ok=False)

    def test_hurwitz_zeta(self):
        assert_mpmath_equal(sc.zeta,
                            exception_to_nan(mpmath.zeta),
                            [Arg(a=1, b=1e10, inclusive_a=False),
                             Arg(a=0, inclusive_a=False)])

    def test_riemann_zeta(self):
        assert_mpmath_equal(
            sc.zeta,
            mpmath.zeta,
            [Arg(-100, 100)],
            nan_ok=False,
            rtol=1e-13,
        )

    def test_zetac(self):
        assert_mpmath_equal(sc.zetac,
                            lambda x: mpmath.zeta(x) - 1,
                            [Arg(-100, 100)],
                            nan_ok=False, dps=45, rtol=1e-13)

    def test_boxcox(self):

        def mp_boxcox(x, lmbda):
            x = mpmath.mp.mpf(x)
            lmbda = mpmath.mp.mpf(lmbda)
            if lmbda == 0:
                return mpmath.mp.log(x)
            else:
                return mpmath.mp.powm1(x, lmbda) / lmbda

        assert_mpmath_equal(sc.boxcox,
                            exception_to_nan(mp_boxcox),
                            [Arg(a=0, inclusive_a=False), Arg()],
                            n=200,
                            dps=60,
                            rtol=1e-13)

    def test_boxcox1p(self):

        def mp_boxcox1p(x, lmbda):
            x = mpmath.mp.mpf(x)
            lmbda = mpmath.mp.mpf(lmbda)
            one = mpmath.mp.mpf(1)
            if lmbda == 0:
                return mpmath.mp.log(one + x)
            else:
                return mpmath.mp.powm1(one + x, lmbda) / lmbda

        assert_mpmath_equal(sc.boxcox1p,
                            exception_to_nan(mp_boxcox1p),
                            [Arg(a=-1, inclusive_a=False), Arg()],
                            n=200,
                            dps=60,
                            rtol=1e-13)

    def test_spherical_jn(self):
        def mp_spherical_jn(n, z):
            arg = mpmath.mpmathify(z)
            out = (mpmath.besselj(n + mpmath.mpf(1)/2, arg) /
                   mpmath.sqrt(2*arg/mpmath.pi))
            if arg.imag == 0:
                return out.real
            else:
                return out

        assert_mpmath_equal(lambda n, z: sc.spherical_jn(int(n), z),
                            exception_to_nan(mp_spherical_jn),
                            [IntArg(0, 200), Arg(-1e8, 1e8)],
                            dps=300)

    def test_spherical_jn_complex(self):
        def mp_spherical_jn(n, z):
            arg = mpmath.mpmathify(z)
            out = (mpmath.besselj(n + mpmath.mpf(1)/2, arg) /
                   mpmath.sqrt(2*arg/mpmath.pi))
            if arg.imag == 0:
                return out.real
            else:
                return out

        assert_mpmath_equal(lambda n, z: sc.spherical_jn(int(n.real), z),
                            exception_to_nan(mp_spherical_jn),
                            [IntArg(0, 200), ComplexArg()])

    def test_spherical_yn(self):
        def mp_spherical_yn(n, z):
            arg = mpmath.mpmathify(z)
            out = (mpmath.bessely(n + mpmath.mpf(1)/2, arg) /
                   mpmath.sqrt(2*arg/mpmath.pi))
            if arg.imag == 0:
                return out.real
            else:
                return out

        assert_mpmath_equal(lambda n, z: sc.spherical_yn(int(n), z),
                            exception_to_nan(mp_spherical_yn),
                            [IntArg(0, 200), Arg(-1e10, 1e10)],
                            dps=100)

    def test_spherical_yn_complex(self):
        def mp_spherical_yn(n, z):
            arg = mpmath.mpmathify(z)
            out = (mpmath.bessely(n + mpmath.mpf(1)/2, arg) /
                   mpmath.sqrt(2*arg/mpmath.pi))
            if arg.imag == 0:
                return out.real
            else:
                return out

        assert_mpmath_equal(lambda n, z: sc.spherical_yn(int(n.real), z),
                            exception_to_nan(mp_spherical_yn),
                            [IntArg(0, 200), ComplexArg()])

    def test_spherical_in(self):
        def mp_spherical_in(n, z):
            arg = mpmath.mpmathify(z)
            out = (mpmath.besseli(n + mpmath.mpf(1)/2, arg) /
                   mpmath.sqrt(2*arg/mpmath.pi))
            if arg.imag == 0:
                return out.real
            else:
                return out

        assert_mpmath_equal(lambda n, z: sc.spherical_in(int(n), z),
                            exception_to_nan(mp_spherical_in),
                            [IntArg(0, 200), Arg()],
                            dps=200, atol=10**(-278))

    def test_spherical_in_complex(self):
        def mp_spherical_in(n, z):
            arg = mpmath.mpmathify(z)
            out = (mpmath.besseli(n + mpmath.mpf(1)/2, arg) /
                   mpmath.sqrt(2*arg/mpmath.pi))
            if arg.imag == 0:
                return out.real
            else:
                return out

        assert_mpmath_equal(lambda n, z: sc.spherical_in(int(n.real), z),
                            exception_to_nan(mp_spherical_in),
                            [IntArg(0, 200), ComplexArg()])

    def test_spherical_kn(self):
        def mp_spherical_kn(n, z):
            out = (mpmath.besselk(n + mpmath.mpf(1)/2, z) *
                   mpmath.sqrt(mpmath.pi/(2*mpmath.mpmathify(z))))
            if mpmath.mpmathify(z).imag == 0:
                return out.real
            else:
                return out

        assert_mpmath_equal(lambda n, z: sc.spherical_kn(int(n), z),
                            exception_to_nan(mp_spherical_kn),
                            [IntArg(0, 150), Arg()],
                            dps=100)

    @pytest.mark.xfail(run=False, reason="Accuracy issues near z = -1 inherited from kv.")
    def test_spherical_kn_complex(self):
        def mp_spherical_kn(n, z):
            arg = mpmath.mpmathify(z)
            out = (mpmath.besselk(n + mpmath.mpf(1)/2, arg) /
                   mpmath.sqrt(2*arg/mpmath.pi))
            if arg.imag == 0:
                return out.real
            else:
                return out

        assert_mpmath_equal(lambda n, z: sc.spherical_kn(int(n.real), z),
                            exception_to_nan(mp_spherical_kn),
                            [IntArg(0, 200), ComplexArg()],
                            dps=200)<|MERGE_RESOLUTION|>--- conflicted
+++ resolved
@@ -1,18 +1,18 @@
 """
-Test SciPy functions versus mpmath, if available.
+Test Scipy functions versus mpmath, if available.
 
 """
+from __future__ import division, print_function, absolute_import
+
 import numpy as np
 from numpy.testing import assert_, assert_allclose
 from numpy import pi
 import pytest
-import itertools
 
 from distutils.version import LooseVersion
 
-from distutils.version import LooseVersion
-
 import scipy.special as sc
+from scipy._lib.six import with_metaclass
 from scipy.special._testutils import (
     MissingModule, check_version, FuncData,
     assert_func_equal)
@@ -25,9 +25,12 @@
     _igam_fac)
 
 try:
-    import mpmath  # type: ignore[import]
+    import mpmath
 except ImportError:
     mpmath = MissingModule('mpmath')
+
+
+_is_32bit_platform = np.intp(0).itemsize < 8
 
 
 # ------------------------------------------------------------------------------
@@ -98,48 +101,15 @@
 
 
 # ------------------------------------------------------------------------------
-# hyperu
-# ------------------------------------------------------------------------------
-
-@check_version(mpmath, '1.1.0')
-def test_hyperu_around_0():
-    dataset = []
-    # DLMF 13.2.14-15 test points.
-    for n in np.arange(-5, 5):
-        for b in np.linspace(-5, 5, 20):
-            a = -n
-            dataset.append((a, b, 0, float(mpmath.hyperu(a, b, 0))))
-            a = -n + b - 1
-            dataset.append((a, b, 0, float(mpmath.hyperu(a, b, 0))))
-    # DLMF 13.2.16-22 test points.
-    for a in [-10.5, -1.5, -0.5, 0, 0.5, 1, 10]:
-        for b in [-1.0, -0.5, 0, 0.5, 1, 1.5, 2, 2.5]:
-            dataset.append((a, b, 0, float(mpmath.hyperu(a, b, 0))))
-    dataset = np.array(dataset)
-
-    FuncData(sc.hyperu, dataset, (0, 1, 2), 3, rtol=1e-15, atol=5e-13).check()
-
-# ------------------------------------------------------------------------------
 # hyp2f1
 # ------------------------------------------------------------------------------
 
-<<<<<<< HEAD
-=======
 @pytest.mark.xfail(reason="hyp2f1 produces wrong/nonstandard values (gh-7961)")
->>>>>>> 7511430b
 @check_version(mpmath, '1.0.0')
 def test_hyp2f1_strange_points():
     pts = [
         (2, -1, -1, 0.7),  # expected: 2.4
         (2, -2, -2, 0.7),  # expected: 3.87
-<<<<<<< HEAD
-    ]
-    pts += list(itertools.product([2, 1, -0.7, -1000], repeat=4))
-    pts = [
-        (a, b, c, x) for a, b, c, x in pts
-        if b == c and round(b) == b and b < 0 and b != -1000
-=======
->>>>>>> 7511430b
     ]
     kw = dict(eliminate=True)
     dataset = [p + (float(mpmath.hyp2f1(*p, **kw)),) for p in pts]
@@ -176,8 +146,11 @@
     dataset = [p + (float(mpmath.hyp2f1(*p)),) for p in pts]
     dataset = np.array(dataset, dtype=np.float_)
 
-    with np.errstate(invalid='ignore'):
+    olderr = np.seterr(invalid='ignore')
+    try:
         FuncData(sc.hyp2f1, dataset, (0,1,2,3), 4, rtol=1e-10).check()
+    finally:
+        np.seterr(**olderr)
 
 
 @check_version(mpmath, '0.14')
@@ -211,14 +184,17 @@
                 for z in [-10, -1.01, -0.99, 0, 0.6, 0.95, 1.5, 10]:
                     try:
                         v = float(mpmath.hyp2f1(a, b, c, z))
-                    except Exception:
+                    except:
                         continue
                     dataset.append((a, b, c, z, v))
     dataset = np.array(dataset, dtype=np.float_)
 
-    with np.errstate(invalid='ignore'):
+    olderr = np.seterr(invalid='ignore')
+    try:
         FuncData(sc.hyp2f1, dataset, (0,1,2,3), 4, rtol=1e-9,
                  ignore_inf_sign=True).check()
+    finally:
+        np.seterr(**olderr)
 
 
 @check_version(mpmath, '0.12')
@@ -320,8 +296,11 @@
     def evf(mu, nu, x):
         return sc.lpmv(mu.astype(int), nu, x)
 
-    with np.errstate(invalid='ignore'):
+    olderr = np.seterr(invalid='ignore')
+    try:
         FuncData(evf, dataset, (0,1,2), 3, rtol=1e-10, atol=1e-14).check()
+    finally:
+        np.seterr(**olderr)
 
 
 # ------------------------------------------------------------------------------
@@ -381,7 +360,9 @@
     dz = r*np.exp(1j*theta)
     z = np.r_[1 + dz, 2 + dz].flatten()
 
-    dataset = [(z0, complex(mpmath.loggamma(z0))) for z0 in z]
+    dataset = []
+    for z0 in z:
+        dataset.append((z0, complex(mpmath.loggamma(z0))))
     dataset = np.array(dataset)
 
     FuncData(sc.loggamma, dataset, 0, 1, rtol=5e-14).check()
@@ -397,7 +378,9 @@
     dz = r*np.exp(1j*theta)
     z = np.r_[1 + dz, 2 + dz].flatten()
 
-    dataset = [(z0, complex(mpmath.loggamma(z0))) for z0 in z]
+    dataset = []
+    for z0 in z:
+        dataset.append((z0, complex(mpmath.loggamma(z0))))
     dataset = np.array(dataset)
 
     FuncData(sc.loggamma, dataset, 0, 1, rtol=5e-14).check()
@@ -421,8 +404,10 @@
     dz = dx + 1j*dy
     zeros = np.arange(0, -170, -1).reshape(1, 1, -1)
     z = (zeros + np.dstack((dz,)*zeros.size)).flatten()
+    dataset = []
     with mpmath.workdps(100):
-        dataset = [(z0, complex(mpmath.rgamma(z0))) for z0 in z]
+        for z0 in z:
+            dataset.append((z0, complex(mpmath.rgamma(z0))))
 
     dataset = np.array(dataset)
     FuncData(sc.rgamma, dataset, 0, 1, rtol=1e-12).check()
@@ -448,8 +433,10 @@
     dx, dy = np.meshgrid(dx, dy)
     dz = dx + 1j*dy
     z = (roots + np.dstack((dz,)*roots.size)).flatten()
+    dataset = []
     with mpmath.workdps(30):
-        dataset = [(z0, complex(mpmath.digamma(z0))) for z0 in z]
+        for z0 in z:
+            dataset.append((z0, complex(mpmath.digamma(z0))))
 
     dataset = np.array(dataset)
     FuncData(sc.digamma, dataset, 0, 1, rtol=1e-14).check()
@@ -468,8 +455,11 @@
     x, y = np.meshgrid(x, y)
     z = (x + 1j*y).flatten()
 
+    dataset = []
     with mpmath.workdps(40):
-        dataset = [(z0, complex(digamma(z0))) for z0 in z]
+        for z0 in z:
+            res = digamma(z0)
+            dataset.append((z0, complex(res)))
     dataset = np.asarray(dataset)
 
     FuncData(sc.digamma, dataset, 0, 1, rtol=1e-13).check()
@@ -485,8 +475,11 @@
     x, y = np.meshgrid(x, y)
     z = (x + 1j*y).flatten()
 
+    dataset = []
     with mpmath.workdps(30):
-        dataset = [(z0, complex(mpmath.digamma(z0))) for z0 in z]
+        for z0 in z:
+            res = mpmath.digamma(z0)
+            dataset.append((z0, complex(res)))
     dataset = np.asarray(dataset)
 
     FuncData(sc.digamma, dataset, 0, 1, rtol=1e-13).check()
@@ -505,9 +498,10 @@
     x = a.copy()
     a, x = np.meshgrid(a, x)
     a, x = a.flatten(), x.flatten()
+    dataset = []
     with mpmath.workdps(100):
-        dataset = [(a0, x0, float(mpmath.gammainc(a0, b=x0, regularized=True)))
-                   for a0, x0 in zip(a, x)]
+        for a0, x0 in zip(a, x):
+            dataset.append((a0, x0, float(mpmath.gammainc(a0, b=x0, regularized=True))))
     dataset = np.array(dataset)
 
     FuncData(sc.gammainc, dataset, (0, 1), 2, rtol=1e-12).check()
@@ -529,8 +523,11 @@
     r = np.linspace(0.5, 1.5)
     theta = np.linspace(0, 2*pi)
     z = (1 + np.outer(r, np.exp(1j*theta))).flatten()
-    dataset = np.asarray([(z0, spence(z0)) for z0 in z])
-
+    dataset = []
+    for z0 in z:
+        dataset.append((z0, spence(z0)))
+
+    dataset = np.array(dataset)
     FuncData(sc.spence, dataset, 0, 1, rtol=1e-14).check()
 
 
@@ -547,8 +544,11 @@
     dz = dx + 1j*dy
     zeros = np.arange(-100, 100, 1).reshape(1, 1, -1)
     z = (zeros + np.dstack((dz,)*zeros.size)).flatten()
-    dataset = np.asarray([(z0, complex(mpmath.sinpi(z0)))
-                          for z0 in z])
+    dataset = []
+    for z0 in z:
+        dataset.append((z0, complex(mpmath.sinpi(z0))))
+
+    dataset = np.array(dataset)
     FuncData(_sinpi, dataset, 0, 1, rtol=2*eps).check()
 
 
@@ -561,9 +561,11 @@
     dz = dx + 1j*dy
     zeros = (np.arange(-100, 100, 1) + 0.5).reshape(1, 1, -1)
     z = (zeros + np.dstack((dz,)*zeros.size)).flatten()
-    dataset = np.asarray([(z0, complex(mpmath.cospi(z0)))
-                          for z0 in z])
-
+    dataset = []
+    for z0 in z:
+        dataset.append((z0, complex(mpmath.cospi(z0))))
+
+    dataset = np.array(dataset)
     FuncData(_cospi, dataset, 0, 1, rtol=2*eps).check()
 
 
@@ -621,8 +623,10 @@
     x, y = np.meshgrid(x, y)
     z = (x + 1j*y).flatten()
 
-    dataset = np.asarray([(z0, complex(_mpmath_wrightomega(z0, 25)))
-                          for z0 in z])
+    dataset = []
+    for z0 in z:
+        dataset.append((z0, complex(_mpmath_wrightomega(z0, 25))))
+    dataset = np.asarray(dataset)
 
     FuncData(sc.wrightomega, dataset, 0, 1, rtol=1e-8).check()
 
@@ -636,8 +640,10 @@
     x, y = np.meshgrid(x, y)
     z = (x + 1j*y).flatten()
 
-    dataset = np.asarray([(z0, complex(_mpmath_wrightomega(z0, 25)))
-                          for z0 in z])
+    dataset = []
+    for z0 in z:
+        dataset.append((z0, complex(_mpmath_wrightomega(z0, 25))))
+    dataset = np.asarray(dataset)
 
     FuncData(sc.wrightomega, dataset, 0, 1, rtol=1e-15).check()
 
@@ -651,27 +657,12 @@
     x, y = np.meshgrid(x, y)
     z = (x + 1j*y).flatten()
 
-    dataset = np.asarray([(z0, complex(_mpmath_wrightomega(z0, 25)))
-                          for z0 in z])
+    dataset = []
+    for z0 in z:
+        dataset.append((z0, complex(_mpmath_wrightomega(z0, 25))))
+    dataset = np.asarray(dataset)
 
     FuncData(sc.wrightomega, dataset, 0, 1, rtol=1e-15).check()
-
-
-# ------------------------------------------------------------------------------
-# lambertw
-# ------------------------------------------------------------------------------
-
-@pytest.mark.slow
-@check_version(mpmath, '0.19')
-def test_lambertw_smallz():
-    x, y = np.linspace(-1, 1, 25), np.linspace(-1, 1, 25)
-    x, y = np.meshgrid(x, y)
-    z = (x + 1j*y).flatten()
-
-    dataset = np.asarray([(z0, complex(mpmath.lambertw(z0)))
-                          for z0 in z])
-
-    FuncData(sc.lambertw, dataset, 0, 1, rtol=1e-13).check()
 
 
 # ------------------------------------------------------------------------------
@@ -791,16 +782,29 @@
                             [Arg(), ComplexArg()])
 
     def test_besselk(self):
+        def mpbesselk(v, x):
+            r = float(mpmath.besselk(v, x, **HYPERKW))
+            if abs(r) > 1e305:
+                # overflowing to inf a bit earlier is OK
+                r = np.inf * np.sign(r)
+            if abs(v) == abs(x) and abs(r) == np.inf and abs(x) > 1:
+                # wrong result (kv(x,x) -> 0 for x > 1),
+                # try with higher dps
+                old_dps = mpmath.mp.dps
+                mpmath.mp.dps = 200
+                try:
+                    r = float(mpmath.besselk(v, x, **HYPERKW))
+                finally:
+                    mpmath.mp.dps = old_dps
+            return r
         assert_mpmath_equal(sc.kv,
-                            mpmath.besselk,
-                            [Arg(-200, 200), Arg(0, np.inf)],
-                            nan_ok=False, rtol=1e-12)
+                            exception_to_nan(mpbesselk),
+                            [Arg(-1e100, 1e100), Arg()])
 
     def test_besselk_int(self):
         assert_mpmath_equal(sc.kn,
-                            mpmath.besselk,
-                            [IntArg(-200, 200), Arg(0, np.inf)],
-                            nan_ok=False, rtol=1e-12)
+                            exception_to_nan(lambda v, z: mpmath.besselk(v, z, **HYPERKW)),
+                            [IntArg(-1000, 1000), Arg()])
 
     def test_besselk_complex(self):
         assert_mpmath_equal(lambda v, z: sc.kv(v.real, z),
@@ -827,8 +831,11 @@
             r = complex(mpmath.bessely(v, x, **HYPERKW))
             if abs(r) > 1e305:
                 # overflowing to inf a bit earlier is OK
-                with np.errstate(invalid='ignore'):
+                olderr = np.seterr(invalid='ignore')
+                try:
                     r = np.inf * np.sign(r)
+                finally:
+                    np.seterr(**olderr)
             return r
         assert_mpmath_equal(lambda v, z: sc.yv(v.real, z),
                             exception_to_nan(mpbessely),
@@ -875,7 +882,7 @@
                             np.array(bad_points),
                             dps=400,
                             ignore_inf_sign=True,
-                            atol=1e-11)
+                            atol=1e-14)
 
     def test_betainc(self):
         assert_mpmath_equal(sc.betainc,
@@ -967,10 +974,14 @@
                             rtol=1e-8)
 
     def test_cospi(self):
+        # Without the extra factor of 2 in the relative tolerance as
+        # compared to sinpi there will be one failure at ~0.318 with
+        # an rdiff of ~6e-16. Neither the Taylor series nor the system
+        # cosine are accurate enough here.
         eps = np.finfo(float).eps
         assert_mpmath_equal(_cospi,
                             mpmath.cospi,
-                            [Arg()], nan_ok=False, rtol=eps)
+                            [Arg()], nan_ok=False, rtol=4*eps)
 
     def test_cospi_complex(self):
         assert_mpmath_equal(_cospi,
@@ -1268,10 +1279,8 @@
 
             # Mpmath 0.17 gives wrong results (spurious zero) in some cases, so
             # compute the value by perturbing the result
-            if float(r) == 0 and a < -1 and float(a) == int(float(a)):
+            if float(r) == 0 and n <= 1-a and a < -1 and float(a) == int(float(a)):
                 r = mpmath.gegenbauer(n, a + mpmath.mpf('1e-50'), x)
-                if abs(r) < mpmath.mpf('1e-50'):
-                    r = mpmath.mpf('0.0')
 
             # Differing overflow thresholds in scipy vs. mpmath
             if abs(r) > 1e270:
@@ -1286,9 +1295,9 @@
             return r
         assert_mpmath_equal(sc_gegenbauer,
                             exception_to_nan(gegenbauer),
-                            [IntArg(0, 100), Arg(-1e9, 1e9), Arg()],
+                            [IntArg(0, 100), Arg(), Arg()],
                             n=40000, dps=100,
-                            ignore_inf_sign=True, rtol=1e-6)
+                            ignore_inf_sign=True)
 
         # Check the small-x expansion
         assert_mpmath_equal(sc_gegenbauer,
@@ -1344,25 +1353,17 @@
     def test_hyp0f1_complex(self):
         assert_mpmath_equal(lambda a, z: sc.hyp0f1(a.real, z),
                             exception_to_nan(lambda a, x: mpmath.hyp0f1(a, x, **HYPERKW)),
-                            [Arg(-10, 10), ComplexArg(complex(-120, -120), complex(120, 120))])
+                            [Arg(-25, 25), ComplexArg(complex(-120, -120), complex(120, 120))])
         # NB: The range of the first parameter ("v") are limited by an overflow
         # in the intermediate calculations. Can be fixed by implementing an
         # asymptotic expansion for Bessel functions for large order.
 
+    @pytest.mark.xfail(run=False)
     def test_hyp1f1(self):
-        def mpmath_hyp1f1(a, b, x):
-            try:
-                return mpmath.hyp1f1(a, b, x)
-            except ZeroDivisionError:
-                return np.inf
-
-        assert_mpmath_equal(
-            sc.hyp1f1,
-            mpmath_hyp1f1,
-            [Arg(-50, 50), Arg(1, 50, inclusive_a=False), Arg(-50, 50)],
-            n=500,
-            nan_ok=False
-        )
+        assert_mpmath_equal(inf_to_nan(sc.hyp1f1),
+                            exception_to_nan(lambda a, b, x: mpmath.hyp1f1(a, b, x, **HYPERKW)),
+                            [Arg(-1e5, 1e5), Arg(-1e5, 1e5), Arg()],
+                            n=2000)
 
     @pytest.mark.xfail(run=False)
     def test_hyp1f1_complex(self):
@@ -1371,9 +1372,39 @@
                             [Arg(-1e3, 1e3), Arg(-1e3, 1e3), ComplexArg()],
                             n=2000)
 
+    @pytest.mark.xfail(run=False)
+    def test_hyp1f2(self):
+        def hyp1f2(a, b, c, x):
+            v, err = sc.hyp1f2(a, b, c, x)
+            if abs(err) > max(1, abs(v)) * 1e-7:
+                return np.nan
+            return v
+        assert_mpmath_equal(hyp1f2,
+                            exception_to_nan(lambda a, b, c, x: mpmath.hyp1f2(a, b, c, x, **HYPERKW)),
+                            [Arg(), Arg(), Arg(), Arg()],
+                            n=20000)
+
+    @pytest.mark.xfail(run=False)
+    def test_hyp2f0(self):
+        def hyp2f0(a, b, x):
+            v, err = sc.hyp2f0(a, b, x, 1)
+            if abs(err) > max(1, abs(v)) * 1e-7:
+                return np.nan
+            return v
+        assert_mpmath_equal(hyp2f0,
+                            lambda a, b, x: time_limited(0.1)(exception_to_nan(trace_args(mpmath.hyp2f0)))(
+                                a, b, x, **HYPERKW),
+                            [Arg(), Arg(), Arg()])
+
+    @pytest.mark.xfail(run=False, reason="spurious inf (or inf with wrong sign) for some argument values")
+    def test_hyp2f1(self):
+        assert_mpmath_equal(sc.hyp2f1,
+                            exception_to_nan(lambda a, b, c, x: mpmath.hyp2f1(a, b, c, x, **HYPERKW)),
+                            [Arg(), Arg(), Arg(), Arg()])
+
     @nonfunctional_tooslow
     def test_hyp2f1_complex(self):
-        # SciPy's hyp2f1 seems to have performance and accuracy problems
+        # Scipy's hyp2f1 seems to have performance and accuracy problems
         assert_mpmath_equal(lambda a, b, c, x: sc.hyp2f1(a.real, b.real, c.real, x),
                             exception_to_nan(lambda a, b, c, x: mpmath.hyp2f1(a, b, c, x, **HYPERKW)),
                             [Arg(-1e2, 1e2), Arg(-1e2, 1e2), Arg(-1e2, 1e2), ComplexArg()],
@@ -1385,7 +1416,8 @@
                             exception_to_nan(lambda a, b, x: mpmath.hyperu(a, b, x, **HYPERKW)),
                             [Arg(), Arg(), Arg()])
 
-    @pytest.mark.xfail_on_32bit("mpmath issue gh-342: unsupported operand mpz, long for pow")
+    @pytest.mark.xfail(condition=_is_32bit_platform,
+                       reason="mpmath issue gh-342: unsupported operand mpz, long for pow")
     def test_igam_fac(self):
         def mp_igam_fac(a, x):
             return mpmath.power(x, a)*mpmath.exp(-x)/mpmath.gamma(a)
@@ -1466,12 +1498,11 @@
                             lambda n, x: exception_to_nan(mpmath.laguerre)(n, x, **HYPERKW),
                             [IntArg(), Arg()], n=20000)
 
-    @pytest.mark.xfail_on_32bit("see gh-3551 for bad points")
-    def test_lambertw_real(self):
-        assert_mpmath_equal(lambda x, k: sc.lambertw(x, int(k.real)),
-                            lambda x, k: mpmath.lambertw(x, int(k.real)),
-                            [ComplexArg(-np.inf, np.inf), IntArg(0, 10)],
-                            rtol=1e-13, nan_ok=False)
+    @pytest.mark.xfail(condition=_is_32bit_platform, reason="see gh-3551 for bad points")
+    def test_lambertw(self):
+        assert_mpmath_equal(lambda x, k: sc.lambertw(x, int(k)),
+                            lambda x, k: mpmath.lambertw(x, int(k)),
+                            [Arg(), IntArg(0, 10)])
 
     def test_lanczos_sum_expg_scaled(self):
         maxgamma = 171.624376956302725
@@ -1479,15 +1510,7 @@
         g = 6.024680040776729583740234375
 
         def gamma(x):
-            with np.errstate(over='ignore'):
-                fac = ((x + g - 0.5)/e)**(x - 0.5)
-                if fac != np.inf:
-                    res = fac*_lanczos_sum_expg_scaled(x)
-                else:
-                    fac = ((x + g - 0.5)/e)**(0.5*(x - 0.5))
-                    res = fac*_lanczos_sum_expg_scaled(x)
-                    res *= fac
-            return res
+            return ((x + g - 0.5)/e)**(x - 0.5)*_lanczos_sum_expg_scaled(x)
 
         assert_mpmath_equal(gamma,
                             mpmath.gamma,
@@ -1559,8 +1582,7 @@
 
         assert_mpmath_equal(lpnm_2,
                             legenp,
-                            [IntArg(-100, 100), Arg(-100, 100), Arg(-1, 1)],
-                            atol=1e-10)
+                            [IntArg(-100, 100), Arg(-100, 100), Arg(-1, 1)])
 
     def test_legenp_complex_2(self):
         def clpnm(n, m, z):
@@ -1698,11 +1720,11 @@
         # is thus accurate in only a very small range.
         assert_mpmath_equal(pcfw,
                             mpmath.pcfw,
-                            [Arg(-5, 5), Arg(-5, 5)], rtol=2e-8, n=100)
+                            [Arg(-5, 5), Arg(-5, 5)], rtol=1e-12, n=100)
 
         assert_mpmath_equal(dpcfw,
                             mpmath_dpcfw,
-                            [Arg(-5, 5), Arg(-5, 5)], rtol=2e-9, n=100)
+                            [Arg(-5, 5), Arg(-5, 5)], rtol=1e-12, n=100)
 
     @pytest.mark.xfail(run=False, reason="issues at large arguments (atol OK, rtol not) and <eps-close to z=0")
     def test_polygamma(self):
@@ -1711,23 +1733,25 @@
                             [IntArg(0, 1000), Arg()])
 
     def test_rgamma(self):
-        assert_mpmath_equal(
-            sc.rgamma,
-            mpmath.rgamma,
-            [Arg(-8000, np.inf)],
-            n=5000,
-            nan_ok=False,
-            ignore_inf_sign=True,
-        )
+        def rgamma(x):
+            if x < -8000:
+                return np.inf
+            else:
+                v = mpmath.rgamma(x)
+            return v
+        # n=500 (non-xslow default) fails for one bad point
+        assert_mpmath_equal(sc.rgamma,
+                            rgamma,
+                            [Arg()],
+                            n=5000,
+                            ignore_inf_sign=True)
 
     def test_rgamma_complex(self):
         assert_mpmath_equal(sc.rgamma,
                             exception_to_nan(mpmath.rgamma),
                             [ComplexArg()], rtol=5e-13)
 
-    @pytest.mark.xfail(reason=("see gh-3551 for bad points on 32 bit "
-                               "systems and gh-8095 for another bad "
-                               "point"))
+    @pytest.mark.xfail(condition=_is_32bit_platform, reason="see gh-3551 for bad points")
     def test_rf(self):
         if LooseVersion(mpmath.__version__) >= LooseVersion("1.0.0"):
             # no workarounds needed
@@ -1750,7 +1774,7 @@
     def test_sinpi(self):
         eps = np.finfo(float).eps
         assert_mpmath_equal(_sinpi, mpmath.sinpi,
-                            [Arg()], nan_ok=False, rtol=eps)
+                            [Arg()], nan_ok=False, rtol=2*eps)
 
     def test_sinpi_complex(self):
         assert_mpmath_equal(_sinpi, mpmath.sinpi,
@@ -1838,47 +1862,16 @@
                             rtol=5e-10,
                             ignore_inf_sign=True)
 
-    def test_wrightomega_real(self):
-        def mpmath_wrightomega_real(x):
-            return mpmath.lambertw(mpmath.exp(x), mpmath.mpf('-0.5'))
-
-        # For x < -1000 the Wright Omega function is just 0 to double
-        # precision, and for x > 1e21 it is just x to double
-        # precision.
-        assert_mpmath_equal(
-            sc.wrightomega,
-            mpmath_wrightomega_real,
-            [Arg(-1000, 1e21)],
-            rtol=5e-15,
-            atol=0,
-            nan_ok=False,
-        )
-
     def test_wrightomega(self):
         assert_mpmath_equal(sc.wrightomega,
                             lambda z: _mpmath_wrightomega(z, 25),
                             [ComplexArg()], rtol=1e-14, nan_ok=False)
 
-    def test_hurwitz_zeta(self):
+    def test_zeta(self):
         assert_mpmath_equal(sc.zeta,
                             exception_to_nan(mpmath.zeta),
                             [Arg(a=1, b=1e10, inclusive_a=False),
                              Arg(a=0, inclusive_a=False)])
-
-    def test_riemann_zeta(self):
-        assert_mpmath_equal(
-            sc.zeta,
-            mpmath.zeta,
-            [Arg(-100, 100)],
-            nan_ok=False,
-            rtol=1e-13,
-        )
-
-    def test_zetac(self):
-        assert_mpmath_equal(sc.zetac,
-                            lambda x: mpmath.zeta(x) - 1,
-                            [Arg(-100, 100)],
-                            nan_ok=False, dps=45, rtol=1e-13)
 
     def test_boxcox(self):
 
