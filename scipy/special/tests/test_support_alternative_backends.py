--- conflicted
+++ resolved
@@ -22,35 +22,10 @@
     xp_assert_close(res, ref)
 
 
-<<<<<<< HEAD
 def _skip_or_tweak_alternative_backends(xp, f_name, dtypes):
     """Skip tests for specific intersections of scipy.special functions 
     vs. backends vs. dtypes vs. devices.
     Also suggest bespoke tweaks.
-=======
-@pytest.mark.skipif(not SCIPY_ARRAY_API,
-                    reason="xp_broadcast_promote won't accept non-numpy objects")
-@pytest.mark.parametrize('dtype', ['float32', 'float64', 'int64'])
-def test_rel_entr_generic(dtype):
-    xp = pytest.importorskip("array_api_strict")
-    f = get_array_special_func('rel_entr', xp=xp, n_array_args=2)
-    dtype_np = getattr(np, dtype)
-    dtype_xp = getattr(xp, dtype)
-    x = [-1, 0, 0, 1]
-    y = [1, 0, 2, 3]
-
-    x_xp = xp.asarray(x, dtype=dtype_xp)
-    y_xp = xp.asarray(y, dtype=dtype_xp)
-    res = f(x_xp, y_xp)
-
-    x_np = np.asarray(x, dtype=dtype_np)
-    y_np = np.asarray(y, dtype=dtype_np)
-    ref = special.rel_entr(x_np[-1], y_np[-1])
-    ref = np.asarray([np.inf, 0, 0, ref], dtype=ref.dtype)
-    ref = xp.asarray(ref)
-
-    xp_assert_close(res, ref)
->>>>>>> d1073acb
 
     Returns
     -------
@@ -65,13 +40,6 @@
     ):
         pytest.skip(f"`{f_name}` does not have an array-agnostic implementation "
                     "and cannot delegate to PyTorch.")
-<<<<<<< HEAD
-
-    if is_dask(xp) and f_name == 'rel_entr':
-        pytest.skip("boolean index assignment")
-
-=======
->>>>>>> d1073acb
     if is_jax(xp) and f_name == "stdtrit":
         pytest.skip(f"`{f_name}` requires scipy.optimize support for immutable arrays")
 
