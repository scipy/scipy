--- conflicted
+++ resolved
@@ -51,13 +51,9 @@
 
 @pytest.mark.fail_slow(5)
 # `reversed` is for developer convenience: test new function first = less waiting
-<<<<<<< HEAD
-@pytest.mark.parametrize('f_name_n_args', reversed(array_special_func_map.items()))
+@pytest.mark.parametrize('f_name,n_args', reversed(array_special_func_map.items()))
 # numpy warning filter doesn't work for dask
 @pytest.mark.filterwarnings("ignore::RuntimeWarning")
-=======
-@pytest.mark.parametrize('f_name,n_args', reversed(array_special_func_map.items()))
->>>>>>> f2e38dbe
 @pytest.mark.parametrize('dtype', ['float32', 'float64'])
 @pytest.mark.parametrize('shapes', [[(0,)]*4, [tuple()]*4, [(10,)]*4,
                                     [(10,), (11, 1), (12, 1, 1), (13, 1, 1, 1)]])
@@ -67,19 +63,11 @@
         and f_name in {'stdtr', 'stdtrit', 'betaincc', 'betainc'}
     ):
         pytest.skip(f"`{f_name}` does not have an array-agnostic implementation "
-<<<<<<< HEAD
-                    f"and cannot delegate to PyTorch.")
-        
+                    "and cannot delegate to PyTorch.")
     if is_dask(xp) and f_name == 'rel_entr':
         pytest.skip("boolean index assignment")
-
-    if is_jax(xp) and f_name in {'stdtrit'}:
-        pytest.skip(f"`{f_name}` generic implementation require array mutation.")
-=======
-                    "and cannot delegate to PyTorch.")
     if is_jax(xp) and f_name == "stdtrit":
         pytest.skip(f"`{f_name}` requires scipy.optimize support for immutable arrays")
->>>>>>> f2e38dbe
 
     shapes = shapes[:n_args]
     f = getattr(special, f_name)
