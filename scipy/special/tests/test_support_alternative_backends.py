from functools import partial
import pickle

import pytest
from hypothesis import given, strategies
import hypothesis.extra.numpy as npst
from packaging import version

from scipy import special
from scipy.special._support_alternative_backends import _special_funcs
from scipy._lib._array_api_no_0d import xp_assert_close
from scipy._lib._array_api import (is_cupy, is_dask, is_jax, is_torch,
                                   make_xp_pytest_param, make_xp_test_case,
                                   xp_default_dtype)
from scipy._lib.array_api_compat import numpy as np

# Run all tests in this module in the Array API CI, including those without
# the xp fixture
pytestmark = pytest.mark.array_api_backends

lazy_xp_modules = [special]


def _skip_or_tweak_alternative_backends(xp, f_name, dtypes):
    """Skip tests for specific intersections of scipy.special functions 
    vs. backends vs. dtypes vs. devices.
    Also suggest bespoke tweaks.

    Returns
    -------
    positive_only : bool
        Whether you should exclusively test positive inputs.
    dtypes_np_ref : list[str]
        The dtypes to use for the reference NumPy arrays.
    """
    if ((is_jax(xp) and f_name == 'gammaincc')  # google/jax#20699
        # gh-20972
        or ((is_cupy(xp) or is_jax(xp) or is_torch(xp)) and f_name == 'chdtrc')):
        positive_only = True
    else:
        positive_only = False

    if not any('int' in dtype for dtype in dtypes):
        return positive_only, dtypes

    # Integer-specific issues from this point onwards

    if ((is_torch(xp) and f_name in {'gammainc', 'gammaincc'})
        or (is_cupy(xp) and f_name in {'stdtr', 'i0e', 'i1e'})
        or (is_jax(xp) and f_name in {'stdtr', 'ndtr', 'ndtri', 'log_ndtr'})
    ):
        pytest.skip(f"`{f_name}` does not support integer types")

    # int/float mismatched args support is sketchy
    if (any('float' in dtype for dtype in dtypes)
        and ((is_torch(xp) and f_name in ('rel_entr', 'xlogy'))
             or (is_jax(xp) and f_name in ('gammainc', 'gammaincc',
                                           'rel_entr', 'xlogy')))
    ):
        pytest.xfail("dtypes do not match")

    dtypes_np_ref = dtypes
    if (is_torch(xp) and xp_default_dtype(xp) == xp.float32
        and f_name not in {'betainc', 'betaincc', 'stdtr', 'stdtrit'}
    ):
        # On PyTorch with float32 default dtype, sometimes ints are promoted
        # to float32, and sometimes to float64.
        # When they are promoted to float32, explicitly convert the reference
        # numpy arrays to float32 to prevent them from being automatically promoted
        # to float64 instead.
        dtypes_np_ref = ['float32' if 'int' in dtype else dtype for dtype in dtypes]

    return positive_only, dtypes_np_ref


<<<<<<< HEAD
@pytest.mark.fail_slow(5)
# `reversed` is for developer convenience: test new function first = less waiting
@pytest.mark.parametrize(
        'f_name,n_args',
        reversed([(name, info.n_args)
                  for name, info in array_special_func_map.items()]))
=======
>>>>>>> 9cb8fc2d
@pytest.mark.filterwarnings("ignore:invalid value encountered:RuntimeWarning:dask")
@pytest.mark.parametrize('shapes', [[(0,)]*4, [tuple()]*4, [(10,)]*4,
                                    [(10,), (11, 1), (12, 1, 1), (13, 1, 1, 1)]])
<<<<<<< HEAD
def test_support_alternative_backends(xp, f_name, n_args, dtype, shapes):
    if f_name in {'expn', 'polygamma'}:
        pytest.skip(f"`{f_name}` has limited domain.")
    if f_name in {'binom', 'multigammaln'}:
        pytest.skip(f"`{f_name}` requires some integer arguments.")
    if (SCIPY_DEVICE != 'cpu'
        and is_torch(xp)
        and f_name in {'stdtr', 'stdtrit', 'betaincc', 'betainc', 'betaln', 'expi',
                       'beta', 'gamma'}
    ):
        pytest.skip(f"`{f_name}` does not have an array-agnostic implementation "
                    "and cannot delegate to PyTorch.")
    if is_jax(xp) and f_name == "stdtrit":
        pytest.skip(f"`{f_name}` requires scipy.optimize support for immutable arrays")

    shapes = shapes[:n_args]
    f = getattr(special, f_name)  # Unwrapped
    fw = getattr(special_wrapped, f_name)  # Wrapped by lazy_xp_function

=======
@pytest.mark.parametrize('dtype', ['float32', 'float64', 'int64'])
@pytest.mark.parametrize(
    'func,nfo', [make_xp_pytest_param(i.wrapper, i) for i in _special_funcs])
def test_support_alternative_backends(xp, func, nfo, dtype, shapes):
    positive_only, [dtype_np_ref] = _skip_or_tweak_alternative_backends(
        xp, nfo.name, [dtype])
>>>>>>> 9cb8fc2d
    dtype_np = getattr(np, dtype)
    dtype_xp = getattr(xp, dtype)

    shapes = shapes[:nfo.n_args]
    rng = np.random.default_rng(984254252920492019)
    if 'int' in dtype:
        iinfo = np.iinfo(dtype_np)
        rand = partial(rng.integers, iinfo.min, iinfo.max + 1)
    else:
        rand = rng.standard_normal
    args_np = [rand(size=shape, dtype=dtype_np) for shape in shapes]
    if positive_only:
        args_np = [np.abs(arg) for arg in args_np]

    args_xp = [xp.asarray(arg, dtype=dtype_xp) for arg in args_np]
    args_np = [np.asarray(arg, dtype=dtype_np_ref) for arg in args_np]

    if is_dask(xp):
        # We're using map_blocks to dispatch the function to Dask.
        # This is the correct thing to do IF all tested functions are elementwise;
        # otherwise the output would change depending on chunking.
        # Try to trigger bugs related to having multiple chunks.
        args_xp = [arg.rechunk(5) for arg in args_xp]

    res = nfo.wrapper(*args_xp)  # Also wrapped by lazy_xp_function
    ref = nfo.func(*args_np)  # Unwrapped ufunc

    # When dtype_np is integer, the output dtype can be float
    atol = 0 if ref.dtype.kind in 'iu' else 10 * np.finfo(ref.dtype).eps
    xp_assert_close(res, xp.asarray(ref), atol=atol)


@pytest.mark.parametrize(
    'func, nfo',
    [make_xp_pytest_param(i.wrapper, i) for i in _special_funcs if i.n_args >= 2])
@pytest.mark.filterwarnings("ignore:invalid value encountered:RuntimeWarning:dask")
def test_support_alternative_backends_mismatched_dtypes(xp, func, nfo):
    """Test mix-n-match of int and float arguments"""
    dtypes = ['int64', 'float32', 'float64'][:nfo.n_args]
    dtypes_xp = [xp.int64, xp.float32, xp.float64][:nfo.n_args]
    positive_only, dtypes_np_ref = _skip_or_tweak_alternative_backends(
        xp, nfo.name, dtypes)

    rng = np.random.default_rng(984254252920492019)
    iinfo = np.iinfo(np.int64)
    randint = partial(rng.integers, iinfo.min, iinfo.max + 1)
    args_np = [
        randint(size=1, dtype=np.int64),
        rng.standard_normal(size=1, dtype=np.float32),
        rng.standard_normal(size=1, dtype=np.float64),
    ][:nfo.n_args]
    if positive_only:
        args_np = [np.abs(arg) for arg in args_np]

    args_xp = [xp.asarray(arg, dtype=dtype_xp)
               for arg, dtype_xp in zip(args_np, dtypes_xp)]
    args_np = [np.asarray(arg, dtype=dtype_np_ref)
               for arg, dtype_np_ref in zip(args_np, dtypes_np_ref)]

    res = nfo.wrapper(*args_xp)  # Also wrapped by lazy_xp_function
    ref = nfo.func(*args_np)  # Unwrapped ufunc

    atol = 10 * np.finfo(ref.dtype).eps
    xp_assert_close(res, xp.asarray(ref), atol=atol)


@pytest.mark.xslow
@given(data=strategies.data())
@pytest.mark.fail_slow(5)
@pytest.mark.parametrize(
    'func,nfo', [make_xp_pytest_param(nfo.wrapper, nfo) for nfo in _special_funcs])
@pytest.mark.filterwarnings("ignore:invalid value encountered:RuntimeWarning:dask")
@pytest.mark.filterwarnings("ignore:divide by zero encountered:RuntimeWarning:dask")
@pytest.mark.filterwarnings("ignore:overflow encountered:RuntimeWarning:dask")
@pytest.mark.filterwarnings(
    "ignore:overflow encountered:RuntimeWarning:array_api_strict"
)
def test_support_alternative_backends_hypothesis(xp, func, nfo, data):
    dtype = data.draw(strategies.sampled_from(['float32', 'float64', 'int64']))
    positive_only, [dtype_np_ref] = _skip_or_tweak_alternative_backends(
        xp, nfo.name, [dtype])
    dtype_np = getattr(np, dtype)
    dtype_xp = getattr(xp, dtype)

    elements = {'allow_subnormal': False}
    # Most failures are due to NaN or infinity; uncomment to suppress them
    # elements['allow_infinity'] = False
    # elements['allow_nan'] = False
    if positive_only:
        elements['min_value'] = 0

    shapes, _ = data.draw(
        npst.mutually_broadcastable_shapes(num_shapes=nfo.n_args))
    args_np = [data.draw(npst.arrays(dtype_np, shape, elements=elements))
               for shape in shapes]

    args_xp = [xp.asarray(arg, dtype=dtype_xp) for arg in args_np]
    args_np = [np.asarray(arg, dtype=dtype_np_ref) for arg in args_np]

    res = nfo.wrapper(*args_xp)  # Also wrapped by lazy_xp_function
    ref = nfo.func(*args_np)  # Unwrapped ufunc

    # When dtype_np is integer, the output dtype can be float
    atol = 0 if ref.dtype.kind in 'iu' else 10 * np.finfo(ref.dtype).eps
    xp_assert_close(res, xp.asarray(ref), atol=atol)


@pytest.mark.parametrize("func", [nfo.wrapper for nfo in _special_funcs])
def test_pickle(func):
    roundtrip = pickle.loads(pickle.dumps(func))
    assert roundtrip is func


@pytest.mark.parametrize("func", [nfo.wrapper for nfo in _special_funcs])
def test_repr(func):
    assert func.__name__ in repr(func)
    assert "locals" not in repr(func)


@pytest.mark.skipif(
    version.parse(np.__version__) < version.parse("2.2"),
    reason="Can't update ufunc __doc__ when SciPy is compiled vs. NumPy < 2.2")
@pytest.mark.parametrize('func', [nfo.wrapper for nfo in _special_funcs])
def test_doc(func):
    """xp_capabilities updates the docstring in place. 
    Make sure it does so exactly once, including when SCIPY_ARRAY_API is not set.
    """
    match = "has experimental support for Python Array API"
    assert func.__doc__.count(match) == 1


@pytest.mark.parametrize('func,n_args',
                         [(nfo.wrapper, nfo.n_args) for nfo in _special_funcs])
def test_ufunc_kwargs(func, n_args):
    """Test that numpy-specific out= and dtype= keyword arguments
    of ufuncs still work when SCIPY_ARRAY_API is set.
    """
    # out=
    args = [np.asarray([.1, .2])] * n_args
    out = np.empty(2)
    y = func(*args, out=out)
    xp_assert_close(y, out)

    # out= with out.dtype != args.dtype
    out = np.empty(2, dtype=np.float32)
    y = func(*args, out=out)
    xp_assert_close(y, out)

    # dtype=
    y = func(*args, dtype=np.float32)
    assert y.dtype == np.float32



@make_xp_test_case(special.chdtr)
def test_chdtr_gh21311(xp):
    # the edge case behavior of generic chdtr was not right; see gh-21311
    # be sure to test at least these cases
    # should add `np.nan` into the mix when gh-21317 is resolved
    x = np.asarray([-np.inf, -1., 0., 1., np.inf])
    v = x.reshape(-1, 1)
    ref = special.chdtr(v, x)
    res = special.chdtr(xp.asarray(v), xp.asarray(x))
    xp_assert_close(res, xp.asarray(ref))<|MERGE_RESOLUTION|>--- conflicted
+++ resolved
@@ -73,46 +73,15 @@
     return positive_only, dtypes_np_ref
 
 
-<<<<<<< HEAD
-@pytest.mark.fail_slow(5)
-# `reversed` is for developer convenience: test new function first = less waiting
-@pytest.mark.parametrize(
-        'f_name,n_args',
-        reversed([(name, info.n_args)
-                  for name, info in array_special_func_map.items()]))
-=======
->>>>>>> 9cb8fc2d
 @pytest.mark.filterwarnings("ignore:invalid value encountered:RuntimeWarning:dask")
 @pytest.mark.parametrize('shapes', [[(0,)]*4, [tuple()]*4, [(10,)]*4,
                                     [(10,), (11, 1), (12, 1, 1), (13, 1, 1, 1)]])
-<<<<<<< HEAD
-def test_support_alternative_backends(xp, f_name, n_args, dtype, shapes):
-    if f_name in {'expn', 'polygamma'}:
-        pytest.skip(f"`{f_name}` has limited domain.")
-    if f_name in {'binom', 'multigammaln'}:
-        pytest.skip(f"`{f_name}` requires some integer arguments.")
-    if (SCIPY_DEVICE != 'cpu'
-        and is_torch(xp)
-        and f_name in {'stdtr', 'stdtrit', 'betaincc', 'betainc', 'betaln', 'expi',
-                       'beta', 'gamma'}
-    ):
-        pytest.skip(f"`{f_name}` does not have an array-agnostic implementation "
-                    "and cannot delegate to PyTorch.")
-    if is_jax(xp) and f_name == "stdtrit":
-        pytest.skip(f"`{f_name}` requires scipy.optimize support for immutable arrays")
-
-    shapes = shapes[:n_args]
-    f = getattr(special, f_name)  # Unwrapped
-    fw = getattr(special_wrapped, f_name)  # Wrapped by lazy_xp_function
-
-=======
 @pytest.mark.parametrize('dtype', ['float32', 'float64', 'int64'])
 @pytest.mark.parametrize(
     'func,nfo', [make_xp_pytest_param(i.wrapper, i) for i in _special_funcs])
 def test_support_alternative_backends(xp, func, nfo, dtype, shapes):
     positive_only, [dtype_np_ref] = _skip_or_tweak_alternative_backends(
         xp, nfo.name, [dtype])
->>>>>>> 9cb8fc2d
     dtype_np = getattr(np, dtype)
     dtype_xp = getattr(xp, dtype)
 
