--- conflicted
+++ resolved
@@ -4615,32 +4615,6 @@
     assert_func_equal(special.rel_entr, w, z, rtol=1e-13, atol=1e-13)
 
 
-<<<<<<< HEAD
-# The reference values are computed by mpmath:
-#
-# from mpmath import mp
-# mp.dps = 100
-#
-# def js_div_mp(a, b):
-#     a = mp.mpf(a)
-#     b = mp.mpf(b)
-#     c = (a+b)/2
-#     def f(x):
-#         return 0 if x == 0 else x*mp.log(x)
-#     return 0.5*(f(a)+f(b)) - f(c)
-@pytest.mark.parametrize("a,b,expected", [
-    (0.0, 1.0, 0.34657359027997264),
-    (-0.0, -0.0, 0.0),
-    (3.0, 0.5, 0.4953040089751885),
-    (1.5e308, 1.5e308, 0.0),
-])
-def test_js_div(a, b, expected):
-    actual = cephes._js_div(a, b)
-    if expected == 0:
-        assert_equal(actual, expected)
-    else:
-        assert_allclose(actual, expected, rtol=1e-15)
-=======
 def test_rel_entr_gh_20710_near_zero():
     # Check accuracy of inputs which are very close
     inputs = np.array([
@@ -4680,7 +4654,32 @@
     x = inputs[:, 0]
     y = inputs[:, 1]
     assert_allclose(special.rel_entr(x, y), expected, rtol=1e-13, atol=0)
->>>>>>> 063e2590
+
+
+# The reference values are computed by mpmath:
+#
+# from mpmath import mp
+# mp.dps = 100
+#
+# def js_div_mp(a, b):
+#     a = mp.mpf(a)
+#     b = mp.mpf(b)
+#     c = (a+b)/2
+#     def f(x):
+#         return 0 if x == 0 else x*mp.log(x)
+#     return 0.5*(f(a)+f(b)) - f(c)
+@pytest.mark.parametrize("a,b,expected", [
+    (0.0, 1.0, 0.34657359027997264),
+    (-0.0, -0.0, 0.0),
+    (3.0, 0.5, 0.4953040089751885),
+    (1.5e308, 1.5e308, 0.0),
+])
+def test_js_div(a, b, expected):
+    actual = special.js_div(a, b)
+    if expected == 0:
+        assert_equal(actual, expected)
+    else:
+        assert_allclose(actual, expected, rtol=1e-15)
 
 
 def test_huber():
