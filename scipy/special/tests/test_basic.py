# this program corresponds to special.py

### Means test is not done yet
# E   Means test is giving error (E)
# F   Means test is failing (F)
# EF  Means test is giving error and Failing
#!   Means test is segfaulting
# 8   Means test runs forever

###  test_besselpoly
###  test_mathieu_a
###  test_mathieu_even_coef
###  test_mathieu_odd_coef
###  test_modfresnelp
###  test_modfresnelm
#    test_pbdv_seq
###  test_pbvv_seq
###  test_sph_harm

import functools
import itertools
import operator
import platform
import sys

import numpy as np
from numpy import (array, isnan, r_, arange, finfo, pi, sin, cos, tan, exp,
        log, zeros, sqrt, asarray, inf, nan_to_num, real, arctan, float_)

import pytest
from pytest import raises as assert_raises
from numpy.testing import (assert_equal, assert_almost_equal,
        assert_array_equal, assert_array_almost_equal, assert_approx_equal,
        assert_, assert_allclose, assert_array_almost_equal_nulp,
        suppress_warnings)

from scipy import special
import scipy.special._ufuncs as cephes
from scipy.special import ellipe, ellipk, ellipkm1
from scipy.special import elliprc, elliprd, elliprf, elliprg, elliprj
from scipy.special import mathieu_odd_coef, mathieu_even_coef
<<<<<<< HEAD
from scipy.special import softplus
=======
from scipy._lib.deprecation import _NoValue
>>>>>>> 9beec432

from scipy.special._basic import _FACTORIALK_LIMITS_64BITS, \
    _FACTORIALK_LIMITS_32BITS
from scipy.special._testutils import with_special_errors, \
     assert_func_equal, FuncData

import math


class TestCephes:
    def test_airy(self):
        cephes.airy(0)

    def test_airye(self):
        cephes.airye(0)

    def test_binom(self):
        n = np.array([0.264, 4, 5.2, 17])
        k = np.array([2, 0.4, 7, 3.3])
        nk = np.array(np.broadcast_arrays(n[:,None], k[None,:])
                      ).reshape(2, -1).T
        rknown = np.array([[-0.097152, 0.9263051596159367, 0.01858423645695389,
            -0.007581020651518199],[6, 2.0214389119675666, 0, 2.9827344527963846],
            [10.92, 2.22993515861399, -0.00585728, 10.468891352063146],
            [136, 3.5252179590758828, 19448, 1024.5526916174495]])
        assert_func_equal(cephes.binom, rknown.ravel(), nk, rtol=1e-13)

        # Test branches in implementation
        np.random.seed(1234)
        n = np.r_[np.arange(-7, 30), 1000*np.random.rand(30) - 500]
        k = np.arange(0, 102)
        nk = np.array(np.broadcast_arrays(n[:,None], k[None,:])
                      ).reshape(2, -1).T

        assert_func_equal(cephes.binom,
                          cephes.binom(nk[:,0], nk[:,1] * (1 + 1e-15)),
                          nk,
                          atol=1e-10, rtol=1e-10)

    def test_binom_2(self):
        # Test branches in implementation
        np.random.seed(1234)
        n = np.r_[np.logspace(1, 300, 20)]
        k = np.arange(0, 102)
        nk = np.array(np.broadcast_arrays(n[:,None], k[None,:])
                      ).reshape(2, -1).T

        assert_func_equal(cephes.binom,
                          cephes.binom(nk[:,0], nk[:,1] * (1 + 1e-15)),
                          nk,
                          atol=1e-10, rtol=1e-10)

    def test_binom_exact(self):
        @np.vectorize
        def binom_int(n, k):
            n = int(n)
            k = int(k)
            num = int(1)
            den = int(1)
            for i in range(1, k+1):
                num *= i + n - k
                den *= i
            return float(num/den)

        np.random.seed(1234)
        n = np.arange(1, 15)
        k = np.arange(0, 15)
        nk = np.array(np.broadcast_arrays(n[:,None], k[None,:])
                      ).reshape(2, -1).T
        nk = nk[nk[:,0] >= nk[:,1]]
        assert_func_equal(cephes.binom,
                          binom_int(nk[:,0], nk[:,1]),
                          nk,
                          atol=0, rtol=0)

    def test_binom_nooverflow_8346(self):
        # Test (binom(n, k) doesn't overflow prematurely */
        dataset = [
            (1000, 500, 2.70288240945436551e+299),
            (1002, 501, 1.08007396880791225e+300),
            (1004, 502, 4.31599279169058121e+300),
            (1006, 503, 1.72468101616263781e+301),
            (1008, 504, 6.89188009236419153e+301),
            (1010, 505, 2.75402257948335448e+302),
            (1012, 506, 1.10052048531923757e+303),
            (1014, 507, 4.39774063758732849e+303),
            (1016, 508, 1.75736486108312519e+304),
            (1018, 509, 7.02255427788423734e+304),
            (1020, 510, 2.80626776829962255e+305),
            (1022, 511, 1.12140876377061240e+306),
            (1024, 512, 4.48125455209897109e+306),
            (1026, 513, 1.79075474304149900e+307),
            (1028, 514, 7.15605105487789676e+307)
        ]
        dataset = np.asarray(dataset)
        FuncData(cephes.binom, dataset, (0, 1), 2, rtol=1e-12).check()

    def test_bdtr(self):
        assert_equal(cephes.bdtr(1,1,0.5),1.0)

    def test_bdtri(self):
        assert_equal(cephes.bdtri(1,3,0.5),0.5)

    def test_bdtrc(self):
        assert_equal(cephes.bdtrc(1,3,0.5),0.5)

    def test_bdtrin(self):
        assert_equal(cephes.bdtrin(1,0,1),5.0)

    def test_bdtrik(self):
        cephes.bdtrik(1,3,0.5)

    def test_bei(self):
        assert_equal(cephes.bei(0),0.0)

    def test_beip(self):
        assert_equal(cephes.beip(0),0.0)

    def test_ber(self):
        assert_equal(cephes.ber(0),1.0)

    def test_berp(self):
        assert_equal(cephes.berp(0),0.0)

    def test_besselpoly(self):
        assert_equal(cephes.besselpoly(0,0,0),1.0)

    def test_beta(self):
        assert_equal(cephes.beta(1,1),1.0)
        assert_allclose(cephes.beta(-100.3, 1e-200), cephes.gamma(1e-200))
        assert_allclose(cephes.beta(0.0342, 171), 24.070498359873497,
                        rtol=1e-13, atol=0)

    def test_betainc(self):
        assert_equal(cephes.betainc(1,1,1),1.0)
        assert_allclose(cephes.betainc(0.0342, 171, 1e-10), 0.55269916901806648)

    def test_betaln(self):
        assert_equal(cephes.betaln(1,1),0.0)
        assert_allclose(cephes.betaln(-100.3, 1e-200), cephes.gammaln(1e-200))
        assert_allclose(cephes.betaln(0.0342, 170), 3.1811881124242447,
                        rtol=1e-14, atol=0)

    def test_betaincinv(self):
        assert_equal(cephes.betaincinv(1,1,1),1.0)
        assert_allclose(cephes.betaincinv(0.0342, 171, 0.25),
                        8.4231316935498957e-21, rtol=3e-12, atol=0)

    def test_beta_inf(self):
        assert_(np.isinf(special.beta(-1, 2)))

    def test_btdtr(self):
        assert_equal(cephes.btdtr(1,1,1),1.0)

    def test_btdtri(self):
        assert_equal(cephes.btdtri(1,1,1),1.0)

    def test_btdtria(self):
        assert_equal(cephes.btdtria(1,1,1),5.0)

    def test_btdtrib(self):
        assert_equal(cephes.btdtrib(1,1,1),5.0)

    def test_cbrt(self):
        assert_approx_equal(cephes.cbrt(1),1.0)

    def test_chdtr(self):
        assert_equal(cephes.chdtr(1,0),0.0)

    def test_chdtrc(self):
        assert_equal(cephes.chdtrc(1,0),1.0)

    def test_chdtri(self):
        assert_equal(cephes.chdtri(1,1),0.0)

    def test_chdtriv(self):
        assert_equal(cephes.chdtriv(0,0),5.0)

    def test_chndtr(self):
        assert_equal(cephes.chndtr(0,1,0),0.0)

        # Each row holds (x, nu, lam, expected_value)
        # These values were computed using Wolfram Alpha with
        #     CDF[NoncentralChiSquareDistribution[nu, lam], x]
        values = np.array([
            [25.00, 20.0, 400, 4.1210655112396197139e-57],
            [25.00, 8.00, 250, 2.3988026526832425878e-29],
            [0.001, 8.00, 40., 5.3761806201366039084e-24],
            [0.010, 8.00, 40., 5.45396231055999457039e-20],
            [20.00, 2.00, 107, 1.39390743555819597802e-9],
            [22.50, 2.00, 107, 7.11803307138105870671e-9],
            [25.00, 2.00, 107, 3.11041244829864897313e-8],
            [3.000, 2.00, 1.0, 0.62064365321954362734],
            [350.0, 300., 10., 0.93880128006276407710],
            [100.0, 13.5, 10., 0.99999999650104210949],
            [700.0, 20.0, 400, 0.99999999925680650105],
            [150.0, 13.5, 10., 0.99999999999999983046],
            [160.0, 13.5, 10., 0.99999999999999999518],  # 1.0
        ])
        cdf = cephes.chndtr(values[:, 0], values[:, 1], values[:, 2])
        assert_allclose(cdf, values[:, 3], rtol=1e-12)

        assert_almost_equal(cephes.chndtr(np.inf, np.inf, 0), 2.0)
        assert_almost_equal(cephes.chndtr(2, 1, np.inf), 0.0)
        assert_(np.isnan(cephes.chndtr(np.nan, 1, 2)))
        assert_(np.isnan(cephes.chndtr(5, np.nan, 2)))
        assert_(np.isnan(cephes.chndtr(5, 1, np.nan)))

    def test_chndtridf(self):
        assert_equal(cephes.chndtridf(0,0,1),5.0)

    def test_chndtrinc(self):
        assert_equal(cephes.chndtrinc(0,1,0),5.0)

    def test_chndtrix(self):
        assert_equal(cephes.chndtrix(0,1,0),0.0)

    def test_cosdg(self):
        assert_equal(cephes.cosdg(0),1.0)

    def test_cosm1(self):
        assert_equal(cephes.cosm1(0),0.0)

    def test_cotdg(self):
        assert_almost_equal(cephes.cotdg(45),1.0)

    def test_dawsn(self):
        assert_equal(cephes.dawsn(0),0.0)
        assert_allclose(cephes.dawsn(1.23), 0.50053727749081767)

    def test_diric(self):
        # Test behavior near multiples of 2pi.  Regression test for issue
        # described in gh-4001.
        n_odd = [1, 5, 25]
        x = np.array(2*np.pi + 5e-5).astype(np.float32)
        assert_almost_equal(special.diric(x, n_odd), 1.0, decimal=7)
        x = np.array(2*np.pi + 1e-9).astype(np.float64)
        assert_almost_equal(special.diric(x, n_odd), 1.0, decimal=15)
        x = np.array(2*np.pi + 1e-15).astype(np.float64)
        assert_almost_equal(special.diric(x, n_odd), 1.0, decimal=15)
        if hasattr(np, 'float128'):
            # No float128 available in 32-bit numpy
            x = np.array(2*np.pi + 1e-12).astype(np.float128)
            assert_almost_equal(special.diric(x, n_odd), 1.0, decimal=19)

        n_even = [2, 4, 24]
        x = np.array(2*np.pi + 1e-9).astype(np.float64)
        assert_almost_equal(special.diric(x, n_even), -1.0, decimal=15)

        # Test at some values not near a multiple of pi
        x = np.arange(0.2*np.pi, 1.0*np.pi, 0.2*np.pi)
        octave_result = [0.872677996249965, 0.539344662916632,
                         0.127322003750035, -0.206011329583298]
        assert_almost_equal(special.diric(x, 3), octave_result, decimal=15)

    def test_diric_broadcasting(self):
        x = np.arange(5)
        n = np.array([1, 3, 7])
        assert_(special.diric(x[:, np.newaxis], n).shape == (x.size, n.size))

    def test_ellipe(self):
        assert_equal(cephes.ellipe(1),1.0)

    def test_ellipeinc(self):
        assert_equal(cephes.ellipeinc(0,1),0.0)

    def test_ellipj(self):
        cephes.ellipj(0,1)

    def test_ellipk(self):
        assert_allclose(ellipk(0), pi/2)

    def test_ellipkinc(self):
        assert_equal(cephes.ellipkinc(0,0),0.0)

    def test_erf(self):
        assert_equal(cephes.erf(0), 0.0)

    def test_erf_symmetry(self):
        x = 5.905732037710919
        assert_equal(cephes.erf(x) + cephes.erf(-x), 0.0)

    def test_erfc(self):
        assert_equal(cephes.erfc(0), 1.0)

    def test_exp10(self):
        assert_approx_equal(cephes.exp10(2),100.0)

    def test_exp2(self):
        assert_equal(cephes.exp2(2),4.0)

    def test_expm1(self):
        assert_equal(cephes.expm1(0),0.0)
        assert_equal(cephes.expm1(np.inf), np.inf)
        assert_equal(cephes.expm1(-np.inf), -1)
        assert_equal(cephes.expm1(np.nan), np.nan)

    def test_expm1_complex(self):
        expm1 = cephes.expm1
        assert_equal(expm1(0 + 0j), 0 + 0j)
        assert_equal(expm1(complex(np.inf, 0)), complex(np.inf, 0))
        assert_equal(expm1(complex(np.inf, 1)), complex(np.inf, np.inf))
        assert_equal(expm1(complex(np.inf, 2)), complex(-np.inf, np.inf))
        assert_equal(expm1(complex(np.inf, 4)), complex(-np.inf, -np.inf))
        assert_equal(expm1(complex(np.inf, 5)), complex(np.inf, -np.inf))
        assert_equal(expm1(complex(1, np.inf)), complex(np.nan, np.nan))
        assert_equal(expm1(complex(0, np.inf)), complex(np.nan, np.nan))
        assert_equal(expm1(complex(np.inf, np.inf)), complex(np.inf, np.nan))
        assert_equal(expm1(complex(-np.inf, np.inf)), complex(-1, 0))
        assert_equal(expm1(complex(-np.inf, np.nan)), complex(-1, 0))
        assert_equal(expm1(complex(np.inf, np.nan)), complex(np.inf, np.nan))
        assert_equal(expm1(complex(0, np.nan)), complex(np.nan, np.nan))
        assert_equal(expm1(complex(1, np.nan)), complex(np.nan, np.nan))
        assert_equal(expm1(complex(np.nan, 1)), complex(np.nan, np.nan))
        assert_equal(expm1(complex(np.nan, np.nan)), complex(np.nan, np.nan))

    @pytest.mark.xfail(reason='The real part of expm1(z) bad at these points')
    def test_expm1_complex_hard(self):
        # The real part of this function is difficult to evaluate when
        # z.real = -log(cos(z.imag)).
        y = np.array([0.1, 0.2, 0.3, 5, 11, 20])
        x = -np.log(np.cos(y))
        z = x + 1j*y

        # evaluate using mpmath.expm1 with dps=1000
        expected = np.array([-5.5507901846769623e-17+0.10033467208545054j,
                              2.4289354732893695e-18+0.20271003550867248j,
                              4.5235500262585768e-17+0.30933624960962319j,
                              7.8234305217489006e-17-3.3805150062465863j,
                             -1.3685191953697676e-16-225.95084645419513j,
                              8.7175620481291045e-17+2.2371609442247422j])
        found = cephes.expm1(z)
        # this passes.
        assert_array_almost_equal_nulp(found.imag, expected.imag, 3)
        # this fails.
        assert_array_almost_equal_nulp(found.real, expected.real, 20)

    def test_fdtr(self):
        assert_equal(cephes.fdtr(1, 1, 0), 0.0)
        # Computed using Wolfram Alpha: CDF[FRatioDistribution[1e-6, 5], 10]
        assert_allclose(cephes.fdtr(1e-6, 5, 10), 0.9999940790193488,
                        rtol=1e-12)

    def test_fdtrc(self):
        assert_equal(cephes.fdtrc(1, 1, 0), 1.0)
        # Computed using Wolfram Alpha:
        #   1 - CDF[FRatioDistribution[2, 1/10], 1e10]
        assert_allclose(cephes.fdtrc(2, 0.1, 1e10), 0.27223784621293512,
                        rtol=1e-12)

    def test_fdtri(self):
        assert_allclose(cephes.fdtri(1, 1, [0.499, 0.501]),
                        array([0.9937365, 1.00630298]), rtol=1e-6)
        # From Wolfram Alpha:
        #   CDF[FRatioDistribution[1/10, 1], 3] = 0.8756751669632105666874...
        p = 0.8756751669632105666874
        assert_allclose(cephes.fdtri(0.1, 1, p), 3, rtol=1e-12)

    @pytest.mark.xfail(reason='Returns nan on i686.')
    def test_fdtri_mysterious_failure(self):
        assert_allclose(cephes.fdtri(1, 1, 0.5), 1)

    def test_fdtridfd(self):
        assert_equal(cephes.fdtridfd(1,0,0),5.0)

    def test_fresnel(self):
        assert_equal(cephes.fresnel(0),(0.0,0.0))

    def test_gamma(self):
        assert_equal(cephes.gamma(5),24.0)

    def test_gammainccinv(self):
        assert_equal(cephes.gammainccinv(5,1),0.0)

    def test_gammaln(self):
        cephes.gammaln(10)

    def test_gammasgn(self):
        vals = np.array([-4, -3.5, -2.3, 1, 4.2], np.float64)
        assert_array_equal(cephes.gammasgn(vals), np.sign(cephes.rgamma(vals)))

    def test_gdtr(self):
        assert_equal(cephes.gdtr(1,1,0),0.0)

    def test_gdtr_inf(self):
        assert_equal(cephes.gdtr(1,1,np.inf),1.0)

    def test_gdtrc(self):
        assert_equal(cephes.gdtrc(1,1,0),1.0)

    def test_gdtria(self):
        assert_equal(cephes.gdtria(0,1,1),0.0)

    def test_gdtrib(self):
        cephes.gdtrib(1,0,1)
        # assert_equal(cephes.gdtrib(1,0,1),5.0)

    def test_gdtrix(self):
        cephes.gdtrix(1,1,.1)

    def test_hankel1(self):
        cephes.hankel1(1,1)

    def test_hankel1e(self):
        cephes.hankel1e(1,1)

    def test_hankel2(self):
        cephes.hankel2(1,1)

    def test_hankel2e(self):
        cephes.hankel2e(1,1)

    def test_hyp1f1(self):
        assert_approx_equal(cephes.hyp1f1(1,1,1), exp(1.0))
        assert_approx_equal(cephes.hyp1f1(3,4,-6), 0.026056422099537251095)
        cephes.hyp1f1(1,1,1)

    def test_hyp2f1(self):
        assert_equal(cephes.hyp2f1(1,1,1,0),1.0)

    def test_i0(self):
        assert_equal(cephes.i0(0),1.0)

    def test_i0e(self):
        assert_equal(cephes.i0e(0),1.0)

    def test_i1(self):
        assert_equal(cephes.i1(0),0.0)

    def test_i1e(self):
        assert_equal(cephes.i1e(0),0.0)

    def test_it2i0k0(self):
        cephes.it2i0k0(1)

    def test_it2j0y0(self):
        cephes.it2j0y0(1)

    def test_it2struve0(self):
        cephes.it2struve0(1)

    def test_itairy(self):
        cephes.itairy(1)

    def test_iti0k0(self):
        assert_equal(cephes.iti0k0(0),(0.0,0.0))

    def test_itj0y0(self):
        assert_equal(cephes.itj0y0(0),(0.0,0.0))

    def test_itmodstruve0(self):
        assert_equal(cephes.itmodstruve0(0),0.0)

    def test_itstruve0(self):
        assert_equal(cephes.itstruve0(0),0.0)

    def test_iv(self):
        assert_equal(cephes.iv(1,0),0.0)

    def test_ive(self):
        assert_equal(cephes.ive(1,0),0.0)

    def test_j0(self):
        assert_equal(cephes.j0(0),1.0)

    def test_j1(self):
        assert_equal(cephes.j1(0),0.0)

    def test_jn(self):
        assert_equal(cephes.jn(0,0),1.0)

    def test_jv(self):
        assert_equal(cephes.jv(0,0),1.0)

    def test_jve(self):
        assert_equal(cephes.jve(0,0),1.0)

    def test_k0(self):
        cephes.k0(2)

    def test_k0e(self):
        cephes.k0e(2)

    def test_k1(self):
        cephes.k1(2)

    def test_k1e(self):
        cephes.k1e(2)

    def test_kei(self):
        cephes.kei(2)

    def test_keip(self):
        assert_equal(cephes.keip(0),0.0)

    def test_ker(self):
        cephes.ker(2)

    def test_kerp(self):
        cephes.kerp(2)

    def test_kelvin(self):
        cephes.kelvin(2)

    def test_kn(self):
        cephes.kn(1,1)

    def test_kolmogi(self):
        assert_equal(cephes.kolmogi(1),0.0)
        assert_(np.isnan(cephes.kolmogi(np.nan)))

    def test_kolmogorov(self):
        assert_equal(cephes.kolmogorov(0), 1.0)

    def test_kolmogp(self):
        assert_equal(cephes._kolmogp(0), -0.0)

    def test_kolmogc(self):
        assert_equal(cephes._kolmogc(0), 0.0)

    def test_kolmogci(self):
        assert_equal(cephes._kolmogci(0), 0.0)
        assert_(np.isnan(cephes._kolmogci(np.nan)))

    def test_kv(self):
        cephes.kv(1,1)

    def test_kve(self):
        cephes.kve(1,1)

    def test_log1p(self):
        log1p = cephes.log1p
        assert_equal(log1p(0), 0.0)
        assert_equal(log1p(-1), -np.inf)
        assert_equal(log1p(-2), np.nan)
        assert_equal(log1p(np.inf), np.inf)

    def test_log1p_complex(self):
        log1p = cephes.log1p
        c = complex
        assert_equal(log1p(0 + 0j), 0 + 0j)
        assert_equal(log1p(c(-1, 0)), c(-np.inf, 0))
        with suppress_warnings() as sup:
            sup.filter(RuntimeWarning, "invalid value encountered in multiply")
            assert_allclose(log1p(c(1, np.inf)), c(np.inf, np.pi/2))
            assert_equal(log1p(c(1, np.nan)), c(np.nan, np.nan))
            assert_allclose(log1p(c(-np.inf, 1)), c(np.inf, np.pi))
            assert_equal(log1p(c(np.inf, 1)), c(np.inf, 0))
            assert_allclose(log1p(c(-np.inf, np.inf)), c(np.inf, 3*np.pi/4))
            assert_allclose(log1p(c(np.inf, np.inf)), c(np.inf, np.pi/4))
            assert_equal(log1p(c(np.inf, np.nan)), c(np.inf, np.nan))
            assert_equal(log1p(c(-np.inf, np.nan)), c(np.inf, np.nan))
            assert_equal(log1p(c(np.nan, np.inf)), c(np.inf, np.nan))
            assert_equal(log1p(c(np.nan, 1)), c(np.nan, np.nan))
            assert_equal(log1p(c(np.nan, np.nan)), c(np.nan, np.nan))

    def test_lpmv(self):
        assert_equal(cephes.lpmv(0,0,1),1.0)

    def test_mathieu_a(self):
        assert_equal(cephes.mathieu_a(1,0),1.0)

    def test_mathieu_b(self):
        assert_equal(cephes.mathieu_b(1,0),1.0)

    def test_mathieu_cem(self):
        assert_equal(cephes.mathieu_cem(1,0,0),(1.0,0.0))

        # Test AMS 20.2.27
        @np.vectorize
        def ce_smallq(m, q, z):
            z *= np.pi/180
            if m == 0:
                return 2**(-0.5) * (1 - .5*q*cos(2*z))  # + O(q^2)
            elif m == 1:
                return cos(z) - q/8 * cos(3*z)  # + O(q^2)
            elif m == 2:
                return cos(2*z) - q*(cos(4*z)/12 - 1/4)  # + O(q^2)
            else:
                return cos(m*z) - q*(cos((m+2)*z)/(4*(m+1)) - cos((m-2)*z)/(4*(m-1)))  # + O(q^2)
        m = np.arange(0, 100)
        q = np.r_[0, np.logspace(-30, -9, 10)]
        assert_allclose(cephes.mathieu_cem(m[:,None], q[None,:], 0.123)[0],
                        ce_smallq(m[:,None], q[None,:], 0.123),
                        rtol=1e-14, atol=0)

    def test_mathieu_sem(self):
        assert_equal(cephes.mathieu_sem(1,0,0),(0.0,1.0))

        # Test AMS 20.2.27
        @np.vectorize
        def se_smallq(m, q, z):
            z *= np.pi/180
            if m == 1:
                return sin(z) - q/8 * sin(3*z)  # + O(q^2)
            elif m == 2:
                return sin(2*z) - q*sin(4*z)/12  # + O(q^2)
            else:
                return sin(m*z) - q*(sin((m+2)*z)/(4*(m+1)) - sin((m-2)*z)/(4*(m-1)))  # + O(q^2)
        m = np.arange(1, 100)
        q = np.r_[0, np.logspace(-30, -9, 10)]
        assert_allclose(cephes.mathieu_sem(m[:,None], q[None,:], 0.123)[0],
                        se_smallq(m[:,None], q[None,:], 0.123),
                        rtol=1e-14, atol=0)

    def test_mathieu_modcem1(self):
        assert_equal(cephes.mathieu_modcem1(1,0,0),(0.0,0.0))

    def test_mathieu_modcem2(self):
        cephes.mathieu_modcem2(1,1,1)

        # Test reflection relation AMS 20.6.19
        m = np.arange(0, 4)[:,None,None]
        q = np.r_[np.logspace(-2, 2, 10)][None,:,None]
        z = np.linspace(0, 1, 7)[None,None,:]

        y1 = cephes.mathieu_modcem2(m, q, -z)[0]

        fr = -cephes.mathieu_modcem2(m, q, 0)[0] / cephes.mathieu_modcem1(m, q, 0)[0]
        y2 = -cephes.mathieu_modcem2(m, q, z)[0] - 2*fr*cephes.mathieu_modcem1(m, q, z)[0]

        assert_allclose(y1, y2, rtol=1e-10)

    def test_mathieu_modsem1(self):
        assert_equal(cephes.mathieu_modsem1(1,0,0),(0.0,0.0))

    def test_mathieu_modsem2(self):
        cephes.mathieu_modsem2(1,1,1)

        # Test reflection relation AMS 20.6.20
        m = np.arange(1, 4)[:,None,None]
        q = np.r_[np.logspace(-2, 2, 10)][None,:,None]
        z = np.linspace(0, 1, 7)[None,None,:]

        y1 = cephes.mathieu_modsem2(m, q, -z)[0]
        fr = cephes.mathieu_modsem2(m, q, 0)[1] / cephes.mathieu_modsem1(m, q, 0)[1]
        y2 = cephes.mathieu_modsem2(m, q, z)[0] - 2*fr*cephes.mathieu_modsem1(m, q, z)[0]
        assert_allclose(y1, y2, rtol=1e-10)

    def test_mathieu_overflow(self):
        # Check that these return NaNs instead of causing a SEGV
        assert_equal(cephes.mathieu_cem(10000, 0, 1.3), (np.nan, np.nan))
        assert_equal(cephes.mathieu_sem(10000, 0, 1.3), (np.nan, np.nan))
        assert_equal(cephes.mathieu_cem(10000, 1.5, 1.3), (np.nan, np.nan))
        assert_equal(cephes.mathieu_sem(10000, 1.5, 1.3), (np.nan, np.nan))
        assert_equal(cephes.mathieu_modcem1(10000, 1.5, 1.3), (np.nan, np.nan))
        assert_equal(cephes.mathieu_modsem1(10000, 1.5, 1.3), (np.nan, np.nan))
        assert_equal(cephes.mathieu_modcem2(10000, 1.5, 1.3), (np.nan, np.nan))
        assert_equal(cephes.mathieu_modsem2(10000, 1.5, 1.3), (np.nan, np.nan))

    def test_mathieu_ticket_1847(self):
        # Regression test --- this call had some out-of-bounds access
        # and could return nan occasionally
        for k in range(60):
            v = cephes.mathieu_modsem2(2, 100, -1)
            # Values from ACM TOMS 804 (derivate by numerical differentiation)
            assert_allclose(v[0], 0.1431742913063671074347, rtol=1e-10)
            assert_allclose(v[1], 0.9017807375832909144719, rtol=1e-4)

    def test_modfresnelm(self):
        cephes.modfresnelm(0)

    def test_modfresnelp(self):
        cephes.modfresnelp(0)

    def test_modstruve(self):
        assert_equal(cephes.modstruve(1,0),0.0)

    def test_nbdtr(self):
        assert_equal(cephes.nbdtr(1,1,1),1.0)

    def test_nbdtrc(self):
        assert_equal(cephes.nbdtrc(1,1,1),0.0)

    def test_nbdtri(self):
        assert_equal(cephes.nbdtri(1,1,1),1.0)

    def test_nbdtrik(self):
        cephes.nbdtrik(1,.4,.5)

    def test_nbdtrin(self):
        assert_equal(cephes.nbdtrin(1,0,0),5.0)

    def test_ncfdtr(self):
        assert_equal(cephes.ncfdtr(1,1,1,0),0.0)

    def test_ncfdtri(self):
        assert_equal(cephes.ncfdtri(1, 1, 1, 0), 0.0)
        f = [0.5, 1, 1.5]
        p = cephes.ncfdtr(2, 3, 1.5, f)
        assert_allclose(cephes.ncfdtri(2, 3, 1.5, p), f)

    def test_ncfdtridfd(self):
        dfd = [1, 2, 3]
        p = cephes.ncfdtr(2, dfd, 0.25, 15)
        assert_allclose(cephes.ncfdtridfd(2, p, 0.25, 15), dfd)

    def test_ncfdtridfn(self):
        dfn = [0.1, 1, 2, 3, 1e4]
        p = cephes.ncfdtr(dfn, 2, 0.25, 15)
        assert_allclose(cephes.ncfdtridfn(p, 2, 0.25, 15), dfn, rtol=1e-5)

    def test_ncfdtrinc(self):
        nc = [0.5, 1.5, 2.0]
        p = cephes.ncfdtr(2, 3, nc, 15)
        assert_allclose(cephes.ncfdtrinc(2, 3, p, 15), nc)

    def test_nctdtr(self):
        assert_equal(cephes.nctdtr(1,0,0),0.5)
        assert_equal(cephes.nctdtr(9, 65536, 45), 0.0)

        assert_approx_equal(cephes.nctdtr(np.inf, 1., 1.), 0.5, 5)
        assert_(np.isnan(cephes.nctdtr(2., np.inf, 10.)))
        assert_approx_equal(cephes.nctdtr(2., 1., np.inf), 1.)

        assert_(np.isnan(cephes.nctdtr(np.nan, 1., 1.)))
        assert_(np.isnan(cephes.nctdtr(2., np.nan, 1.)))
        assert_(np.isnan(cephes.nctdtr(2., 1., np.nan)))

    def test_nctdtridf(self):
        cephes.nctdtridf(1,0.5,0)

    def test_nctdtrinc(self):
        cephes.nctdtrinc(1,0,0)

    def test_nctdtrit(self):
        cephes.nctdtrit(.1,0.2,.5)

    def test_nrdtrimn(self):
        assert_approx_equal(cephes.nrdtrimn(0.5,1,1),1.0)

    def test_nrdtrisd(self):
        assert_allclose(cephes.nrdtrisd(0.5,0.5,0.5), 0.0,
                         atol=0, rtol=0)

    def test_obl_ang1(self):
        cephes.obl_ang1(1,1,1,0)

    def test_obl_ang1_cv(self):
        result = cephes.obl_ang1_cv(1,1,1,1,0)
        assert_almost_equal(result[0],1.0)
        assert_almost_equal(result[1],0.0)

    def test_obl_cv(self):
        assert_equal(cephes.obl_cv(1,1,0),2.0)

    def test_obl_rad1(self):
        cephes.obl_rad1(1,1,1,0)

    def test_obl_rad1_cv(self):
        cephes.obl_rad1_cv(1,1,1,1,0)

    def test_obl_rad2(self):
        cephes.obl_rad2(1,1,1,0)

    def test_obl_rad2_cv(self):
        cephes.obl_rad2_cv(1,1,1,1,0)

    def test_pbdv(self):
        assert_equal(cephes.pbdv(1,0),(0.0,1.0))

    def test_pbvv(self):
        cephes.pbvv(1,0)

    def test_pbwa(self):
        cephes.pbwa(1,0)

    def test_pdtr(self):
        val = cephes.pdtr(0, 1)
        assert_almost_equal(val, np.exp(-1))
        # Edge case: m = 0.
        val = cephes.pdtr([0, 1, 2], 0)
        assert_array_equal(val, [1, 1, 1])

    def test_pdtrc(self):
        val = cephes.pdtrc(0, 1)
        assert_almost_equal(val, 1 - np.exp(-1))
        # Edge case: m = 0.
        val = cephes.pdtrc([0, 1, 2], 0.0)
        assert_array_equal(val, [0, 0, 0])

    def test_pdtri(self):
        with suppress_warnings() as sup:
            sup.filter(RuntimeWarning, "floating point number truncated to an integer")
            cephes.pdtri(0.5,0.5)

    def test_pdtrik(self):
        k = cephes.pdtrik(0.5, 1)
        assert_almost_equal(cephes.gammaincc(k + 1, 1), 0.5)
        # Edge case: m = 0 or very small.
        k = cephes.pdtrik([[0], [0.25], [0.95]], [0, 1e-20, 1e-6])
        assert_array_equal(k, np.zeros((3, 3)))

    def test_pro_ang1(self):
        cephes.pro_ang1(1,1,1,0)

    def test_pro_ang1_cv(self):
        assert_array_almost_equal(cephes.pro_ang1_cv(1,1,1,1,0),
                                  array((1.0,0.0)))

    def test_pro_cv(self):
        assert_equal(cephes.pro_cv(1,1,0),2.0)

    def test_pro_rad1(self):
        cephes.pro_rad1(1,1,1,0.1)

    def test_pro_rad1_cv(self):
        cephes.pro_rad1_cv(1,1,1,1,0)

    def test_pro_rad2(self):
        cephes.pro_rad2(1,1,1,0)

    def test_pro_rad2_cv(self):
        cephes.pro_rad2_cv(1,1,1,1,0)

    def test_psi(self):
        cephes.psi(1)

    def test_radian(self):
        assert_equal(cephes.radian(0,0,0),0)

    def test_rgamma(self):
        assert_equal(cephes.rgamma(1),1.0)

    def test_round(self):
        assert_equal(cephes.round(3.4),3.0)
        assert_equal(cephes.round(-3.4),-3.0)
        assert_equal(cephes.round(3.6),4.0)
        assert_equal(cephes.round(-3.6),-4.0)
        assert_equal(cephes.round(3.5),4.0)
        assert_equal(cephes.round(-3.5),-4.0)

    def test_shichi(self):
        cephes.shichi(1)

    def test_sici(self):
        cephes.sici(1)

        s, c = cephes.sici(np.inf)
        assert_almost_equal(s, np.pi * 0.5)
        assert_almost_equal(c, 0)

        s, c = cephes.sici(-np.inf)
        assert_almost_equal(s, -np.pi * 0.5)
        assert_(np.isnan(c), "cosine integral(-inf) is not nan")

    def test_sindg(self):
        assert_equal(cephes.sindg(90),1.0)

    def test_smirnov(self):
        assert_equal(cephes.smirnov(1,.1),0.9)
        assert_(np.isnan(cephes.smirnov(1,np.nan)))

    def test_smirnovp(self):
        assert_equal(cephes._smirnovp(1, .1), -1)
        assert_equal(cephes._smirnovp(2, 0.75), -2*(0.25)**(2-1))
        assert_equal(cephes._smirnovp(3, 0.75), -3*(0.25)**(3-1))
        assert_(np.isnan(cephes._smirnovp(1, np.nan)))

    def test_smirnovc(self):
        assert_equal(cephes._smirnovc(1,.1),0.1)
        assert_(np.isnan(cephes._smirnovc(1,np.nan)))
        x10 = np.linspace(0, 1, 11, endpoint=True)
        assert_almost_equal(cephes._smirnovc(3, x10), 1-cephes.smirnov(3, x10))
        x4 = np.linspace(0, 1, 5, endpoint=True)
        assert_almost_equal(cephes._smirnovc(4, x4), 1-cephes.smirnov(4, x4))

    def test_smirnovi(self):
        assert_almost_equal(cephes.smirnov(1,cephes.smirnovi(1,0.4)),0.4)
        assert_almost_equal(cephes.smirnov(1,cephes.smirnovi(1,0.6)),0.6)
        assert_(np.isnan(cephes.smirnovi(1,np.nan)))

    def test_smirnovci(self):
        assert_almost_equal(cephes._smirnovc(1,cephes._smirnovci(1,0.4)),0.4)
        assert_almost_equal(cephes._smirnovc(1,cephes._smirnovci(1,0.6)),0.6)
        assert_(np.isnan(cephes._smirnovci(1,np.nan)))

    def test_spence(self):
        assert_equal(cephes.spence(1),0.0)

    def test_stdtr(self):
        assert_equal(cephes.stdtr(1,0),0.5)
        assert_almost_equal(cephes.stdtr(1,1), 0.75)
        assert_almost_equal(cephes.stdtr(1,2), 0.852416382349)

    def test_stdtridf(self):
        cephes.stdtridf(0.7,1)

    def test_stdtrit(self):
        cephes.stdtrit(1,0.7)

    def test_struve(self):
        assert_equal(cephes.struve(0,0),0.0)

    def test_tandg(self):
        assert_equal(cephes.tandg(45),1.0)

    def test_tklmbda(self):
        assert_almost_equal(cephes.tklmbda(1,1),1.0)

    def test_y0(self):
        cephes.y0(1)

    def test_y1(self):
        cephes.y1(1)

    def test_yn(self):
        cephes.yn(1,1)

    def test_yv(self):
        cephes.yv(1,1)

    def test_yve(self):
        cephes.yve(1,1)

    def test_wofz(self):
        z = [complex(624.2,-0.26123), complex(-0.4,3.), complex(0.6,2.),
             complex(-1.,1.), complex(-1.,-9.), complex(-1.,9.),
             complex(-0.0000000234545,1.1234), complex(-3.,5.1),
             complex(-53,30.1), complex(0.0,0.12345),
             complex(11,1), complex(-22,-2), complex(9,-28),
             complex(21,-33), complex(1e5,1e5), complex(1e14,1e14)
             ]
        w = [
            complex(-3.78270245518980507452677445620103199303131110e-7,
                    0.000903861276433172057331093754199933411710053155),
            complex(0.1764906227004816847297495349730234591778719532788,
                    -0.02146550539468457616788719893991501311573031095617),
            complex(0.2410250715772692146133539023007113781272362309451,
                    0.06087579663428089745895459735240964093522265589350),
            complex(0.30474420525691259245713884106959496013413834051768,
                    -0.20821893820283162728743734725471561394145872072738),
            complex(7.317131068972378096865595229600561710140617977e34,
                    8.321873499714402777186848353320412813066170427e34),
            complex(0.0615698507236323685519612934241429530190806818395,
                    -0.00676005783716575013073036218018565206070072304635),
            complex(0.3960793007699874918961319170187598400134746631,
                    -5.593152259116644920546186222529802777409274656e-9),
            complex(0.08217199226739447943295069917990417630675021771804,
                    -0.04701291087643609891018366143118110965272615832184),
            complex(0.00457246000350281640952328010227885008541748668738,
                    -0.00804900791411691821818731763401840373998654987934),
            complex(0.8746342859608052666092782112565360755791467973338452,
                    0.),
            complex(0.00468190164965444174367477874864366058339647648741,
                    0.0510735563901306197993676329845149741675029197050),
            complex(-0.0023193175200187620902125853834909543869428763219,
                    -0.025460054739731556004902057663500272721780776336),
            complex(9.11463368405637174660562096516414499772662584e304,
                    3.97101807145263333769664875189354358563218932e305),
            complex(-4.4927207857715598976165541011143706155432296e281,
                    -2.8019591213423077494444700357168707775769028e281),
            complex(2.820947917809305132678577516325951485807107151e-6,
                    2.820947917668257736791638444590253942253354058e-6),
            complex(2.82094791773878143474039725787438662716372268e-15,
                    2.82094791773878143474039725773333923127678361e-15)
        ]
        assert_func_equal(cephes.wofz, w, z, rtol=1e-13)


class TestAiry:
    def test_airy(self):
        # This tests the airy function to ensure 8 place accuracy in computation

        x = special.airy(.99)
        assert_array_almost_equal(x,array([0.13689066,-0.16050153,1.19815925,0.92046818]),8)
        x = special.airy(.41)
        assert_array_almost_equal(x,array([0.25238916,-.23480512,0.80686202,0.51053919]),8)
        x = special.airy(-.36)
        assert_array_almost_equal(x,array([0.44508477,-0.23186773,0.44939534,0.48105354]),8)

    def test_airye(self):
        a = special.airye(0.01)
        b = special.airy(0.01)
        b1 = [None]*4
        for n in range(2):
            b1[n] = b[n]*exp(2.0/3.0*0.01*sqrt(0.01))
        for n in range(2,4):
            b1[n] = b[n]*exp(-abs(real(2.0/3.0*0.01*sqrt(0.01))))
        assert_array_almost_equal(a,b1,6)

    def test_bi_zeros(self):
        bi = special.bi_zeros(2)
        bia = (array([-1.17371322, -3.2710930]),
               array([-2.29443968, -4.07315509]),
               array([-0.45494438, 0.39652284]),
               array([0.60195789, -0.76031014]))
        assert_array_almost_equal(bi,bia,4)

        bi = special.bi_zeros(5)
        assert_array_almost_equal(bi[0],array([-1.173713222709127,
                                               -3.271093302836352,
                                               -4.830737841662016,
                                               -6.169852128310251,
                                               -7.376762079367764]),11)

        assert_array_almost_equal(bi[1],array([-2.294439682614122,
                                               -4.073155089071828,
                                               -5.512395729663599,
                                               -6.781294445990305,
                                               -7.940178689168587]),10)

        assert_array_almost_equal(bi[2],array([-0.454944383639657,
                                               0.396522836094465,
                                               -0.367969161486959,
                                               0.349499116831805,
                                               -0.336026240133662]),11)

        assert_array_almost_equal(bi[3],array([0.601957887976239,
                                               -0.760310141492801,
                                               0.836991012619261,
                                               -0.88947990142654,
                                               0.929983638568022]),10)

    def test_ai_zeros(self):
        ai = special.ai_zeros(1)
        assert_array_almost_equal(ai,(array([-2.33810741]),
                                     array([-1.01879297]),
                                     array([0.5357]),
                                     array([0.7012])),4)

    def test_ai_zeros_big(self):
        z, zp, ai_zpx, aip_zx = special.ai_zeros(50000)
        ai_z, aip_z, _, _ = special.airy(z)
        ai_zp, aip_zp, _, _ = special.airy(zp)

        ai_envelope = 1/abs(z)**(1./4)
        aip_envelope = abs(zp)**(1./4)

        # Check values
        assert_allclose(ai_zpx, ai_zp, rtol=1e-10)
        assert_allclose(aip_zx, aip_z, rtol=1e-10)

        # Check they are zeros
        assert_allclose(ai_z/ai_envelope, 0, atol=1e-10, rtol=0)
        assert_allclose(aip_zp/aip_envelope, 0, atol=1e-10, rtol=0)

        # Check first zeros, DLMF 9.9.1
        assert_allclose(z[:6],
            [-2.3381074105, -4.0879494441, -5.5205598281,
             -6.7867080901, -7.9441335871, -9.0226508533], rtol=1e-10)
        assert_allclose(zp[:6],
            [-1.0187929716, -3.2481975822, -4.8200992112,
             -6.1633073556, -7.3721772550, -8.4884867340], rtol=1e-10)

    def test_bi_zeros_big(self):
        z, zp, bi_zpx, bip_zx = special.bi_zeros(50000)
        _, _, bi_z, bip_z = special.airy(z)
        _, _, bi_zp, bip_zp = special.airy(zp)

        bi_envelope = 1/abs(z)**(1./4)
        bip_envelope = abs(zp)**(1./4)

        # Check values
        assert_allclose(bi_zpx, bi_zp, rtol=1e-10)
        assert_allclose(bip_zx, bip_z, rtol=1e-10)

        # Check they are zeros
        assert_allclose(bi_z/bi_envelope, 0, atol=1e-10, rtol=0)
        assert_allclose(bip_zp/bip_envelope, 0, atol=1e-10, rtol=0)

        # Check first zeros, DLMF 9.9.2
        assert_allclose(z[:6],
            [-1.1737132227, -3.2710933028, -4.8307378417,
             -6.1698521283, -7.3767620794, -8.4919488465], rtol=1e-10)
        assert_allclose(zp[:6],
            [-2.2944396826, -4.0731550891, -5.5123957297,
             -6.7812944460, -7.9401786892, -9.0195833588], rtol=1e-10)


class TestAssocLaguerre:
    def test_assoc_laguerre(self):
        a1 = special.genlaguerre(11,1)
        a2 = special.assoc_laguerre(.2,11,1)
        assert_array_almost_equal(a2,a1(.2),8)
        a2 = special.assoc_laguerre(1,11,1)
        assert_array_almost_equal(a2,a1(1),8)


class TestBesselpoly:
    def test_besselpoly(self):
        pass


class TestKelvin:
    def test_bei(self):
        mbei = special.bei(2)
        assert_almost_equal(mbei, 0.9722916273066613,5)  # this may not be exact

    def test_beip(self):
        mbeip = special.beip(2)
        assert_almost_equal(mbeip,0.91701361338403631,5)  # this may not be exact

    def test_ber(self):
        mber = special.ber(2)
        assert_almost_equal(mber,0.75173418271380821,5)  # this may not be exact

    def test_berp(self):
        mberp = special.berp(2)
        assert_almost_equal(mberp,-0.49306712470943909,5)  # this may not be exact

    def test_bei_zeros(self):
        # Abramowitz & Stegun, Table 9.12
        bi = special.bei_zeros(5)
        assert_array_almost_equal(bi,array([5.02622,
                                            9.45541,
                                            13.89349,
                                            18.33398,
                                            22.77544]),4)

    def test_beip_zeros(self):
        bip = special.beip_zeros(5)
        assert_array_almost_equal(bip,array([3.772673304934953,
                                               8.280987849760042,
                                               12.742147523633703,
                                               17.193431752512542,
                                               21.641143941167325]),8)

    def test_ber_zeros(self):
        ber = special.ber_zeros(5)
        assert_array_almost_equal(ber,array([2.84892,
                                             7.23883,
                                             11.67396,
                                             16.11356,
                                             20.55463]),4)

    def test_berp_zeros(self):
        brp = special.berp_zeros(5)
        assert_array_almost_equal(brp,array([6.03871,
                                             10.51364,
                                             14.96844,
                                             19.41758,
                                             23.86430]),4)

    def test_kelvin(self):
        mkelv = special.kelvin(2)
        assert_array_almost_equal(mkelv,(special.ber(2) + special.bei(2)*1j,
                                         special.ker(2) + special.kei(2)*1j,
                                         special.berp(2) + special.beip(2)*1j,
                                         special.kerp(2) + special.keip(2)*1j),8)

    def test_kei(self):
        mkei = special.kei(2)
        assert_almost_equal(mkei,-0.20240006776470432,5)

    def test_keip(self):
        mkeip = special.keip(2)
        assert_almost_equal(mkeip,0.21980790991960536,5)

    def test_ker(self):
        mker = special.ker(2)
        assert_almost_equal(mker,-0.041664513991509472,5)

    def test_kerp(self):
        mkerp = special.kerp(2)
        assert_almost_equal(mkerp,-0.10660096588105264,5)

    def test_kei_zeros(self):
        kei = special.kei_zeros(5)
        assert_array_almost_equal(kei,array([3.91467,
                                              8.34422,
                                              12.78256,
                                              17.22314,
                                              21.66464]),4)

    def test_keip_zeros(self):
        keip = special.keip_zeros(5)
        assert_array_almost_equal(keip,array([4.93181,
                                                9.40405,
                                                13.85827,
                                                18.30717,
                                                22.75379]),4)

    # numbers come from 9.9 of A&S pg. 381
    def test_kelvin_zeros(self):
        tmp = special.kelvin_zeros(5)
        berz,beiz,kerz,keiz,berpz,beipz,kerpz,keipz = tmp
        assert_array_almost_equal(berz,array([2.84892,
                                               7.23883,
                                               11.67396,
                                               16.11356,
                                               20.55463]),4)
        assert_array_almost_equal(beiz,array([5.02622,
                                               9.45541,
                                               13.89349,
                                               18.33398,
                                               22.77544]),4)
        assert_array_almost_equal(kerz,array([1.71854,
                                               6.12728,
                                               10.56294,
                                               15.00269,
                                               19.44382]),4)
        assert_array_almost_equal(keiz,array([3.91467,
                                               8.34422,
                                               12.78256,
                                               17.22314,
                                               21.66464]),4)
        assert_array_almost_equal(berpz,array([6.03871,
                                                10.51364,
                                                14.96844,
                                                19.41758,
                                                23.86430]),4)
        assert_array_almost_equal(beipz,array([3.77267,
                 # table from 1927 had 3.77320
                 #  but this is more accurate
                                                8.28099,
                                                12.74215,
                                                17.19343,
                                                21.64114]),4)
        assert_array_almost_equal(kerpz,array([2.66584,
                                                7.17212,
                                                11.63218,
                                                16.08312,
                                                20.53068]),4)
        assert_array_almost_equal(keipz,array([4.93181,
                                                9.40405,
                                                13.85827,
                                                18.30717,
                                                22.75379]),4)

    def test_ker_zeros(self):
        ker = special.ker_zeros(5)
        assert_array_almost_equal(ker,array([1.71854,
                                               6.12728,
                                               10.56294,
                                               15.00269,
                                               19.44381]),4)

    def test_kerp_zeros(self):
        kerp = special.kerp_zeros(5)
        assert_array_almost_equal(kerp,array([2.66584,
                                                7.17212,
                                                11.63218,
                                                16.08312,
                                                20.53068]),4)


class TestBernoulli:
    def test_bernoulli(self):
        brn = special.bernoulli(5)
        assert_array_almost_equal(brn,array([1.0000,
                                             -0.5000,
                                             0.1667,
                                             0.0000,
                                             -0.0333,
                                             0.0000]),4)


class TestBeta:
    def test_beta(self):
        bet = special.beta(2,4)
        betg = (special.gamma(2)*special.gamma(4))/special.gamma(6)
        assert_almost_equal(bet,betg,8)

    def test_betaln(self):
        betln = special.betaln(2,4)
        bet = log(abs(special.beta(2,4)))
        assert_almost_equal(betln,bet,8)

    def test_betainc(self):
        btinc = special.betainc(1,1,.2)
        assert_almost_equal(btinc,0.2,8)

    def test_betaincinv(self):
        y = special.betaincinv(2,4,.5)
        comp = special.betainc(2,4,y)
        assert_almost_equal(comp,.5,5)


class TestCombinatorics:
    def test_comb(self):
        assert_array_almost_equal(special.comb([10, 10], [3, 4]), [120., 210.])
        assert_almost_equal(special.comb(10, 3), 120.)
        assert_equal(special.comb(10, 3, exact=True), 120)
        assert_equal(special.comb(10, 3, exact=True, repetition=True), 220)

        assert_allclose([special.comb(20, k, exact=True) for k in range(21)],
                        special.comb(20, list(range(21))), atol=1e-15)

        ii = np.iinfo(int).max + 1
        assert_equal(special.comb(ii, ii-1, exact=True), ii)

        expected = 100891344545564193334812497256
        assert special.comb(100, 50, exact=True) == expected

    @pytest.mark.parametrize("repetition", [True, False])
    @pytest.mark.parametrize("legacy", [True, False, _NoValue])
    @pytest.mark.parametrize("k", [3.5, 3])
    @pytest.mark.parametrize("N", [4.5, 4])
    def test_comb_legacy(self, N, k, legacy, repetition):
        # test is only relevant for exact=True
        if legacy is not _NoValue:
            with pytest.warns(
                DeprecationWarning,
                match=r"Using 'legacy' keyword is deprecated"
            ):
                result = special.comb(N, k, exact=True, legacy=legacy,
                                      repetition=repetition)
        else:
            result = special.comb(N, k, exact=True, legacy=legacy,
                                  repetition=repetition)
        if legacy:
            # for exact=True and legacy=True, cast input arguments, else don't
            if repetition:
                # the casting in legacy mode happens AFTER transforming N & k,
                # so rounding can change (e.g. both floats, but sum to int);
                # hence we need to emulate the repetition-transformation here
                N, k = int(N + k - 1), int(k)
                repetition = False
            else:
                N, k = int(N), int(k)
        # expected result is the same as with exact=False
        with suppress_warnings() as sup:
            if legacy is not _NoValue:
                sup.filter(DeprecationWarning)
            expected = special.comb(N, k, legacy=legacy, repetition=repetition)
        assert_equal(result, expected)

    def test_comb_with_np_int64(self):
        n = 70
        k = 30
        np_n = np.int64(n)
        np_k = np.int64(k)
        res_np = special.comb(np_n, np_k, exact=True)
        res_py = special.comb(n, k, exact=True)
        assert res_np == res_py

    def test_comb_zeros(self):
        assert_equal(special.comb(2, 3, exact=True), 0)
        assert_equal(special.comb(-1, 3, exact=True), 0)
        assert_equal(special.comb(2, -1, exact=True), 0)
        assert_equal(special.comb(2, -1, exact=False), 0)
        assert_array_almost_equal(special.comb([2, -1, 2, 10], [3, 3, -1, 3]),
                [0., 0., 0., 120.])

    def test_perm(self):
        assert_array_almost_equal(special.perm([10, 10], [3, 4]), [720., 5040.])
        assert_almost_equal(special.perm(10, 3), 720.)
        assert_equal(special.perm(10, 3, exact=True), 720)

    def test_perm_zeros(self):
        assert_equal(special.perm(2, 3, exact=True), 0)
        assert_equal(special.perm(-1, 3, exact=True), 0)
        assert_equal(special.perm(2, -1, exact=True), 0)
        assert_equal(special.perm(2, -1, exact=False), 0)
        assert_array_almost_equal(special.perm([2, -1, 2, 10], [3, 3, -1, 3]),
                [0., 0., 0., 720.])


class TestTrigonometric:
    def test_cbrt(self):
        cb = special.cbrt(27)
        cbrl = 27**(1.0/3.0)
        assert_approx_equal(cb,cbrl)

    def test_cbrtmore(self):
        cb1 = special.cbrt(27.9)
        cbrl1 = 27.9**(1.0/3.0)
        assert_almost_equal(cb1,cbrl1,8)

    def test_cosdg(self):
        cdg = special.cosdg(90)
        cdgrl = cos(pi/2.0)
        assert_almost_equal(cdg,cdgrl,8)

    def test_cosdgmore(self):
        cdgm = special.cosdg(30)
        cdgmrl = cos(pi/6.0)
        assert_almost_equal(cdgm,cdgmrl,8)

    def test_cosm1(self):
        cs = (special.cosm1(0),special.cosm1(.3),special.cosm1(pi/10))
        csrl = (cos(0)-1,cos(.3)-1,cos(pi/10)-1)
        assert_array_almost_equal(cs,csrl,8)

    def test_cotdg(self):
        ct = special.cotdg(30)
        ctrl = tan(pi/6.0)**(-1)
        assert_almost_equal(ct,ctrl,8)

    def test_cotdgmore(self):
        ct1 = special.cotdg(45)
        ctrl1 = tan(pi/4.0)**(-1)
        assert_almost_equal(ct1,ctrl1,8)

    def test_specialpoints(self):
        assert_almost_equal(special.cotdg(45), 1.0, 14)
        assert_almost_equal(special.cotdg(-45), -1.0, 14)
        assert_almost_equal(special.cotdg(90), 0.0, 14)
        assert_almost_equal(special.cotdg(-90), 0.0, 14)
        assert_almost_equal(special.cotdg(135), -1.0, 14)
        assert_almost_equal(special.cotdg(-135), 1.0, 14)
        assert_almost_equal(special.cotdg(225), 1.0, 14)
        assert_almost_equal(special.cotdg(-225), -1.0, 14)
        assert_almost_equal(special.cotdg(270), 0.0, 14)
        assert_almost_equal(special.cotdg(-270), 0.0, 14)
        assert_almost_equal(special.cotdg(315), -1.0, 14)
        assert_almost_equal(special.cotdg(-315), 1.0, 14)
        assert_almost_equal(special.cotdg(765), 1.0, 14)

    def test_sinc(self):
        # the sinc implementation and more extensive sinc tests are in numpy
        assert_array_equal(special.sinc([0]), 1)
        assert_equal(special.sinc(0.0), 1.0)

    def test_sindg(self):
        sn = special.sindg(90)
        assert_equal(sn,1.0)

    def test_sindgmore(self):
        snm = special.sindg(30)
        snmrl = sin(pi/6.0)
        assert_almost_equal(snm,snmrl,8)
        snm1 = special.sindg(45)
        snmrl1 = sin(pi/4.0)
        assert_almost_equal(snm1,snmrl1,8)


class TestTandg:

    def test_tandg(self):
        tn = special.tandg(30)
        tnrl = tan(pi/6.0)
        assert_almost_equal(tn,tnrl,8)

    def test_tandgmore(self):
        tnm = special.tandg(45)
        tnmrl = tan(pi/4.0)
        assert_almost_equal(tnm,tnmrl,8)
        tnm1 = special.tandg(60)
        tnmrl1 = tan(pi/3.0)
        assert_almost_equal(tnm1,tnmrl1,8)

    def test_specialpoints(self):
        assert_almost_equal(special.tandg(0), 0.0, 14)
        assert_almost_equal(special.tandg(45), 1.0, 14)
        assert_almost_equal(special.tandg(-45), -1.0, 14)
        assert_almost_equal(special.tandg(135), -1.0, 14)
        assert_almost_equal(special.tandg(-135), 1.0, 14)
        assert_almost_equal(special.tandg(180), 0.0, 14)
        assert_almost_equal(special.tandg(-180), 0.0, 14)
        assert_almost_equal(special.tandg(225), 1.0, 14)
        assert_almost_equal(special.tandg(-225), -1.0, 14)
        assert_almost_equal(special.tandg(315), -1.0, 14)
        assert_almost_equal(special.tandg(-315), 1.0, 14)


class TestEllip:
    def test_ellipj_nan(self):
        """Regression test for #912."""
        special.ellipj(0.5, np.nan)

    def test_ellipj(self):
        el = special.ellipj(0.2,0)
        rel = [sin(0.2),cos(0.2),1.0,0.20]
        assert_array_almost_equal(el,rel,13)

    def test_ellipk(self):
        elk = special.ellipk(.2)
        assert_almost_equal(elk,1.659623598610528,11)

        assert_equal(special.ellipkm1(0.0), np.inf)
        assert_equal(special.ellipkm1(1.0), pi/2)
        assert_equal(special.ellipkm1(np.inf), 0.0)
        assert_equal(special.ellipkm1(np.nan), np.nan)
        assert_equal(special.ellipkm1(-1), np.nan)
        assert_allclose(special.ellipk(-10), 0.7908718902387385)

    def test_ellipkinc(self):
        elkinc = special.ellipkinc(pi/2,.2)
        elk = special.ellipk(0.2)
        assert_almost_equal(elkinc,elk,15)
        alpha = 20*pi/180
        phi = 45*pi/180
        m = sin(alpha)**2
        elkinc = special.ellipkinc(phi,m)
        assert_almost_equal(elkinc,0.79398143,8)
        # From pg. 614 of A & S

        assert_equal(special.ellipkinc(pi/2, 0.0), pi/2)
        assert_equal(special.ellipkinc(pi/2, 1.0), np.inf)
        assert_equal(special.ellipkinc(pi/2, -np.inf), 0.0)
        assert_equal(special.ellipkinc(pi/2, np.nan), np.nan)
        assert_equal(special.ellipkinc(pi/2, 2), np.nan)
        assert_equal(special.ellipkinc(0, 0.5), 0.0)
        assert_equal(special.ellipkinc(np.inf, 0.5), np.inf)
        assert_equal(special.ellipkinc(-np.inf, 0.5), -np.inf)
        assert_equal(special.ellipkinc(np.inf, np.inf), np.nan)
        assert_equal(special.ellipkinc(np.inf, -np.inf), np.nan)
        assert_equal(special.ellipkinc(-np.inf, -np.inf), np.nan)
        assert_equal(special.ellipkinc(-np.inf, np.inf), np.nan)
        assert_equal(special.ellipkinc(np.nan, 0.5), np.nan)
        assert_equal(special.ellipkinc(np.nan, np.nan), np.nan)

        assert_allclose(special.ellipkinc(0.38974112035318718, 1), 0.4, rtol=1e-14)
        assert_allclose(special.ellipkinc(1.5707, -10), 0.79084284661724946)

    def test_ellipkinc_2(self):
        # Regression test for gh-3550
        # ellipkinc(phi, mbad) was NaN and mvals[2:6] were twice the correct value
        mbad = 0.68359375000000011
        phi = 0.9272952180016123
        m = np.nextafter(mbad, 0)
        mvals = []
        for j in range(10):
            mvals.append(m)
            m = np.nextafter(m, 1)
        f = special.ellipkinc(phi, mvals)
        assert_array_almost_equal_nulp(f, np.full_like(f, 1.0259330100195334), 1)
        # this bug also appears at phi + n * pi for at least small n
        f1 = special.ellipkinc(phi + pi, mvals)
        assert_array_almost_equal_nulp(f1, np.full_like(f1, 5.1296650500976675), 2)

    def test_ellipkinc_singular(self):
        # ellipkinc(phi, 1) has closed form and is finite only for phi in (-pi/2, pi/2)
        xlog = np.logspace(-300, -17, 25)
        xlin = np.linspace(1e-17, 0.1, 25)
        xlin2 = np.linspace(0.1, pi/2, 25, endpoint=False)

        assert_allclose(special.ellipkinc(xlog, 1), np.arcsinh(np.tan(xlog)), rtol=1e14)
        assert_allclose(special.ellipkinc(xlin, 1), np.arcsinh(np.tan(xlin)), rtol=1e14)
        assert_allclose(special.ellipkinc(xlin2, 1), np.arcsinh(np.tan(xlin2)), rtol=1e14)
        assert_equal(special.ellipkinc(np.pi/2, 1), np.inf)
        assert_allclose(special.ellipkinc(-xlog, 1), np.arcsinh(np.tan(-xlog)), rtol=1e14)
        assert_allclose(special.ellipkinc(-xlin, 1), np.arcsinh(np.tan(-xlin)), rtol=1e14)
        assert_allclose(special.ellipkinc(-xlin2, 1), np.arcsinh(np.tan(-xlin2)), rtol=1e14)
        assert_equal(special.ellipkinc(-np.pi/2, 1), np.inf)

    def test_ellipe(self):
        ele = special.ellipe(.2)
        assert_almost_equal(ele,1.4890350580958529,8)

        assert_equal(special.ellipe(0.0), pi/2)
        assert_equal(special.ellipe(1.0), 1.0)
        assert_equal(special.ellipe(-np.inf), np.inf)
        assert_equal(special.ellipe(np.nan), np.nan)
        assert_equal(special.ellipe(2), np.nan)
        assert_allclose(special.ellipe(-10), 3.6391380384177689)

    def test_ellipeinc(self):
        eleinc = special.ellipeinc(pi/2,.2)
        ele = special.ellipe(0.2)
        assert_almost_equal(eleinc,ele,14)
        # pg 617 of A & S
        alpha, phi = 52*pi/180,35*pi/180
        m = sin(alpha)**2
        eleinc = special.ellipeinc(phi,m)
        assert_almost_equal(eleinc, 0.58823065, 8)

        assert_equal(special.ellipeinc(pi/2, 0.0), pi/2)
        assert_equal(special.ellipeinc(pi/2, 1.0), 1.0)
        assert_equal(special.ellipeinc(pi/2, -np.inf), np.inf)
        assert_equal(special.ellipeinc(pi/2, np.nan), np.nan)
        assert_equal(special.ellipeinc(pi/2, 2), np.nan)
        assert_equal(special.ellipeinc(0, 0.5), 0.0)
        assert_equal(special.ellipeinc(np.inf, 0.5), np.inf)
        assert_equal(special.ellipeinc(-np.inf, 0.5), -np.inf)
        assert_equal(special.ellipeinc(np.inf, -np.inf), np.inf)
        assert_equal(special.ellipeinc(-np.inf, -np.inf), -np.inf)
        assert_equal(special.ellipeinc(np.inf, np.inf), np.nan)
        assert_equal(special.ellipeinc(-np.inf, np.inf), np.nan)
        assert_equal(special.ellipeinc(np.nan, 0.5), np.nan)
        assert_equal(special.ellipeinc(np.nan, np.nan), np.nan)
        assert_allclose(special.ellipeinc(1.5707, -10), 3.6388185585822876)

    def test_ellipeinc_2(self):
        # Regression test for gh-3550
        # ellipeinc(phi, mbad) was NaN and mvals[2:6] were twice the correct value
        mbad = 0.68359375000000011
        phi = 0.9272952180016123
        m = np.nextafter(mbad, 0)
        mvals = []
        for j in range(10):
            mvals.append(m)
            m = np.nextafter(m, 1)
        f = special.ellipeinc(phi, mvals)
        assert_array_almost_equal_nulp(f, np.full_like(f, 0.84442884574781019), 2)
        # this bug also appears at phi + n * pi for at least small n
        f1 = special.ellipeinc(phi + pi, mvals)
        assert_array_almost_equal_nulp(f1, np.full_like(f1, 3.3471442287390509), 4)


class TestEllipCarlson:
    """Test for Carlson elliptic integrals ellipr[cdfgj].
    The special values used in these tests can be found in Sec. 3 of Carlson
    (1994), https://arxiv.org/abs/math/9409227
    """
    def test_elliprc(self):
        assert_allclose(elliprc(1, 1), 1)
        assert elliprc(1, inf) == 0.0
        assert isnan(elliprc(1, 0))
        assert elliprc(1, complex(1, inf)) == 0.0
        args = array([[0.0, 0.25],
                      [2.25, 2.0],
                      [0.0, 1.0j],
                      [-1.0j, 1.0j],
                      [0.25, -2.0],
                      [1.0j, -1.0]])
        expected_results = array([np.pi,
                                  np.log(2.0),
                                  1.1107207345396 * (1.0-1.0j),
                                  1.2260849569072-0.34471136988768j,
                                  np.log(2.0) / 3.0,
                                  0.77778596920447+0.19832484993429j])
        for i, arr in enumerate(args):
            assert_allclose(elliprc(*arr), expected_results[i])

    def test_elliprd(self):
        assert_allclose(elliprd(1, 1, 1), 1)
        assert_allclose(elliprd(0, 2, 1) / 3.0, 0.59907011736779610371)
        assert elliprd(1, 1, inf) == 0.0
        assert np.isinf(elliprd(1, 1, 0))
        assert np.isinf(elliprd(1, 1, complex(0, 0)))
        assert np.isinf(elliprd(0, 1, complex(0, 0)))
        assert isnan(elliprd(1, 1, -np.finfo(np.double).tiny / 2.0))
        assert isnan(elliprd(1, 1, complex(-1, 0)))
        args = array([[0.0, 2.0, 1.0],
                      [2.0, 3.0, 4.0],
                      [1.0j, -1.0j, 2.0],
                      [0.0, 1.0j, -1.0j],
                      [0.0, -1.0+1.0j, 1.0j],
                      [-2.0-1.0j, -1.0j, -1.0+1.0j]])
        expected_results = array([1.7972103521034,
                                  0.16510527294261,
                                  0.65933854154220,
                                  1.2708196271910+2.7811120159521j,
                                  -1.8577235439239-0.96193450888839j,
                                  1.8249027393704-1.2218475784827j])
        for i, arr in enumerate(args):
            assert_allclose(elliprd(*arr), expected_results[i])

    def test_elliprf(self):
        assert_allclose(elliprf(1, 1, 1), 1)
        assert_allclose(elliprf(0, 1, 2), 1.31102877714605990523)
        assert elliprf(1, inf, 1) == 0.0
        assert np.isinf(elliprf(0, 1, 0))
        assert isnan(elliprf(1, 1, -1))
        assert elliprf(complex(inf), 0, 1) == 0.0
        assert isnan(elliprf(1, 1, complex(-inf, 1)))
        args = array([[1.0, 2.0, 0.0],
                      [1.0j, -1.0j, 0.0],
                      [0.5, 1.0, 0.0],
                      [-1.0+1.0j, 1.0j, 0.0],
                      [2.0, 3.0, 4.0],
                      [1.0j, -1.0j, 2.0],
                      [-1.0+1.0j, 1.0j, 1.0-1.0j]])
        expected_results = array([1.3110287771461,
                                  1.8540746773014,
                                  1.8540746773014,
                                  0.79612586584234-1.2138566698365j,
                                  0.58408284167715,
                                  1.0441445654064,
                                  0.93912050218619-0.53296252018635j])
        for i, arr in enumerate(args):
            assert_allclose(elliprf(*arr), expected_results[i])

    def test_elliprg(self):
        assert_allclose(elliprg(1, 1, 1), 1)
        assert_allclose(elliprg(0, 0, 1), 0.5)
        assert_allclose(elliprg(0, 0, 0), 0)
        assert np.isinf(elliprg(1, inf, 1))
        assert np.isinf(elliprg(complex(inf), 1, 1))
        args = array([[0.0, 16.0, 16.0],
                      [2.0, 3.0, 4.0],
                      [0.0, 1.0j, -1.0j],
                      [-1.0+1.0j, 1.0j, 0.0],
                      [-1.0j, -1.0+1.0j, 1.0j],
                      [0.0, 0.0796, 4.0]])
        expected_results = array([np.pi,
                                  1.7255030280692,
                                  0.42360654239699,
                                  0.44660591677018+0.70768352357515j,
                                  0.36023392184473+0.40348623401722j,
                                  1.0284758090288])
        for i, arr in enumerate(args):
            assert_allclose(elliprg(*arr), expected_results[i])

    def test_elliprj(self):
        assert_allclose(elliprj(1, 1, 1, 1), 1)
        assert elliprj(1, 1, inf, 1) == 0.0
        assert isnan(elliprj(1, 0, 0, 0))
        assert isnan(elliprj(-1, 1, 1, 1))
        assert elliprj(1, 1, 1, inf) == 0.0
        args = array([[0.0, 1.0, 2.0, 3.0],
                      [2.0, 3.0, 4.0, 5.0],
                      [2.0, 3.0, 4.0, -1.0+1.0j],
                      [1.0j, -1.0j, 0.0, 2.0],
                      [-1.0+1.0j, -1.0-1.0j, 1.0, 2.0],
                      [1.0j, -1.0j, 0.0, 1.0-1.0j],
                      [-1.0+1.0j, -1.0-1.0j, 1.0, -3.0+1.0j],
                      [2.0, 3.0, 4.0, -0.5],    # Cauchy principal value
                      [2.0, 3.0, 4.0, -5.0]])   # Cauchy principal value
        expected_results = array([0.77688623778582,
                                  0.14297579667157,
                                  0.13613945827771-0.38207561624427j,
                                  1.6490011662711,
                                  0.94148358841220,
                                  1.8260115229009+1.2290661908643j,
                                  -0.61127970812028-1.0684038390007j,
                                  0.24723819703052,    # Cauchy principal value
                                  -0.12711230042964])  # Caucny principal value
        for i, arr in enumerate(args):
            assert_allclose(elliprj(*arr), expected_results[i])

    @pytest.mark.xfail(reason="Insufficient accuracy on 32-bit")
    def test_elliprj_hard(self):
        assert_allclose(elliprj(6.483625725195452e-08,
                                1.1649136528196886e-27,
                                3.6767340167168e+13,
                                0.493704617023468),
                        8.63426920644241857617477551054e-6,
                        rtol=5e-15, atol=1e-20)
        assert_allclose(elliprj(14.375105857849121,
                                9.993988969725365e-11,
                                1.72844262269944e-26,
                                5.898871222598245e-06),
                        829774.1424801627252574054378691828,
                        rtol=5e-15, atol=1e-20)


class TestEllipLegendreCarlsonIdentities:
    """Test identities expressing the Legendre elliptic integrals in terms
    of Carlson's symmetric integrals.  These identities can be found
    in the DLMF https://dlmf.nist.gov/19.25#i .
    """

    def setup_class(self):
        self.m_n1_1 = np.arange(-1., 1., 0.01)
        # For double, this is -(2**1024)
        self.max_neg = finfo(float_).min
        # Lots of very negative numbers
        self.very_neg_m = -1. * 2.**arange(-1 +
                                           np.log2(-self.max_neg), 0.,
                                           -1.)
        self.ms_up_to_1 = np.concatenate(([self.max_neg],
                                          self.very_neg_m,
                                          self.m_n1_1))

    def test_k(self):
        """Test identity:
        K(m) = R_F(0, 1-m, 1)
        """
        m = self.ms_up_to_1
        assert_allclose(ellipk(m), elliprf(0., 1.-m, 1.))

    def test_km1(self):
        """Test identity:
        K(m) = R_F(0, 1-m, 1)
        But with the ellipkm1 function
        """
        # For double, this is 2**-1022
        tiny = finfo(float_).tiny
        # All these small powers of 2, up to 2**-1
        m1 = tiny * 2.**arange(0., -np.log2(tiny))
        assert_allclose(ellipkm1(m1), elliprf(0., m1, 1.))

    def test_e(self):
        """Test identity:
        E(m) = 2*R_G(0, 1-k^2, 1)
        """
        m = self.ms_up_to_1
        assert_allclose(ellipe(m), 2.*elliprg(0., 1.-m, 1.))

class TestErf:

    def test_erf(self):
        er = special.erf(.25)
        assert_almost_equal(er,0.2763263902,8)

    def test_erf_zeros(self):
        erz = special.erf_zeros(5)
        erzr = array([1.45061616+1.88094300j,
                     2.24465928+2.61657514j,
                     2.83974105+3.17562810j,
                     3.33546074+3.64617438j,
                     3.76900557+4.06069723j])
        assert_array_almost_equal(erz,erzr,4)

    def _check_variant_func(self, func, other_func, rtol, atol=0):
        np.random.seed(1234)
        n = 10000
        x = np.random.pareto(0.02, n) * (2*np.random.randint(0, 2, n) - 1)
        y = np.random.pareto(0.02, n) * (2*np.random.randint(0, 2, n) - 1)
        z = x + 1j*y

        with np.errstate(all='ignore'):
            w = other_func(z)
            w_real = other_func(x).real

            mask = np.isfinite(w)
            w = w[mask]
            z = z[mask]

            mask = np.isfinite(w_real)
            w_real = w_real[mask]
            x = x[mask]

            # test both real and complex variants
            assert_func_equal(func, w, z, rtol=rtol, atol=atol)
            assert_func_equal(func, w_real, x, rtol=rtol, atol=atol)

    def test_erfc_consistent(self):
        self._check_variant_func(
            cephes.erfc,
            lambda z: 1 - cephes.erf(z),
            rtol=1e-12,
            atol=1e-14  # <- the test function loses precision
            )

    def test_erfcx_consistent(self):
        self._check_variant_func(
            cephes.erfcx,
            lambda z: np.exp(z*z) * cephes.erfc(z),
            rtol=1e-12
            )

    def test_erfi_consistent(self):
        self._check_variant_func(
            cephes.erfi,
            lambda z: -1j * cephes.erf(1j*z),
            rtol=1e-12
            )

    def test_dawsn_consistent(self):
        self._check_variant_func(
            cephes.dawsn,
            lambda z: sqrt(pi)/2 * np.exp(-z*z) * cephes.erfi(z),
            rtol=1e-12
            )

    def test_erf_nan_inf(self):
        vals = [np.nan, -np.inf, np.inf]
        expected = [np.nan, -1, 1]
        assert_allclose(special.erf(vals), expected, rtol=1e-15)

    def test_erfc_nan_inf(self):
        vals = [np.nan, -np.inf, np.inf]
        expected = [np.nan, 2, 0]
        assert_allclose(special.erfc(vals), expected, rtol=1e-15)

    def test_erfcx_nan_inf(self):
        vals = [np.nan, -np.inf, np.inf]
        expected = [np.nan, np.inf, 0]
        assert_allclose(special.erfcx(vals), expected, rtol=1e-15)

    def test_erfi_nan_inf(self):
        vals = [np.nan, -np.inf, np.inf]
        expected = [np.nan, -np.inf, np.inf]
        assert_allclose(special.erfi(vals), expected, rtol=1e-15)

    def test_dawsn_nan_inf(self):
        vals = [np.nan, -np.inf, np.inf]
        expected = [np.nan, -0.0, 0.0]
        assert_allclose(special.dawsn(vals), expected, rtol=1e-15)

    def test_wofz_nan_inf(self):
        vals = [np.nan, -np.inf, np.inf]
        expected = [np.nan + np.nan * 1.j, 0.-0.j, 0.+0.j]
        assert_allclose(special.wofz(vals), expected, rtol=1e-15)


class TestEuler:
    def test_euler(self):
        eu0 = special.euler(0)
        eu1 = special.euler(1)
        eu2 = special.euler(2)   # just checking segfaults
        assert_allclose(eu0, [1], rtol=1e-15)
        assert_allclose(eu1, [1, 0], rtol=1e-15)
        assert_allclose(eu2, [1, 0, -1], rtol=1e-15)
        eu24 = special.euler(24)
        mathworld = [1,1,5,61,1385,50521,2702765,199360981,
                     19391512145,2404879675441,
                     370371188237525,69348874393137901,
                     15514534163557086905]
        correct = zeros((25,),'d')
        for k in range(0,13):
            if (k % 2):
                correct[2*k] = -float(mathworld[k])
            else:
                correct[2*k] = float(mathworld[k])
        with np.errstate(all='ignore'):
            err = nan_to_num((eu24-correct)/correct)
            errmax = max(err)
        assert_almost_equal(errmax, 0.0, 14)


class TestExp:
    def test_exp2(self):
        ex = special.exp2(2)
        exrl = 2**2
        assert_equal(ex,exrl)

    def test_exp2more(self):
        exm = special.exp2(2.5)
        exmrl = 2**(2.5)
        assert_almost_equal(exm,exmrl,8)

    def test_exp10(self):
        ex = special.exp10(2)
        exrl = 10**2
        assert_approx_equal(ex,exrl)

    def test_exp10more(self):
        exm = special.exp10(2.5)
        exmrl = 10**(2.5)
        assert_almost_equal(exm,exmrl,8)

    def test_expm1(self):
        ex = (special.expm1(2),special.expm1(3),special.expm1(4))
        exrl = (exp(2)-1,exp(3)-1,exp(4)-1)
        assert_array_almost_equal(ex,exrl,8)

    def test_expm1more(self):
        ex1 = (special.expm1(2),special.expm1(2.1),special.expm1(2.2))
        exrl1 = (exp(2)-1,exp(2.1)-1,exp(2.2)-1)
        assert_array_almost_equal(ex1,exrl1,8)


class TestFactorialFunctions:
    @pytest.mark.parametrize("exact", [True, False])
    def test_factorialx_scalar_return_type(self, exact):
        assert np.isscalar(special.factorial(1, exact=exact))
        assert np.isscalar(special.factorial2(1, exact=exact))
        assert np.isscalar(special.factorialk(1, 3, exact=True))

    @pytest.mark.parametrize("n", [-1, -2, -3])
    @pytest.mark.parametrize("exact", [True, False])
    def test_factorialx_negative(self, exact, n):
        assert_equal(special.factorial(n, exact=exact), 0)
        assert_equal(special.factorial2(n, exact=exact), 0)
        assert_equal(special.factorialk(n, 3, exact=True), 0)

    @pytest.mark.parametrize("exact", [True, False])
    def test_factorialx_negative_array(self, exact):
        assert_func = assert_array_equal if exact else assert_allclose
        # Consistent output for n < 0
        assert_func(special.factorial([-5, -4, 0, 1], exact=exact),
                    [0, 0, 1, 1])
        assert_func(special.factorial2([-5, -4, 0, 1], exact=exact),
                    [0, 0, 1, 1])
        assert_func(special.factorialk([-5, -4, 0, 1], 3, exact=True),
                    [0, 0, 1, 1])

    @pytest.mark.parametrize("exact", [True, False])
    @pytest.mark.parametrize("content", [np.nan, None, np.datetime64('nat')],
                             ids=["NaN", "None", "NaT"])
    def test_factorialx_nan(self, content, exact):
        # scalar
        assert special.factorial(content, exact=exact) is np.nan
        assert special.factorial2(content, exact=exact) is np.nan
        assert special.factorialk(content, 3, exact=True) is np.nan
        # array-like (initializes np.array with default dtype)
        if content is not np.nan:
            # None causes object dtype, which is not supported; as is datetime
            with pytest.raises(ValueError, match="Unsupported datatype.*"):
                special.factorial([content], exact=exact)
        elif exact:
            # cannot use `is np.nan` see https://stackoverflow.com/a/52124109
            with pytest.warns(DeprecationWarning, match="Non-integer array.*"):
                assert np.isnan(special.factorial([content], exact=exact)[0])
        else:
            assert np.isnan(special.factorial([content], exact=exact)[0])
        # factorial{2,k} don't support array case due to dtype constraints
        with pytest.raises(ValueError, match="factorial2 does not support.*"):
            special.factorial2([content], exact=exact)
        with pytest.raises(ValueError, match="factorialk does not support.*"):
            special.factorialk([content], 3, exact=True)
        # array-case also tested in test_factorial{,2,k}_corner_cases

    @pytest.mark.parametrize("levels", range(1, 5))
    @pytest.mark.parametrize("exact", [True, False])
    def test_factorialx_array_shape(self, levels, exact):
        def _nest_me(x, k=1):
            """
            Double x and nest it k times

            For example:
            >>> _nest_me([3, 4], 2)
            [[[3, 4], [3, 4]], [[3, 4], [3, 4]]]
            """
            if k == 0:
                return x
            else:
                return _nest_me([x, x], k-1)

        def _check(res, nucleus):
            exp = np.array(_nest_me(nucleus, k=levels), dtype=object)
            # test that ndarray shape is maintained
            # need to cast to float due to numpy/numpy#21220
            assert_allclose(res.astype(np.float64), exp.astype(np.float64))

        n = np.array(_nest_me([5, 25], k=levels))
        exp_nucleus = {1: [120, math.factorial(25)],
                       # correctness of factorial2() is tested elsewhere
                       2: [15, special.factorial2(25, exact=True)],
                       3: [10, special.factorialk(25, 3)]}

        _check(special.factorial(n, exact=exact), exp_nucleus[1])
        _check(special.factorial2(n, exact=exact), exp_nucleus[2])
        _check(special.factorialk(n, 3, exact=True), exp_nucleus[3])

    @pytest.mark.parametrize("exact", [True, False])
    @pytest.mark.parametrize("dim", range(0, 5))
    def test_factorialx_array_dimension(self, dim, exact):
        n = np.array(5, ndmin=dim)
        exp = {1: 120, 2: 15, 3: 10}
        assert_allclose(special.factorial(n, exact=exact),
                        np.array(exp[1], ndmin=dim))
        assert_allclose(special.factorial2(n, exact=exact),
                        np.array(exp[2], ndmin=dim))
        assert_allclose(special.factorialk(n, 3, exact=True),
                        np.array(exp[3], ndmin=dim))

    @pytest.mark.parametrize("exact", [True, False])
    @pytest.mark.parametrize("level", range(1, 5))
    def test_factorialx_array_like(self, level, exact):
        def _nest_me(x, k=1):
            if k == 0:
                return x
            else:
                return _nest_me([x], k-1)

        n = _nest_me([5], k=level-1)  # nested list
        exp_nucleus = {1: 120, 2: 15, 3: 10}
        assert_func = assert_array_equal if exact else assert_allclose
        assert_func(special.factorial(n, exact=exact),
                    np.array(exp_nucleus[1], ndmin=level))
        assert_func(special.factorial2(n, exact=exact),
                    np.array(exp_nucleus[2], ndmin=level))
        assert_func(special.factorialk(n, 3, exact=True),
                    np.array(exp_nucleus[3], ndmin=level))

    # note that n=170 is the last integer such that factorial(n) fits float64
    @pytest.mark.parametrize('n', range(30, 180, 10))
    def test_factorial_accuracy(self, n):
        # Compare exact=True vs False, i.e. that the accuracy of the
        # approximation is better than the specified tolerance.

        rtol = 6e-14 if sys.platform == 'win32' else 1e-15
        # need to cast exact result to float due to numpy/numpy#21220
        assert_allclose(float(special.factorial(n, exact=True)),
                        special.factorial(n, exact=False), rtol=rtol)
        assert_allclose(special.factorial([n], exact=True).astype(float),
                        special.factorial([n], exact=False), rtol=rtol)

    @pytest.mark.parametrize('n',
                             list(range(0, 22)) + list(range(30, 180, 10)))
    def test_factorial_int_reference(self, n):
        # Compare all with math.factorial
        correct = math.factorial(n)
        assert_array_equal(correct, special.factorial(n, True))
        assert_array_equal(correct, special.factorial([n], True)[0])

        rtol = 6e-14 if sys.platform == 'win32' else 1e-15
        assert_allclose(float(correct), special.factorial(n, False),
                        rtol=rtol)
        assert_allclose(float(correct), special.factorial([n], False)[0],
                        rtol=rtol)

    @pytest.mark.parametrize("exact", [True, False])
    def test_factorial_float_reference(self, exact):
        def _check(n, expected):
            # support for exact=True with scalar floats grandfathered in
            assert_allclose(special.factorial(n, exact=exact), expected)
            # non-integer types in arrays only allowed with exact=False
            assert_allclose(special.factorial([n])[0], expected)

        # Reference values from mpmath for gamma(n+1)
        _check(0.01, 0.994325851191506032181932988)
        _check(1.11, 1.051609009483625091514147465)
        _check(5.55, 314.9503192327208241614959052)
        _check(11.1, 50983227.84411615655137170553)
        _check(33.3, 2.493363339642036352229215273e+37)
        _check(55.5, 9.479934358436729043289162027e+73)
        _check(77.7, 3.060540559059579022358692625e+114)
        _check(99.9, 5.885840419492871504575693337e+157)
        # close to maximum for float64
        _check(170.6243, 1.79698185749571048960082e+308)

    @pytest.mark.parametrize("dtype", [np.int64, np.float64,
                                       np.complex128, object])
    @pytest.mark.parametrize("exact", [True, False])
    @pytest.mark.parametrize("dim", range(0, 5))
    # test empty & non-empty arrays, with nans and mixed
    @pytest.mark.parametrize("content",
                             [[], [1], [1.1], [np.nan], [np.nan, 1]],
                             ids=["[]", "[1]", "[1.1]", "[NaN]", "[NaN, 1]"])
    def test_factorial_array_corner_cases(self, content, dim, exact, dtype):
        if dtype == np.int64 and any(np.isnan(x) for x in content):
            pytest.skip("impossible combination")
        # np.array(x, ndim=0) will not be 0-dim. unless x is too
        content = content if (dim > 0 or len(content) != 1) else content[0]
        n = np.array(content, ndmin=dim, dtype=dtype)
        result = None
        if not content:
            result = special.factorial(n, exact=exact)
        elif not (np.issubdtype(n.dtype, np.integer)
                  or np.issubdtype(n.dtype, np.floating)):
            with pytest.raises(ValueError, match="Unsupported datatype*"):
                special.factorial(n, exact=exact)
        elif (exact and not np.issubdtype(n.dtype, np.integer) and n.size and
              np.allclose(n[~np.isnan(n)], n[~np.isnan(n)].astype(np.int64))):
            # using integers but in array with wrong dtype (e.g. due to NaNs)
            with pytest.warns(DeprecationWarning, match="Non-integer array.*"):
                result = special.factorial(n, exact=exact)
                # expected dtype is integer, unless there are NaNs
                dtype = np.float_ if np.any(np.isnan(n)) else np.int_
        elif exact and not np.issubdtype(n.dtype, np.integer):
            with pytest.raises(ValueError, match="factorial with exact=.*"):
                special.factorial(n, exact=exact)
        else:
            # no error
            result = special.factorial(n, exact=exact)

        # assert_equal does not distinguish scalars and 0-dim arrays of the same value, see
        # https://github.com/numpy/numpy/issues/24050
        def assert_really_equal(x, y):
            assert type(x) == type(y), f"types not equal: {type(x)}, {type(y)}"
            assert_equal(x, y)

        if result is not None:
            # expected result is empty if and only if n is empty,
            # and has the same dtype & dimension as n
            with suppress_warnings() as sup:
                sup.filter(DeprecationWarning)
                # keep 0-dim.; otherwise n.ravel().ndim==1, even if n.ndim==0
                n_flat = n.ravel() if n.ndim else n
                r = special.factorial(n_flat, exact=exact) if n.size else []
            expected = np.array(r, ndmin=dim, dtype=dtype)
            assert_really_equal(result, expected)

    @pytest.mark.parametrize("exact", [True, False])
    @pytest.mark.parametrize("n", [1, 1.1, 2 + 2j, np.nan, None],
                             ids=["1", "1.1", "2+2j", "NaN", "None"])
    def test_factorial_scalar_corner_cases(self, n, exact):
        if (n is None or n is np.nan or np.issubdtype(type(n), np.integer)
                or np.issubdtype(type(n), np.floating)):
            # no error
            result = special.factorial(n, exact=exact)
            exp = np.nan if n is np.nan or n is None else special.factorial(n)
            assert_equal(result, exp)
        else:
            with pytest.raises(ValueError, match="Unsupported datatype*"):
                special.factorial(n, exact=exact)

    # use odd increment to make sure both odd & even numbers are tested!
    @pytest.mark.parametrize('n', range(30, 180, 11))
    def test_factorial2_accuracy(self, n):
        # Compare exact=True vs False, i.e. that the accuracy of the
        # approximation is better than the specified tolerance.

        rtol = 2e-14 if sys.platform == 'win32' else 1e-15
        # need to cast exact result to float due to numpy/numpy#21220
        assert_allclose(float(special.factorial2(n, exact=True)),
                        special.factorial2(n, exact=False), rtol=rtol)
        assert_allclose(special.factorial2([n], exact=True).astype(float),
                        special.factorial2([n], exact=False), rtol=rtol)

    @pytest.mark.parametrize('n',
                             list(range(0, 22)) + list(range(30, 180, 11)))
    def test_factorial2_int_reference(self, n):
        # Compare all with correct value

        # Cannot use np.product due to overflow
        correct = functools.reduce(operator.mul, list(range(n, 0, -2)), 1)

        assert_array_equal(correct, special.factorial2(n, True))
        assert_array_equal(correct, special.factorial2([n], True)[0])

        assert_allclose(float(correct), special.factorial2(n, False))
        assert_allclose(float(correct), special.factorial2([n], False)[0])

    @pytest.mark.parametrize("dtype", [np.int64, np.float64,
                                       np.complex128, object])
    @pytest.mark.parametrize("exact", [True, False])
    @pytest.mark.parametrize("dim", range(0, 5))
    # test empty & non-empty arrays, with nans and mixed
    @pytest.mark.parametrize("content", [[], [1], [np.nan], [np.nan, 1]],
                             ids=["[]", "[1]", "[NaN]", "[NaN, 1]"])
    def test_factorial2_array_corner_cases(self, content, dim, exact, dtype):
        if dtype == np.int64 and any(np.isnan(x) for x in content):
            pytest.skip("impossible combination")
        # np.array(x, ndim=0) will not be 0-dim. unless x is too
        content = content if (dim > 0 or len(content) != 1) else content[0]
        n = np.array(content, ndmin=dim, dtype=dtype)
        if np.issubdtype(n.dtype, np.integer) or (not content):
            # no error
            result = special.factorial2(n, exact=exact)
            # expected result is identical to n for exact=True resp. empty
            # arrays (assert_allclose chokes on object), otherwise up to tol
            func = assert_equal if exact or (not content) else assert_allclose
            func(result, n)
        else:
            with pytest.raises(ValueError, match="factorial2 does not*"):
                special.factorial2(n, 3)

    @pytest.mark.parametrize("exact", [True, False])
    @pytest.mark.parametrize("n", [1, 1.1, 2 + 2j, np.nan, None],
                             ids=["1", "1.1", "2+2j", "NaN", "None"])
    def test_factorial2_scalar_corner_cases(self, n, exact):
        if n is None or n is np.nan or np.issubdtype(type(n), np.integer):
            # no error
            result = special.factorial2(n, exact=exact)
            exp = np.nan if n is np.nan or n is None else special.factorial(n)
            assert_equal(result, exp)
        else:
            with pytest.raises(ValueError, match="factorial2 does not*"):
                special.factorial2(n, exact=exact)

    @pytest.mark.parametrize('k', list(range(1, 5)) + [10, 20])
    @pytest.mark.parametrize('n',
                             list(range(0, 22)) + list(range(22, 100, 11)))
    def test_factorialk_int_reference(self, n, k):
        # Compare all with correct value

        # Would be nice to use np.product here, but that's
        # broken on windows, see numpy/numpy#21219
        correct = functools.reduce(operator.mul, list(range(n, 0, -k)), 1)

        assert_array_equal(correct, special.factorialk(n, k, True))
        assert_array_equal(correct, special.factorialk([n], k, True)[0])

        # exact=False not yet supported
        # assert_allclose(float(correct), special.factorialk(n, k, False))
        # assert_allclose(float(correct), special.factorialk([n], k, False)[0])

    @pytest.mark.parametrize("dtype", [np.int64, np.float64,
                                       np.complex128, object])
    @pytest.mark.parametrize("dim", range(0, 5))
    # test empty & non-empty arrays, with nans and mixed
    @pytest.mark.parametrize("content", [[], [1], [np.nan], [np.nan, 1]],
                             ids=["[]", "[1]", "[NaN]", "[NaN, 1]"])
    def test_factorialk_array_corner_cases(self, content, dim, dtype):
        if dtype == np.int64 and any(np.isnan(x) for x in content):
            pytest.skip("impossible combination")
        # np.array(x, ndim=0) will not be 0-dim. unless x is too
        content = content if (dim > 0 or len(content) != 1) else content[0]
        n = np.array(content, ndmin=dim, dtype=dtype)
        if np.issubdtype(n.dtype, np.integer) or (not content):
            # no error; expected result is identical to n
            assert_equal(special.factorialk(n, 3), n)
        else:
            with pytest.raises(ValueError, match="factorialk does not*"):
                special.factorialk(n, 3)

    @pytest.mark.parametrize("exact", [True, False])
    @pytest.mark.parametrize("k", range(1, 5))
    @pytest.mark.parametrize("n", [1, 1.1, 2 + 2j, np.nan, None],
                             ids=["1", "1.1", "2+2j", "NaN", "None"])
    def test_factorialk_scalar_corner_cases(self, n, k, exact):
        if not exact:
            with pytest.raises(NotImplementedError):
                special.factorialk(n, k=k, exact=exact)
        elif n is None or n is np.nan or np.issubdtype(type(n), np.integer):
            # no error
            result = special.factorial2(n, exact=exact)
            nan_cond = n is np.nan or n is None
            expected = np.nan if nan_cond else special.factorialk(n, k=k)
            assert_equal(result, expected)
        else:
            with pytest.raises(ValueError, match="factorialk does not*"):
                special.factorialk(n, k=k, exact=exact)

    @pytest.mark.parametrize("k", [0, 1.1, np.nan, "1"])
    def test_factorialk_raises_k(self, k):
        with pytest.raises(ValueError, match="k must be a positive integer*"):
            special.factorialk(1, k)

    @pytest.mark.parametrize("k", range(1, 12))
    def test_factorialk_dtype(self, k):
        if k in _FACTORIALK_LIMITS_64BITS.keys():
            n = np.array([_FACTORIALK_LIMITS_32BITS[k]])
            assert_equal(special.factorialk(n, k).dtype, np.int_)
            assert_equal(special.factorialk(n + 1, k).dtype, np.int64)
            # assert maximality of limits for given dtype
            assert special.factorialk(n + 1, k) > np.iinfo(np.int32).max

            n = np.array([_FACTORIALK_LIMITS_64BITS[k]])
            assert_equal(special.factorialk(n, k).dtype, np.int64)
            assert_equal(special.factorialk(n + 1, k).dtype, object)
            assert special.factorialk(n + 1, k) > np.iinfo(np.int64).max
        else:
            # for k >= 10, we always return object
            assert_equal(special.factorialk(np.array([1]), k).dtype, object)

    def test_factorial_mixed_nan_inputs(self):
        x = np.array([np.nan, 1, 2, 3, np.nan])
        expected = np.array([np.nan, 1, 2, 6, np.nan])
        assert_equal(special.factorial(x, exact=False), expected)
        with pytest.warns(DeprecationWarning, match=r"Non-integer array.*"):
            assert_equal(special.factorial(x, exact=True), expected)


class TestFresnel:
    @pytest.mark.parametrize("z, s, c", [
        # some positive value
        (.5, 0.064732432859999287, 0.49234422587144644),
        (.5 + .0j, 0.064732432859999287, 0.49234422587144644),
        # negative half annulus
        # https://github.com/scipy/scipy/issues/12309
        # Reference values can be reproduced with
        # https://www.wolframalpha.com/input/?i=FresnelS%5B-2.0+%2B+0.1i%5D
        # https://www.wolframalpha.com/input/?i=FresnelC%5B-2.0+%2B+0.1i%5D
        (
            -2.0 + 0.1j,
            -0.3109538687728942-0.0005870728836383176j,
            -0.4879956866358554+0.10670801832903172j
        ),
        (
            -0.1 - 1.5j,
            -0.03918309471866977+0.7197508454568574j,
            0.09605692502968956-0.43625191013617465j
        ),
        # a different algorithm kicks in for "large" values, i.e., |z| >= 4.5,
        # make sure to test both float and complex values; a different
        # algorithm is used
        (6.0, 0.44696076, 0.49953147),
        (6.0 + 0.0j, 0.44696076, 0.49953147),
        (6.0j, -0.44696076j, 0.49953147j),
        (-6.0 + 0.0j, -0.44696076, -0.49953147),
        (-6.0j, 0.44696076j, -0.49953147j),
        # inf
        (np.inf, 0.5, 0.5),
        (-np.inf, -0.5, -0.5),
    ])
    def test_fresnel_values(self, z, s, c):
        frs = array(special.fresnel(z))
        assert_array_almost_equal(frs, array([s, c]), 8)

    # values from pg 329  Table 7.11 of A & S
    #  slightly corrected in 4th decimal place
    def test_fresnel_zeros(self):
        szo, czo = special.fresnel_zeros(5)
        assert_array_almost_equal(szo,
                                  array([2.0093+0.2885j,
                                          2.8335+0.2443j,
                                          3.4675+0.2185j,
                                          4.0026+0.2009j,
                                          4.4742+0.1877j]),3)
        assert_array_almost_equal(czo,
                                  array([1.7437+0.3057j,
                                          2.6515+0.2529j,
                                          3.3204+0.2240j,
                                          3.8757+0.2047j,
                                          4.3611+0.1907j]),3)
        vals1 = special.fresnel(szo)[0]
        vals2 = special.fresnel(czo)[1]
        assert_array_almost_equal(vals1,0,14)
        assert_array_almost_equal(vals2,0,14)

    def test_fresnelc_zeros(self):
        szo, czo = special.fresnel_zeros(6)
        frc = special.fresnelc_zeros(6)
        assert_array_almost_equal(frc,czo,12)

    def test_fresnels_zeros(self):
        szo, czo = special.fresnel_zeros(5)
        frs = special.fresnels_zeros(5)
        assert_array_almost_equal(frs,szo,12)


class TestGamma:
    def test_gamma(self):
        gam = special.gamma(5)
        assert_equal(gam,24.0)

    def test_gammaln(self):
        gamln = special.gammaln(3)
        lngam = log(special.gamma(3))
        assert_almost_equal(gamln,lngam,8)

    def test_gammainccinv(self):
        gccinv = special.gammainccinv(.5,.5)
        gcinv = special.gammaincinv(.5,.5)
        assert_almost_equal(gccinv,gcinv,8)

    @with_special_errors
    def test_gammaincinv(self):
        y = special.gammaincinv(.4,.4)
        x = special.gammainc(.4,y)
        assert_almost_equal(x,0.4,1)
        y = special.gammainc(10, 0.05)
        x = special.gammaincinv(10, 2.5715803516000736e-20)
        assert_almost_equal(0.05, x, decimal=10)
        assert_almost_equal(y, 2.5715803516000736e-20, decimal=10)
        x = special.gammaincinv(50, 8.20754777388471303050299243573393e-18)
        assert_almost_equal(11.0, x, decimal=10)

    @with_special_errors
    def test_975(self):
        # Regression test for ticket #975 -- switch point in algorithm
        # check that things work OK at the point, immediately next floats
        # around it, and a bit further away
        pts = [0.25,
               np.nextafter(0.25, 0), 0.25 - 1e-12,
               np.nextafter(0.25, 1), 0.25 + 1e-12]
        for xp in pts:
            y = special.gammaincinv(.4, xp)
            x = special.gammainc(0.4, y)
            assert_allclose(x, xp, rtol=1e-12)

    def test_rgamma(self):
        rgam = special.rgamma(8)
        rlgam = 1/special.gamma(8)
        assert_almost_equal(rgam,rlgam,8)

    def test_infinity(self):
        assert_(np.isinf(special.gamma(-1)))
        assert_equal(special.rgamma(-1), 0)


class TestHankel:

    def test_negv1(self):
        assert_almost_equal(special.hankel1(-3,2), -special.hankel1(3,2), 14)

    def test_hankel1(self):
        hank1 = special.hankel1(1,.1)
        hankrl = (special.jv(1,.1) + special.yv(1,.1)*1j)
        assert_almost_equal(hank1,hankrl,8)

    def test_negv1e(self):
        assert_almost_equal(special.hankel1e(-3,2), -special.hankel1e(3,2), 14)

    def test_hankel1e(self):
        hank1e = special.hankel1e(1,.1)
        hankrle = special.hankel1(1,.1)*exp(-.1j)
        assert_almost_equal(hank1e,hankrle,8)

    def test_negv2(self):
        assert_almost_equal(special.hankel2(-3,2), -special.hankel2(3,2), 14)

    def test_hankel2(self):
        hank2 = special.hankel2(1,.1)
        hankrl2 = (special.jv(1,.1) - special.yv(1,.1)*1j)
        assert_almost_equal(hank2,hankrl2,8)

    def test_neg2e(self):
        assert_almost_equal(special.hankel2e(-3,2), -special.hankel2e(3,2), 14)

    def test_hankl2e(self):
        hank2e = special.hankel2e(1,.1)
        hankrl2e = special.hankel2e(1,.1)
        assert_almost_equal(hank2e,hankrl2e,8)


class TestHyper:
    def test_h1vp(self):
        h1 = special.h1vp(1,.1)
        h1real = (special.jvp(1,.1) + special.yvp(1,.1)*1j)
        assert_almost_equal(h1,h1real,8)

    def test_h2vp(self):
        h2 = special.h2vp(1,.1)
        h2real = (special.jvp(1,.1) - special.yvp(1,.1)*1j)
        assert_almost_equal(h2,h2real,8)

    def test_hyp0f1(self):
        # scalar input
        assert_allclose(special.hyp0f1(2.5, 0.5), 1.21482702689997, rtol=1e-12)
        assert_allclose(special.hyp0f1(2.5, 0), 1.0, rtol=1e-15)

        # float input, expected values match mpmath
        x = special.hyp0f1(3.0, [-1.5, -1, 0, 1, 1.5])
        expected = np.array([0.58493659229143, 0.70566805723127, 1.0,
                             1.37789689539747, 1.60373685288480])
        assert_allclose(x, expected, rtol=1e-12)

        # complex input
        x = special.hyp0f1(3.0, np.array([-1.5, -1, 0, 1, 1.5]) + 0.j)
        assert_allclose(x, expected.astype(complex), rtol=1e-12)

        # test broadcasting
        x1 = [0.5, 1.5, 2.5]
        x2 = [0, 1, 0.5]
        x = special.hyp0f1(x1, x2)
        expected = [1.0, 1.8134302039235093, 1.21482702689997]
        assert_allclose(x, expected, rtol=1e-12)
        x = special.hyp0f1(np.row_stack([x1] * 2), x2)
        assert_allclose(x, np.row_stack([expected] * 2), rtol=1e-12)
        assert_raises(ValueError, special.hyp0f1,
                      np.row_stack([x1] * 3), [0, 1])

    def test_hyp0f1_gh5764(self):
        # Just checks the point that failed; there's a more systematic
        # test in test_mpmath
        res = special.hyp0f1(0.8, 0.5 + 0.5*1J)
        # The expected value was generated using mpmath
        assert_almost_equal(res, 1.6139719776441115 + 1J*0.80893054061790665)

    def test_hyp1f1(self):
        hyp1 = special.hyp1f1(.1,.1,.3)
        assert_almost_equal(hyp1, 1.3498588075760032,7)

        # test contributed by Moritz Deger (2008-05-29)
        # https://github.com/scipy/scipy/issues/1186 (Trac #659)

        # reference data obtained from mathematica [ a, b, x, m(a,b,x)]:
        # produced with test_hyp1f1.nb
        ref_data = array([[-8.38132975e+00, -1.28436461e+01, -2.91081397e+01, 1.04178330e+04],
                          [2.91076882e+00, -6.35234333e+00, -1.27083993e+01, 6.68132725e+00],
                          [-1.42938258e+01, 1.80869131e-01, 1.90038728e+01, 1.01385897e+05],
                          [5.84069088e+00, 1.33187908e+01, 2.91290106e+01, 1.59469411e+08],
                          [-2.70433202e+01, -1.16274873e+01, -2.89582384e+01, 1.39900152e+24],
                          [4.26344966e+00, -2.32701773e+01, 1.91635759e+01, 6.13816915e+21],
                          [1.20514340e+01, -3.40260240e+00, 7.26832235e+00, 1.17696112e+13],
                          [2.77372955e+01, -1.99424687e+00, 3.61332246e+00, 3.07419615e+13],
                          [1.50310939e+01, -2.91198675e+01, -1.53581080e+01, -3.79166033e+02],
                          [1.43995827e+01, 9.84311196e+00, 1.93204553e+01, 2.55836264e+10],
                          [-4.08759686e+00, 1.34437025e+01, -1.42072843e+01, 1.70778449e+01],
                          [8.05595738e+00, -1.31019838e+01, 1.52180721e+01, 3.06233294e+21],
                          [1.81815804e+01, -1.42908793e+01, 9.57868793e+00, -2.84771348e+20],
                          [-2.49671396e+01, 1.25082843e+01, -1.71562286e+01, 2.36290426e+07],
                          [2.67277673e+01, 1.70315414e+01, 6.12701450e+00, 7.77917232e+03],
                          [2.49565476e+01, 2.91694684e+01, 6.29622660e+00, 2.35300027e+02],
                          [6.11924542e+00, -1.59943768e+00, 9.57009289e+00, 1.32906326e+11],
                          [-1.47863653e+01, 2.41691301e+01, -1.89981821e+01, 2.73064953e+03],
                          [2.24070483e+01, -2.93647433e+00, 8.19281432e+00, -6.42000372e+17],
                          [8.04042600e-01, 1.82710085e+01, -1.97814534e+01, 5.48372441e-01],
                          [1.39590390e+01, 1.97318686e+01, 2.37606635e+00, 5.51923681e+00],
                          [-4.66640483e+00, -2.00237930e+01, 7.40365095e+00, 4.50310752e+00],
                          [2.76821999e+01, -6.36563968e+00, 1.11533984e+01, -9.28725179e+23],
                          [-2.56764457e+01, 1.24544906e+00, 1.06407572e+01, 1.25922076e+01],
                          [3.20447808e+00, 1.30874383e+01, 2.26098014e+01, 2.03202059e+04],
                          [-1.24809647e+01, 4.15137113e+00, -2.92265700e+01, 2.39621411e+08],
                          [2.14778108e+01, -2.35162960e+00, -1.13758664e+01, 4.46882152e-01],
                          [-9.85469168e+00, -3.28157680e+00, 1.67447548e+01, -1.07342390e+07],
                          [1.08122310e+01, -2.47353236e+01, -1.15622349e+01, -2.91733796e+03],
                          [-2.67933347e+01, -3.39100709e+00, 2.56006986e+01, -5.29275382e+09],
                          [-8.60066776e+00, -8.02200924e+00, 1.07231926e+01, 1.33548320e+06],
                          [-1.01724238e-01, -1.18479709e+01, -2.55407104e+01, 1.55436570e+00],
                          [-3.93356771e+00, 2.11106818e+01, -2.57598485e+01, 2.13467840e+01],
                          [3.74750503e+00, 1.55687633e+01, -2.92841720e+01, 1.43873509e-02],
                          [6.99726781e+00, 2.69855571e+01, -1.63707771e+01, 3.08098673e-02],
                          [-2.31996011e+01, 3.47631054e+00, 9.75119815e-01, 1.79971073e-02],
                          [2.38951044e+01, -2.91460190e+01, -2.50774708e+00, 9.56934814e+00],
                          [1.52730825e+01, 5.77062507e+00, 1.21922003e+01, 1.32345307e+09],
                          [1.74673917e+01, 1.89723426e+01, 4.94903250e+00, 9.90859484e+01],
                          [1.88971241e+01, 2.86255413e+01, 5.52360109e-01, 1.44165360e+00],
                          [1.02002319e+01, -1.66855152e+01, -2.55426235e+01, 6.56481554e+02],
                          [-1.79474153e+01, 1.22210200e+01, -1.84058212e+01, 8.24041812e+05],
                          [-1.36147103e+01, 1.32365492e+00, -7.22375200e+00, 9.92446491e+05],
                          [7.57407832e+00, 2.59738234e+01, -1.34139168e+01, 3.64037761e-02],
                          [2.21110169e+00, 1.28012666e+01, 1.62529102e+01, 1.33433085e+02],
                          [-2.64297569e+01, -1.63176658e+01, -1.11642006e+01, -2.44797251e+13],
                          [-2.46622944e+01, -3.02147372e+00, 8.29159315e+00, -3.21799070e+05],
                          [-1.37215095e+01, -1.96680183e+01, 2.91940118e+01, 3.21457520e+12],
                          [-5.45566105e+00, 2.81292086e+01, 1.72548215e-01, 9.66973000e-01],
                          [-1.55751298e+00, -8.65703373e+00, 2.68622026e+01, -3.17190834e+16],
                          [2.45393609e+01, -2.70571903e+01, 1.96815505e+01, 1.80708004e+37],
                          [5.77482829e+00, 1.53203143e+01, 2.50534322e+01, 1.14304242e+06],
                          [-1.02626819e+01, 2.36887658e+01, -2.32152102e+01, 7.28965646e+02],
                          [-1.30833446e+00, -1.28310210e+01, 1.87275544e+01, -9.33487904e+12],
                          [5.83024676e+00, -1.49279672e+01, 2.44957538e+01, -7.61083070e+27],
                          [-2.03130747e+01, 2.59641715e+01, -2.06174328e+01, 4.54744859e+04],
                          [1.97684551e+01, -2.21410519e+01, -2.26728740e+01, 3.53113026e+06],
                          [2.73673444e+01, 2.64491725e+01, 1.57599882e+01, 1.07385118e+07],
                          [5.73287971e+00, 1.21111904e+01, 1.33080171e+01, 2.63220467e+03],
                          [-2.82751072e+01, 2.08605881e+01, 9.09838900e+00, -6.60957033e-07],
                          [1.87270691e+01, -1.74437016e+01, 1.52413599e+01, 6.59572851e+27],
                          [6.60681457e+00, -2.69449855e+00, 9.78972047e+00, -2.38587870e+12],
                          [1.20895561e+01, -2.51355765e+01, 2.30096101e+01, 7.58739886e+32],
                          [-2.44682278e+01, 2.10673441e+01, -1.36705538e+01, 4.54213550e+04],
                          [-4.50665152e+00, 3.72292059e+00, -4.83403707e+00, 2.68938214e+01],
                          [-7.46540049e+00, -1.08422222e+01, -1.72203805e+01, -2.09402162e+02],
                          [-2.00307551e+01, -7.50604431e+00, -2.78640020e+01, 4.15985444e+19],
                          [1.99890876e+01, 2.20677419e+01, -2.51301778e+01, 1.23840297e-09],
                          [2.03183823e+01, -7.66942559e+00, 2.10340070e+01, 1.46285095e+31],
                          [-2.90315825e+00, -2.55785967e+01, -9.58779316e+00, 2.65714264e-01],
                          [2.73960829e+01, -1.80097203e+01, -2.03070131e+00, 2.52908999e+02],
                          [-2.11708058e+01, -2.70304032e+01, 2.48257944e+01, 3.09027527e+08],
                          [2.21959758e+01, 4.00258675e+00, -1.62853977e+01, -9.16280090e-09],
                          [1.61661840e+01, -2.26845150e+01, 2.17226940e+01, -8.24774394e+33],
                          [-3.35030306e+00, 1.32670581e+00, 9.39711214e+00, -1.47303163e+01],
                          [7.23720726e+00, -2.29763909e+01, 2.34709682e+01, -9.20711735e+29],
                          [2.71013568e+01, 1.61951087e+01, -7.11388906e-01, 2.98750911e-01],
                          [8.40057933e+00, -7.49665220e+00, 2.95587388e+01, 6.59465635e+29],
                          [-1.51603423e+01, 1.94032322e+01, -7.60044357e+00, 1.05186941e+02],
                          [-8.83788031e+00, -2.72018313e+01, 1.88269907e+00, 1.81687019e+00],
                          [-1.87283712e+01, 5.87479570e+00, -1.91210203e+01, 2.52235612e+08],
                          [-5.61338513e-01, 2.69490237e+01, 1.16660111e-01, 9.97567783e-01],
                          [-5.44354025e+00, -1.26721408e+01, -4.66831036e+00, 1.06660735e-01],
                          [-2.18846497e+00, 2.33299566e+01, 9.62564397e+00, 3.03842061e-01],
                          [6.65661299e+00, -2.39048713e+01, 1.04191807e+01, 4.73700451e+13],
                          [-2.57298921e+01, -2.60811296e+01, 2.74398110e+01, -5.32566307e+11],
                          [-1.11431826e+01, -1.59420160e+01, -1.84880553e+01, -1.01514747e+02],
                          [6.50301931e+00, 2.59859051e+01, -2.33270137e+01, 1.22760500e-02],
                          [-1.94987891e+01, -2.62123262e+01, 3.90323225e+00, 1.71658894e+01],
                          [7.26164601e+00, -1.41469402e+01, 2.81499763e+01, -2.50068329e+31],
                          [-1.52424040e+01, 2.99719005e+01, -2.85753678e+01, 1.31906693e+04],
                          [5.24149291e+00, -1.72807223e+01, 2.22129493e+01, 2.50748475e+25],
                          [3.63207230e-01, -9.54120862e-02, -2.83874044e+01, 9.43854939e-01],
                          [-2.11326457e+00, -1.25707023e+01, 1.17172130e+00, 1.20812698e+00],
                          [2.48513582e+00, 1.03652647e+01, -1.84625148e+01, 6.47910997e-02],
                          [2.65395942e+01, 2.74794672e+01, 1.29413428e+01, 2.89306132e+05],
                          [-9.49445460e+00, 1.59930921e+01, -1.49596331e+01, 3.27574841e+02],
                          [-5.89173945e+00, 9.96742426e+00, 2.60318889e+01, -3.15842908e-01],
                          [-1.15387239e+01, -2.21433107e+01, -2.17686413e+01, 1.56724718e-01],
                          [-5.30592244e+00, -2.42752190e+01, 1.29734035e+00, 1.31985534e+00]])

        for a,b,c,expected in ref_data:
            result = special.hyp1f1(a,b,c)
            assert_(abs(expected - result)/expected < 1e-4)

    def test_hyp1f1_gh2957(self):
        hyp1 = special.hyp1f1(0.5, 1.5, -709.7827128933)
        hyp2 = special.hyp1f1(0.5, 1.5, -709.7827128934)
        assert_almost_equal(hyp1, hyp2, 12)

    def test_hyp1f1_gh2282(self):
        hyp = special.hyp1f1(0.5, 1.5, -1000)
        assert_almost_equal(hyp, 0.028024956081989643, 12)

    def test_hyp2f1(self):
        # a collection of special cases taken from AMS 55
        values = [[0.5, 1, 1.5, 0.2**2, 0.5/0.2*log((1+0.2)/(1-0.2))],
                  [0.5, 1, 1.5, -0.2**2, 1./0.2*arctan(0.2)],
                  [1, 1, 2, 0.2, -1/0.2*log(1-0.2)],
                  [3, 3.5, 1.5, 0.2**2,
                      0.5/0.2/(-5)*((1+0.2)**(-5)-(1-0.2)**(-5))],
                  [-3, 3, 0.5, sin(0.2)**2, cos(2*3*0.2)],
                  [3, 4, 8, 1, special.gamma(8)*special.gamma(8-4-3)/special.gamma(8-3)/special.gamma(8-4)],
                  [3, 2, 3-2+1, -1, 1./2**3*sqrt(pi) *
                      special.gamma(1+3-2)/special.gamma(1+0.5*3-2)/special.gamma(0.5+0.5*3)],
                  [5, 2, 5-2+1, -1, 1./2**5*sqrt(pi) *
                      special.gamma(1+5-2)/special.gamma(1+0.5*5-2)/special.gamma(0.5+0.5*5)],
                  [4, 0.5+4, 1.5-2*4, -1./3, (8./9)**(-2*4)*special.gamma(4./3) *
                      special.gamma(1.5-2*4)/special.gamma(3./2)/special.gamma(4./3-2*4)],
                  # and some others
                  # ticket #424
                  [1.5, -0.5, 1.0, -10.0, 4.1300097765277476484],
                  # negative integer a or b, with c-a-b integer and x > 0.9
                  [-2,3,1,0.95,0.715],
                  [2,-3,1,0.95,-0.007],
                  [-6,3,1,0.95,0.0000810625],
                  [2,-5,1,0.95,-0.000029375],
                  # huge negative integers
                  (10, -900, 10.5, 0.99, 1.91853705796607664803709475658e-24),
                  (10, -900, -10.5, 0.99, 3.54279200040355710199058559155e-18),
                  ]
        for i, (a, b, c, x, v) in enumerate(values):
            cv = special.hyp2f1(a, b, c, x)
            assert_almost_equal(cv, v, 8, err_msg='test #%d' % i)

    def test_hyperu(self):
        val1 = special.hyperu(1,0.1,100)
        assert_almost_equal(val1,0.0098153,7)
        a,b = [0.3,0.6,1.2,-2.7],[1.5,3.2,-0.4,-3.2]
        a,b = asarray(a), asarray(b)
        z = 0.5
        hypu = special.hyperu(a,b,z)
        hprl = (pi/sin(pi*b))*(special.hyp1f1(a,b,z) /
                               (special.gamma(1+a-b)*special.gamma(b)) -
                               z**(1-b)*special.hyp1f1(1+a-b,2-b,z)
                               / (special.gamma(a)*special.gamma(2-b)))
        assert_array_almost_equal(hypu,hprl,12)

    def test_hyperu_gh2287(self):
        assert_almost_equal(special.hyperu(1, 1.5, 20.2),
                            0.048360918656699191, 12)


class TestBessel:
    def test_itj0y0(self):
        it0 = array(special.itj0y0(.2))
        assert_array_almost_equal(it0,array([0.19933433254006822, -0.34570883800412566]),8)

    def test_it2j0y0(self):
        it2 = array(special.it2j0y0(.2))
        assert_array_almost_equal(it2,array([0.0049937546274601858, -0.43423067011231614]),8)

    def test_negv_iv(self):
        assert_equal(special.iv(3,2), special.iv(-3,2))

    def test_j0(self):
        oz = special.j0(.1)
        ozr = special.jn(0,.1)
        assert_almost_equal(oz,ozr,8)

    def test_j1(self):
        o1 = special.j1(.1)
        o1r = special.jn(1,.1)
        assert_almost_equal(o1,o1r,8)

    def test_jn(self):
        jnnr = special.jn(1,.2)
        assert_almost_equal(jnnr,0.099500832639235995,8)

    def test_negv_jv(self):
        assert_almost_equal(special.jv(-3,2), -special.jv(3,2), 14)

    def test_jv(self):
        values = [[0, 0.1, 0.99750156206604002],
                  [2./3, 1e-8, 0.3239028506761532e-5],
                  [2./3, 1e-10, 0.1503423854873779e-6],
                  [3.1, 1e-10, 0.1711956265409013e-32],
                  [2./3, 4.0, -0.2325440850267039],
                  ]
        for i, (v, x, y) in enumerate(values):
            yc = special.jv(v, x)
            assert_almost_equal(yc, y, 8, err_msg='test #%d' % i)

    def test_negv_jve(self):
        assert_almost_equal(special.jve(-3,2), -special.jve(3,2), 14)

    def test_jve(self):
        jvexp = special.jve(1,.2)
        assert_almost_equal(jvexp,0.099500832639235995,8)
        jvexp1 = special.jve(1,.2+1j)
        z = .2+1j
        jvexpr = special.jv(1,z)*exp(-abs(z.imag))
        assert_almost_equal(jvexp1,jvexpr,8)

    def test_jn_zeros(self):
        jn0 = special.jn_zeros(0,5)
        jn1 = special.jn_zeros(1,5)
        assert_array_almost_equal(jn0,array([2.4048255577,
                                              5.5200781103,
                                              8.6537279129,
                                              11.7915344391,
                                              14.9309177086]),4)
        assert_array_almost_equal(jn1,array([3.83171,
                                              7.01559,
                                              10.17347,
                                              13.32369,
                                              16.47063]),4)

        jn102 = special.jn_zeros(102,5)
        assert_allclose(jn102, array([110.89174935992040343,
                                       117.83464175788308398,
                                       123.70194191713507279,
                                       129.02417238949092824,
                                       134.00114761868422559]), rtol=1e-13)

        jn301 = special.jn_zeros(301,5)
        assert_allclose(jn301, array([313.59097866698830153,
                                       323.21549776096288280,
                                       331.22338738656748796,
                                       338.39676338872084500,
                                       345.03284233056064157]), rtol=1e-13)

    def test_jn_zeros_slow(self):
        jn0 = special.jn_zeros(0, 300)
        assert_allclose(jn0[260-1], 816.02884495068867280, rtol=1e-13)
        assert_allclose(jn0[280-1], 878.86068707124422606, rtol=1e-13)
        assert_allclose(jn0[300-1], 941.69253065317954064, rtol=1e-13)

        jn10 = special.jn_zeros(10, 300)
        assert_allclose(jn10[260-1], 831.67668514305631151, rtol=1e-13)
        assert_allclose(jn10[280-1], 894.51275095371316931, rtol=1e-13)
        assert_allclose(jn10[300-1], 957.34826370866539775, rtol=1e-13)

        jn3010 = special.jn_zeros(3010,5)
        assert_allclose(jn3010, array([3036.86590780927,
                                        3057.06598526482,
                                        3073.66360690272,
                                        3088.37736494778,
                                        3101.86438139042]), rtol=1e-8)

    def test_jnjnp_zeros(self):
        jn = special.jn

        def jnp(n, x):
            return (jn(n-1,x) - jn(n+1,x))/2
        for nt in range(1, 30):
            z, n, m, t = special.jnjnp_zeros(nt)
            for zz, nn, tt in zip(z, n, t):
                if tt == 0:
                    assert_allclose(jn(nn, zz), 0, atol=1e-6)
                elif tt == 1:
                    assert_allclose(jnp(nn, zz), 0, atol=1e-6)
                else:
                    raise AssertionError("Invalid t return for nt=%d" % nt)

    def test_jnp_zeros(self):
        jnp = special.jnp_zeros(1,5)
        assert_array_almost_equal(jnp, array([1.84118,
                                                5.33144,
                                                8.53632,
                                                11.70600,
                                                14.86359]),4)
        jnp = special.jnp_zeros(443,5)
        assert_allclose(special.jvp(443, jnp), 0, atol=1e-15)

    def test_jnyn_zeros(self):
        jnz = special.jnyn_zeros(1,5)
        assert_array_almost_equal(jnz,(array([3.83171,
                                                7.01559,
                                                10.17347,
                                                13.32369,
                                                16.47063]),
                                       array([1.84118,
                                                5.33144,
                                                8.53632,
                                                11.70600,
                                                14.86359]),
                                       array([2.19714,
                                                5.42968,
                                                8.59601,
                                                11.74915,
                                                14.89744]),
                                       array([3.68302,
                                                6.94150,
                                                10.12340,
                                                13.28576,
                                                16.44006])),5)

    def test_jvp(self):
        jvprim = special.jvp(2,2)
        jv0 = (special.jv(1,2)-special.jv(3,2))/2
        assert_almost_equal(jvprim,jv0,10)

    def test_k0(self):
        ozk = special.k0(.1)
        ozkr = special.kv(0,.1)
        assert_almost_equal(ozk,ozkr,8)

    def test_k0e(self):
        ozke = special.k0e(.1)
        ozker = special.kve(0,.1)
        assert_almost_equal(ozke,ozker,8)

    def test_k1(self):
        o1k = special.k1(.1)
        o1kr = special.kv(1,.1)
        assert_almost_equal(o1k,o1kr,8)

    def test_k1e(self):
        o1ke = special.k1e(.1)
        o1ker = special.kve(1,.1)
        assert_almost_equal(o1ke,o1ker,8)

    def test_jacobi(self):
        a = 5*np.random.random() - 1
        b = 5*np.random.random() - 1
        P0 = special.jacobi(0,a,b)
        P1 = special.jacobi(1,a,b)
        P2 = special.jacobi(2,a,b)
        P3 = special.jacobi(3,a,b)

        assert_array_almost_equal(P0.c,[1],13)
        assert_array_almost_equal(P1.c,array([a+b+2,a-b])/2.0,13)
        cp = [(a+b+3)*(a+b+4), 4*(a+b+3)*(a+2), 4*(a+1)*(a+2)]
        p2c = [cp[0],cp[1]-2*cp[0],cp[2]-cp[1]+cp[0]]
        assert_array_almost_equal(P2.c,array(p2c)/8.0,13)
        cp = [(a+b+4)*(a+b+5)*(a+b+6),6*(a+b+4)*(a+b+5)*(a+3),
              12*(a+b+4)*(a+2)*(a+3),8*(a+1)*(a+2)*(a+3)]
        p3c = [cp[0],cp[1]-3*cp[0],cp[2]-2*cp[1]+3*cp[0],cp[3]-cp[2]+cp[1]-cp[0]]
        assert_array_almost_equal(P3.c,array(p3c)/48.0,13)

    def test_kn(self):
        kn1 = special.kn(0,.2)
        assert_almost_equal(kn1,1.7527038555281462,8)

    def test_negv_kv(self):
        assert_equal(special.kv(3.0, 2.2), special.kv(-3.0, 2.2))

    def test_kv0(self):
        kv0 = special.kv(0,.2)
        assert_almost_equal(kv0, 1.7527038555281462, 10)

    def test_kv1(self):
        kv1 = special.kv(1,0.2)
        assert_almost_equal(kv1, 4.775972543220472, 10)

    def test_kv2(self):
        kv2 = special.kv(2,0.2)
        assert_almost_equal(kv2, 49.51242928773287, 10)

    def test_kn_largeorder(self):
        assert_allclose(special.kn(32, 1), 1.7516596664574289e+43)

    def test_kv_largearg(self):
        assert_equal(special.kv(0, 1e19), 0)

    def test_negv_kve(self):
        assert_equal(special.kve(3.0, 2.2), special.kve(-3.0, 2.2))

    def test_kve(self):
        kve1 = special.kve(0,.2)
        kv1 = special.kv(0,.2)*exp(.2)
        assert_almost_equal(kve1,kv1,8)
        z = .2+1j
        kve2 = special.kve(0,z)
        kv2 = special.kv(0,z)*exp(z)
        assert_almost_equal(kve2,kv2,8)

    def test_kvp_v0n1(self):
        z = 2.2
        assert_almost_equal(-special.kv(1,z), special.kvp(0,z, n=1), 10)

    def test_kvp_n1(self):
        v = 3.
        z = 2.2
        xc = -special.kv(v+1,z) + v/z*special.kv(v,z)
        x = special.kvp(v,z, n=1)
        assert_almost_equal(xc, x, 10)   # this function (kvp) is broken

    def test_kvp_n2(self):
        v = 3.
        z = 2.2
        xc = (z**2+v**2-v)/z**2 * special.kv(v,z) + special.kv(v+1,z)/z
        x = special.kvp(v, z, n=2)
        assert_almost_equal(xc, x, 10)

    def test_y0(self):
        oz = special.y0(.1)
        ozr = special.yn(0,.1)
        assert_almost_equal(oz,ozr,8)

    def test_y1(self):
        o1 = special.y1(.1)
        o1r = special.yn(1,.1)
        assert_almost_equal(o1,o1r,8)

    def test_y0_zeros(self):
        yo,ypo = special.y0_zeros(2)
        zo,zpo = special.y0_zeros(2,complex=1)
        all = r_[yo,zo]
        allval = r_[ypo,zpo]
        assert_array_almost_equal(abs(special.yv(0.0,all)),0.0,11)
        assert_array_almost_equal(abs(special.yv(1,all)-allval),0.0,11)

    def test_y1_zeros(self):
        y1 = special.y1_zeros(1)
        assert_array_almost_equal(y1,(array([2.19714]),array([0.52079])),5)

    def test_y1p_zeros(self):
        y1p = special.y1p_zeros(1,complex=1)
        assert_array_almost_equal(y1p,(array([0.5768+0.904j]), array([-0.7635+0.5892j])),3)

    def test_yn_zeros(self):
        an = special.yn_zeros(4,2)
        assert_array_almost_equal(an,array([5.64515, 9.36162]),5)
        an = special.yn_zeros(443,5)
        assert_allclose(an, [450.13573091578090314, 463.05692376675001542,
                              472.80651546418663566, 481.27353184725625838,
                              488.98055964441374646], rtol=1e-15)

    def test_ynp_zeros(self):
        ao = special.ynp_zeros(0,2)
        assert_array_almost_equal(ao,array([2.19714133, 5.42968104]),6)
        ao = special.ynp_zeros(43,5)
        assert_allclose(special.yvp(43, ao), 0, atol=1e-15)
        ao = special.ynp_zeros(443,5)
        assert_allclose(special.yvp(443, ao), 0, atol=1e-9)

    def test_ynp_zeros_large_order(self):
        ao = special.ynp_zeros(443,5)
        assert_allclose(special.yvp(443, ao), 0, atol=1e-14)

    def test_yn(self):
        yn2n = special.yn(1,.2)
        assert_almost_equal(yn2n,-3.3238249881118471,8)

    def test_negv_yv(self):
        assert_almost_equal(special.yv(-3,2), -special.yv(3,2), 14)

    def test_yv(self):
        yv2 = special.yv(1,.2)
        assert_almost_equal(yv2,-3.3238249881118471,8)

    def test_negv_yve(self):
        assert_almost_equal(special.yve(-3,2), -special.yve(3,2), 14)

    def test_yve(self):
        yve2 = special.yve(1,.2)
        assert_almost_equal(yve2,-3.3238249881118471,8)
        yve2r = special.yv(1,.2+1j)*exp(-1)
        yve22 = special.yve(1,.2+1j)
        assert_almost_equal(yve22,yve2r,8)

    def test_yvp(self):
        yvpr = (special.yv(1,.2) - special.yv(3,.2))/2.0
        yvp1 = special.yvp(2,.2)
        assert_array_almost_equal(yvp1,yvpr,10)

    def _cephes_vs_amos_points(self):
        """Yield points at which to compare Cephes implementation to AMOS"""
        # check several points, including large-amplitude ones
        v = [-120, -100.3, -20., -10., -1., -.5, 0., 1., 12.49, 120., 301]
        z = [-1300, -11, -10, -1, 1., 10., 200.5, 401., 600.5, 700.6, 1300,
             10003]
        yield from itertools.product(v, z)

        # check half-integers; these are problematic points at least
        # for cephes/iv
        yield from itertools.product(0.5 + arange(-60, 60), [3.5])

    def check_cephes_vs_amos(self, f1, f2, rtol=1e-11, atol=0, skip=None):
        for v, z in self._cephes_vs_amos_points():
            if skip is not None and skip(v, z):
                continue
            c1, c2, c3 = f1(v, z), f1(v,z+0j), f2(int(v), z)
            if np.isinf(c1):
                assert_(np.abs(c2) >= 1e300, (v, z))
            elif np.isnan(c1):
                assert_(c2.imag != 0, (v, z))
            else:
                assert_allclose(c1, c2, err_msg=(v, z), rtol=rtol, atol=atol)
                if v == int(v):
                    assert_allclose(c3, c2, err_msg=(v, z),
                                     rtol=rtol, atol=atol)

    @pytest.mark.xfail(platform.machine() == 'ppc64le',
                       reason="fails on ppc64le")
    def test_jv_cephes_vs_amos(self):
        self.check_cephes_vs_amos(special.jv, special.jn, rtol=1e-10, atol=1e-305)

    @pytest.mark.xfail(platform.machine() == 'ppc64le',
                       reason="fails on ppc64le")
    def test_yv_cephes_vs_amos(self):
        self.check_cephes_vs_amos(special.yv, special.yn, rtol=1e-11, atol=1e-305)

    def test_yv_cephes_vs_amos_only_small_orders(self):
        def skipper(v, z):
            return abs(v) > 50
        self.check_cephes_vs_amos(special.yv, special.yn, rtol=1e-11, atol=1e-305, skip=skipper)

    def test_iv_cephes_vs_amos(self):
        with np.errstate(all='ignore'):
            self.check_cephes_vs_amos(special.iv, special.iv, rtol=5e-9, atol=1e-305)

    @pytest.mark.slow
    def test_iv_cephes_vs_amos_mass_test(self):
        N = 1000000
        np.random.seed(1)
        v = np.random.pareto(0.5, N) * (-1)**np.random.randint(2, size=N)
        x = np.random.pareto(0.2, N) * (-1)**np.random.randint(2, size=N)

        imsk = (np.random.randint(8, size=N) == 0)
        v[imsk] = v[imsk].astype(int)

        with np.errstate(all='ignore'):
            c1 = special.iv(v, x)
            c2 = special.iv(v, x+0j)

            # deal with differences in the inf and zero cutoffs
            c1[abs(c1) > 1e300] = np.inf
            c2[abs(c2) > 1e300] = np.inf
            c1[abs(c1) < 1e-300] = 0
            c2[abs(c2) < 1e-300] = 0

            dc = abs(c1/c2 - 1)
            dc[np.isnan(dc)] = 0

        k = np.argmax(dc)

        # Most error apparently comes from AMOS and not our implementation;
        # there are some problems near integer orders there
        assert_(dc[k] < 2e-7, (v[k], x[k], special.iv(v[k], x[k]), special.iv(v[k], x[k]+0j)))

    def test_kv_cephes_vs_amos(self):
        self.check_cephes_vs_amos(special.kv, special.kn, rtol=1e-9, atol=1e-305)
        self.check_cephes_vs_amos(special.kv, special.kv, rtol=1e-9, atol=1e-305)

    def test_ticket_623(self):
        assert_allclose(special.jv(3, 4), 0.43017147387562193)
        assert_allclose(special.jv(301, 1300), 0.0183487151115275)
        assert_allclose(special.jv(301, 1296.0682), -0.0224174325312048)

    def test_ticket_853(self):
        """Negative-order Bessels"""
        # cephes
        assert_allclose(special.jv(-1, 1), -0.4400505857449335)
        assert_allclose(special.jv(-2, 1), 0.1149034849319005)
        assert_allclose(special.yv(-1, 1), 0.7812128213002887)
        assert_allclose(special.yv(-2, 1), -1.650682606816255)
        assert_allclose(special.iv(-1, 1), 0.5651591039924851)
        assert_allclose(special.iv(-2, 1), 0.1357476697670383)
        assert_allclose(special.kv(-1, 1), 0.6019072301972347)
        assert_allclose(special.kv(-2, 1), 1.624838898635178)
        assert_allclose(special.jv(-0.5, 1), 0.43109886801837607952)
        assert_allclose(special.yv(-0.5, 1), 0.6713967071418031)
        assert_allclose(special.iv(-0.5, 1), 1.231200214592967)
        assert_allclose(special.kv(-0.5, 1), 0.4610685044478945)
        # amos
        assert_allclose(special.jv(-1, 1+0j), -0.4400505857449335)
        assert_allclose(special.jv(-2, 1+0j), 0.1149034849319005)
        assert_allclose(special.yv(-1, 1+0j), 0.7812128213002887)
        assert_allclose(special.yv(-2, 1+0j), -1.650682606816255)

        assert_allclose(special.iv(-1, 1+0j), 0.5651591039924851)
        assert_allclose(special.iv(-2, 1+0j), 0.1357476697670383)
        assert_allclose(special.kv(-1, 1+0j), 0.6019072301972347)
        assert_allclose(special.kv(-2, 1+0j), 1.624838898635178)

        assert_allclose(special.jv(-0.5, 1+0j), 0.43109886801837607952)
        assert_allclose(special.jv(-0.5, 1+1j), 0.2628946385649065-0.827050182040562j)
        assert_allclose(special.yv(-0.5, 1+0j), 0.6713967071418031)
        assert_allclose(special.yv(-0.5, 1+1j), 0.967901282890131+0.0602046062142816j)

        assert_allclose(special.iv(-0.5, 1+0j), 1.231200214592967)
        assert_allclose(special.iv(-0.5, 1+1j), 0.77070737376928+0.39891821043561j)
        assert_allclose(special.kv(-0.5, 1+0j), 0.4610685044478945)
        assert_allclose(special.kv(-0.5, 1+1j), 0.06868578341999-0.38157825981268j)

        assert_allclose(special.jve(-0.5,1+0.3j), special.jv(-0.5, 1+0.3j)*exp(-0.3))
        assert_allclose(special.yve(-0.5,1+0.3j), special.yv(-0.5, 1+0.3j)*exp(-0.3))
        assert_allclose(special.ive(-0.5,0.3+1j), special.iv(-0.5, 0.3+1j)*exp(-0.3))
        assert_allclose(special.kve(-0.5,0.3+1j), special.kv(-0.5, 0.3+1j)*exp(0.3+1j))

        assert_allclose(special.hankel1(-0.5, 1+1j), special.jv(-0.5, 1+1j) + 1j*special.yv(-0.5,1+1j))
        assert_allclose(special.hankel2(-0.5, 1+1j), special.jv(-0.5, 1+1j) - 1j*special.yv(-0.5,1+1j))

    def test_ticket_854(self):
        """Real-valued Bessel domains"""
        assert_(isnan(special.jv(0.5, -1)))
        assert_(isnan(special.iv(0.5, -1)))
        assert_(isnan(special.yv(0.5, -1)))
        assert_(isnan(special.yv(1, -1)))
        assert_(isnan(special.kv(0.5, -1)))
        assert_(isnan(special.kv(1, -1)))
        assert_(isnan(special.jve(0.5, -1)))
        assert_(isnan(special.ive(0.5, -1)))
        assert_(isnan(special.yve(0.5, -1)))
        assert_(isnan(special.yve(1, -1)))
        assert_(isnan(special.kve(0.5, -1)))
        assert_(isnan(special.kve(1, -1)))
        assert_(isnan(special.airye(-1)[0:2]).all(), special.airye(-1))
        assert_(not isnan(special.airye(-1)[2:4]).any(), special.airye(-1))

    def test_gh_7909(self):
        assert_(special.kv(1.5, 0) == np.inf)
        assert_(special.kve(1.5, 0) == np.inf)

    def test_ticket_503(self):
        """Real-valued Bessel I overflow"""
        assert_allclose(special.iv(1, 700), 1.528500390233901e302)
        assert_allclose(special.iv(1000, 1120), 1.301564549405821e301)

    def test_iv_hyperg_poles(self):
        assert_allclose(special.iv(-0.5, 1), 1.231200214592967)

    def iv_series(self, v, z, n=200):
        k = arange(0, n).astype(float_)
        r = (v+2*k)*log(.5*z) - special.gammaln(k+1) - special.gammaln(v+k+1)
        r[isnan(r)] = inf
        r = exp(r)
        err = abs(r).max() * finfo(float_).eps * n + abs(r[-1])*10
        return r.sum(), err

    def test_i0_series(self):
        for z in [1., 10., 200.5]:
            value, err = self.iv_series(0, z)
            assert_allclose(special.i0(z), value, atol=err, err_msg=z)

    def test_i1_series(self):
        for z in [1., 10., 200.5]:
            value, err = self.iv_series(1, z)
            assert_allclose(special.i1(z), value, atol=err, err_msg=z)

    def test_iv_series(self):
        for v in [-20., -10., -1., 0., 1., 12.49, 120.]:
            for z in [1., 10., 200.5, -1+2j]:
                value, err = self.iv_series(v, z)
                assert_allclose(special.iv(v, z), value, atol=err, err_msg=(v, z))

    def test_i0(self):
        values = [[0.0, 1.0],
                  [1e-10, 1.0],
                  [0.1, 0.9071009258],
                  [0.5, 0.6450352706],
                  [1.0, 0.4657596077],
                  [2.5, 0.2700464416],
                  [5.0, 0.1835408126],
                  [20.0, 0.0897803119],
                  ]
        for i, (x, v) in enumerate(values):
            cv = special.i0(x) * exp(-x)
            assert_almost_equal(cv, v, 8, err_msg='test #%d' % i)

    def test_i0e(self):
        oize = special.i0e(.1)
        oizer = special.ive(0,.1)
        assert_almost_equal(oize,oizer,8)

    def test_i1(self):
        values = [[0.0, 0.0],
                  [1e-10, 0.4999999999500000e-10],
                  [0.1, 0.0452984468],
                  [0.5, 0.1564208032],
                  [1.0, 0.2079104154],
                  [5.0, 0.1639722669],
                  [20.0, 0.0875062222],
                  ]
        for i, (x, v) in enumerate(values):
            cv = special.i1(x) * exp(-x)
            assert_almost_equal(cv, v, 8, err_msg='test #%d' % i)

    def test_i1e(self):
        oi1e = special.i1e(.1)
        oi1er = special.ive(1,.1)
        assert_almost_equal(oi1e,oi1er,8)

    def test_iti0k0(self):
        iti0 = array(special.iti0k0(5))
        assert_array_almost_equal(iti0,array([31.848667776169801, 1.5673873907283657]),5)

    def test_it2i0k0(self):
        it2k = special.it2i0k0(.1)
        assert_array_almost_equal(it2k,array([0.0012503906973464409, 3.3309450354686687]),6)

    def test_iv(self):
        iv1 = special.iv(0,.1)*exp(-.1)
        assert_almost_equal(iv1,0.90710092578230106,10)

    def test_negv_ive(self):
        assert_equal(special.ive(3,2), special.ive(-3,2))

    def test_ive(self):
        ive1 = special.ive(0,.1)
        iv1 = special.iv(0,.1)*exp(-.1)
        assert_almost_equal(ive1,iv1,10)

    def test_ivp0(self):
        assert_almost_equal(special.iv(1,2), special.ivp(0,2), 10)

    def test_ivp(self):
        y = (special.iv(0,2) + special.iv(2,2))/2
        x = special.ivp(1,2)
        assert_almost_equal(x,y,10)


class TestLaguerre:
    def test_laguerre(self):
        lag0 = special.laguerre(0)
        lag1 = special.laguerre(1)
        lag2 = special.laguerre(2)
        lag3 = special.laguerre(3)
        lag4 = special.laguerre(4)
        lag5 = special.laguerre(5)
        assert_array_almost_equal(lag0.c,[1],13)
        assert_array_almost_equal(lag1.c,[-1,1],13)
        assert_array_almost_equal(lag2.c,array([1,-4,2])/2.0,13)
        assert_array_almost_equal(lag3.c,array([-1,9,-18,6])/6.0,13)
        assert_array_almost_equal(lag4.c,array([1,-16,72,-96,24])/24.0,13)
        assert_array_almost_equal(lag5.c,array([-1,25,-200,600,-600,120])/120.0,13)

    def test_genlaguerre(self):
        k = 5*np.random.random() - 0.9
        lag0 = special.genlaguerre(0,k)
        lag1 = special.genlaguerre(1,k)
        lag2 = special.genlaguerre(2,k)
        lag3 = special.genlaguerre(3,k)
        assert_equal(lag0.c,[1])
        assert_equal(lag1.c,[-1,k+1])
        assert_almost_equal(lag2.c,array([1,-2*(k+2),(k+1.)*(k+2.)])/2.0)
        assert_almost_equal(lag3.c,array([-1,3*(k+3),-3*(k+2)*(k+3),(k+1)*(k+2)*(k+3)])/6.0)


# Base polynomials come from Abrahmowitz and Stegan
class TestLegendre:
    def test_legendre(self):
        leg0 = special.legendre(0)
        leg1 = special.legendre(1)
        leg2 = special.legendre(2)
        leg3 = special.legendre(3)
        leg4 = special.legendre(4)
        leg5 = special.legendre(5)
        assert_equal(leg0.c, [1])
        assert_equal(leg1.c, [1,0])
        assert_almost_equal(leg2.c, array([3,0,-1])/2.0, decimal=13)
        assert_almost_equal(leg3.c, array([5,0,-3,0])/2.0)
        assert_almost_equal(leg4.c, array([35,0,-30,0,3])/8.0)
        assert_almost_equal(leg5.c, array([63,0,-70,0,15,0])/8.0)


class TestLambda:
    def test_lmbda(self):
        lam = special.lmbda(1,.1)
        lamr = (array([special.jn(0,.1), 2*special.jn(1,.1)/.1]),
                array([special.jvp(0,.1), -2*special.jv(1,.1)/.01 + 2*special.jvp(1,.1)/.1]))
        assert_array_almost_equal(lam,lamr,8)


class TestLog1p:
    def test_log1p(self):
        l1p = (special.log1p(10), special.log1p(11), special.log1p(12))
        l1prl = (log(11), log(12), log(13))
        assert_array_almost_equal(l1p,l1prl,8)

    def test_log1pmore(self):
        l1pm = (special.log1p(1), special.log1p(1.1), special.log1p(1.2))
        l1pmrl = (log(2),log(2.1),log(2.2))
        assert_array_almost_equal(l1pm,l1pmrl,8)


class TestLegendreFunctions:
    def test_clpmn(self):
        z = 0.5+0.3j
        clp = special.clpmn(2, 2, z, 3)
        assert_array_almost_equal(clp,
                   (array([[1.0000, z, 0.5*(3*z*z-1)],
                           [0.0000, sqrt(z*z-1), 3*z*sqrt(z*z-1)],
                           [0.0000, 0.0000, 3*(z*z-1)]]),
                    array([[0.0000, 1.0000, 3*z],
                           [0.0000, z/sqrt(z*z-1), 3*(2*z*z-1)/sqrt(z*z-1)],
                           [0.0000, 0.0000, 6*z]])),
                    7)

    def test_clpmn_close_to_real_2(self):
        eps = 1e-10
        m = 1
        n = 3
        x = 0.5
        clp_plus = special.clpmn(m, n, x+1j*eps, 2)[0][m, n]
        clp_minus = special.clpmn(m, n, x-1j*eps, 2)[0][m, n]
        assert_array_almost_equal(array([clp_plus, clp_minus]),
                                  array([special.lpmv(m, n, x),
                                         special.lpmv(m, n, x)]),
                                  7)

    def test_clpmn_close_to_real_3(self):
        eps = 1e-10
        m = 1
        n = 3
        x = 0.5
        clp_plus = special.clpmn(m, n, x+1j*eps, 3)[0][m, n]
        clp_minus = special.clpmn(m, n, x-1j*eps, 3)[0][m, n]
        assert_array_almost_equal(array([clp_plus, clp_minus]),
                                  array([special.lpmv(m, n, x)*np.exp(-0.5j*m*np.pi),
                                         special.lpmv(m, n, x)*np.exp(0.5j*m*np.pi)]),
                                  7)

    def test_clpmn_across_unit_circle(self):
        eps = 1e-7
        m = 1
        n = 1
        x = 1j
        for type in [2, 3]:
            assert_almost_equal(special.clpmn(m, n, x+1j*eps, type)[0][m, n],
                            special.clpmn(m, n, x-1j*eps, type)[0][m, n], 6)

    def test_inf(self):
        for z in (1, -1):
            for n in range(4):
                for m in range(1, n):
                    lp = special.clpmn(m, n, z)
                    assert_(np.isinf(lp[1][1,1:]).all())
                    lp = special.lpmn(m, n, z)
                    assert_(np.isinf(lp[1][1,1:]).all())

    def test_deriv_clpmn(self):
        # data inside and outside of the unit circle
        zvals = [0.5+0.5j, -0.5+0.5j, -0.5-0.5j, 0.5-0.5j,
                 1+1j, -1+1j, -1-1j, 1-1j]
        m = 2
        n = 3
        for type in [2, 3]:
            for z in zvals:
                for h in [1e-3, 1e-3j]:
                    approx_derivative = (special.clpmn(m, n, z+0.5*h, type)[0]
                                         - special.clpmn(m, n, z-0.5*h, type)[0])/h
                    assert_allclose(special.clpmn(m, n, z, type)[1],
                                    approx_derivative,
                                    rtol=1e-4)

    def test_lpmn(self):
        lp = special.lpmn(0,2,.5)
        assert_array_almost_equal(lp,(array([[1.00000,
                                                      0.50000,
                                                      -0.12500]]),
                                      array([[0.00000,
                                                      1.00000,
                                                      1.50000]])),4)

    def test_lpn(self):
        lpnf = special.lpn(2,.5)
        assert_array_almost_equal(lpnf,(array([1.00000,
                                                        0.50000,
                                                        -0.12500]),
                                      array([0.00000,
                                                      1.00000,
                                                      1.50000])),4)

    def test_lpmv(self):
        lp = special.lpmv(0,2,.5)
        assert_almost_equal(lp,-0.125,7)
        lp = special.lpmv(0,40,.001)
        assert_almost_equal(lp,0.1252678976534484,7)

        # XXX: this is outside the domain of the current implementation,
        #      so ensure it returns a NaN rather than a wrong answer.
        with np.errstate(all='ignore'):
            lp = special.lpmv(-1,-1,.001)
        assert_(lp != 0 or np.isnan(lp))

    def test_lqmn(self):
        lqmnf = special.lqmn(0,2,.5)
        lqf = special.lqn(2,.5)
        assert_array_almost_equal(lqmnf[0][0],lqf[0],4)
        assert_array_almost_equal(lqmnf[1][0],lqf[1],4)

    def test_lqmn_gt1(self):
        """algorithm for real arguments changes at 1.0001
           test against analytical result for m=2, n=1
        """
        x0 = 1.0001
        delta = 0.00002
        for x in (x0-delta, x0+delta):
            lq = special.lqmn(2, 1, x)[0][-1, -1]
            expected = 2/(x*x-1)
            assert_almost_equal(lq, expected)

    def test_lqmn_shape(self):
        a, b = special.lqmn(4, 4, 1.1)
        assert_equal(a.shape, (5, 5))
        assert_equal(b.shape, (5, 5))

        a, b = special.lqmn(4, 0, 1.1)
        assert_equal(a.shape, (5, 1))
        assert_equal(b.shape, (5, 1))

    def test_lqn(self):
        lqf = special.lqn(2,.5)
        assert_array_almost_equal(lqf,(array([0.5493, -0.7253, -0.8187]),
                                       array([1.3333, 1.216, -0.8427])),4)


class TestMathieu:

    def test_mathieu_a(self):
        pass

    def test_mathieu_even_coef(self):
        special.mathieu_even_coef(2,5)
        # Q not defined broken and cannot figure out proper reporting order

    def test_mathieu_odd_coef(self):
        # same problem as above
        pass


class TestFresnelIntegral:

    def test_modfresnelp(self):
        pass

    def test_modfresnelm(self):
        pass


class TestOblCvSeq:
    def test_obl_cv_seq(self):
        obl = special.obl_cv_seq(0,3,1)
        assert_array_almost_equal(obl,array([-0.348602,
                                              1.393206,
                                              5.486800,
                                              11.492120]),5)


class TestParabolicCylinder:
    def test_pbdn_seq(self):
        pb = special.pbdn_seq(1,.1)
        assert_array_almost_equal(pb,(array([0.9975,
                                              0.0998]),
                                      array([-0.0499,
                                             0.9925])),4)

    def test_pbdv(self):
        special.pbdv(1,.2)
        1/2*(.2)*special.pbdv(1,.2)[0] - special.pbdv(0,.2)[0]

    def test_pbdv_seq(self):
        pbn = special.pbdn_seq(1,.1)
        pbv = special.pbdv_seq(1,.1)
        assert_array_almost_equal(pbv,(real(pbn[0]),real(pbn[1])),4)

    def test_pbdv_points(self):
        # simple case
        eta = np.linspace(-10, 10, 5)
        z = 2**(eta/2)*np.sqrt(np.pi)/special.gamma(.5-.5*eta)
        assert_allclose(special.pbdv(eta, 0.)[0], z, rtol=1e-14, atol=1e-14)

        # some points
        assert_allclose(special.pbdv(10.34, 20.44)[0], 1.3731383034455e-32, rtol=1e-12)
        assert_allclose(special.pbdv(-9.53, 3.44)[0], 3.166735001119246e-8, rtol=1e-12)

    def test_pbdv_gradient(self):
        x = np.linspace(-4, 4, 8)[:,None]
        eta = np.linspace(-10, 10, 5)[None,:]

        p = special.pbdv(eta, x)
        eps = 1e-7 + 1e-7*abs(x)
        dp = (special.pbdv(eta, x + eps)[0] - special.pbdv(eta, x - eps)[0]) / eps / 2.
        assert_allclose(p[1], dp, rtol=1e-6, atol=1e-6)

    def test_pbvv_gradient(self):
        x = np.linspace(-4, 4, 8)[:,None]
        eta = np.linspace(-10, 10, 5)[None,:]

        p = special.pbvv(eta, x)
        eps = 1e-7 + 1e-7*abs(x)
        dp = (special.pbvv(eta, x + eps)[0] - special.pbvv(eta, x - eps)[0]) / eps / 2.
        assert_allclose(p[1], dp, rtol=1e-6, atol=1e-6)


class TestPolygamma:
    # from Table 6.2 (pg. 271) of A&S
    def test_polygamma(self):
        poly2 = special.polygamma(2,1)
        poly3 = special.polygamma(3,1)
        assert_almost_equal(poly2,-2.4041138063,10)
        assert_almost_equal(poly3,6.4939394023,10)

        # Test polygamma(0, x) == psi(x)
        x = [2, 3, 1.1e14]
        assert_almost_equal(special.polygamma(0, x), special.psi(x))

        # Test broadcasting
        n = [0, 1, 2]
        x = [0.5, 1.5, 2.5]
        expected = [-1.9635100260214238, 0.93480220054467933,
                    -0.23620405164172739]
        assert_almost_equal(special.polygamma(n, x), expected)
        expected = np.row_stack([expected]*2)
        assert_almost_equal(special.polygamma(n, np.row_stack([x]*2)),
                            expected)
        assert_almost_equal(special.polygamma(np.row_stack([n]*2), x),
                            expected)


class TestProCvSeq:
    def test_pro_cv_seq(self):
        prol = special.pro_cv_seq(0,3,1)
        assert_array_almost_equal(prol,array([0.319000,
                                               2.593084,
                                               6.533471,
                                               12.514462]),5)


class TestPsi:
    def test_psi(self):
        ps = special.psi(1)
        assert_almost_equal(ps,-0.57721566490153287,8)


class TestRadian:
    def test_radian(self):
        rad = special.radian(90,0,0)
        assert_almost_equal(rad,pi/2.0,5)

    def test_radianmore(self):
        rad1 = special.radian(90,1,60)
        assert_almost_equal(rad1,pi/2+0.0005816135199345904,5)


class TestRiccati:
    def test_riccati_jn(self):
        N, x = 2, 0.2
        S = np.empty((N, N))
        for n in range(N):
            j = special.spherical_jn(n, x)
            jp = special.spherical_jn(n, x, derivative=True)
            S[0,n] = x*j
            S[1,n] = x*jp + j
        assert_array_almost_equal(S, special.riccati_jn(n, x), 8)

    def test_riccati_yn(self):
        N, x = 2, 0.2
        C = np.empty((N, N))
        for n in range(N):
            y = special.spherical_yn(n, x)
            yp = special.spherical_yn(n, x, derivative=True)
            C[0,n] = x*y
            C[1,n] = x*yp + y
        assert_array_almost_equal(C, special.riccati_yn(n, x), 8)


class TestSoftplus:
    @pytest.mark.parametrize("value, expected", [
        (0, 0.6931471805599453),
        ([-1, 0, 1], np.array([0.31326169, 0.69314718, 1.31326169])),
        (100, 100.0),
        (-5, 0.00671534848911849),
        (-100, 0.0),
        (10000, 10000.0)
    ])
    def test_softplus(self, value, expected):
        
        # Test cases for the softplus function.
        # Note : ``value`` is selected based on the intervals provided in Eq.(10) of the the following paper:
        # Mächler, M. (2012). log1mexp-note.pdf. Rmpfr: R MPFR - Multiple Precision Floating-Point Reliable.
        # Retrieved from https://cran.r-project.org/web/packages/Rmpfr/vignettes/log1mexp-note.pdf
        result = softplus(value)
        assert np.allclose(result, expected)

class TestRound:
    def test_round(self):
        rnd = list(map(int,(special.round(10.1),special.round(10.4),special.round(10.5),special.round(10.6))))

        # Note: According to the documentation, scipy.special.round is
        # supposed to round to the nearest even number if the fractional
        # part is exactly 0.5. On some platforms, this does not appear
        # to work and thus this test may fail. However, this unit test is
        # correctly written.
        rndrl = (10,10,10,11)
        assert_array_equal(rnd,rndrl)


def test_sph_harm():
    # Tests derived from tables in
    # https://en.wikipedia.org/wiki/Table_of_spherical_harmonics
    sh = special.sph_harm
    pi = np.pi
    exp = np.exp
    sqrt = np.sqrt
    sin = np.sin
    cos = np.cos
    assert_array_almost_equal(sh(0,0,0,0),
           0.5/sqrt(pi))
    assert_array_almost_equal(sh(-2,2,0.,pi/4),
           0.25*sqrt(15./(2.*pi)) *
           (sin(pi/4))**2.)
    assert_array_almost_equal(sh(-2,2,0.,pi/2),
           0.25*sqrt(15./(2.*pi)))
    assert_array_almost_equal(sh(2,2,pi,pi/2),
           0.25*sqrt(15/(2.*pi)) *
           exp(0+2.*pi*1j)*sin(pi/2.)**2.)
    assert_array_almost_equal(sh(2,4,pi/4.,pi/3.),
           (3./8.)*sqrt(5./(2.*pi)) *
           exp(0+2.*pi/4.*1j) *
           sin(pi/3.)**2. *
           (7.*cos(pi/3.)**2.-1))
    assert_array_almost_equal(sh(4,4,pi/8.,pi/6.),
           (3./16.)*sqrt(35./(2.*pi)) *
           exp(0+4.*pi/8.*1j)*sin(pi/6.)**4.)


def test_sph_harm_ufunc_loop_selection():
    # see https://github.com/scipy/scipy/issues/4895
    dt = np.dtype(np.complex128)
    assert_equal(special.sph_harm(0, 0, 0, 0).dtype, dt)
    assert_equal(special.sph_harm([0], 0, 0, 0).dtype, dt)
    assert_equal(special.sph_harm(0, [0], 0, 0).dtype, dt)
    assert_equal(special.sph_harm(0, 0, [0], 0).dtype, dt)
    assert_equal(special.sph_harm(0, 0, 0, [0]).dtype, dt)
    assert_equal(special.sph_harm([0], [0], [0], [0]).dtype, dt)


class TestStruve:
    def _series(self, v, z, n=100):
        """Compute Struve function & error estimate from its power series."""
        k = arange(0, n)
        r = (-1)**k * (.5*z)**(2*k+v+1)/special.gamma(k+1.5)/special.gamma(k+v+1.5)
        err = abs(r).max() * finfo(float_).eps * n
        return r.sum(), err

    def test_vs_series(self):
        """Check Struve function versus its power series"""
        for v in [-20, -10, -7.99, -3.4, -1, 0, 1, 3.4, 12.49, 16]:
            for z in [1, 10, 19, 21, 30]:
                value, err = self._series(v, z)
                assert_allclose(special.struve(v, z), value, rtol=0, atol=err), (v, z)

    def test_some_values(self):
        assert_allclose(special.struve(-7.99, 21), 0.0467547614113, rtol=1e-7)
        assert_allclose(special.struve(-8.01, 21), 0.0398716951023, rtol=1e-8)
        assert_allclose(special.struve(-3.0, 200), 0.0142134427432, rtol=1e-12)
        assert_allclose(special.struve(-8.0, -41), 0.0192469727846, rtol=1e-11)
        assert_equal(special.struve(-12, -41), -special.struve(-12, 41))
        assert_equal(special.struve(+12, -41), -special.struve(+12, 41))
        assert_equal(special.struve(-11, -41), +special.struve(-11, 41))
        assert_equal(special.struve(+11, -41), +special.struve(+11, 41))

        assert_(isnan(special.struve(-7.1, -1)))
        assert_(isnan(special.struve(-10.1, -1)))

    def test_regression_679(self):
        """Regression test for #679"""
        assert_allclose(special.struve(-1.0, 20 - 1e-8), special.struve(-1.0, 20 + 1e-8))
        assert_allclose(special.struve(-2.0, 20 - 1e-8), special.struve(-2.0, 20 + 1e-8))
        assert_allclose(special.struve(-4.3, 20 - 1e-8), special.struve(-4.3, 20 + 1e-8))


def test_chi2_smalldf():
    assert_almost_equal(special.chdtr(0.6,3), 0.957890536704110)


def test_ch2_inf():
    assert_equal(special.chdtr(0.7,np.inf), 1.0)


def test_chi2c_smalldf():
    assert_almost_equal(special.chdtrc(0.6,3), 1-0.957890536704110)


def test_chi2_inv_smalldf():
    assert_almost_equal(special.chdtri(0.6,1-0.957890536704110), 3)


def test_agm_simple():
    rtol = 1e-13

    # Gauss's constant
    assert_allclose(1/special.agm(1, np.sqrt(2)), 0.834626841674073186,
                    rtol=rtol)

    # These values were computed using Wolfram Alpha, with the
    # function ArithmeticGeometricMean[a, b].
    agm13 = 1.863616783244897
    agm15 = 2.604008190530940
    agm35 = 3.936235503649555
    assert_allclose(special.agm([[1], [3]], [1, 3, 5]),
                    [[1, agm13, agm15],
                     [agm13, 3, agm35]], rtol=rtol)

    # Computed by the iteration formula using mpmath,
    # with mpmath.mp.prec = 1000:
    agm12 = 1.4567910310469068
    assert_allclose(special.agm(1, 2), agm12, rtol=rtol)
    assert_allclose(special.agm(2, 1), agm12, rtol=rtol)
    assert_allclose(special.agm(-1, -2), -agm12, rtol=rtol)
    assert_allclose(special.agm(24, 6), 13.458171481725614, rtol=rtol)
    assert_allclose(special.agm(13, 123456789.5), 11111458.498599306,
                    rtol=rtol)
    assert_allclose(special.agm(1e30, 1), 2.229223055945383e+28, rtol=rtol)
    assert_allclose(special.agm(1e-22, 1), 0.030182566420169886, rtol=rtol)
    assert_allclose(special.agm(1e150, 1e180), 2.229223055945383e+178,
                    rtol=rtol)
    assert_allclose(special.agm(1e180, 1e-150), 2.0634722510162677e+177,
                    rtol=rtol)
    assert_allclose(special.agm(1e-150, 1e-170), 3.3112619670463756e-152,
                    rtol=rtol)
    fi = np.finfo(1.0)
    assert_allclose(special.agm(fi.tiny, fi.max), 1.9892072050015473e+305,
                    rtol=rtol)
    assert_allclose(special.agm(0.75*fi.max, fi.max), 1.564904312298045e+308,
                    rtol=rtol)
    assert_allclose(special.agm(fi.tiny, 3*fi.tiny), 4.1466849866735005e-308,
                    rtol=rtol)

    # zero, nan and inf cases.
    assert_equal(special.agm(0, 0), 0)
    assert_equal(special.agm(99, 0), 0)

    assert_equal(special.agm(-1, 10), np.nan)
    assert_equal(special.agm(0, np.inf), np.nan)
    assert_equal(special.agm(np.inf, 0), np.nan)
    assert_equal(special.agm(0, -np.inf), np.nan)
    assert_equal(special.agm(-np.inf, 0), np.nan)
    assert_equal(special.agm(np.inf, -np.inf), np.nan)
    assert_equal(special.agm(-np.inf, np.inf), np.nan)
    assert_equal(special.agm(1, np.nan), np.nan)
    assert_equal(special.agm(np.nan, -1), np.nan)

    assert_equal(special.agm(1, np.inf), np.inf)
    assert_equal(special.agm(np.inf, 1), np.inf)
    assert_equal(special.agm(-1, -np.inf), -np.inf)
    assert_equal(special.agm(-np.inf, -1), -np.inf)


def test_legacy():
    # Legacy behavior: truncating arguments to integers
    with suppress_warnings() as sup:
        sup.filter(RuntimeWarning, "floating point number truncated to an integer")
        assert_equal(special.expn(1, 0.3), special.expn(1.8, 0.3))
        assert_equal(special.nbdtrc(1, 2, 0.3), special.nbdtrc(1.8, 2.8, 0.3))
        assert_equal(special.nbdtr(1, 2, 0.3), special.nbdtr(1.8, 2.8, 0.3))
        assert_equal(special.nbdtri(1, 2, 0.3), special.nbdtri(1.8, 2.8, 0.3))
        assert_equal(special.pdtri(1, 0.3), special.pdtri(1.8, 0.3))
        assert_equal(special.kn(1, 0.3), special.kn(1.8, 0.3))
        assert_equal(special.yn(1, 0.3), special.yn(1.8, 0.3))
        assert_equal(special.smirnov(1, 0.3), special.smirnov(1.8, 0.3))
        assert_equal(special.smirnovi(1, 0.3), special.smirnovi(1.8, 0.3))


@with_special_errors
def test_error_raising():
    assert_raises(special.SpecialFunctionError, special.iv, 1, 1e99j)


def test_xlogy():
    def xfunc(x, y):
        with np.errstate(invalid='ignore'):
            if x == 0 and not np.isnan(y):
                return x
            else:
                return x*np.log(y)

    z1 = np.asarray([(0,0), (0, np.nan), (0, np.inf), (1.0, 2.0)], dtype=float)
    z2 = np.r_[z1, [(0, 1j), (1, 1j)]]

    w1 = np.vectorize(xfunc)(z1[:,0], z1[:,1])
    assert_func_equal(special.xlogy, w1, z1, rtol=1e-13, atol=1e-13)
    w2 = np.vectorize(xfunc)(z2[:,0], z2[:,1])
    assert_func_equal(special.xlogy, w2, z2, rtol=1e-13, atol=1e-13)


def test_xlog1py():
    def xfunc(x, y):
        with np.errstate(invalid='ignore'):
            if x == 0 and not np.isnan(y):
                return x
            else:
                return x * np.log1p(y)

    z1 = np.asarray([(0,0), (0, np.nan), (0, np.inf), (1.0, 2.0),
                     (1, 1e-30)], dtype=float)
    w1 = np.vectorize(xfunc)(z1[:,0], z1[:,1])
    assert_func_equal(special.xlog1py, w1, z1, rtol=1e-13, atol=1e-13)


def test_entr():
    def xfunc(x):
        if x < 0:
            return -np.inf
        else:
            return -special.xlogy(x, x)
    values = (0, 0.5, 1.0, np.inf)
    signs = [-1, 1]
    arr = []
    for sgn, v in itertools.product(signs, values):
        arr.append(sgn * v)
    z = np.array(arr, dtype=float)
    w = np.vectorize(xfunc, otypes=[np.float64])(z)
    assert_func_equal(special.entr, w, z, rtol=1e-13, atol=1e-13)


def test_kl_div():
    def xfunc(x, y):
        if x < 0 or y < 0 or (y == 0 and x != 0):
            # extension of natural domain to preserve convexity
            return np.inf
        elif np.isposinf(x) or np.isposinf(y):
            # limits within the natural domain
            return np.inf
        elif x == 0:
            return y
        else:
            return special.xlogy(x, x/y) - x + y
    values = (0, 0.5, 1.0)
    signs = [-1, 1]
    arr = []
    for sgna, va, sgnb, vb in itertools.product(signs, values, signs, values):
        arr.append((sgna*va, sgnb*vb))
    z = np.array(arr, dtype=float)
    w = np.vectorize(xfunc, otypes=[np.float64])(z[:,0], z[:,1])
    assert_func_equal(special.kl_div, w, z, rtol=1e-13, atol=1e-13)


def test_rel_entr():
    def xfunc(x, y):
        if x > 0 and y > 0:
            return special.xlogy(x, x/y)
        elif x == 0 and y >= 0:
            return 0
        else:
            return np.inf
    values = (0, 0.5, 1.0)
    signs = [-1, 1]
    arr = []
    for sgna, va, sgnb, vb in itertools.product(signs, values, signs, values):
        arr.append((sgna*va, sgnb*vb))
    z = np.array(arr, dtype=float)
    w = np.vectorize(xfunc, otypes=[np.float64])(z[:,0], z[:,1])
    assert_func_equal(special.rel_entr, w, z, rtol=1e-13, atol=1e-13)


def test_huber():
    assert_equal(special.huber(-1, 1.5), np.inf)
    assert_allclose(special.huber(2, 1.5), 0.5 * np.square(1.5))
    assert_allclose(special.huber(2, 2.5), 2 * (2.5 - 0.5 * 2))

    def xfunc(delta, r):
        if delta < 0:
            return np.inf
        elif np.abs(r) < delta:
            return 0.5 * np.square(r)
        else:
            return delta * (np.abs(r) - 0.5 * delta)

    z = np.random.randn(10, 2)
    w = np.vectorize(xfunc, otypes=[np.float64])(z[:,0], z[:,1])
    assert_func_equal(special.huber, w, z, rtol=1e-13, atol=1e-13)


def test_pseudo_huber():
    def xfunc(delta, r):
        if delta < 0:
            return np.inf
        elif (not delta) or (not r):
            return 0
        else:
            return delta**2 * (np.sqrt(1 + (r/delta)**2) - 1)

    z = np.array(np.random.randn(10, 2).tolist() + [[0, 0.5], [0.5, 0]])
    w = np.vectorize(xfunc, otypes=[np.float64])(z[:,0], z[:,1])
    assert_func_equal(special.pseudo_huber, w, z, rtol=1e-13, atol=1e-13)


def test_pseudo_huber_small_r():
    delta = 1.0
    r = 1e-18
    y = special.pseudo_huber(delta, r)
    # expected computed with mpmath:
    #     import mpmath
    #     mpmath.mp.dps = 200
    #     r = mpmath.mpf(1e-18)
    #     expected = float(mpmath.sqrt(1 + r**2) - 1)
    expected = 5.0000000000000005e-37
    assert_allclose(y, expected, rtol=1e-13)


def test_runtime_warning():
    with pytest.warns(RuntimeWarning,
                      match=r'Too many predicted coefficients'):
        mathieu_odd_coef(1000, 1000)
    with pytest.warns(RuntimeWarning,
                      match=r'Too many predicted coefficients'):
        mathieu_even_coef(1000, 1000)<|MERGE_RESOLUTION|>--- conflicted
+++ resolved
@@ -39,11 +39,8 @@
 from scipy.special import ellipe, ellipk, ellipkm1
 from scipy.special import elliprc, elliprd, elliprf, elliprg, elliprj
 from scipy.special import mathieu_odd_coef, mathieu_even_coef
-<<<<<<< HEAD
 from scipy.special import softplus
-=======
 from scipy._lib.deprecation import _NoValue
->>>>>>> 9beec432
 
 from scipy.special._basic import _FACTORIALK_LIMITS_64BITS, \
     _FACTORIALK_LIMITS_32BITS
