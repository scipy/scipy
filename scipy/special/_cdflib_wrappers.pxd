from . cimport sf_error

from libc.math cimport NAN, isnan, isinf, isfinite

cdef extern from "xsf_wrappers.h" nogil:
    double cephes_ndtr_wrap(double a)
    double cephes_ndtri_wrap(double y0)

cdef extern from "cdflib.h" nogil:
    cdef struct TupleDDI:
        double d1
        double d2
        int i1

    cdef struct TupleDID:
        double d1
        int i1
        double d2

    cdef struct TupleDDID:
        double d1
        double d2
        int i1
        double d3

    TupleDID cdfbin_which2(double, double, double, double, double)
    TupleDID cdfbin_which3(double, double, double, double, double)
    TupleDID cdfchi_which3(double, double, double)
    TupleDID cdff_which4(double, double, double, double);
    TupleDID cdffnc_which3(double, double, double, double, double);
    TupleDID cdffnc_which4(double, double, double, double, double);
    TupleDID cdfgam_which2(double, double, double, double);
    TupleDID cdfgam_which4(double, double, double, double);
    TupleDID cdfnbn_which2(double, double, double, double, double);
    TupleDID cdfnbn_which3(double, double, double, double, double);
    TupleDID cdfnor_which3(double, double, double, double);
    TupleDID cdfnor_which4(double, double, double, double);
    TupleDID cdfpoi_which2(double, double, double);
    TupleDDID cdft_which1(double, double);
    TupleDID cdft_which2(double, double, double);
    TupleDID cdft_which3(double, double, double);
    TupleDID cdftnc_which3(double, double, double, double);
    TupleDID cdftnc_which4(double, double, double, double);


cdef inline double get_result(
        char *name,
        char **argnames,
        double result,
        int status,
        double bound,
        int return_bound
) noexcept nogil:
    cdef char *arg
    """Get result and perform error handling from cdflib output."""
    if status < 0:
        arg = argnames[-(status + 1)]
        sf_error.error(name, sf_error.ARG,
                       "Input parameter %s is out of range", arg)
        return NAN
    if status == 0:
        return result
    if status == 1:
        sf_error.error(name, sf_error.OTHER,
                       "Answer appears to be lower than lowest search bound (%g)", bound)
        return bound if return_bound else NAN
    if status == 2:
        sf_error.error(name, sf_error.OTHER,
                       "Answer appears to be higher than highest search bound (%g)", bound)
        return bound if return_bound else NAN
    if status == 3 or status == 4:
        sf_error.error(name, sf_error.OTHER,
                       "Two internal parameters that should sum to 1.0 do not.")
        return NAN
    if status == 10:
        sf_error.error(name, sf_error.OTHER, "Computational error")
        return NAN
    sf_error.error(name, sf_error.OTHER, "Unknown error.")
    return NAN


cdef inline double bdtrik(double p, double xn, double pr) noexcept nogil:
    cdef:
        double q = 1.0 - p
        double ompr = 1.0 - pr
        double result, bound
        int status
        char *argnames[5]
        TupleDID ret

    if isnan(p) or not isfinite(xn) or isnan(pr):
      return NAN

    argnames[0] = "p"
    argnames[1] = "q"
    argnames[2] = "xn"
    argnames[3] = "pr"
    argnames[4] = "ompr"

    ret = cdfbin_which2(p, q, xn, pr, ompr)
    result, status, bound = ret.d1, ret.i1, ret.d2
    return get_result("btdtrik", argnames, result, status, bound, 1)


cdef inline double bdtrin(double s, double p, double pr) noexcept nogil:
    cdef:
        double q = 1.0 - p
        double ompr = 1.0 - pr
        double result, bound
        int status = 10
        char *argnames[5]
        TupleDID ret

    if isnan(s) or isnan(p) or isnan(pr):
      return NAN

    argnames[0] = "p"
    argnames[1] = "q"
    argnames[2] = "s"
    argnames[3] = "pr"
    argnames[4] = "ompr"

    ret = cdfbin_which3(p, q, s, pr, ompr)
    result, status, bound = ret.d1, ret.i1, ret.d2
    return get_result("btdtrin", argnames, result, status, bound, 1)


cdef inline double chdtriv(double p, double x) noexcept nogil:
    cdef:
        double q = 1.0 - p
        double result, bound
        int status = 10
        char *argnames[3]

    if isnan(p) or isnan(x):
      return NAN

    argnames[0] = "p"
    argnames[1] = "q"
    argnames[2] = "x"

    ret = cdfchi_which3(p, q, x)
    result, status, bound = ret.d1, ret.i1, ret.d2
    return get_result("chdtriv", argnames, result, status, bound, 1)


cdef inline double fdtridfd(double dfn, double p, double f) noexcept nogil:
    cdef:
        double q = 1.0 - p
        double result, bound
        int status = 10
        char *argnames[4]
        TupleDID ret

    if isnan(dfn) or isnan(p) or isnan(f):
      return NAN

    argnames[0] = "p"
    argnames[1] = "q"
    argnames[2] = "f"
    argnames[3] = "dfn"

    ret = cdff_which4(p, q, f, dfn)
    result, status, bound = ret.d1, ret.i1, ret.d2
    return get_result("fdtridfd", argnames, result, status, bound, 1)


cdef inline double gdtria(double p, double shp, double x) noexcept nogil:
    cdef:
        double q = 1.0 - p
        double result, bound
        int status = 10
        char *argnames[4]
        TupleDID ret

    argnames[0] = "p"
    argnames[1] = "q"
    argnames[2] = "x"
    argnames[3] = "shp"

    if isnan(p) or isnan(shp) or isnan(x):
      return NAN

    ret = cdfgam_which4(p, q, x, shp)
    result, status, bound = ret.d1, ret.i1, ret.d2
    return get_result("gdtria", argnames, result, status, bound, 1)


cdef inline double gdtrix(double scl, double shp, double p) noexcept nogil:
    cdef:
        double q = 1.0 - p
        double result, bound
        int status = 10
        char *argnames[4]
        TupleDID ret

    if isnan(scl) or isnan(shp) or isnan(p):
      return NAN

    argnames[0] = "p"
    argnames[1] = "q"
    argnames[2] = "shp"
    argnames[3] = "scl"

    ret = cdfgam_which2(p, q, shp, scl)
    result, status, bound = ret.d1, ret.i1, ret.d2
    return get_result("gdtrix", argnames, result, status, bound, 1)


cdef inline double nbdtrik(double p, double xn, double pr) noexcept nogil:
    cdef:
        double q = 1.0 - p
        double ompr = 1.0 - pr
        double result, bound
        int status = 10
        char *argnames[5]
        TupleDID ret

    if isnan(p) or not isfinite(xn) or isnan(pr):
      return NAN

    argnames[0] = "p"
    argnames[1] = "q"
    argnames[2] = "xn"
    argnames[3] = "pr"
    argnames[4] = "ompr"

    ret = cdfnbn_which2(p, q, xn, pr, ompr)
    result, status, bound = ret.d1, ret.i1, ret.d2
    return get_result("nbdtrik", argnames, result, status, bound, 1)


cdef inline double nbdtrin(double s, double p, double pr) noexcept nogil:
    cdef:
        double q = 1.0 - p
        double ompr = 1.0 - pr
        double result, bound
        int status = 10
        char *argnames[5]
        TupleDID ret

    if isnan(s) or isnan(p) or isnan(pr):
      return NAN

    argnames[0] = "p"
    argnames[1] = "q"
    argnames[2] = "s"
    argnames[3] = "pr"
    argnames[4] = "ompr"

    ret = cdfnbn_which3(p, q, s, pr, ompr)
    result, status, bound = ret.d1, ret.i1, ret.d2
    return get_result("nbdtrin", argnames, result, status, bound, 1)


cdef inline double ncfdtridfd(double dfn, double p, double nc, double f) noexcept nogil:
    cdef:
        double q = 1.0 - p
        double result, bound
        int status = 10
        char *argnames[5]
        TupleDID ret

    if isnan(dfn) or isnan(p) or isnan(nc) or isnan(f):
      return NAN

    argnames[0] = "p"
    argnames[1] = "q"
    argnames[2] = "f"
    argnames[3] = "dfn"
    argnames[4] = "nc"

    ret = cdffnc_which4(p, q, f, dfn, nc)
    result, status, bound = ret.d1, ret.i1, ret.d2
    return get_result("ncfdtridfd", argnames, result, status, bound, 1)


cdef inline double ncfdtridfn(double p, double dfd, double nc, double f) noexcept nogil:
    cdef:
        double q = 1.0 - p
        double result, bound
        int status = 10
        char *argnames[5]
        TupleDID ret

    if isnan(p) or isnan(dfd) or isnan(nc) or isnan(f):
      return NAN

    argnames[0] = "p"
    argnames[1] = "q"
    argnames[2] = "f"
    argnames[3] = "dfd"
    argnames[4] = "nc"

    ret = cdffnc_which3(p, q, f, dfd, nc)
    result, status, bound = ret.d1, ret.i1, ret.d2
    return get_result("ncfdtridfn", argnames, result, status, bound, 1)


<<<<<<< HEAD
cdef inline double nctdtr(double df, double nc, double t) noexcept nogil:
    cdef:
        double result, _, bound
        int status = 10
        char *argnames[3]
        TupleDDID ret

    if isnan(df) or isnan(nc) or isnan(t):
      return NAN

    argnames[0] = "t"
    argnames[1] = "df"
    argnames[2] = "nc"

    ret = cdftnc_which1(t, df, nc)
    result, status, bound = ret.d1, ret.i1, ret.d3
    return get_result("nctdtr", argnames, result, status, bound, 1)
=======
cdef inline double ncfdtrinc(double dfn, double dfd, double p, double f) noexcept nogil:
    cdef:
        double q = 1.0 - p
        double result, bound
        int status = 10
        char *argnames[5]
        TupleDID ret

    if isnan(dfn) or isnan(dfd) or isnan(p) or isnan(f):
      return NAN

    argnames[0] = "p"
    argnames[1] = "q"
    argnames[2] = "f"
    argnames[3] = "dfn"
    argnames[4] = "dfd"

    ret = cdffnc_which5(p, q, f, dfn, dfd)
    result, status, bound = ret.d1, ret.i1, ret.d2
    return get_result("ncfdtrinc", argnames, result, status, bound, 1)
>>>>>>> f98fd1d8


cdef inline double nctdtridf(double p, double nc, double t) noexcept nogil:
    cdef:
        double q = 1.0 - p
        double result, bound
        int status = 10
        char *argnames[4]
        TupleDID ret

    if isnan(p) or isnan(nc) or isnan(t):
      return NAN

    argnames[0] = "p"
    argnames[1] = "q"
    argnames[2] = "t"
    argnames[3] = "nc"

    ret = cdftnc_which3(p, q, t, nc)
    result, status, bound = ret.d1, ret.i1, ret.d2
    return get_result("nctdtridf", argnames, result, status, bound, 1)


cdef inline double nctdtrinc(double df, double p, double t) noexcept nogil:
    cdef:
        double q = 1.0 - p
        double result, bound
        int status = 10
        char *argnames[4]
        TupleDID ret

    if isnan(df) or isnan(p) or isnan(t):
      return NAN

    argnames[0] = "p"
    argnames[1] = "q"
    argnames[2] = "t"
    argnames[3] = "df"

    ret = cdftnc_which4(p, q, t, df)
    result, status, bound = ret.d1, ret.i1, ret.d2
    return get_result("nctdtrinc", argnames, result, status, bound, 1)


cdef inline double nrdtrimn(double p, double std, double x) noexcept nogil:
    cdef:
        double q = 1.0 - p
        double result, bound
        int status = 10
        char *argnames[4]
        TupleDID ret

    if isnan(p) or isnan(std) or isnan(x):
      return NAN

    argnames[0] = "p"
    argnames[1] = "q"
    argnames[2] = "x"
    argnames[3] = "std"

    ret = cdfnor_which3(p, q, x, std)
    result, status, bound = ret.d1, ret.i1, ret.d2
    return get_result("nrdtrimn", argnames, result, status, bound, 1)


cdef inline double nrdtrisd(double mn, double p, double x) noexcept nogil:
    cdef:
        double q = 1.0 - p
        double result, bound
        int status = 10
        char *argnames[4]
        TupleDID ret

    if isnan(mn) or isnan(p) or isnan(x):
      return NAN

    argnames[0] = "p"
    argnames[1] = "q"
    argnames[2] = "x"
    argnames[3] = "mn"

    ret = cdfnor_which4(p, q, x, mn)
    result, status, bound = ret.d1, ret.i1, ret.d2
    return get_result("nrdtrisd", argnames, result, status, bound, 1)


cdef inline double pdtrik(double p, double xlam) noexcept nogil:
    cdef:
        double q = 1.0 - p
        double result, bound
        int status = 10
        char *argnames[3]
        TupleDID ret

    if isnan(p) or isnan(xlam):
      return NAN

    argnames[0] = "p"
    argnames[1] = "q"
    argnames[2] = "xlam"

    ret = cdfpoi_which2(p, q, xlam)
    result, status, bound = ret.d1, ret.i1, ret.d2
    return get_result("pdtrik", argnames, result, status, bound, 1)


cdef inline double stdtr(double df, double t) noexcept nogil:
    cdef:
        double result, _, bound
        int status = 10
        char *argnames[2]
        TupleDDID ret

    argnames[0] = "t"
    argnames[1] = "df"

    if isinf(df) and df > 0:
        return NAN if isnan(t) else cephes_ndtr_wrap(t)

    if isnan(df) or isnan(t):
      return NAN

    ret = cdft_which1(t, df)
    result, status, bound = ret.d1, ret.i1, ret.d3
    return get_result("stdtr", argnames, result, status, bound, 1)


cdef inline double stdtridf(double p, double t) noexcept nogil:
    cdef:
        double q = 1.0 - p
        double result, bound
        int status = 10
        char *argnames[3]
        TupleDID ret

    if isnan(p) or isnan(q) or isnan(t):
        return NAN

    argnames[0] = "p"
    argnames[1] = "q"
    argnames[2] = "t"

    ret = cdft_which3(p, q, t)
    result, status, bound = ret.d1, ret.i1, ret.d2
    return get_result("stdtridf", argnames, result, status, bound, 1)


cdef inline double stdtrit(double df, double p) noexcept nogil:
    cdef:
        double q = 1.0 - p
        double result, bound
        int status = 10
        char *argnames[3]
        TupleDID ret

    if isinf(df) and df > 0:
        return NAN if isnan(p) else cephes_ndtri_wrap(p)

    if isnan(p) or isnan(df):
      return NAN

    argnames[0] = "p"
    argnames[1] = "q"
    argnames[2] = "df"

    ret = cdft_which2(p, q, df)
    result, status, bound = ret.d1, ret.i1, ret.d2
    return get_result("stdtrit", argnames, result, status, bound, 1)<|MERGE_RESOLUTION|>--- conflicted
+++ resolved
@@ -297,48 +297,6 @@
     return get_result("ncfdtridfn", argnames, result, status, bound, 1)
 
 
-<<<<<<< HEAD
-cdef inline double nctdtr(double df, double nc, double t) noexcept nogil:
-    cdef:
-        double result, _, bound
-        int status = 10
-        char *argnames[3]
-        TupleDDID ret
-
-    if isnan(df) or isnan(nc) or isnan(t):
-      return NAN
-
-    argnames[0] = "t"
-    argnames[1] = "df"
-    argnames[2] = "nc"
-
-    ret = cdftnc_which1(t, df, nc)
-    result, status, bound = ret.d1, ret.i1, ret.d3
-    return get_result("nctdtr", argnames, result, status, bound, 1)
-=======
-cdef inline double ncfdtrinc(double dfn, double dfd, double p, double f) noexcept nogil:
-    cdef:
-        double q = 1.0 - p
-        double result, bound
-        int status = 10
-        char *argnames[5]
-        TupleDID ret
-
-    if isnan(dfn) or isnan(dfd) or isnan(p) or isnan(f):
-      return NAN
-
-    argnames[0] = "p"
-    argnames[1] = "q"
-    argnames[2] = "f"
-    argnames[3] = "dfn"
-    argnames[4] = "dfd"
-
-    ret = cdffnc_which5(p, q, f, dfn, dfd)
-    result, status, bound = ret.d1, ret.i1, ret.d2
-    return get_result("ncfdtrinc", argnames, result, status, bound, 1)
->>>>>>> f98fd1d8
-
-
 cdef inline double nctdtridf(double p, double nc, double t) noexcept nogil:
     cdef:
         double q = 1.0 - p
