#pragma once

<<<<<<< HEAD
#include <complex>
#include "npy_2_npymathcompat.h"
=======
#include <numpy/npy_math.h>
#include <complex>

>>>>>>> 005c0cae

#include "special/binom.h"
#include "special/lambertw.h"
#include "special/loggamma.h"
#include "special/trig.h"
#include "special/digamma.h"


inline double binom(double n, double k) {
    return special::binom(n, k);
}

inline npy_cdouble lambertw_scalar(npy_cdouble zp, long k, double tol) {
    std::complex<double> z(npymath_creal(zp), npymath_cimag(zp));
    std::complex<double> w = special::lambertw(z, k, tol);
<<<<<<< HEAD
    return npymath_cpack(real(w), imag(w));
=======
    return npy_cpack(real(w), imag(w));
}

inline npy_cdouble csinpi(npy_cdouble zp) {
    std::complex<double> z(npy_creal(zp), npy_cimag(zp));
    std::complex<double> w = special::sinpi(z);
    return npy_cpack(real(w), imag(w));
}


inline npy_cdouble ccospi(npy_cdouble zp) {
    std::complex<double> z(npy_creal(zp), npy_cimag(zp));
    std::complex<double> w = special::cospi(z);
    return npy_cpack(real(w), imag(w));
}


inline npy_cdouble cgamma(npy_cdouble zp) {
    std::complex<double> z(npy_creal(zp), npy_cimag(zp));
    std::complex<double> w = special::gamma(z);
    return npy_cpack(real(w), imag(w));
}

inline npy_cdouble crgamma(npy_cdouble zp) {
    std::complex<double> z(npy_creal(zp), npy_cimag(zp));
    std::complex<double> w = special::rgamma(z);
    return npy_cpack(real(w), imag(w));
}

inline npy_cdouble loggamma(npy_cdouble zp) {
    std::complex<double> z(npy_creal(zp), npy_cimag(zp));
    std::complex<double> w = special::loggamma(z);
    return npy_cpack(real(w), imag(w));
}

inline double loggamma_real(double x) {
    return special::loggamma(x);
}

						    
inline double digamma(double z) {
    return special::digamma(z);
}

inline npy_cdouble cdigamma(npy_cdouble zp) {
    std::complex<double> z(npy_creal(zp), npy_cimag(zp));
    std::complex<double> w = special::digamma(z);
    return npy_cpack(real(w), imag(w));
>>>>>>> 005c0cae
}<|MERGE_RESOLUTION|>--- conflicted
+++ resolved
@@ -1,13 +1,8 @@
 #pragma once
 
-<<<<<<< HEAD
-#include <complex>
-#include "npy_2_npymathcompat.h"
-=======
-#include <numpy/npy_math.h>
 #include <complex>
 
->>>>>>> 005c0cae
+#include "npy_2_npymathcompat.h"
 
 #include "special/binom.h"
 #include "special/lambertw.h"
@@ -23,40 +18,37 @@
 inline npy_cdouble lambertw_scalar(npy_cdouble zp, long k, double tol) {
     std::complex<double> z(npymath_creal(zp), npymath_cimag(zp));
     std::complex<double> w = special::lambertw(z, k, tol);
-<<<<<<< HEAD
     return npymath_cpack(real(w), imag(w));
-=======
-    return npy_cpack(real(w), imag(w));
 }
 
 inline npy_cdouble csinpi(npy_cdouble zp) {
-    std::complex<double> z(npy_creal(zp), npy_cimag(zp));
+    std::complex<double> z(npymath_creal(zp), npymath_cimag(zp));
     std::complex<double> w = special::sinpi(z);
     return npy_cpack(real(w), imag(w));
 }
 
 
 inline npy_cdouble ccospi(npy_cdouble zp) {
-    std::complex<double> z(npy_creal(zp), npy_cimag(zp));
+    std::complex<double> z(npymath_creal(zp), npymath_cimag(zp));
     std::complex<double> w = special::cospi(z);
     return npy_cpack(real(w), imag(w));
 }
 
 
 inline npy_cdouble cgamma(npy_cdouble zp) {
-    std::complex<double> z(npy_creal(zp), npy_cimag(zp));
+    std::complex<double> z(npymath_creal(zp), npymath_cimag(zp));
     std::complex<double> w = special::gamma(z);
     return npy_cpack(real(w), imag(w));
 }
 
 inline npy_cdouble crgamma(npy_cdouble zp) {
-    std::complex<double> z(npy_creal(zp), npy_cimag(zp));
+    std::complex<double> z(npymath_creal(zp), npymath_cimag(zp));
     std::complex<double> w = special::rgamma(z);
     return npy_cpack(real(w), imag(w));
 }
 
 inline npy_cdouble loggamma(npy_cdouble zp) {
-    std::complex<double> z(npy_creal(zp), npy_cimag(zp));
+    std::complex<double> z(npymath_creal(zp), npymath_cimag(zp));
     std::complex<double> w = special::loggamma(z);
     return npy_cpack(real(w), imag(w));
 }
@@ -71,8 +63,7 @@
 }
 
 inline npy_cdouble cdigamma(npy_cdouble zp) {
-    std::complex<double> z(npy_creal(zp), npy_cimag(zp));
+    std::complex<double> z(npymath_creal(zp), npymath_cimag(zp));
     std::complex<double> w = special::digamma(z);
     return npy_cpack(real(w), imag(w));
->>>>>>> 005c0cae
 }