#pragma once

#include "legendre.h"
<<<<<<< HEAD
=======
#include "specfun.h"
#include "third_party/kokkos/mdspan.hpp"

#include "cephes/poch.h"
>>>>>>> be9fd949

namespace special {

template <typename T>
std::complex<T> sph_harm(unsigned int n, int m, T theta, T phi) {
    std::complex<T> y = sph_legendre_p(n, std::abs(m), phi) * std::exp(std::complex(T(0), m * theta));
    if (m < 0) {
        y *= std::pow(-1, m);
    }

    return y;
}

template <typename T, typename OutMat>
void sph_harm_all(T theta, T phi, OutMat y) {
    unsigned int m = (y.extent(0) - 1) / 2;
    unsigned int n = y.extent(1) - 1;

    sph_legendre_p(n, 0, phi, [y](unsigned int j, unsigned int i, T phi, T value) { y(i, j) = value; });

    for (unsigned int i = 1; i <= m; ++i) {
        sph_legendre_p(n, i, phi, [theta, y](unsigned int j, unsigned int i, T phi, T value) {
            y(i, j) = value * std::exp(std::complex(T(0), i * theta));
            y(y.extent(0) - i, j) = T(std::pow(-1, i)) * std::conj(y(i, j));
        });
    }
}

} // namespace special<|MERGE_RESOLUTION|>--- conflicted
+++ resolved
@@ -1,13 +1,10 @@
 #pragma once
 
 #include "legendre.h"
-<<<<<<< HEAD
-=======
 #include "specfun.h"
 #include "third_party/kokkos/mdspan.hpp"
 
 #include "cephes/poch.h"
->>>>>>> be9fd949
 
 namespace special {
 
