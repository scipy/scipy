import os
import sys
import functools

import numpy as np
import scipy
from scipy._lib._array_api import (
    array_namespace, scipy_namespace_for, is_numpy, is_torch
)
from . import _ufuncs
# These don't really need to be imported, but otherwise IDEs might not realize
# that these are defined in this file / report an error in __init__.py
from ._ufuncs import (
    log_ndtr, ndtr, ndtri, erf, erfc, i0, i0e, i1, i1e,  # noqa: F401
    gammaln, gammainc, gammaincc, logit, expit, entr, rel_entr)  # noqa: F401

_SCIPY_ARRAY_API = os.environ.get("SCIPY_ARRAY_API", False)
array_api_compat_prefix = "scipy._lib.array_api_compat"


def get_array_special_func(f_name, xp, n_array_args):
<<<<<<< HEAD
    spx = scipy_namespace_for(xp)
=======
    f = None
>>>>>>> f2d4775e
    if is_numpy(xp):
        f = getattr(_ufuncs, f_name, None)
    elif is_torch(xp):
        f = getattr(xp.special, f_name, None)
<<<<<<< HEAD
    elif spx is not scipy:
        f = getattr(spx.special, f_name, None)
=======
    elif is_cupy(xp):
        import cupyx  # type: ignore[import-not-found]
        f = getattr(cupyx.scipy.special, f_name, None)
    elif xp.__name__ == f"{array_api_compat_prefix}.jax":
        f = getattr(xp.scipy.special, f_name, None)

    if f is not None:
        return f

    # if generic array-API implementation is available, use that;
    # otherwise, fall back to NumPy/SciPy
    # Use of ` _f=_f, _xp=xp` is to avoid late-binding gotcha
    if f_name in _generic_implementations:
        _f = _generic_implementations[f_name]
        def f(*args, _f=_f, _xp=xp, **kwargs):
            return _f(*args, xp=_xp, **kwargs)
>>>>>>> f2d4775e
    else:
        _f = getattr(_ufuncs, f_name, None)
        def f(*args, _f=_f, _xp=xp, **kwargs):
            array_args = args[:n_array_args]
            other_args = args[n_array_args:]
            array_args = [np.asarray(arg) for arg in array_args]
            out = _f(*array_args, *other_args, **kwargs)
            return _xp.asarray(out)

    return f


def _get_shape_dtype(*args, xp):
    args = xp.broadcast_arrays(*args)
    shape = args[0].shape
    dtype = xp.result_type(*args)
    if xp.isdtype(dtype, 'integral'):
        dtype = xp.float64
        args = [xp.asarray(arg, dtype=dtype) for arg in args]
    return args, shape, dtype


def _rel_entr(x, y, *, xp):
    args, shape, dtype = _get_shape_dtype(x, y, xp=xp)
    x, y = args
    res = xp.full(x.shape, xp.inf, dtype=dtype)
    res[(x == 0) & (y >= 0)] = xp.asarray(0, dtype=dtype)
    i = (x > 0) & (y > 0)
    res[i] = x[i] * (xp.log(x[i]) - xp.log(y[i]))
    return res


_generic_implementations = {'rel_entr': _rel_entr}


# functools.wraps doesn't work because:
# 'numpy.ufunc' object has no attribute '__module__'
def support_alternative_backends(f_name, n_array_args):
    func = getattr(_ufuncs, f_name)

    @functools.wraps(func)
    def wrapped(*args, **kwargs):
        xp = array_namespace(*args[:n_array_args])
        f = get_array_special_func(f_name, xp, n_array_args)
        return f(*args, **kwargs)

    return wrapped


array_special_func_map = {
    'log_ndtr': 1,
    'ndtr': 1,
    'ndtri': 1,
    'erf': 1,
    'erfc': 1,
    'i0': 1,
    'i0e': 1,
    'i1': 1,
    'i1e': 1,
    'gammaln': 1,
    'gammainc': 2,
    'gammaincc': 2,
    'logit': 1,
    'expit': 1,
    'entr': 1,
    'rel_entr': 2,
}

for f_name, n_array_args in array_special_func_map.items():
    f = (support_alternative_backends(f_name, n_array_args) if _SCIPY_ARRAY_API
         else getattr(_ufuncs, f_name))
    sys.modules[__name__].__dict__[f_name] = f

__all__ = list(array_special_func_map)<|MERGE_RESOLUTION|>--- conflicted
+++ resolved
@@ -19,24 +19,14 @@
 
 
 def get_array_special_func(f_name, xp, n_array_args):
-<<<<<<< HEAD
     spx = scipy_namespace_for(xp)
-=======
     f = None
->>>>>>> f2d4775e
     if is_numpy(xp):
         f = getattr(_ufuncs, f_name, None)
     elif is_torch(xp):
         f = getattr(xp.special, f_name, None)
-<<<<<<< HEAD
     elif spx is not scipy:
         f = getattr(spx.special, f_name, None)
-=======
-    elif is_cupy(xp):
-        import cupyx  # type: ignore[import-not-found]
-        f = getattr(cupyx.scipy.special, f_name, None)
-    elif xp.__name__ == f"{array_api_compat_prefix}.jax":
-        f = getattr(xp.scipy.special, f_name, None)
 
     if f is not None:
         return f
@@ -48,7 +38,6 @@
         _f = _generic_implementations[f_name]
         def f(*args, _f=_f, _xp=xp, **kwargs):
             return _f(*args, xp=_xp, **kwargs)
->>>>>>> f2d4775e
     else:
         _f = getattr(_ufuncs, f_name, None)
         def f(*args, _f=_f, _xp=xp, **kwargs):
