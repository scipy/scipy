--- conflicted
+++ resolved
@@ -24,16 +24,11 @@
         f = getattr(_ufuncs, f_name, None)
     elif is_torch(xp):
         f = getattr(xp.special, f_name, None)
-<<<<<<< HEAD
-    elif spx is not scipy:
-        f = getattr(spx.special, f_name, None)
-=======
     elif is_cupy(xp):
         import cupyx  # type: ignore[import-not-found]
         f = getattr(cupyx.scipy.special, f_name, None)
     elif xp.__name__ == f"{array_api_compat_prefix}.jax":
         f = getattr(xp.scipy.special, f_name, None)
->>>>>>> d5757269
     else:
         f_scipy = getattr(_ufuncs, f_name, None)
         def f(*args, **kwargs):
