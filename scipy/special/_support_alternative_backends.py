--- conflicted
+++ resolved
@@ -4,13 +4,8 @@
 
 import numpy as np
 from scipy._lib._array_api import (
-<<<<<<< HEAD
-    array_namespace, scipy_namespace_for, is_numpy, is_marray, SCIPY_ARRAY_API,
-    xp_promote,
-=======
     array_namespace, scipy_namespace_for, is_numpy, is_dask, is_marray,
-    xp_broadcast_promote, SCIPY_ARRAY_API
->>>>>>> d1073acb
+    xp_promote, SCIPY_ARRAY_API
 )
 import scipy._lib.array_api_extra as xpx
 from . import _ufuncs
@@ -62,16 +57,9 @@
 
 def _rel_entr(xp, spx):
     def __rel_entr(x, y, *, xp=xp):
-<<<<<<< HEAD
-        x, y = xp_promote(x, y, broadcast=True, force_floating=True, xp=xp)
-        res = xp.full_like(x, fill_value=xp.inf)
-        res[(x == 0) & (y >= 0)] = 0
-        i = (x > 0) & (y > 0)
-        res[i] = x[i] * (xp.log(x[i]) - xp.log(y[i]))
-=======
         # https://github.com/data-apis/array-api-extra/issues/160
         mxp = array_namespace(x._meta, y._meta) if is_dask(xp) else xp
-        x, y = xp_broadcast_promote(x, y, force_floating=True, xp=xp)
+        x, y = xp_promote(x, y, broadcast=True, force_floating=True, xp=xp)
         xy_pos = (x > 0) & (y > 0)
         xy_inf = xp.isinf(x) & xp.isinf(y)
         res = xpx.apply_where(
@@ -83,7 +71,6 @@
         )
         res = xpx.at(res)[(x == 0) & (y >= 0)].set(0)
         res = xpx.at(res)[xp.isnan(x) | xp.isnan(y) | (xy_pos & xy_inf)].set(xp.nan)
->>>>>>> d1073acb
         return res
 
     return __rel_entr
