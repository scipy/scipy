
ctypedef fused number_t:
    double complex
    double

cpdef number_t spherical_jn(Py_ssize_t n, number_t z, bint derivative=*) noexcept nogil
cpdef number_t spherical_yn(Py_ssize_t n, number_t z, bint derivative=*) noexcept nogil
cpdef number_t spherical_in(Py_ssize_t n, number_t z, bint derivative=*) noexcept nogil
cpdef number_t spherical_kn(Py_ssize_t n, number_t z, bint derivative=*) noexcept nogil

ctypedef fused Dd_number_t:
    double complex
    double

ctypedef fused df_number_t:
    double
    float

ctypedef fused dfg_number_t:
    double
    float
    long double

ctypedef fused dlp_number_t:
    double
    long
    Py_ssize_t

cpdef double voigt_profile(double x0, double x1, double x2) noexcept nogil
cpdef double agm(double x0, double x1) noexcept nogil
cdef void airy(Dd_number_t x0, Dd_number_t *y0, Dd_number_t *y1, Dd_number_t *y2, Dd_number_t *y3) noexcept nogil
cdef void airye(Dd_number_t x0, Dd_number_t *y0, Dd_number_t *y1, Dd_number_t *y2, Dd_number_t *y3) noexcept nogil
cpdef double bdtr(double x0, dlp_number_t x1, double x2) noexcept nogil
cpdef double bdtrc(double x0, dlp_number_t x1, double x2) noexcept nogil
cpdef double bdtri(double x0, dlp_number_t x1, double x2) noexcept nogil
cpdef double bdtrik(double x0, double x1, double x2) noexcept nogil
cpdef double bdtrin(double x0, double x1, double x2) noexcept nogil
cpdef double bei(double x0) noexcept nogil
cpdef double beip(double x0) noexcept nogil
cpdef double ber(double x0) noexcept nogil
cpdef double berp(double x0) noexcept nogil
cpdef double besselpoly(double x0, double x1, double x2) noexcept nogil
cpdef double beta(double x0, double x1) noexcept nogil
cpdef df_number_t betainc(df_number_t x0, df_number_t x1, df_number_t x2) noexcept nogil
cpdef df_number_t betaincc(df_number_t x0, df_number_t x1, df_number_t x2) noexcept nogil
cpdef df_number_t betaincinv(df_number_t x0, df_number_t x1, df_number_t x2) noexcept nogil
cpdef df_number_t betainccinv(df_number_t x0, df_number_t x1, df_number_t x2) noexcept nogil
cpdef double betaln(double x0, double x1) noexcept nogil
cpdef double binom(double x0, double x1) noexcept nogil
cpdef double boxcox(double x0, double x1) noexcept nogil
cpdef double boxcox1p(double x0, double x1) noexcept nogil
cpdef df_number_t btdtria(df_number_t x0, df_number_t x1, df_number_t x2) noexcept nogil
cpdef df_number_t btdtrib(df_number_t x0, df_number_t x1, df_number_t x2) noexcept nogil
cpdef double cbrt(double x0) noexcept nogil
cpdef double chdtr(double x0, double x1) noexcept nogil
cpdef double chdtrc(double x0, double x1) noexcept nogil
cpdef double chdtri(double x0, double x1) noexcept nogil
cpdef double chdtriv(double x0, double x1) noexcept nogil
cpdef df_number_t chndtr(df_number_t x0, df_number_t x1, df_number_t x2) noexcept nogil
cpdef df_number_t chndtridf(df_number_t x0, df_number_t x1, df_number_t x2) noexcept nogil
cpdef df_number_t chndtrinc(df_number_t x0, df_number_t x1, df_number_t x2) noexcept nogil
cpdef df_number_t chndtrix(df_number_t x0, df_number_t x1, df_number_t x2) noexcept nogil
cpdef double cosdg(double x0) noexcept nogil
cpdef double cosm1(double x0) noexcept nogil
cpdef double cotdg(double x0) noexcept nogil
cpdef Dd_number_t dawsn(Dd_number_t x0) noexcept nogil
cpdef double ellipe(double x0) noexcept nogil
cpdef double ellipeinc(double x0, double x1) noexcept nogil
cdef void ellipj(double x0, double x1, double *y0, double *y1, double *y2, double *y3) noexcept nogil
cpdef double ellipkinc(double x0, double x1) noexcept nogil
cpdef double ellipkm1(double x0) noexcept nogil
cpdef double ellipk(double x0) noexcept nogil
cpdef Dd_number_t elliprc(Dd_number_t x0, Dd_number_t x1) noexcept nogil
cpdef Dd_number_t elliprd(Dd_number_t x0, Dd_number_t x1, Dd_number_t x2) noexcept nogil
cpdef Dd_number_t elliprf(Dd_number_t x0, Dd_number_t x1, Dd_number_t x2) noexcept nogil
cpdef Dd_number_t elliprg(Dd_number_t x0, Dd_number_t x1, Dd_number_t x2) noexcept nogil
cpdef Dd_number_t elliprj(Dd_number_t x0, Dd_number_t x1, Dd_number_t x2, Dd_number_t x3) noexcept nogil
cpdef double entr(double x0) noexcept nogil
cpdef Dd_number_t erf(Dd_number_t x0) noexcept nogil
cpdef Dd_number_t erfc(Dd_number_t x0) noexcept nogil
cpdef Dd_number_t erfcx(Dd_number_t x0) noexcept nogil
cpdef Dd_number_t erfi(Dd_number_t x0) noexcept nogil
cpdef df_number_t erfinv(df_number_t x0) noexcept nogil
cpdef double erfcinv(double x0) noexcept nogil
cpdef Dd_number_t eval_chebyc(dlp_number_t x0, Dd_number_t x1) noexcept nogil
cpdef Dd_number_t eval_chebys(dlp_number_t x0, Dd_number_t x1) noexcept nogil
cpdef Dd_number_t eval_chebyt(dlp_number_t x0, Dd_number_t x1) noexcept nogil
cpdef Dd_number_t eval_chebyu(dlp_number_t x0, Dd_number_t x1) noexcept nogil
cpdef Dd_number_t eval_gegenbauer(dlp_number_t x0, double x1, Dd_number_t x2) noexcept nogil
cpdef Dd_number_t eval_genlaguerre(dlp_number_t x0, double x1, Dd_number_t x2) noexcept nogil
cpdef double eval_hermite(Py_ssize_t x0, double x1) noexcept nogil
cpdef double eval_hermitenorm(Py_ssize_t x0, double x1) noexcept nogil
cpdef Dd_number_t eval_jacobi(dlp_number_t x0, double x1, double x2, Dd_number_t x3) noexcept nogil
cpdef Dd_number_t eval_laguerre(dlp_number_t x0, Dd_number_t x1) noexcept nogil
cpdef Dd_number_t eval_legendre(dlp_number_t x0, Dd_number_t x1) noexcept nogil
cpdef Dd_number_t eval_sh_chebyt(dlp_number_t x0, Dd_number_t x1) noexcept nogil
cpdef Dd_number_t eval_sh_chebyu(dlp_number_t x0, Dd_number_t x1) noexcept nogil
cpdef Dd_number_t eval_sh_jacobi(dlp_number_t x0, double x1, double x2, Dd_number_t x3) noexcept nogil
cpdef Dd_number_t eval_sh_legendre(dlp_number_t x0, Dd_number_t x1) noexcept nogil
cpdef Dd_number_t exp1(Dd_number_t x0) noexcept nogil
cpdef double exp10(double x0) noexcept nogil
cpdef double exp2(double x0) noexcept nogil
cpdef Dd_number_t expi(Dd_number_t x0) noexcept nogil
cpdef dfg_number_t expit(dfg_number_t x0) noexcept nogil
cpdef Dd_number_t expm1(Dd_number_t x0) noexcept nogil
cpdef double expn(dlp_number_t x0, double x1) noexcept nogil
cpdef double exprel(double x0) noexcept nogil
cpdef df_number_t fdtr(df_number_t x0, df_number_t x1, df_number_t x2) noexcept nogil
cpdef df_number_t fdtrc(df_number_t x0, df_number_t x1, df_number_t x2) noexcept nogil
cpdef df_number_t fdtri(df_number_t x0, df_number_t x1, df_number_t x2) noexcept nogil
cpdef double fdtridfd(double x0, double x1, double x2) noexcept nogil
cdef void fresnel(Dd_number_t x0, Dd_number_t *y0, Dd_number_t *y1) noexcept nogil
cpdef Dd_number_t gamma(Dd_number_t x0) noexcept nogil
cpdef double gammainc(double x0, double x1) noexcept nogil
cpdef double gammaincc(double x0, double x1) noexcept nogil
cpdef double gammainccinv(double x0, double x1) noexcept nogil
cpdef double gammaincinv(double x0, double x1) noexcept nogil
cpdef double gammaln(double x0) noexcept nogil
cpdef double gammasgn(double x0) noexcept nogil
cpdef double gdtr(double x0, double x1, double x2) noexcept nogil
cpdef double gdtrc(double x0, double x1, double x2) noexcept nogil
cpdef double gdtria(double x0, double x1, double x2) noexcept nogil
cpdef double gdtrib(double x0, double x1, double x2) noexcept nogil
cpdef double gdtrix(double x0, double x1, double x2) noexcept nogil
cpdef double complex hankel1(double x0, double complex x1) noexcept nogil
cpdef double complex hankel1e(double x0, double complex x1) noexcept nogil
cpdef double complex hankel2(double x0, double complex x1) noexcept nogil
cpdef double complex hankel2e(double x0, double complex x1) noexcept nogil
cpdef double huber(double x0, double x1) noexcept nogil
cpdef Dd_number_t hyp0f1(double x0, Dd_number_t x1) noexcept nogil
cpdef Dd_number_t hyp1f1(double x0, double x1, Dd_number_t x2) noexcept nogil
cpdef Dd_number_t hyp2f1(double x0, double x1, double x2, Dd_number_t x3) noexcept nogil
cpdef double hyperu(double x0, double x1, double x2) noexcept nogil
cpdef double i0(double x0) noexcept nogil
cpdef double i0e(double x0) noexcept nogil
cpdef double i1(double x0) noexcept nogil
cpdef double i1e(double x0) noexcept nogil
cpdef double inv_boxcox(double x0, double x1) noexcept nogil
cpdef double inv_boxcox1p(double x0, double x1) noexcept nogil
cdef void it2i0k0(double x0, double *y0, double *y1) noexcept nogil
cdef void it2j0y0(double x0, double *y0, double *y1) noexcept nogil
cpdef double it2struve0(double x0) noexcept nogil
cdef void itairy(double x0, double *y0, double *y1, double *y2, double *y3) noexcept nogil
cdef void iti0k0(double x0, double *y0, double *y1) noexcept nogil
cdef void itj0y0(double x0, double *y0, double *y1) noexcept nogil
cpdef double itmodstruve0(double x0) noexcept nogil
cpdef double itstruve0(double x0) noexcept nogil
cpdef Dd_number_t iv(double x0, Dd_number_t x1) noexcept nogil
cpdef Dd_number_t ive(double x0, Dd_number_t x1) noexcept nogil
cpdef double j0(double x0) noexcept nogil
cpdef double j1(double x0) noexcept nogil
cpdef Dd_number_t jv(double x0, Dd_number_t x1) noexcept nogil
cpdef Dd_number_t jve(double x0, Dd_number_t x1) noexcept nogil
cpdef double k0(double x0) noexcept nogil
cpdef double k0e(double x0) noexcept nogil
cpdef double k1(double x0) noexcept nogil
cpdef double k1e(double x0) noexcept nogil
cpdef double kei(double x0) noexcept nogil
cpdef double keip(double x0) noexcept nogil
cdef void kelvin(double x0, double complex *y0, double complex *y1, double complex *y2, double complex *y3) noexcept nogil
cpdef double ker(double x0) noexcept nogil
cpdef double kerp(double x0) noexcept nogil
cpdef double kl_div(double x0, double x1) noexcept nogil
cpdef double kn(dlp_number_t x0, double x1) noexcept nogil
cpdef double kolmogi(double x0) noexcept nogil
cpdef double kolmogorov(double x0) noexcept nogil
cpdef Dd_number_t kv(double x0, Dd_number_t x1) noexcept nogil
cpdef Dd_number_t kve(double x0, Dd_number_t x1) noexcept nogil
cpdef Dd_number_t log1p(Dd_number_t x0) noexcept nogil
cpdef dfg_number_t log_expit(dfg_number_t x0) noexcept nogil
cpdef Dd_number_t log_ndtr(Dd_number_t x0) noexcept nogil
cpdef Dd_number_t loggamma(Dd_number_t x0) noexcept nogil
cpdef dfg_number_t logit(dfg_number_t x0) noexcept nogil
cpdef double lpmv(double x0, double x1, double x2) noexcept nogil
cpdef double mathieu_a(double x0, double x1) noexcept nogil
cpdef double mathieu_b(double x0, double x1) noexcept nogil
cdef void mathieu_cem(double x0, double x1, double x2, double *y0, double *y1) noexcept nogil
cdef void mathieu_modcem1(double x0, double x1, double x2, double *y0, double *y1) noexcept nogil
cdef void mathieu_modcem2(double x0, double x1, double x2, double *y0, double *y1) noexcept nogil
cdef void mathieu_modsem1(double x0, double x1, double x2, double *y0, double *y1) noexcept nogil
cdef void mathieu_modsem2(double x0, double x1, double x2, double *y0, double *y1) noexcept nogil
cdef void mathieu_sem(double x0, double x1, double x2, double *y0, double *y1) noexcept nogil
cdef void modfresnelm(double x0, double complex *y0, double complex *y1) noexcept nogil
cdef void modfresnelp(double x0, double complex *y0, double complex *y1) noexcept nogil
cpdef double modstruve(double x0, double x1) noexcept nogil
cpdef double nbdtr(dlp_number_t x0, dlp_number_t x1, double x2) noexcept nogil
cpdef double nbdtrc(dlp_number_t x0, dlp_number_t x1, double x2) noexcept nogil
cpdef double nbdtri(dlp_number_t x0, dlp_number_t x1, double x2) noexcept nogil
cpdef double nbdtrik(double x0, double x1, double x2) noexcept nogil
cpdef double nbdtrin(double x0, double x1, double x2) noexcept nogil
cpdef df_number_t ncfdtr(df_number_t x0, df_number_t x1, df_number_t x2, df_number_t x3) noexcept nogil
cpdef df_number_t ncfdtri(df_number_t x0, df_number_t x1, df_number_t x2, df_number_t x3) noexcept nogil
cpdef double ncfdtridfd(double x0, double x1, double x2, double x3) noexcept nogil
cpdef double ncfdtridfn(double x0, double x1, double x2, double x3) noexcept nogil
cpdef double ncfdtrinc(double x0, double x1, double x2, double x3) noexcept nogil
cpdef df_number_t nctdtr(df_number_t x0, df_number_t x1, df_number_t x2) noexcept nogil
cpdef double nctdtridf(double x0, double x1, double x2) noexcept nogil
cpdef double nctdtrinc(double x0, double x1, double x2) noexcept nogil
cpdef df_number_t nctdtrit(df_number_t x0, df_number_t x1, df_number_t x2) noexcept nogil
cpdef Dd_number_t ndtr(Dd_number_t x0) noexcept nogil
cpdef double ndtri(double x0) noexcept nogil
cpdef double nrdtrimn(double x0, double x1, double x2) noexcept nogil
cpdef double nrdtrisd(double x0, double x1, double x2) noexcept nogil
cdef void obl_ang1(double x0, double x1, double x2, double x3, double *y0, double *y1) noexcept nogil
cdef void obl_ang1_cv(double x0, double x1, double x2, double x3, double x4, double *y0, double *y1) noexcept nogil
cpdef double obl_cv(double x0, double x1, double x2) noexcept nogil
cdef void obl_rad1(double x0, double x1, double x2, double x3, double *y0, double *y1) noexcept nogil
cdef void obl_rad1_cv(double x0, double x1, double x2, double x3, double x4, double *y0, double *y1) noexcept nogil
cdef void obl_rad2(double x0, double x1, double x2, double x3, double *y0, double *y1) noexcept nogil
cdef void obl_rad2_cv(double x0, double x1, double x2, double x3, double x4, double *y0, double *y1) noexcept nogil
cpdef double owens_t(double x0, double x1) noexcept nogil
cdef void pbdv(double x0, double x1, double *y0, double *y1) noexcept nogil
cdef void pbvv(double x0, double x1, double *y0, double *y1) noexcept nogil
cdef void pbwa(double x0, double x1, double *y0, double *y1) noexcept nogil
cpdef double pdtr(double x0, double x1) noexcept nogil
cpdef double pdtrc(double x0, double x1) noexcept nogil
cpdef double pdtri(dlp_number_t x0, double x1) noexcept nogil
cpdef double pdtrik(double x0, double x1) noexcept nogil
cpdef double poch(double x0, double x1) noexcept nogil
cpdef df_number_t powm1(df_number_t x0, df_number_t x1) noexcept nogil
cdef void pro_ang1(double x0, double x1, double x2, double x3, double *y0, double *y1) noexcept nogil
cdef void pro_ang1_cv(double x0, double x1, double x2, double x3, double x4, double *y0, double *y1) noexcept nogil
cpdef double pro_cv(double x0, double x1, double x2) noexcept nogil
cdef void pro_rad1(double x0, double x1, double x2, double x3, double *y0, double *y1) noexcept nogil
cdef void pro_rad1_cv(double x0, double x1, double x2, double x3, double x4, double *y0, double *y1) noexcept nogil
cdef void pro_rad2(double x0, double x1, double x2, double x3, double *y0, double *y1) noexcept nogil
cdef void pro_rad2_cv(double x0, double x1, double x2, double x3, double x4, double *y0, double *y1) noexcept nogil
cpdef double pseudo_huber(double x0, double x1) noexcept nogil
cpdef Dd_number_t psi(Dd_number_t x0) noexcept nogil
cpdef double radian(double x0, double x1, double x2) noexcept nogil
cpdef double rel_entr(double x0, double x1) noexcept nogil
cpdef Dd_number_t rgamma(Dd_number_t x0) noexcept nogil
cpdef double round(double x0) noexcept nogil
cdef void shichi(Dd_number_t x0, Dd_number_t *y0, Dd_number_t *y1) noexcept nogil
cdef void sici(Dd_number_t x0, Dd_number_t *y0, Dd_number_t *y1) noexcept nogil
cpdef double sindg(double x0) noexcept nogil
cpdef double smirnov(dlp_number_t x0, double x1) noexcept nogil
cpdef double smirnovi(dlp_number_t x0, double x1) noexcept nogil
cpdef Dd_number_t spence(Dd_number_t x0) noexcept nogil
<<<<<<< HEAD
cpdef double complex sph_harm(dlp_number_t x0, dlp_number_t x1, double x2, double x3) noexcept nogil
cpdef df_number_t stdtr(df_number_t x0, df_number_t x1) noexcept nogil
=======
cpdef double stdtr(double x0, double x1) noexcept nogil
>>>>>>> faae633e
cpdef double stdtridf(double x0, double x1) noexcept nogil
cpdef df_number_t stdtrit(df_number_t x0, df_number_t x1) noexcept nogil
cpdef double struve(double x0, double x1) noexcept nogil
cpdef double tandg(double x0) noexcept nogil
cpdef double tklmbda(double x0, double x1) noexcept nogil
cpdef double complex wofz(double complex x0) noexcept nogil
cpdef Dd_number_t wrightomega(Dd_number_t x0) noexcept nogil
cpdef Dd_number_t xlog1py(Dd_number_t x0, Dd_number_t x1) noexcept nogil
cpdef Dd_number_t xlogy(Dd_number_t x0, Dd_number_t x1) noexcept nogil
cpdef double y0(double x0) noexcept nogil
cpdef double y1(double x0) noexcept nogil
cpdef double yn(dlp_number_t x0, double x1) noexcept nogil
cpdef Dd_number_t yv(double x0, Dd_number_t x1) noexcept nogil
cpdef Dd_number_t yve(double x0, Dd_number_t x1) noexcept nogil
cpdef double zetac(double x0) noexcept nogil
cpdef double wright_bessel(double x0, double x1, double x2) noexcept nogil
cpdef double log_wright_bessel(double x0, double x1, double x2) noexcept nogil
cpdef double ndtri_exp(double x0) noexcept nogil<|MERGE_RESOLUTION|>--- conflicted
+++ resolved
@@ -237,12 +237,8 @@
 cpdef double smirnov(dlp_number_t x0, double x1) noexcept nogil
 cpdef double smirnovi(dlp_number_t x0, double x1) noexcept nogil
 cpdef Dd_number_t spence(Dd_number_t x0) noexcept nogil
-<<<<<<< HEAD
 cpdef double complex sph_harm(dlp_number_t x0, dlp_number_t x1, double x2, double x3) noexcept nogil
 cpdef df_number_t stdtr(df_number_t x0, df_number_t x1) noexcept nogil
-=======
-cpdef double stdtr(double x0, double x1) noexcept nogil
->>>>>>> faae633e
 cpdef double stdtridf(double x0, double x1) noexcept nogil
 cpdef df_number_t stdtrit(df_number_t x0, df_number_t x1) noexcept nogil
 cpdef double struve(double x0, double x1) noexcept nogil
