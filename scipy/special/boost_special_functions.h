#ifndef BOOST_SPECIAL_FUNCTIONS_H
#define BOOST_SPECIAL_FUNCTIONS_H

#include <iostream>
#include <cmath>
#include <stdexcept>
#include "sf_error.h"

#include "boost/math/special_functions/beta.hpp"
#include "boost/math/special_functions/erf.hpp"
#include "boost/math/special_functions/powm1.hpp"
#include "boost/math/special_functions/hypergeometric_1F1.hpp"
#include "boost/math/special_functions/hypergeometric_pFq.hpp"

#include "boost/math/distributions.hpp"
#include <boost/math/distributions/inverse_gaussian.hpp>
#include <boost/math/tools/roots.hpp>
#include <boost/math/tools/precision.hpp>

typedef boost::math::policies::policy<
    boost::math::policies::promote_float<false >,
    boost::math::policies::promote_double<false >,
    boost::math::policies::max_root_iterations<400 > > SpecialPolicy;

// Round up to achieve correct ppf(cdf) round-trips for discrete distributions
typedef boost::math::policies::policy<
    boost::math::policies::domain_error<boost::math::policies::ignore_error >,
    boost::math::policies::overflow_error<boost::math::policies::user_error >,
    boost::math::policies::evaluation_error<boost::math::policies::user_error >,
    boost::math::policies::promote_float<false >,
    boost::math::policies::promote_double<false >,
    boost::math::policies::discrete_quantile<
        boost::math::policies::integer_round_up > > StatsPolicy;

// Raise a RuntimeWarning making users aware that something went wrong during
// evaluation of the function, but return the best guess
template <class RealType>
RealType
boost::math::policies::user_evaluation_error(const char* function, const char* message, const RealType& val) {
    std::string msg("Error in function ");
    std::string haystack {function};
    const std::string needle {"%1%"};
    msg += haystack.replace(haystack.find(needle), needle.length(), typeid(RealType).name()) + ": ";
    // "message" may have %1%, but arguments don't always contain all
    // required information, so don't call boost::format for now
    msg += message;
    PyGILState_STATE save = PyGILState_Ensure();
    PyErr_WarnEx(PyExc_RuntimeWarning, msg.c_str(), 1);
    PyGILState_Release(save);
    return val;
}


template <class RealType>
RealType
boost::math::policies::user_overflow_error(const char* function, const char* message, const RealType& val) {
    std::string msg("Error in function ");
    std::string haystack {function};
    const std::string needle {"%1%"};
    msg += haystack.replace(haystack.find(needle), needle.length(), typeid(RealType).name()) + ": ";
    // From Boost docs: "overflow and underflow messages do not contain this %1% specifier
    //                   (since the value of value is immaterial in these cases)."
    if (message) {
        msg += message;
    }
    PyGILState_STATE save = PyGILState_Ensure();
    PyErr_SetString(PyExc_OverflowError, msg.c_str());
    PyGILState_Release(save);
    return 0;
}

template<typename Real>
static inline
Real ibeta_wrap(Real a, Real b, Real x)
{
    Real y;

    if (std::isnan(a) || std::isnan(b) || std::isnan(x)) {
        return NAN;
    }

    if ((a < 0) || (b < 0) || (x < 0) || (x > 1)) {
        sf_error("betainc", SF_ERROR_DOMAIN, NULL);
        return NAN;
    }

    /* In limiting cases, SciPy treats `betainc` as a two parameter family
     * of functions of a single variable `x`, rather than as a function of
     * three variables `a`, `b`, `x`. The limit ``(a, b) -> (a0, b0)`` of
     * ``betainc(a, b, x)`` is treated as the pointwise limit in `x`.
     */

    if (((a == 0) && (b == 0)) || (std::isinf(a) && std::isinf(b))) {
	/* In the limit (a, b) -> (0+, 0+), the Beta distribution converges
	 * to a Bernoulli(p) distribution, where p depends on the path in
	 * which (a, b) approaches (0+, 0+).
	 * e.g. if a = t*b then the limiting distribution will be
	 * Bernoulli(t / (t + 1)). The a = 0, b = 0 case is thus indeterminate.
	 * A similar statement can be made for the limit (a, b) -> (inf, inf).
	 */
        return NAN;
    }

    if ((a == 0) || std::isinf(b)) {
	/* Distribution in the limit a -> 0+, b > 0 is a point distribution
	 * at x = 0. The same is true in the limit b -> inf for fixed a.
	 */
	return x > 0 ? 1 : 0;
    }

    if ((b == 0) || std::isinf(a)) {
	/* Distribution in the limit b -> 0+, a > 0 is a point distribution
	 * at x = 1. The same is true in the limit a -> inf for fixed b.
	 */
	return x < 1 ? 0 : 1;
    }

    try {
        y = boost::math::ibeta(a, b, x, SpecialPolicy());
    } catch (const std::domain_error& e) {
        sf_error("betainc", SF_ERROR_DOMAIN, NULL);
        y = NAN;
    } catch (const std::overflow_error& e) {
        sf_error("betainc", SF_ERROR_OVERFLOW, NULL);
        y = INFINITY;
    } catch (const std::underflow_error& e) {
        sf_error("betainc", SF_ERROR_UNDERFLOW, NULL);
        y = 0;
    } catch (...) {
        sf_error("betainc", SF_ERROR_OTHER, NULL);
        y = NAN;
    }
    return y;
}

float
ibeta_float(float a, float b, float x)
{
    return ibeta_wrap(a, b, x);
}

double
ibeta_double(double a, double b, double x)
{
    return ibeta_wrap(a, b, x);
}


template<typename Real>
static inline
Real ibetac_wrap(Real a, Real b, Real x)
{
    Real y;

    if (std::isnan(a) || std::isnan(b) || std::isnan(x)) {
        return NAN;
    }

    if ((a < 0) || (b < 0) || (x < 0) || (x > 1)) {
        sf_error("betaincc", SF_ERROR_DOMAIN, NULL);
        return NAN;
    }

    /* In limiting cases, SciPy treats `betaincc` as a two parameter family
     * of functions of a single variable `x`, rather than as a function of
     * three variables `a`, `b`, `x`. The limit ``(a, b) -> (a0, b0)`` of
     * ``betaincc(a, b, x)`` is treated as the pointwise limit in `x`.
     */

    if (((a == 0) && (b == 0)) || (std::isinf(a) && std::isinf(b))) {
	/* In the limit (a, b) -> (0+, 0+), the Beta distribution converges
	 * to a Bernoulli(p) distribution, where p depends on the path in
	 * which (a, b) approaches (0+, 0+).
	 * e.g. if a = t*b then the limiting distribution will be
	 * Bernoulli(t / (t + 1)). The a = 0, b = 0 case is thus indeterminate.
	 * A similar statement can be made for the limit (a, b) -> (inf, inf).
	 */
        return NAN;
    }

    if ((a == 0) || std::isinf(b)) {
	/* Distribution in the limit a -> 0+, b > 0 is a point distribution
	 * at x = 0. The same is true in the limit b -> inf for fixed a.
	 */
	return x > 0 ? 0 : 1;
    }

    if ((b == 0) || std::isinf(a)) {
	/* Distribution in the limit b -> 0+, a > 0 is a point distribution
	 * at x = 1.  The same is true in the limit a -> inf for fixed b.
	 */
	return x < 1 ? 1 : 0;
    }

    try {
        y = boost::math::ibetac(a, b, x);
    } catch (const std::domain_error& e) {
        sf_error("betaincc", SF_ERROR_DOMAIN, NULL);
        y = NAN;
    } catch (const std::overflow_error& e) {
        sf_error("betaincc", SF_ERROR_OVERFLOW, NULL);
        y = INFINITY;
    } catch (const std::underflow_error& e) {
        sf_error("betaincc", SF_ERROR_UNDERFLOW, NULL);
        y = 0;
    } catch (...) {
        sf_error("betaincc", SF_ERROR_OTHER, NULL);
        y = NAN;
    }
    return y;
}

float
ibetac_float(float a, float b, float x)
{
    return ibetac_wrap(a, b, x);
}

double
ibetac_double(double a, double b, double x)
{
    return ibetac_wrap(a, b, x);
}


template<typename Real, typename Policy>
static inline
Real ibeta_inv_wrap(Real a, Real b, Real p, const Policy& policy_)
{
    Real y;

    if (std::isnan(a) || std::isnan(b) || std::isnan(p)) {
        return NAN;
    }
    if ((a <= 0) || (b <= 0) || (p < 0) || (p > 1)) {
        sf_error("betaincinv", SF_ERROR_DOMAIN, NULL);
        return NAN;
    }
    try {
        y = boost::math::ibeta_inv(a, b, p, policy_);
    } catch (const std::domain_error& e) {
        sf_error("betaincinv", SF_ERROR_DOMAIN, NULL);
        y = NAN;
    } catch (const std::overflow_error& e) {
        sf_error("betaincinv", SF_ERROR_OVERFLOW, NULL);
        y = INFINITY;
    } catch (const std::underflow_error& e) {
        sf_error("betaincinv", SF_ERROR_UNDERFLOW, NULL);
        y = 0;
    } catch (...) {
        sf_error("betaincinv", SF_ERROR_OTHER, NULL);
        y = NAN;
    }
    return y;
}

float
ibeta_inv_float(float a, float b, float p)
{
    return ibeta_inv_wrap(a, b, p, SpecialPolicy());
}

double
ibeta_inv_double(double a, double b, double p)
{
    return ibeta_inv_wrap(a, b, p, SpecialPolicy());
}

template<typename Real>
static inline
Real ibeta_inva_wrap(Real p, Real b, Real x)
{
    Real y;

    if (std::isnan(p) || std::isnan(b) || std::isnan(x)) {
        return NAN;
    }
    if ((b <= 0) || (x <= 0) || (p < 0) || (p > 1)) {
        sf_error("btdtria", SF_ERROR_DOMAIN, NULL);
        return NAN;
    }
    try {
        y = boost::math::ibeta_inva(b, x, p, SpecialPolicy());
    } catch (const std::domain_error& e) {
        sf_error("btdtria", SF_ERROR_DOMAIN, NULL);
        y = NAN;
    } catch (const std::overflow_error& e) {
        sf_error("btdtria", SF_ERROR_OVERFLOW, NULL);
        y = INFINITY;
    } catch (const std::underflow_error& e) {
        sf_error("btdtria", SF_ERROR_UNDERFLOW, NULL);
        y = 0;
    } catch (...) {
        sf_error("btdtria", SF_ERROR_OTHER, NULL);
        y = NAN;
    }
    return y;
}

float
ibeta_inva_float(float p, float b, float x)
{
    return ibeta_inva_wrap(p, b, x);
}

double
ibeta_inva_double(double p, double b, double x)
{
    return ibeta_inva_wrap(p, b, x);
}

template<typename Real>
static inline
Real ibeta_invb_wrap(Real a, Real p, Real x)
{
    Real y;

    if (std::isnan(p) || std::isnan(a) || std::isnan(x)) {
        return NAN;
    }
    if ((a <= 0) || (x <= 0) || (p < 0) || (p > 1)) {
        sf_error("btdtrib", SF_ERROR_DOMAIN, NULL);
        return NAN;
    }
    try {
        y = boost::math::ibeta_invb(a, x, p, SpecialPolicy());
    } catch (const std::domain_error& e) {
        sf_error("btdtrib", SF_ERROR_DOMAIN, NULL);
        y = NAN;
    } catch (const std::overflow_error& e) {
        sf_error("btdtrib", SF_ERROR_OVERFLOW, NULL);
        y = INFINITY;
    } catch (const std::underflow_error& e) {
        sf_error("btdtrib", SF_ERROR_UNDERFLOW, NULL);
        y = 0;
    } catch (...) {
        sf_error("btdtrib", SF_ERROR_OTHER, NULL);
        y = NAN;
    }
    return y;
}

float
ibeta_invb_float(float a, float p, float x)
{
    return ibeta_invb_wrap(a, p, x);
}

double
ibeta_invb_double(double a, double p, double x)
{
    return ibeta_invb_wrap(a, p, x);
}

template<typename Real>
static inline
Real ibetac_inv_wrap(Real a, Real b, Real p)
{
    Real y;

    if (std::isnan(a) || std::isnan(b) || std::isnan(p)) {
        return NAN;
    }
    if ((a <= 0) || (b <= 0) || (p < 0) || (p > 1)) {
        sf_error("betainccinv", SF_ERROR_DOMAIN, NULL);
        return NAN;
    }
    try {
        y = boost::math::ibetac_inv(a, b, p, SpecialPolicy());
    } catch (const std::domain_error& e) {
        sf_error("betainccinv", SF_ERROR_DOMAIN, NULL);
        y = NAN;
    } catch (const std::overflow_error& e) {
        sf_error("betainccinv", SF_ERROR_OVERFLOW, NULL);
        y = INFINITY;
    } catch (const std::underflow_error& e) {
        sf_error("betainccinv", SF_ERROR_UNDERFLOW, NULL);
        y = 0;
    } catch (...) {
        sf_error("betainccinv", SF_ERROR_OTHER, NULL);
        y = NAN;
    }
    return y;
}

float
ibetac_inv_float(float a, float b, float p)
{
    return ibetac_inv_wrap(a, b, p);
}

double
ibetac_inv_double(double a, double b, double p)
{
    return ibetac_inv_wrap(a, b, p);
}

template<typename Real>
static inline
Real erfinv_wrap(Real x)
{
    Real y;

    if (x == -1) {
        return -INFINITY;
    }
    if (x == 1) {
        return INFINITY;
    }

    try {
        y = boost::math::erf_inv(x, SpecialPolicy());
    } catch (const std::domain_error& e) {
        sf_error("erfinv", SF_ERROR_DOMAIN, NULL);
        y = NAN;
    } catch (const std::overflow_error& e) {
        sf_error("erfinv", SF_ERROR_OVERFLOW, NULL);
        y = INFINITY;
    } catch (const std::underflow_error& e) {
        sf_error("erfinv", SF_ERROR_UNDERFLOW, NULL);
        y = 0;
    } catch (...) {
        sf_error("erfinv", SF_ERROR_OTHER, NULL);
        y = NAN;
    }
    return y;
}

float
erfinv_float(float x)
{
    return erfinv_wrap(x);
}

double
erfinv_double(double x)
{
    return erfinv_wrap(x);
}


template<typename Real>
static inline
Real powm1_wrap(Real x, Real y)
{
    Real z;

    // Handle edge cases here instead of relying on boost.  This gives
    // better control of how we call sf_error().
    if (y == 0 || x == 1) {
        // (anything)**0 is 1
        // 1**(anything) is 1
        // This includes the case 0**0, and 'anything' includes inf and nan.
        return 0;
    }
    if (x == 0) {
        if (y < 0) {
            sf_error("powm1", SF_ERROR_DOMAIN, NULL);
            return INFINITY;
        }
        else if (y > 0) {
            return -1;
        }
    }
    if (x < 0 && std::trunc(y) != y) {
        // To compute x**y with x < 0, y must be an integer.
        sf_error("powm1", SF_ERROR_DOMAIN, NULL);
        return NAN;
    }

    try {
        z = boost::math::powm1(x, y, SpecialPolicy());
    } catch (const std::domain_error& e) {
        sf_error("powm1", SF_ERROR_DOMAIN, NULL);
        z = NAN;
    } catch (const std::overflow_error& e) {
        sf_error("powm1", SF_ERROR_OVERFLOW, NULL);

        // See: https://en.cppreference.com/w/cpp/numeric/math/pow
        if (x > 0) {
            if (y < 0) {
                z = 0;
            }
            else if (y == 0) {
                z = 1;
            }
            else {
                z = INFINITY;
            }
        }
        else if (x == 0) {
            z = INFINITY;
        }
        else {
            if (y < 0) {
                if (std::fmod(y, 2) == 0) {
                    z = 0;
                }
                else {
                    z = -0;
                }
            }
            else if (y == 0) {
                z = 1;
            }
            else {
                if (std::fmod(y, 2) == 0) {
                    z = INFINITY;
                }
                else {
                    z = -INFINITY;
                }
            }
        }
    } catch (const std::underflow_error& e) {
        sf_error("powm1", SF_ERROR_UNDERFLOW, NULL);
        z = 0;
    } catch (...) {
        sf_error("powm1", SF_ERROR_OTHER, NULL);
        z = NAN;
    }
    return z;
}

float
powm1_float(float x, float y)
{
    return powm1_wrap(x, y);
}

double
powm1_double(double x, double y)
{
    return powm1_wrap(x, y);
}


//
// This wrapper of hypergeometric_pFq is here because there are a couple
// edge cases where hypergeometric_1F1 in Boost version 1.80 and earlier
// has a either bug or an inconsistent behavior.  It turns out that
// hypergeometric_pFq does the right thing in those cases, so we'll use
// it until our copy of Boost is updated.
//
template<typename Real>
static inline
Real call_hypergeometric_pFq(Real a, Real b, Real x)
{
    Real y;

    try {
        Real p_abs_error = 0;
        y = boost::math::hypergeometric_pFq({a}, {b}, x, &p_abs_error, SpecialPolicy());
    } catch (const std::domain_error& e) {
        // The string "hyp1f1" is correct--don't change it to something like
        // "hypqfq".  The string refers to the SciPy special function, not the
        // underlying Boost function that is being called.
        sf_error("hyp1f1", SF_ERROR_DOMAIN, NULL);
        y = INFINITY;
    } catch (const std::overflow_error& e) {
        sf_error("hyp1f1", SF_ERROR_OVERFLOW, NULL);
        y = INFINITY;
    } catch (const std::underflow_error& e) {
        sf_error("hyp1f1", SF_ERROR_UNDERFLOW, NULL);
        y = 0;
    } catch (...) {
        sf_error("hyp1f1", SF_ERROR_OTHER, NULL);
        y = NAN;
    }
    return y;
}

template<typename Real>
static inline
Real hyp1f1_wrap(Real a, Real b, Real x)
{
    Real y;

    if (std::isnan(a) || std::isnan(b) || std::isnan(x)) {
        return NAN;
    }
    if (b <= 0 && std::trunc(b) == b) {
        // b is a non-positive integer.
        // Note: The code here is designed to preserve the historical behavior
        // of hyp1f1 in this edge case.  Other software, such as Boost, mpmath and
        // Mathematica, use a different convention for some of the subcases.
        if (b != 0  && a == b) {
            // In this case, use the Boost function hypergeometric_pFq
            // instead of hypergeometric_1F1.  This avoids an inconsistency
            // in Boost 1.80 and earlier; for details, see
            // https://github.com/boostorg/math/issues/829.
            return call_hypergeometric_pFq(a, b, x);
        }
        if (!(a < 0 && std::trunc(a) == a && a >= b)) {
            return INFINITY;
        }
        // Fall through and let the Boost function handle the remaining
        // cases.
    }
    if (a < 0 && std::trunc(a) == a && b > 0 && b == x) {
        // Avoid a bug in hypergeometric_1F1 in Boost 1.80 and earlier
        // that occurs when `a` is a negative integer, `b` is positive
        // and `b` == `x`.  hypergeometric_1F1 incorrectly sets a
        // floating point exception flag in this case; see
        // https://github.com/boostorg/math/issues/833.
        return call_hypergeometric_pFq(a, b, x);
    }

    // Use Boost's hypergeometric_1F1 for the basic calculation.  It should
    // also handle correctly any other special cases not covered above.
    // Catch all exceptions and handle them using the `special` error
    // handling function.
    try {
        // Real p_abs_error = 0;
        y = boost::math::hypergeometric_1F1(a, b, x, SpecialPolicy());
    } catch (const std::domain_error& e) {
        sf_error("hyp1f1", SF_ERROR_DOMAIN, NULL);
        y = INFINITY;
    } catch (const std::overflow_error& e) {
        sf_error("hyp1f1", SF_ERROR_OVERFLOW, NULL);
        y = INFINITY;
    } catch (const std::underflow_error& e) {
        sf_error("hyp1f1", SF_ERROR_UNDERFLOW, NULL);
        y = 0;
    } catch (...) {
        sf_error("hyp1f1", SF_ERROR_OTHER, NULL);
        y = NAN;
    }
    return y;
}

double
hyp1f1_double(double a, double b, double x)
{
    return hyp1f1_wrap(a, b, x);
}

//
// NOTE: It would be easy to also provide hyp1f1_float(...), but with the
// current ufunc generation code, it would not be used.  The ufunc
// generation code will implement the float types for the ufunc by
// casting the floats to double and using the double implementation.
// This is because we also have a complex version that is implemented
// in a different file, and the ufunc generation code requires just one
// kernel function per header when there are multiple headers (see the
// comments in _generate_pyx.py).
//

// patch for boost::math::beta_distribution throwing exception for
// x = 1, beta < 1 as well as x = 0, alpha < 1
template<typename Real>
Real beta_pdf_wrap(const Real x, const Real a, const Real b)
{
    if (std::isfinite(x)) {
        if ((x >= 1) && (b < 1)) {
            // x>1 should really be 0, but rv_continuous will do that for us
            return INFINITY;
        }
        else if ((x <= 0) && (a < 1)) {
            return INFINITY;
        }
        return boost::math::pdf(
            boost::math::beta_distribution<Real, StatsPolicy>(a, b), x);
    }
    return NAN;
}

float
beta_pdf_float(float x, float a, float b)
{
    return beta_pdf_wrap(x, a, b);
}

double
beta_pdf_double(double x, double a, double b)
{
    return beta_pdf_wrap(x, a, b);
}

template<typename Real>
Real beta_ppf_wrap(const Real x, const Real a, const Real b)
{
    typedef boost::math::policies::policy<
        boost::math::policies::domain_error<boost::math::policies::ignore_error >,
        boost::math::policies::overflow_error<boost::math::policies::user_error >,
        boost::math::policies::evaluation_error<boost::math::policies::user_error >,
        boost::math::policies::promote_double<false > > BetaPolicyForStats;

    return ibeta_inv_wrap(a, b, x, BetaPolicyForStats());
}

float
beta_ppf_float(float x, float a, float b)
{
    return beta_ppf_wrap(x, a, b);
}

double
beta_ppf_double(double x, double a, double b)
{
    return beta_ppf_wrap(x, a, b);
}

template<typename Real>
Real
invgauss_ppf_wrap(const Real x, const Real mu, const Real s)
{
    return boost::math::quantile(
        boost::math::inverse_gaussian_distribution<Real, StatsPolicy>(mu, s), x);
}

float
invgauss_ppf_float(float x, float mu, float s)
{
    return invgauss_ppf_wrap(x, mu, s);
}

double
invgauss_ppf_double(double x, double mu, double s)
{
    return invgauss_ppf_wrap(x, mu, s);
}

template<typename Real>
Real
invgauss_isf_wrap(const Real x, const Real mu, const Real s)
{
    return boost::math::quantile(boost::math::complement(
        boost::math::inverse_gaussian_distribution<Real, StatsPolicy>(mu, s), x));
}

float
invgauss_isf_float(float x, float mu, float s)
{
    return invgauss_isf_wrap(x, mu, s);
}

double
invgauss_isf_double(double x, double mu, double s)
{
    return invgauss_isf_wrap(x, mu, s);
}

template<typename Real>
Real
cauchy_ppf_wrap(const Real p, const Real loc, const Real scale)
{
    return boost::math::quantile(
        boost::math::cauchy_distribution<Real, StatsPolicy>(loc, scale), p);
}

float
cauchy_ppf_float(float p, float loc, float scale)
{
    return cauchy_ppf_wrap(p, loc, scale);
}

double
cauchy_ppf_double(double p, double loc, double scale)
{
    return cauchy_ppf_wrap(p, loc, scale);
}

template<typename Real>
Real
cauchy_isf_wrap(const Real p, const Real loc, const Real scale)
{
    return boost::math::quantile(boost::math::complement(
        boost::math::cauchy_distribution<Real, StatsPolicy>(loc, scale), p));
}

float
cauchy_isf_float(float p, float loc, float scale)
{
    return cauchy_isf_wrap(p, loc, scale);
}

double
cauchy_isf_double(double p, double loc, double scale)
{
    return cauchy_isf_wrap(p, loc, scale);
}

template<typename Real>
Real
ncx2_pdf_wrap(const Real x, const Real k, const Real l)
{
    if (std::isfinite(x)) {
        try {
        return boost::math::pdf(
            boost::math::non_central_chi_squared_distribution<Real, SpecialPolicy>(k, l), x);
    }
    catch (const std::overflow_error& e) {
        sf_error("_ncx2_pdf", SF_ERROR_OVERFLOW, NULL);
        return INFINITY;
    }
    catch (const std::underflow_error& e) {
        sf_error("_ncx2_pdf", SF_ERROR_UNDERFLOW, NULL);
        return 0;
    }
    catch (...) {
        sf_error("_ncx2_pdf", SF_ERROR_OTHER, NULL);
        return NAN;
    }
    }
    return NAN; // inf or -inf returns NAN
}

float
ncx2_pdf_float(float x, float k, float l)
{
    return ncx2_pdf_wrap(x, k, l);
}

double
ncx2_pdf_double(double x, double k, double l)
{
    return ncx2_pdf_wrap(x, k, l);
}

template<typename Real>
Real
ncx2_cdf_wrap(const Real x, const Real k, const Real l)
{
    if (std::isfinite(x)) {
        return boost::math::cdf(
            boost::math::non_central_chi_squared_distribution<Real, StatsPolicy>(k, l), x);
    }
    // -inf => 0, inf => 1
    return 1 - std::signbit(x);
}

float
ncx2_cdf_float(float x, float k, float l)
{
    return ncx2_cdf_wrap(x, k, l);
}

double
ncx2_cdf_double(double x, double k, double l)
{
    return ncx2_cdf_wrap(x, k, l);
}

template<typename Real>
Real
ncx2_ppf_wrap(const Real x, const Real k, const Real l)
{
    return boost::math::quantile(
        boost::math::non_central_chi_squared_distribution<Real, StatsPolicy>(k, l), x);
}

float
ncx2_ppf_float(float x, float k, float l)
{
    return ncx2_ppf_wrap(x, k, l);
}

double
ncx2_ppf_double(double x, double k, double l)
{
    return ncx2_ppf_wrap(x, k, l);
}

template<typename Real>
Real
ncx2_sf_wrap(const Real x, const Real k, const Real l)
{
    return boost::math::cdf(boost::math::complement(
        boost::math::non_central_chi_squared_distribution<Real, StatsPolicy>(k, l), x));
}

float
ncx2_sf_float(float x, float k, float l)
{
    return ncx2_sf_wrap(x, k, l);
}

double
ncx2_sf_double(double x, double k, double l)
{
    return ncx2_sf_wrap(x, k, l);
}

template<typename Real>
Real
ncx2_isf_wrap(const Real x, const Real k, const Real l)
{
    return boost::math::quantile(boost::math::complement(
        boost::math::non_central_chi_squared_distribution<Real, StatsPolicy>(k, l), x));
}

float
ncx2_isf_float(float x, float k, float l)
{
    return ncx2_isf_wrap(x, k, l);
}

double
ncx2_isf_double(double x, double k, double l)
{
    return ncx2_isf_wrap(x, k, l);
}

template<typename Real>
Real
ncf_pdf_wrap(const Real x, const Real v1, const Real v2, const Real l)
{
    if (std::isfinite(x)) {
        return boost::math::pdf(
            boost::math::non_central_f_distribution<Real, StatsPolicy>(v1, v2, l), x);
    }
    return NAN; // inf or -inf returns NAN
}

float
ncf_pdf_float(float x, float v1, float v2, float l)
{
    return ncf_pdf_wrap(x, v1, v2, l);
}

double
ncf_pdf_double(double x, double v1, double v2, double l)
{
    return ncf_pdf_wrap(x, v1, v2, l);
}

template<typename Real>
Real
ncf_cdf_wrap(const Real v1, const Real v2, const Real l, const Real x)
{
    if (std::isnan(x) || std::isnan(v1) || std::isnan(v2) || std::isnan(l)) {
	return NAN;
    }
    if ((v1 <= 0) || (v2 <= 0) || (l < 0) || (x < 0)) {
	sf_error("ncfdtr", SF_ERROR_DOMAIN, NULL);
	return NAN;
    }
    if (std::isinf(x)) {
	// inf => 1. We've already returned if x < 0, so this can only be +inf.
	return 1.0;
    }
    Real y;
    try {
	y = boost::math::cdf(
                boost::math::non_central_f_distribution<Real, SpecialPolicy>(v1, v2, l), x);
    } catch (...) {
	/* Boost was unable to produce a result. Can happen when one or both
	 * of v1 and v2 is very small and x is very large. e.g.
	 * ncdtr(1e-100, 3, 1.5, 1e100). */
        sf_error("ncfdtr", SF_ERROR_NO_RESULT, NULL);
        y = NAN;
    }
    if ((y < 0) || (y > 1)) {
	/* Boost can return results far out of bounds when dfd and dfn are both large
	 * and of similar magnitude. Return NAN if the result is out of bounds because
	 * the answer cannot be trusted. */
	sf_error("ncfdtr", SF_ERROR_NO_RESULT, NULL);
        y = NAN;
    }
    return y;
}

float
ncf_cdf_float(float v1, float v2, float l, float x)
{
    return ncf_cdf_wrap(v1, v2, l, x);
}

double
ncf_cdf_double(double v1, double v2, double l, double x)
{
    return ncf_cdf_wrap(v1, v2, l, x);
}

template<typename Real>
Real
ncf_ppf_wrap(const Real v1, const Real v2, const Real l, const Real x)
{
    if (std::isnan(x) || std::isnan(v1) || std::isnan(v2) || std::isnan(l)) {
	return NAN;
    }
    if ((v1 <= 0) || (v2 <= 0) || (l < 0) || (x < 0) || (x > 1)) {
	sf_error("ncfdtri", SF_ERROR_DOMAIN, NULL);
	return NAN;
    }
    Real y;
    try {
	y = boost::math::quantile<Real, SpecialPolicy>(
                boost::math::non_central_f_distribution<Real, SpecialPolicy>(v1, v2, l), x);
    } catch (const std::domain_error& e) {
        sf_error("ncfdtri", SF_ERROR_DOMAIN, NULL);
        y = NAN;
    } catch (const std::overflow_error& e) {
        sf_error("ncfdtri", SF_ERROR_OVERFLOW, NULL);
        y = INFINITY;
    } catch (const std::underflow_error& e) {
        sf_error("ncfdtri", SF_ERROR_UNDERFLOW, NULL);
        y = 0;
    } catch (...) {
        sf_error("ncfdtri", SF_ERROR_NO_RESULT, NULL);
        y = NAN;
    }
    return y;
}

float
ncf_ppf_float(float v1, float v2, float l, float x)
{
    return ncf_ppf_wrap(v1, v2, l, x);
}

double
ncf_ppf_double(double v1, double v2, double l, double x)
{
    return ncf_ppf_wrap(v1, v2, l, x);
}

template<typename Real>
Real
ncf_sf_wrap(const Real x, const Real v1, const Real v2, const Real l)
{
    return boost::math::cdf(boost::math::complement(
        boost::math::non_central_f_distribution<Real, StatsPolicy>(v1, v2, l), x));
}

float
ncf_sf_float(float x, float v1, float v2, float l)
{
    return ncf_sf_wrap(x, v1, v2, l);
}

double
ncf_sf_double(double x, double v1, double v2, double l)
{
    return ncf_sf_wrap(x, v1, v2, l);
}

template<typename Real>
Real
ncf_isf_wrap(const Real x, const Real v1, const Real v2, const Real l)
{
    return boost::math::quantile(boost::math::complement(
        boost::math::non_central_f_distribution<Real, StatsPolicy>(v1, v2, l), x));
}

float
ncf_isf_float(float x, float v1, float v2, float l)
{
    return ncf_isf_wrap(x, v1, v2, l);
}

double
ncf_isf_double(double x, double v1, double v2, double l)
{
    return ncf_isf_wrap(x, v1, v2, l);
}

#define RETURN_NAN(v, c) if( v <= c ) { \
        return NAN; \
    } \

float
ncf_mean_float(float v1, float v2, float l)
{
    RETURN_NAN(v2, 2.0);
    return boost::math::mean(boost::math::non_central_f_distribution<float, StatsPolicy>(v1, v2, l));
}

double
ncf_mean_double(double v1, double v2, double l)
{
    RETURN_NAN(v2, 2.0);
    return boost::math::mean(boost::math::non_central_f_distribution<double, StatsPolicy>(v1, v2, l));
}

float
ncf_variance_float(float v1, float v2, float l)
{
    RETURN_NAN(v2, 4.0);
    return boost::math::variance(boost::math::non_central_f_distribution<float, StatsPolicy>(v1, v2, l));
}

double
ncf_variance_double(double v1, double v2, double l)
{
    RETURN_NAN(v2, 4.0);
    return boost::math::variance(boost::math::non_central_f_distribution<double, StatsPolicy>(v1, v2, l));
}

float
ncf_skewness_float(float v1, float v2, float l)
{
    RETURN_NAN(v2, 6.0);
    return boost::math::skewness(boost::math::non_central_f_distribution<float, StatsPolicy>(v1, v2, l));
}

double
ncf_skewness_double(double v1, double v2, double l)
{
    RETURN_NAN(v2, 6.0);
    return boost::math::skewness(boost::math::non_central_f_distribution<double, StatsPolicy>(v1, v2, l));
}

float
ncf_kurtosis_excess_float(float v1, float v2, float l)
{
    RETURN_NAN(v2, 8.0);
    return boost::math::kurtosis_excess(boost::math::non_central_f_distribution<float, StatsPolicy>(v1, v2, l));
}

double
ncf_kurtosis_excess_double(double v1, double v2, double l)
{
    RETURN_NAN(v2, 8.0);
    return boost::math::kurtosis_excess(boost::math::non_central_f_distribution<double, StatsPolicy>(v1, v2, l));
}

template<typename Real>
Real
nct_cdf_wrap(const Real v, const Real l, const Real x)
{
    if (std::isnan(x) || std::isnan(v) || std::isnan(l)) {
	return NAN;
    }
    if (v <= 0) {
	sf_error("nctdtr", SF_ERROR_DOMAIN, NULL);
	return NAN;
    }
    if (std::isinf(x)) {
	return  (x > 0) ? 1.0 : 0.0;
    }
    Real y;
    try {
	y = boost::math::cdf(
                boost::math::non_central_t_distribution<Real, SpecialPolicy>(v, l), x);
    } catch (...) {
	/* Boost was unable to produce a result. */
        sf_error("nctdtr", SF_ERROR_NO_RESULT, NULL);
        y = NAN;
    }
    if ((y < 0) || (y > 1)) {
	/* Result must be between 0 and 1 to be a valid CDF value.
       Return NAN if the result is out of bounds because the answer cannot be trusted. */
	    sf_error("nctdtr", SF_ERROR_NO_RESULT, NULL);
        y = NAN;
    }
    return y;
}

float
nct_cdf_float(float v, float l, float x)
{
    return nct_cdf_wrap(v, l, x);
}

double
nct_cdf_double(double v, double l, double x)
{
    return nct_cdf_wrap(v, l, x);
}

template<typename Real>
Real
nct_pdf_wrap(const Real x, const Real v, const Real l)
{
    if (std::isfinite(x)) {
        return boost::math::pdf(
            boost::math::non_central_t_distribution<Real, StatsPolicy>(v, l), x);
    }
    return NAN;
}

float
nct_pdf_float(float x, float v, float l)
{
    return nct_pdf_wrap(x, v, l);
}

double
nct_pdf_double(double x, double v, double l)
{
    return nct_pdf_wrap(x, v, l);
}

template<typename Real>
Real
nct_ppf_wrap(const Real v, const Real l, const Real x)
{
    if (std::isnan(x) || std::isnan(v) || std::isnan(l)) {
        return NAN;
    }
    if (v <= 0 || x < 0 || x > 1) {
        sf_error("nctdtrit", SF_ERROR_DOMAIN, NULL);
        return NAN;
    }
    Real y;
    try {
	y = boost::math::quantile(
        boost::math::non_central_t_distribution<Real, SpecialPolicy>(v, l), x);
    }
    catch (const std::domain_error& e) {
        sf_error("nctdtrit", SF_ERROR_DOMAIN, NULL);
        y = NAN;
    } catch (const std::overflow_error& e) {
        sf_error("nctdtrit", SF_ERROR_OVERFLOW, NULL);
        y = INFINITY;
    } catch (const std::underflow_error& e) {
        sf_error("nctdtrit", SF_ERROR_UNDERFLOW, NULL);
        y = 0; 
    } catch (...) {
	/* Boost was unable to produce a result. */
        sf_error("nctdtrit", SF_ERROR_NO_RESULT, NULL);
        y = NAN;
    }
    return y;
}

float
nct_ppf_float(float v, float l, float x)
{
    return nct_ppf_wrap(v, l, x);
}

double
nct_ppf_double(double v, double l, double x)
{
    return nct_ppf_wrap(v, l, x);
}

template<typename Real>
Real
nct_sf_wrap(const Real x, const Real v, const Real l)
{
    return boost::math::cdf(boost::math::complement(
        boost::math::non_central_t_distribution<Real, StatsPolicy>(v, l), x));
}

float
nct_sf_float(float x, float v, float l)
{
    return nct_sf_wrap(x, v, l);
}

double
nct_sf_double(double x, double v, double l)
{
    return nct_sf_wrap(x, v, l);
}

template<typename Real>
Real
nct_isf_wrap(const Real x, const Real v, const Real l)
{
    return boost::math::quantile(boost::math::complement(
        boost::math::non_central_t_distribution<Real, StatsPolicy>(v, l), x));
}

float
nct_isf_float(float x, float v, float l)
{
    return nct_isf_wrap(x, v, l);
}

double
nct_isf_double(double x, double v, double l)
{
    return nct_isf_wrap(x, v, l);
}

float
nct_mean_float(float v, float l)
{
    RETURN_NAN(v, 1.0);
    return boost::math::mean(boost::math::non_central_t_distribution<float, StatsPolicy>(v, l));
}

double
nct_mean_double(double v, double l)
{
    RETURN_NAN(v, 1.0);
    return boost::math::mean(boost::math::non_central_t_distribution<double, StatsPolicy>(v, l));
}

float
nct_variance_float(float v, float l)
{
    RETURN_NAN(v, 2.0);
    return boost::math::variance(boost::math::non_central_t_distribution<float, StatsPolicy>(v, l));
}

double
nct_variance_double(double v, double l)
{
    RETURN_NAN(v, 2.0);
    return boost::math::variance(boost::math::non_central_t_distribution<double, StatsPolicy>(v, l));
}

float
nct_skewness_float(float v, float l)
{
    RETURN_NAN(v, 3.0);
    return boost::math::skewness(boost::math::non_central_t_distribution<float, StatsPolicy>(v, l));
}

double
nct_skewness_double(double v, double l)
{
    RETURN_NAN(v, 3.0);
    return boost::math::skewness(boost::math::non_central_t_distribution<double, StatsPolicy>(v, l));
}

float
nct_kurtosis_excess_float(float v, float l)
{
    RETURN_NAN(v, 4.0);
    return boost::math::kurtosis_excess(boost::math::non_central_t_distribution<float, StatsPolicy>(v, l));
}

double
nct_kurtosis_excess_double(double v, double l)
{
    RETURN_NAN(v, 4.0);
    return boost::math::kurtosis_excess(boost::math::non_central_t_distribution<double, StatsPolicy>(v, l));
}

template<typename Real>
Real
skewnorm_cdf_wrap(const Real x, const Real l, const Real sc, const Real sh)
{
    if (std::isfinite(x)) {
        return boost::math::cdf(
            boost::math::skew_normal_distribution<Real, StatsPolicy>(l, sc, sh), x);
    }
    // -inf => 0, inf => 1
    return 1 - std::signbit(x);
}

float
skewnorm_cdf_float(float x, float l, float sc, float sh)
{
    return skewnorm_cdf_wrap(x, l, sc, sh);
}

double
skewnorm_cdf_double(double x, double l, double sc, double sh)
{
    return skewnorm_cdf_wrap(x, l, sc, sh);
}

template<typename Real>
Real
skewnorm_ppf_wrap(const Real x, const Real l, const Real sc, const Real sh)
{
    return boost::math::quantile(
        boost::math::skew_normal_distribution<Real, StatsPolicy>(l, sc, sh), x);
}

float
skewnorm_ppf_float(float x, float l, float sc, float sh)
{
    return skewnorm_ppf_wrap(x, l, sc, sh);
}

double
skewnorm_ppf_double(double x, double l, double sc, double sh)
{
    return skewnorm_ppf_wrap(x, l, sc, sh);
}

template<typename Real>
Real
skewnorm_isf_wrap(const Real x, const Real l, const Real sc, const Real sh)
{
    return boost::math::quantile(boost::math::complement(
        boost::math::skew_normal_distribution<Real, StatsPolicy>(l, sc, sh), x));
}

float
skewnorm_isf_float(float x, float l, float sc, float sh)
{
    return skewnorm_isf_wrap(x, l, sc, sh);
}

double
skewnorm_isf_double(double x, double l, double sc, double sh)
{
    return skewnorm_isf_wrap(x, l, sc, sh);
}

template<typename Real>
Real
binom_pmf_wrap(const Real x, const Real n, const Real p)
{
    if (std::isfinite(x)) {
        return boost::math::pdf(
            boost::math::binomial_distribution<Real, StatsPolicy>(n, p), x);
    }
    return NAN; // inf or -inf returns NAN
}

float
binom_pmf_float(float x, float n, float p)
{
    return binom_pmf_wrap(x, n, p);
}

double
binom_pmf_double(double x, double n, double p)
{
    return binom_pmf_wrap(x, n, p);
}

template<typename Real>
Real
binom_cdf_wrap(const Real x, const Real n, const Real p)
{
    if (std::isfinite(x)) {
        return boost::math::cdf(
            boost::math::binomial_distribution<Real, StatsPolicy>(n, p), x);
    }
    if (std::isnan(x)) {
	return std::numeric_limits<double>::quiet_NaN();
    }
    // -inf => 0, inf => 1
    return 1 - std::signbit(x);
}

float
binom_cdf_float(float x, float n, float p)
{
    return binom_cdf_wrap(x, n, p);
}

double
binom_cdf_double(double x, double n, double p)
{
    return binom_cdf_wrap(x, n, p);
}

template<typename Real>
Real
binom_ppf_wrap(const Real x, const Real n, const Real p)
{
    return boost::math::quantile(
        boost::math::binomial_distribution<Real, StatsPolicy>(n, p), x);
}

float
binom_ppf_float(float x, float n, float p)
{
    return binom_ppf_wrap(x, n, p);
}

double
binom_ppf_double(double x, double n, double p)
{
    return binom_ppf_wrap(x, n, p);
}

template<typename Real>
Real
binom_sf_wrap(const Real x, const Real n, const Real p)
{
    return boost::math::cdf(boost::math::complement(
        boost::math::binomial_distribution<Real, StatsPolicy>(n, p), x));
}

float
binom_sf_float(float x, float n, float p)
{
    return binom_sf_wrap(x, n, p);
}

double
binom_sf_double(double x, double n, double p)
{
    return binom_sf_wrap(x, n, p);
}

template<typename Real>
Real
binom_isf_wrap(const Real x, const Real n, const Real p)
{
    return boost::math::quantile(boost::math::complement(
        boost::math::binomial_distribution<Real, StatsPolicy>(n, p), x));
}

float
binom_isf_float(float x, float n, float p)
{
    return binom_isf_wrap(x, n, p);
}

double
binom_isf_double(double x, double n, double p)
{
    return binom_isf_wrap(x, n, p);
}

template<typename Real>
Real
nbinom_pmf_wrap(const Real x, const Real r, const Real p)
{
    if (std::isfinite(x)) {
        return boost::math::pdf(
            boost::math::negative_binomial_distribution<Real, StatsPolicy>(r, p), x);
    }
    return NAN; // inf or -inf returns NAN
}

float
nbinom_pmf_float(float x, float r, float p)
{
    return nbinom_pmf_wrap(x, r, p);
}

double
nbinom_pmf_double(double x, double r, double p)
{
    return nbinom_pmf_wrap(x, r, p);
}

template<typename Real>
Real
nbinom_cdf_wrap(const Real x, const Real r, const Real p)
{
    if (std::isfinite(x)) {
        return boost::math::cdf(
            boost::math::negative_binomial_distribution<Real, StatsPolicy>(r, p), x);
    }
    // -inf => 0, inf => 1
    return 1 - std::signbit(x);
}

float
nbinom_cdf_float(float x, float r, float p)
{
    return nbinom_cdf_wrap(x, r, p);
}

double
nbinom_cdf_double(double x, double r, double p)
{
    return nbinom_cdf_wrap(x, r, p);
}

template<typename Real>
Real
nbinom_ppf_wrap(const Real x, const Real r, const Real p)
{
    return boost::math::quantile(
        boost::math::negative_binomial_distribution<Real, StatsPolicy>(r, p), x);
}

float
nbinom_ppf_float(float x, float r, float p)
{
    return nbinom_ppf_wrap(x, r, p);
}

double
nbinom_ppf_double(double x, double r, double p)
{
    return nbinom_ppf_wrap(x, r, p);
}

template<typename Real>
Real
nbinom_sf_wrap(const Real x, const Real r, const Real p)
{
    return boost::math::cdf(boost::math::complement(
        boost::math::negative_binomial_distribution<Real, StatsPolicy>(r, p), x));
}

float
nbinom_sf_float(float x, float r, float p)
{
    return nbinom_sf_wrap(x, r, p);
}

double
nbinom_sf_double(double x, double r, double p)
{
    return nbinom_sf_wrap(x, r, p);
}

template<typename Real>
Real
nbinom_isf_wrap(const Real x, const Real r, const Real p)
{
    return boost::math::quantile(boost::math::complement(
        boost::math::negative_binomial_distribution<Real, StatsPolicy>(r, p), x));
}

float
nbinom_isf_float(float x, float r, float p)
{
    return nbinom_isf_wrap(x, r, p);
}

double
nbinom_isf_double(double x, double r, double p)
{
    return nbinom_isf_wrap(x, r, p);
}

float
nbinom_mean_float(float r, float p)
{
    return boost::math::mean(boost::math::negative_binomial_distribution<float, StatsPolicy>(r, p));
}

double
nbinom_mean_double(double r, double p)
{
    return boost::math::mean(boost::math::negative_binomial_distribution<double, StatsPolicy>(r, p));
}

float
nbinom_variance_float(float r, float p)
{
    return boost::math::variance(boost::math::negative_binomial_distribution<float, StatsPolicy>(r, p));
}

double
nbinom_variance_double(double r, double p)
{
    return boost::math::variance(boost::math::negative_binomial_distribution<double, StatsPolicy>(r, p));
}

float
nbinom_skewness_float(float r, float p)
{
    return boost::math::skewness(boost::math::negative_binomial_distribution<float, StatsPolicy>(r, p));
}

double
nbinom_skewness_double(double r, double p)
{
    return boost::math::skewness(boost::math::negative_binomial_distribution<double, StatsPolicy>(r, p));
}

float
nbinom_kurtosis_excess_float(float r, float p)
{
    return boost::math::kurtosis_excess(boost::math::negative_binomial_distribution<float, StatsPolicy>(r, p));
}

double
nbinom_kurtosis_excess_double(double r, double p)
{
    return boost::math::kurtosis_excess(boost::math::negative_binomial_distribution<double, StatsPolicy>(r, p));
}

template<typename Real>
Real
hypergeom_pmf_wrap(const Real k, const Real n, const Real N, const Real M)
{
    if (std::isfinite(k)) {
        return boost::math::pdf(
            boost::math::hypergeometric_distribution<Real, StatsPolicy>(n, N, M), k);
    }
    return NAN; // inf or -inf returns NAN
}

float
hypergeom_pmf_float(float k, float n, float N, float M)
{
    return hypergeom_pmf_wrap(k, n, N, M);
}

double
hypergeom_pmf_double(double k, double n, double N, double M)
{
    return hypergeom_pmf_wrap(k, n, N, M);
}

template<typename Real>
Real
hypergeom_cdf_wrap(const Real k, const Real n, const Real N, const Real M)
{
    if (std::isfinite(k)) {
        return boost::math::cdf(
            boost::math::hypergeometric_distribution<Real, StatsPolicy>(n, N, M), k);
    }
    // -inf => 0, inf => 1
    return 1 - std::signbit(k);
}

float
hypergeom_cdf_float(float k, float n, float N, float M)
{
    return hypergeom_cdf_wrap(k, n, N, M);
}

double
hypergeom_cdf_double(double k, double n, double N, double M)
{
    return hypergeom_cdf_wrap(k, n, N, M);
}

template<typename Real>
Real
hypergeom_sf_wrap(const Real k, const Real n, const Real N, const Real M)
{
    return boost::math::cdf(boost::math::complement(
        boost::math::hypergeometric_distribution<Real, StatsPolicy>(n, N, M), k));
}

float
hypergeom_sf_float(float k, float n, float N, float M)
{
    return hypergeom_sf_wrap(k, n, N, M);
}

double
hypergeom_sf_double(double k, double n, double N, double M)
{
    return hypergeom_sf_wrap(k, n, N, M);
}

float
hypergeom_mean_float(float n, float N, float M)
{
    return boost::math::mean(boost::math::hypergeometric_distribution<float, StatsPolicy>(n, N, M));
}

double
hypergeom_mean_double(double n, double N, double M)
{
    return boost::math::mean(boost::math::hypergeometric_distribution<double, StatsPolicy>(n, N, M));
}

float
hypergeom_variance_float(float n, float N, float M)
{
    return boost::math::variance(boost::math::hypergeometric_distribution<float, StatsPolicy>(n, N, M));
}

double
hypergeom_variance_double(double n, double N, double M)
{
    return boost::math::variance(boost::math::hypergeometric_distribution<double, StatsPolicy>(n, N, M));
}

float
hypergeom_skewness_float(float n, float N, float M)
{
    return boost::math::skewness(boost::math::hypergeometric_distribution<float, StatsPolicy>(n, N, M));
}

double
hypergeom_skewness_double(double n, double N, double M)
{
    return boost::math::skewness(boost::math::hypergeometric_distribution<double, StatsPolicy>(n, N, M));
}

template<typename Real>
Real
landau_pdf_wrap(const Real x, const Real loc, const Real scale)
{
    if (std::isfinite(x)) {
        return boost::math::pdf(
            boost::math::landau_distribution<Real, StatsPolicy>(loc, scale), x);
    }
    return NAN;
}

float
landau_pdf_float(float x, float loc, float scale)
{
    return landau_pdf_wrap(x, loc, scale);
}

double
landau_pdf_double(double x, double loc, double scale)
{
    return landau_pdf_wrap(x, loc, scale);
}

template<typename Real>
Real
landau_cdf_wrap(const Real x, const Real loc, const Real scale)
{
    if (std::isfinite(x)) {
        return boost::math::cdf(
            boost::math::landau_distribution<Real, StatsPolicy>(loc, scale), x);
    }
    return NAN;
}

float
landau_cdf_float(float x, float loc, float scale)
{
    return landau_cdf_wrap(x, loc, scale);
}

double
landau_cdf_double(double x, double loc, double scale)
{
    return landau_cdf_wrap(x, loc, scale);
}

template<typename Real>
Real
landau_sf_wrap(const Real x, const Real loc, const Real scale)
{
    if (std::isfinite(x)) {
        return boost::math::cdf(boost::math::complement(
            boost::math::landau_distribution<Real, StatsPolicy>(loc, scale), x));
    }
    return NAN;
}

float
landau_sf_float(float x, float loc, float scale)
{
    return landau_sf_wrap(x, loc, scale);
}

double
landau_sf_double(double x, double loc, double scale)
{
    return landau_sf_wrap(x, loc, scale);
}

template<typename Real>
Real
landau_ppf_wrap(const Real p, const Real loc, const Real scale)
{
    if (std::isfinite(p)) {
        return boost::math::quantile(
            boost::math::landau_distribution<Real, StatsPolicy>(loc, scale), p);
    }
    return NAN;
}

float
landau_ppf_float(float p, float loc, float scale)
{
    return landau_ppf_wrap(p, loc, scale);
}

double
landau_ppf_double(double p, double loc, double scale)
{
    return landau_ppf_wrap(p, loc, scale);
}

template<typename Real>
Real
landau_isf_wrap(const Real p, const Real loc, const Real scale)
{
    if (std::isfinite(p)) {
        return boost::math::quantile(boost::math::complement(
            boost::math::landau_distribution<Real, StatsPolicy>(loc, scale), p));
    }
    return NAN;
}

float
landau_isf_float(float p, float loc, float scale)
{
    return landau_isf_wrap(p, loc, scale);
}

double
landau_isf_double(double p, double loc, double scale)
{
    return landau_isf_wrap(p, loc, scale);
}


<<<<<<< HEAD
template <typename Real>
struct ncfdtrinc_target
{
    ncfdtrinc_target(const Real x_, const Real dfn_, const Real dfd_, const Real p_)
        : x(x_), dfn(dfn_), dfd(dfd_), p(p_), q(1.0 - p_), use_cdf(p_ <= 1.0 - p_) {}

    Real operator()(Real nc) const
    {
        if (use_cdf) {
            return boost::math::cdf(
                boost::math::non_central_f_distribution<Real, SpecialPolicy>(dfn, dfd, nc), x) - p;
        } else {
            return q - boost::math::cdf(boost::math::complement(
                boost::math::non_central_f_distribution<Real, SpecialPolicy>(dfn, dfd, nc), x));
        }
    }
private:
    Real x, dfn, dfd, p, q;
    bool use_cdf; // true if we are using the CDF, false if we are using the complement CDF.
};

template <typename Real>
Real
_ncfdtrinc(const Real dfn, const Real dfd, const Real p, const Real x)
{
    if (std::isnan(dfn) || std::isnan(dfd) || std::isnan(p) || std::isnan(x)) {
        return NAN;
    }
    if (dfn <= 0 || dfd <= 0 || p < 0 || p > 1 || x < 0) {
        sf_error("ncfdtrinc", SF_ERROR_DOMAIN, NULL);
        return NAN;
    }
    Real guess = std::max(Real(1.0), dfn * dfd / (dfn + dfd)); // Crude initial guess.
    Real factor = 8;                                 // How big steps to take when searching.
    const std::uintmax_t maxit = 500;            // Limit to maximum iterations.
    std::uintmax_t it = 0;                // Root finding iteration counter.
    bool is_rising = false;                        // Function to be rooted is monotonically decreasing.
    int digits = std::numeric_limits<Real>::digits;  // Maximum possible binary digits accuracy for type T.
    // Some fraction of digits is used to control how accurate to try to make the result.
    int get_digits = digits - 3;                  // We have to have a non-zero interval at each step, so
                                                // maximum accuracy is digits - 1.  But we also have to
                                                // allow for inaccuracy in f(x), otherwise the last few
                                                // iterations just thrash around.
    boost::math::tools::eps_tolerance<Real> tol(get_digits);           // Set the tolerance.
    Real y;
    std::pair<Real, Real> result_bracket;
    try {
        result_bracket = boost::math::tools::bracket_and_solve_root(
                            ncfdtrinc_target<Real>(x, dfn, dfd, p), guess, factor, is_rising, tol, it);
    }
    catch (const std::domain_error& e) {
        sf_error("ncfdtrinc", SF_ERROR_DOMAIN, NULL);
        y = NAN;
    }
    catch (const std::overflow_error& e) {
        sf_error("ncfdtrinc", SF_ERROR_OVERFLOW, NULL);
        y = INFINITY;
    }
    catch (const std::underflow_error& e) {
        sf_error("ncfdtrinc", SF_ERROR_UNDERFLOW, NULL);
        y = 0;
    }
    catch (...) {
        sf_error("ncfdtrinc", SF_ERROR_NO_RESULT, NULL);
        y = NAN;
    }
    if (it >= maxit) {
        sf_error("ncfdtrinc", SF_ERROR_NO_RESULT, NULL);
        y = NAN;
    }
    if (!std::isfinite(result_bracket.first) || !std::isfinite(result_bracket.second) ||
                       result_bracket.first < 0 || result_bracket.second < 0) {
        sf_error("ncfdtrinc", SF_ERROR_NO_RESULT, NULL);
        y = NAN;
    }
    if (result_bracket.first > result_bracket.second) {
        sf_error("ncfdtrinc", SF_ERROR_NO_RESULT, NULL);
        y = NAN;
    }
    // We have a valid result, return the midpoint of the brackets.
    y = result_bracket.first + (result_bracket.second - result_bracket.first)/2;
    return y;
}


float
ncfdtrinc_float(float dfn, float dfd, float p, float x)
{
    return _ncfdtrinc(dfn, dfd, p, x);
}

double
ncfdtrinc_double(double dfn, double dfd, double p, double x)
{
    return _ncfdtrinc(dfn, dfd, p, x);
}

=======
template<typename Real>
Real
f_cdf_wrap(const Real dfn, const Real dfd, const Real x)
{
    if (std::isnan(x) || std::isnan(dfn) || std::isnan(dfd)) {
	return NAN;
    }
    if ((dfn <= 0) || (dfd <= 0) || (x < 0)) {
	sf_error("fdtr", SF_ERROR_DOMAIN, NULL);
	return NAN;
    }
    if (std::isinf(x)) {
	// inf => 1. We've already returned if x < 0, so this can only be +inf.
	return 1.0;
    }
    Real y;
    try {
	y = boost::math::cdf(
                boost::math::fisher_f_distribution<Real, SpecialPolicy>(dfn, dfd), x);
    } catch (...) {
	/* Boost was unable to produce a result. */
        sf_error("fdtr", SF_ERROR_NO_RESULT, NULL);
        y = NAN;
    }
    if ((y < 0) || (y > 1)) {
	sf_error("fdtr", SF_ERROR_NO_RESULT, NULL);
        y = NAN;
    }
    return y;
}

float
f_cdf_float(float dfn, float dfd, float x)
{
    return f_cdf_wrap(dfn, dfd, x);
}

double
f_cdf_double(double dfn, double dfd, double x)
{
    return f_cdf_wrap(dfn, dfd, x);
}

template<typename Real>
Real
f_ppf_wrap(const Real dfn, const Real dfd, const Real x)
{
    if (std::isnan(x) || std::isnan(dfn) || std::isnan(dfd)) {
	return NAN;
    }
    if ((dfn <= 0) || (dfd <= 0) || (x < 0) || (x > 1)) {
	sf_error("fdtri", SF_ERROR_DOMAIN, NULL);
	return NAN;
    }
    Real y;
    try {
	y = boost::math::quantile<Real, SpecialPolicy>(
                boost::math::fisher_f_distribution<Real, SpecialPolicy>(dfn, dfd), x);
    } catch (const std::domain_error& e) {
        sf_error("fdtri", SF_ERROR_DOMAIN, NULL);
        y = NAN;
    } catch (const std::overflow_error& e) {
        sf_error("fdtri", SF_ERROR_OVERFLOW, NULL);
        y = INFINITY;
    } catch (const std::underflow_error& e) {
        sf_error("fdtri", SF_ERROR_UNDERFLOW, NULL);
        y = 0;
    } catch (...) {
        sf_error("fdtri", SF_ERROR_NO_RESULT, NULL);
        y = NAN;
    }
    if (y < 0) {
        sf_error("fdtri", SF_ERROR_NO_RESULT, NULL);
        y = NAN;
    }
    return y;
}

float
f_ppf_float(float dfn, float dfd, float x)
{
    return f_ppf_wrap(dfn, dfd, x);
}

double
f_ppf_double(double dfn, double dfd, double x)
{
    return f_ppf_wrap(dfn, dfd, x);
}

template<typename Real>
Real
f_sf_wrap(const Real dfn, const Real dfd, const Real x)
{
    if (std::isnan(x) || std::isnan(dfn) || std::isnan(dfd)) {
	return NAN;
    }
    if ((dfn <= 0) || (dfd <= 0) || (x < 0)) {
	sf_error("fdtrc", SF_ERROR_DOMAIN, NULL);
	return NAN;
    }
    if (std::isinf(x)) {
	// inf => 0. We've already returned if x < 0, so this can only be +inf.
	return 0.0;
    }
    Real y;
    try {
	y = boost::math::cdf(boost::math::complement(
                boost::math::fisher_f_distribution<Real, SpecialPolicy>(dfn, dfd), x));
    } catch (...) {
        sf_error("fdtrc", SF_ERROR_NO_RESULT, NULL);
        y = NAN;
    }
    if ((y < 0) || (y > 1)) {
	sf_error("fdtrc", SF_ERROR_NO_RESULT, NULL);
        y = NAN;
    }
    return y;
}

float
f_sf_float(float dfn, float dfd, float x)
{
    return f_sf_wrap(dfn, dfd, x);
}

double
f_sf_double(double dfn, double dfd, double x)
{
    return f_sf_wrap(dfn, dfd, x);
}
>>>>>>> 09195e4e
#endif<|MERGE_RESOLUTION|>--- conflicted
+++ resolved
@@ -1871,8 +1871,6 @@
     return landau_isf_wrap(p, loc, scale);
 }
 
-
-<<<<<<< HEAD
 template <typename Real>
 struct ncfdtrinc_target
 {
@@ -1970,7 +1968,6 @@
     return _ncfdtrinc(dfn, dfd, p, x);
 }
 
-=======
 template<typename Real>
 Real
 f_cdf_wrap(const Real dfn, const Real dfd, const Real x)
@@ -2102,5 +2099,5 @@
 {
     return f_sf_wrap(dfn, dfd, x);
 }
->>>>>>> 09195e4e
+
 #endif