--- conflicted
+++ resolved
@@ -432,11 +432,7 @@
     PyMem_Free(visited)
 
 
-<<<<<<< HEAD
-cpdef get_max_dist_for_each_cluster(const double[:, :] Z, double[:] MD, int n) noexcept:
-=======
-cpdef get_max_dist_for_each_cluster(double[:, :] Z, double[:] MD, int n):
->>>>>>> 9c4f6a91
+cpdef get_max_dist_for_each_cluster(const double[:, :] Z, double[:] MD, int n):
     """
     Get the maximum inconsistency coefficient for each non-singleton cluster.
 
