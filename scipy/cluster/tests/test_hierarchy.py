--- conflicted
+++ resolved
@@ -72,13 +72,9 @@
 
 class TestLinkage:
 
-<<<<<<< HEAD
-    @skip_if_array_api('jax.numpy',
-                       reasons=['jax arrays do not support item assignment'],
-                       cpu_only=True)
-=======
-    @skip_xp_backends(cpu_only=True)
->>>>>>> f4263c24
+    @skip_xp_backends('jax.numpy',
+                      reasons=['jax arrays do not support item assignment'],
+                      cpu_only=True)
     def test_linkage_non_finite_elements_in_distance_matrix(self, xp):
         # Tests linkage(Y) where Y contains a non-finite element (e.g. NaN or Inf).
         # Exception expected.
@@ -213,13 +209,9 @@
         xp_assert_equal(from_mlab_linkage(X), X)
         xp_assert_equal(to_mlab_linkage(X), X)
 
-<<<<<<< HEAD
-    @skip_if_array_api('jax.numpy',
-                       reasons=['jax arrays do not support item assignment'],
-                       cpu_only=True)
-=======
-    @skip_xp_backends(cpu_only=True)
->>>>>>> f4263c24
+    @skip_xp_backends('jax.numpy',
+                      reasons=['jax arrays do not support item assignment'],
+                      cpu_only=True)
     def test_mlab_linkage_conversion_single_row(self, xp):
         # Tests from/to_mlab_linkage on linkage array with single row.
         Z = xp.asarray([[0., 1., 3., 2.]])
@@ -229,13 +221,9 @@
         xp_assert_close(to_mlab_linkage(Z), xp.asarray(Zm, dtype=xp.float64),
                         rtol=1e-15)
 
-<<<<<<< HEAD
-    @skip_if_array_api('jax.numpy',
-                       reasons=['jax arrays do not support item assignment'],
-                       cpu_only=True)
-=======
-    @skip_xp_backends(cpu_only=True)
->>>>>>> f4263c24
+    @skip_xp_backends('jax.numpy',
+                      reasons=['jax arrays do not support item assignment'],
+                      cpu_only=True)
     def test_mlab_linkage_conversion_multiple_rows(self, xp):
         # Tests from/to_mlab_linkage on linkage array with multiple rows.
         Zm = xp.asarray([[3, 6, 138], [4, 5, 219],
@@ -839,13 +827,9 @@
         R = xp.asarray(R)
         assert_raises(ValueError, maxinconsts, Z, R)
 
-<<<<<<< HEAD
-    @skip_if_array_api('jax.numpy',
-                       reasons=['jax arrays do not support item assignment'],
-                       cpu_only=True)
-=======
-    @skip_xp_backends(cpu_only=True)
->>>>>>> f4263c24
+    @skip_xp_backends('jax.numpy',
+                      reasons=['jax arrays do not support item assignment'],
+                      cpu_only=True)
     def test_maxinconsts_one_cluster_linkage(self, xp):
         # Tests maxinconsts(Z, R) on linkage with one cluster.
         Z = xp.asarray([[0, 1, 0.3, 4]], dtype=xp.float64)
@@ -854,13 +838,9 @@
         expectedMD = calculate_maximum_inconsistencies(Z, R, xp=xp)
         xp_assert_close(MD, expectedMD, atol=1e-15)
 
-<<<<<<< HEAD
-    @skip_if_array_api('jax.numpy',
-                       reasons=['jax arrays do not support item assignment'],
-                       cpu_only=True)
-=======
-    @skip_xp_backends(cpu_only=True)
->>>>>>> f4263c24
+    @skip_xp_backends('jax.numpy',
+                      reasons=['jax arrays do not support item assignment'],
+                      cpu_only=True)
     def test_maxinconsts_Q_linkage(self, xp):
         for method in ['single', 'complete', 'ward', 'centroid', 'median']:
             self.check_maxinconsts_Q_linkage(method, xp)
@@ -913,13 +893,9 @@
         R = xp.asarray(R)
         assert_raises(ValueError, maxRstat, Z, R, i)
 
-<<<<<<< HEAD
-    @skip_if_array_api('jax.numpy',
-                       reasons=['jax arrays do not support item assignment'],
-                       cpu_only=True)
-=======
-    @skip_xp_backends(cpu_only=True)
->>>>>>> f4263c24
+    @skip_xp_backends('jax.numpy',
+                      reasons=['jax arrays do not support item assignment'],
+                      cpu_only=True)
     def test_maxRstat_one_cluster_linkage(self, xp):
         for i in range(4):
             self.check_maxRstat_one_cluster_linkage(i, xp)
@@ -932,13 +908,9 @@
         expectedMD = calculate_maximum_inconsistencies(Z, R, 1, xp)
         xp_assert_close(MD, expectedMD, atol=1e-15)
 
-<<<<<<< HEAD
-    @skip_if_array_api('jax.numpy',
-                       reasons=['jax arrays do not support item assignment'],
-                       cpu_only=True)
-=======
-    @skip_xp_backends(cpu_only=True)
->>>>>>> f4263c24
+    @skip_xp_backends('jax.numpy',
+                      reasons=['jax arrays do not support item assignment'],
+                      cpu_only=True)
     def test_maxRstat_Q_linkage(self, xp):
         for method in ['single', 'complete', 'ward', 'centroid', 'median']:
             for i in range(4):
