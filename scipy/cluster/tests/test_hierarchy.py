#
# Author: Damian Eads
# Date: April 17, 2008
#
# Copyright (C) 2008 Damian Eads
#
# Redistribution and use in source and binary forms, with or without
# modification, are permitted provided that the following conditions
# are met:
#
# 1. Redistributions of source code must retain the above copyright
#    notice, this list of conditions and the following disclaimer.
#
# 2. Redistributions in binary form must reproduce the above
#    copyright notice, this list of conditions and the following
#    disclaimer in the documentation and/or other materials provided
#    with the distribution.
#
# 3. The name of the author may not be used to endorse or promote
#    products derived from this software without specific prior
#    written permission.
#
# THIS SOFTWARE IS PROVIDED BY THE AUTHOR ``AS IS'' AND ANY EXPRESS
# OR IMPLIED WARRANTIES, INCLUDING, BUT NOT LIMITED TO, THE IMPLIED
# WARRANTIES OF MERCHANTABILITY AND FITNESS FOR A PARTICULAR PURPOSE
# ARE DISCLAIMED. IN NO EVENT SHALL THE AUTHOR BE LIABLE FOR ANY
# DIRECT, INDIRECT, INCIDENTAL, SPECIAL, EXEMPLARY, OR CONSEQUENTIAL
# DAMAGES (INCLUDING, BUT NOT LIMITED TO, PROCUREMENT OF SUBSTITUTE
# GOODS OR SERVICES; LOSS OF USE, DATA, OR PROFITS; OR BUSINESS
# INTERRUPTION) HOWEVER CAUSED AND ON ANY THEORY OF LIABILITY,
# WHETHER IN CONTRACT, STRICT LIABILITY, OR TORT (INCLUDING
# NEGLIGENCE OR OTHERWISE) ARISING IN ANY WAY OUT OF THE USE OF THIS
# SOFTWARE, EVEN IF ADVISED OF THE POSSIBILITY OF SUCH DAMAGE.
import numpy as np
from numpy.testing import (assert_allclose, assert_equal, assert_array_equal, assert_,
                           assert_warns)
import pytest
from pytest import raises as assert_raises

import scipy.cluster.hierarchy
from scipy.cluster.hierarchy import (
    ClusterWarning, linkage, from_mlab_linkage, to_mlab_linkage,
    num_obs_linkage, inconsistent, cophenet, fclusterdata, fcluster,
    is_isomorphic, single, leaders,
    correspond, is_monotonic, maxdists, maxinconsts, maxRstat,
    is_valid_linkage, is_valid_im, to_tree, leaves_list, dendrogram,
    set_link_color_palette, cut_tree, optimal_leaf_ordering,
    _order_cluster_tree, _hierarchy, _LINKAGE_METHODS)
from scipy.spatial.distance import pdist
from scipy.cluster._hierarchy import Heap
from scipy._lib._array_api import xp_assert_close, xp_assert_equal
import scipy._lib.array_api_extra as xpx

from threading import Lock

from . import hierarchy_test_data


# Matplotlib is not a scipy dependency but is optionally used in dendrogram, so
# check if it's available
try:
    import matplotlib
    # and set the backend to be Agg (no gui)
    matplotlib.use('Agg')
    # before importing pyplot
    import matplotlib.pyplot as plt
    have_matplotlib = True
except Exception:
    have_matplotlib = False

skip_xp_backends = pytest.mark.skip_xp_backends


class TestLinkage:

    @skip_xp_backends(cpu_only=True)
    def test_linkage_non_finite_elements_in_distance_matrix(self, xp):
        # Tests linkage(Y) where Y contains a non-finite element (e.g. NaN or Inf).
        # Exception expected.
        y = xp.asarray([xp.nan] + [0.0]*5)
        assert_raises(ValueError, linkage, y)

    @skip_xp_backends(cpu_only=True)
    def test_linkage_empty_distance_matrix(self, xp):
        # Tests linkage(Y) where Y is a 0x4 linkage matrix. Exception expected.
        y = xp.zeros((0,))
        assert_raises(ValueError, linkage, y)

    @skip_xp_backends(cpu_only=True)
    def test_linkage_tdist(self, xp):
        for method in ['single', 'complete', 'average', 'weighted']:
            self.check_linkage_tdist(method, xp)

    def check_linkage_tdist(self, method, xp):
        # Tests linkage(Y, method) on the tdist data set.
        Z = linkage(xp.asarray(hierarchy_test_data.ytdist), method)
        expectedZ = getattr(hierarchy_test_data, 'linkage_ytdist_' + method)
        xp_assert_close(Z, xp.asarray(expectedZ), atol=1e-10)

    @skip_xp_backends(cpu_only=True)
    def test_linkage_X(self, xp):
        for method in ['centroid', 'median', 'ward']:
            self.check_linkage_q(method, xp)

    def check_linkage_q(self, method, xp):
        # Tests linkage(Y, method) on the Q data set.
        Z = linkage(xp.asarray(hierarchy_test_data.X), method)
        expectedZ = getattr(hierarchy_test_data, 'linkage_X_' + method)
        xp_assert_close(Z, xp.asarray(expectedZ), atol=1e-06)

        y = scipy.spatial.distance.pdist(hierarchy_test_data.X,
                                         metric="euclidean")
        Z = linkage(xp.asarray(y), method)
        xp_assert_close(Z, xp.asarray(expectedZ), atol=1e-06)

    @skip_xp_backends(cpu_only=True)
    def test_compare_with_trivial(self, xp):
        rng = np.random.RandomState(0)
        n = 20
        X = rng.rand(n, 2)
        d = pdist(X)

        for method, code in _LINKAGE_METHODS.items():
            Z_trivial = _hierarchy.linkage(d, n, code)
            Z = linkage(xp.asarray(d), method)
            xp_assert_close(Z, xp.asarray(Z_trivial), rtol=1e-14, atol=1e-15)

    @skip_xp_backends(cpu_only=True)
    def test_optimal_leaf_ordering(self, xp):
        Z = linkage(xp.asarray(hierarchy_test_data.ytdist), optimal_ordering=True)
        expectedZ = getattr(hierarchy_test_data, 'linkage_ytdist_single_olo')
        xp_assert_close(Z, xp.asarray(expectedZ), atol=1e-10)


@skip_xp_backends(cpu_only=True)
class TestLinkageTies:

    _expectations = {
        'single': np.array([[0, 1, 1.41421356, 2],
                            [2, 3, 1.41421356, 3]]),
        'complete': np.array([[0, 1, 1.41421356, 2],
                              [2, 3, 2.82842712, 3]]),
        'average': np.array([[0, 1, 1.41421356, 2],
                             [2, 3, 2.12132034, 3]]),
        'weighted': np.array([[0, 1, 1.41421356, 2],
                              [2, 3, 2.12132034, 3]]),
        'centroid': np.array([[0, 1, 1.41421356, 2],
                              [2, 3, 2.12132034, 3]]),
        'median': np.array([[0, 1, 1.41421356, 2],
                            [2, 3, 2.12132034, 3]]),
        'ward': np.array([[0, 1, 1.41421356, 2],
                          [2, 3, 2.44948974, 3]]),
    }

    def test_linkage_ties(self, xp):
        for method in ['single', 'complete', 'average', 'weighted',
                       'centroid', 'median', 'ward']:
            self.check_linkage_ties(method, xp)

    def check_linkage_ties(self, method, xp):
        X = xp.asarray([[-1, -1], [0, 0], [1, 1]])
        Z = linkage(X, method=method)
        expectedZ = self._expectations[method]
        xp_assert_close(Z, xp.asarray(expectedZ), atol=1e-06)


@skip_xp_backends(cpu_only=True)
class TestInconsistent:

    def test_inconsistent_tdist(self, xp):
        for depth in hierarchy_test_data.inconsistent_ytdist:
            self.check_inconsistent_tdist(depth, xp)

    def check_inconsistent_tdist(self, depth, xp):
        Z = xp.asarray(hierarchy_test_data.linkage_ytdist_single)
        xp_assert_close(inconsistent(Z, depth),
                        xp.asarray(hierarchy_test_data.inconsistent_ytdist[depth]))


@skip_xp_backends(cpu_only=True)
class TestCopheneticDistance:

    def test_linkage_cophenet_tdist_Z(self, xp):
        # Tests cophenet(Z) on tdist data set.
        expectedM = xp.asarray([268, 295, 255, 255, 295, 295, 268, 268, 295, 295,
                                295, 138, 219, 295, 295])
        Z = xp.asarray(hierarchy_test_data.linkage_ytdist_single)
        M = cophenet(Z)
        xp_assert_close(M, xp.asarray(expectedM, dtype=xp.float64), atol=1e-10)

    def test_linkage_cophenet_tdist_Z_Y(self, xp):
        # Tests cophenet(Z, Y) on tdist data set.
        Z = xp.asarray(hierarchy_test_data.linkage_ytdist_single)
        (c, M) = cophenet(Z, xp.asarray(hierarchy_test_data.ytdist))
        expectedM = xp.asarray([268, 295, 255, 255, 295, 295, 268, 268, 295, 295,
                                295, 138, 219, 295, 295], dtype=xp.float64)
        expectedc = xp.asarray(0.639931296433393415057366837573, dtype=xp.float64)[()]
        xp_assert_close(c, expectedc, atol=1e-10)
        xp_assert_close(M, expectedM, atol=1e-10)


class TestMLabLinkageConversion:

    def test_mlab_linkage_conversion_empty(self, xp):
        # Tests from/to_mlab_linkage on empty linkage array.
        X = xp.asarray([], dtype=xp.float64)
        xp_assert_equal(from_mlab_linkage(X), X)
        xp_assert_equal(to_mlab_linkage(X), X)

    @skip_xp_backends(cpu_only=True)
    def test_mlab_linkage_conversion_single_row(self, xp):
        # Tests from/to_mlab_linkage on linkage array with single row.
        Z = xp.asarray([[0., 1., 3., 2.]])
        Zm = xp.asarray([[1, 2, 3]])
        xp_assert_close(from_mlab_linkage(Zm), xp.asarray(Z, dtype=xp.float64),
                        rtol=1e-15)
        xp_assert_close(to_mlab_linkage(Z), xp.asarray(Zm, dtype=xp.float64),
                        rtol=1e-15)

    @skip_xp_backends(cpu_only=True)
    def test_mlab_linkage_conversion_multiple_rows(self, xp):
        # Tests from/to_mlab_linkage on linkage array with multiple rows.
        Zm = xp.asarray([[3, 6, 138], [4, 5, 219],
                         [1, 8, 255], [2, 9, 268], [7, 10, 295]])
        Z = xp.asarray([[2., 5., 138., 2.],
                        [3., 4., 219., 2.],
                        [0., 7., 255., 3.],
                        [1., 8., 268., 4.],
                        [6., 9., 295., 6.]],
                       dtype=xp.float64)
        xp_assert_close(from_mlab_linkage(Zm), Z, rtol=1e-15)
        xp_assert_close(to_mlab_linkage(Z), xp.asarray(Zm, dtype=xp.float64),
                        rtol=1e-15)


@skip_xp_backends(cpu_only=True)
class TestFcluster:

    def test_fclusterdata(self, xp):
        for t in hierarchy_test_data.fcluster_inconsistent:
            self.check_fclusterdata(t, 'inconsistent', xp)
        for t in hierarchy_test_data.fcluster_distance:
            self.check_fclusterdata(t, 'distance', xp)
        for t in hierarchy_test_data.fcluster_maxclust:
            self.check_fclusterdata(t, 'maxclust', xp)

    def check_fclusterdata(self, t, criterion, xp):
        # Tests fclusterdata(X, criterion=criterion, t=t) on a random 3-cluster data set
        expectedT = xp.asarray(getattr(hierarchy_test_data, 'fcluster_' + criterion)[t])
        X = xp.asarray(hierarchy_test_data.Q_X)
        T = fclusterdata(X, criterion=criterion, t=t)
        assert_(is_isomorphic(T, expectedT))

    def test_fcluster(self, xp):
        for t in hierarchy_test_data.fcluster_inconsistent:
            self.check_fcluster(t, 'inconsistent', xp)
        for t in hierarchy_test_data.fcluster_distance:
            self.check_fcluster(t, 'distance', xp)
        for t in hierarchy_test_data.fcluster_maxclust:
            self.check_fcluster(t, 'maxclust', xp)

    def check_fcluster(self, t, criterion, xp):
        # Tests fcluster(Z, criterion=criterion, t=t) on a random 3-cluster data set.
        expectedT = xp.asarray(getattr(hierarchy_test_data, 'fcluster_' + criterion)[t])
        Z = single(xp.asarray(hierarchy_test_data.Q_X))
        T = fcluster(Z, criterion=criterion, t=t)
        assert_(is_isomorphic(T, expectedT))

    def test_fcluster_monocrit(self, xp):
        for t in hierarchy_test_data.fcluster_distance:
            self.check_fcluster_monocrit(t, xp)
        for t in hierarchy_test_data.fcluster_maxclust:
            self.check_fcluster_maxclust_monocrit(t, xp)

    def check_fcluster_monocrit(self, t, xp):
        expectedT = xp.asarray(hierarchy_test_data.fcluster_distance[t])
        Z = single(xp.asarray(hierarchy_test_data.Q_X))
        T = fcluster(Z, t, criterion='monocrit', monocrit=maxdists(Z))
        assert_(is_isomorphic(T, expectedT))

    def check_fcluster_maxclust_monocrit(self, t, xp):
        expectedT = xp.asarray(hierarchy_test_data.fcluster_maxclust[t])
        Z = single(xp.asarray(hierarchy_test_data.Q_X))
        T = fcluster(Z, t, criterion='maxclust_monocrit', monocrit=maxdists(Z))
        assert_(is_isomorphic(T, expectedT))

    def test_fcluster_maxclust_gh_12651(self, xp):
        y = xp.asarray([[1], [4], [5]])
        Z = single(y)
        assert_array_equal(fcluster(Z, t=1, criterion="maxclust"),
                           xp.asarray([1, 1, 1]))
        assert_array_equal(fcluster(Z, t=2, criterion="maxclust"),
                           xp.asarray([2, 1, 1]))
        assert_array_equal(fcluster(Z, t=3, criterion="maxclust"),
                           xp.asarray([1, 2, 3]))
        assert_array_equal(fcluster(Z, t=5, criterion="maxclust"),
                           xp.asarray([1, 2, 3]))


@skip_xp_backends(cpu_only=True)
class TestLeaders:

    def test_leaders_single(self, xp):
        # Tests leaders using a flat clustering generated by single linkage.
        X = hierarchy_test_data.Q_X
        Y = pdist(X)
        Y = xp.asarray(Y)
        Z = linkage(Y)
        T = fcluster(Z, criterion='maxclust', t=3)
        Lright = (xp.asarray([53, 55, 56]), xp.asarray([2, 3, 1]))
        T = xp.asarray(T, dtype=xp.int32)
        L = leaders(Z, T)
        assert_allclose(np.concatenate(L), np.concatenate(Lright), rtol=1e-15)


@skip_xp_backends(np_only=True,
                  reason='`is_isomorphic` only supports NumPy backend')
class TestIsIsomorphic:

    @skip_xp_backends(np_only=True,
                      reason='array-likes only supported for NumPy backend')
    def test_array_like(self, xp):
        assert is_isomorphic([1, 1, 1], [2, 2, 2])
        assert is_isomorphic([], [])

    def test_is_isomorphic_1(self, xp):
        # Tests is_isomorphic on test case #1 (one flat cluster, different labellings)
        a = xp.asarray([1, 1, 1])
        b = xp.asarray([2, 2, 2])
        assert is_isomorphic(a, b)
        assert is_isomorphic(b, a)

    def test_is_isomorphic_2(self, xp):
        # Tests is_isomorphic on test case #2 (two flat clusters, different labelings)
        a = xp.asarray([1, 7, 1])
        b = xp.asarray([2, 3, 2])
        assert is_isomorphic(a, b)
        assert is_isomorphic(b, a)

    def test_is_isomorphic_3(self, xp):
        # Tests is_isomorphic on test case #3 (no flat clusters)
        a = xp.asarray([])
        b = xp.asarray([])
        assert is_isomorphic(a, b)

    def test_is_isomorphic_4A(self, xp):
        # Tests is_isomorphic on test case #4A
        # (3 flat clusters, different labelings, isomorphic)
        a = xp.asarray([1, 2, 3])
        b = xp.asarray([1, 3, 2])
        assert is_isomorphic(a, b)
        assert is_isomorphic(b, a)

    def test_is_isomorphic_4B(self, xp):
        # Tests is_isomorphic on test case #4B
        # (3 flat clusters, different labelings, nonisomorphic)
        a = xp.asarray([1, 2, 3, 3])
        b = xp.asarray([1, 3, 2, 3])
        assert is_isomorphic(a, b) is False
        assert is_isomorphic(b, a) is False

    def test_is_isomorphic_4C(self, xp):
        # Tests is_isomorphic on test case #4C
        # (3 flat clusters, different labelings, isomorphic)
        a = xp.asarray([7, 2, 3])
        b = xp.asarray([6, 3, 2])
        assert is_isomorphic(a, b)
        assert is_isomorphic(b, a)

    def test_is_isomorphic_5(self, xp):
        # Tests is_isomorphic on test case #5 (1000 observations, 2/3/5 random
        # clusters, random permutation of the labeling).
        for nc in [2, 3, 5]:
            self.help_is_isomorphic_randperm(1000, nc, xp=xp)

    def test_is_isomorphic_6(self, xp):
        # Tests is_isomorphic on test case #5A (1000 observations, 2/3/5 random
        # clusters, random permutation of the labeling, slightly
        # nonisomorphic.)
        for nc in [2, 3, 5]:
            self.help_is_isomorphic_randperm(1000, nc, True, 5, xp=xp)

    def test_is_isomorphic_7(self, xp):
        # Regression test for gh-6271
        a = xp.asarray([1, 2, 3])
        b = xp.asarray([1, 1, 1])
        assert not is_isomorphic(a, b)

    def help_is_isomorphic_randperm(self, nobs, nclusters, noniso=False, nerrors=0,
                                    *, xp):
        for k in range(3):
            a = (np.random.rand(nobs) * nclusters).astype(int)
            b = np.zeros(a.size, dtype=int)
            P = np.random.permutation(nclusters)
            for i in range(0, a.shape[0]):
                b[i] = P[a[i]]
            if noniso:
                Q = np.random.permutation(nobs)
                b[Q[0:nerrors]] += 1
                b[Q[0:nerrors]] %= nclusters
            a = xp.asarray(a)
            b = xp.asarray(b)
            assert is_isomorphic(a, b) == (not noniso)
            assert is_isomorphic(b, a) == (not noniso)


@skip_xp_backends(cpu_only=True)
class TestIsValidLinkage:

    def test_is_valid_linkage_various_size(self, xp):
        for nrow, ncol, valid in [(2, 5, False), (2, 3, False),
                                  (1, 4, True), (2, 4, True)]:
            self.check_is_valid_linkage_various_size(nrow, ncol, valid, xp)

    def check_is_valid_linkage_various_size(self, nrow, ncol, valid, xp):
        # Tests is_valid_linkage(Z) with linkage matrices of various sizes
        Z = xp.asarray([[0, 1, 3.0, 2, 5],
                        [3, 2, 4.0, 3, 3]], dtype=xp.float64)
        Z = Z[:nrow, :ncol]
        assert_(is_valid_linkage(Z) == valid)
        if not valid:
            assert_raises(ValueError, is_valid_linkage, Z, throw=True)

    def test_is_valid_linkage_int_type(self, xp):
        # Tests is_valid_linkage(Z) with integer type.
        Z = xp.asarray([[0, 1, 3.0, 2],
                        [3, 2, 4.0, 3]], dtype=xp.int64)
        assert_(is_valid_linkage(Z) is False)
        assert_raises(TypeError, is_valid_linkage, Z, throw=True)

    def test_is_valid_linkage_empty(self, xp):
        # Tests is_valid_linkage(Z) with empty linkage.
        Z = xp.zeros((0, 4), dtype=xp.float64)
        assert_(is_valid_linkage(Z) is False)
        assert_raises(ValueError, is_valid_linkage, Z, throw=True)

    def test_is_valid_linkage_4_and_up(self, xp):
        # Tests is_valid_linkage(Z) on linkage on observation sets between
        # sizes 4 and 15 (step size 3).
        for i in range(4, 15, 3):
            y = np.random.rand(i*(i-1)//2)
            y = xp.asarray(y)
            Z = linkage(y)
            assert_(is_valid_linkage(Z) is True)

    def test_is_valid_linkage_4_and_up_neg_index_left(self, xp):
        # Tests is_valid_linkage(Z) on linkage on observation sets between
        # sizes 4 and 15 (step size 3) with negative indices (left).
        for i in range(4, 15, 3):
            y = np.random.rand(i*(i-1)//2)
            y = xp.asarray(y)
            Z = linkage(y)
            Z = xpx.at(Z)[i//2, 0].set(-2)
            assert_(is_valid_linkage(Z) is False)
            assert_raises(ValueError, is_valid_linkage, Z, throw=True)

    def test_is_valid_linkage_4_and_up_neg_index_right(self, xp):
        # Tests is_valid_linkage(Z) on linkage on observation sets between
        # sizes 4 and 15 (step size 3) with negative indices (right).
        for i in range(4, 15, 3):
            y = np.random.rand(i*(i-1)//2)
            y = xp.asarray(y)
            Z = linkage(y)
            Z = xpx.at(Z)[i//2, 1].set(-2)
            assert_(is_valid_linkage(Z) is False)
            assert_raises(ValueError, is_valid_linkage, Z, throw=True)

    def test_is_valid_linkage_4_and_up_neg_dist(self, xp):
        # Tests is_valid_linkage(Z) on linkage on observation sets between
        # sizes 4 and 15 (step size 3) with negative distances.
        for i in range(4, 15, 3):
            y = np.random.rand(i*(i-1)//2)
            y = xp.asarray(y)
            Z = linkage(y)
            Z = xpx.at(Z)[i//2, 2].set(-0.5)
            assert_(is_valid_linkage(Z) is False)
            assert_raises(ValueError, is_valid_linkage, Z, throw=True)

    def test_is_valid_linkage_4_and_up_neg_counts(self, xp):
        # Tests is_valid_linkage(Z) on linkage on observation sets between
        # sizes 4 and 15 (step size 3) with negative counts.
        for i in range(4, 15, 3):
            y = np.random.rand(i*(i-1)//2)
            y = xp.asarray(y)
            Z = linkage(y)
            Z = xpx.at(Z)[i//2, 3].set(-2)
            assert_(is_valid_linkage(Z) is False)
            assert_raises(ValueError, is_valid_linkage, Z, throw=True)


@skip_xp_backends(cpu_only=True)
class TestIsValidInconsistent:

    def test_is_valid_im_int_type(self, xp):
        # Tests is_valid_im(R) with integer type.
        R = xp.asarray([[0, 1, 3.0, 2],
                        [3, 2, 4.0, 3]], dtype=xp.int64)
        assert_(is_valid_im(R) is False)
        assert_raises(TypeError, is_valid_im, R, throw=True)

    def test_is_valid_im_various_size(self, xp):
        for nrow, ncol, valid in [(2, 5, False), (2, 3, False),
                                  (1, 4, True), (2, 4, True)]:
            self.check_is_valid_im_various_size(nrow, ncol, valid, xp)

    def check_is_valid_im_various_size(self, nrow, ncol, valid, xp):
        # Tests is_valid_im(R) with linkage matrices of various sizes
        R = xp.asarray([[0, 1, 3.0, 2, 5],
                        [3, 2, 4.0, 3, 3]], dtype=xp.float64)
        R = R[:nrow, :ncol]
        assert_(is_valid_im(R) == valid)
        if not valid:
            assert_raises(ValueError, is_valid_im, R, throw=True)

    def test_is_valid_im_empty(self, xp):
        # Tests is_valid_im(R) with empty inconsistency matrix.
        R = xp.zeros((0, 4), dtype=xp.float64)
        assert_(is_valid_im(R) is False)
        assert_raises(ValueError, is_valid_im, R, throw=True)

    def test_is_valid_im_4_and_up(self, xp):
        # Tests is_valid_im(R) on im on observation sets between sizes 4 and 15
        # (step size 3).
        for i in range(4, 15, 3):
            y = np.random.rand(i*(i-1)//2)
            y = xp.asarray(y)
            Z = linkage(y)
            R = inconsistent(Z)
            assert_(is_valid_im(R) is True)

    def test_is_valid_im_4_and_up_neg_index_left(self, xp):
        # Tests is_valid_im(R) on im on observation sets between sizes 4 and 15
        # (step size 3) with negative link height means.
        for i in range(4, 15, 3):
            y = np.random.rand(i*(i-1)//2)
            y = xp.asarray(y)
            Z = linkage(y)
            R = inconsistent(Z)
            R = xpx.at(R)[i//2 , 0].set(-2.0)
            assert_(is_valid_im(R) is False)
            assert_raises(ValueError, is_valid_im, R, throw=True)

    def test_is_valid_im_4_and_up_neg_index_right(self, xp):
        # Tests is_valid_im(R) on im on observation sets between sizes 4 and 15
        # (step size 3) with negative link height standard deviations.
        for i in range(4, 15, 3):
            y = np.random.rand(i*(i-1)//2)
            y = xp.asarray(y)
            Z = linkage(y)
            R = inconsistent(Z)
            R = xpx.at(R)[i//2 , 1].set(-2.0)
            assert_(is_valid_im(R) is False)
            assert_raises(ValueError, is_valid_im, R, throw=True)

    def test_is_valid_im_4_and_up_neg_dist(self, xp):
        # Tests is_valid_im(R) on im on observation sets between sizes 4 and 15
        # (step size 3) with negative link counts.
        for i in range(4, 15, 3):
            y = np.random.rand(i*(i-1)//2)
            y = xp.asarray(y)
            Z = linkage(y)
            R = inconsistent(Z)
            R = xpx.at(R)[i//2, 2].set(-0.5)
            assert_(is_valid_im(R) is False)
            assert_raises(ValueError, is_valid_im, R, throw=True)


class TestNumObsLinkage:

    @skip_xp_backends(cpu_only=True)
    def test_num_obs_linkage_empty(self, xp):
        # Tests num_obs_linkage(Z) with empty linkage.
        Z = xp.zeros((0, 4), dtype=xp.float64)
        assert_raises(ValueError, num_obs_linkage, Z)

    def test_num_obs_linkage_1x4(self, xp):
        # Tests num_obs_linkage(Z) on linkage over 2 observations.
        Z = xp.asarray([[0, 1, 3.0, 2]], dtype=xp.float64)
        assert_equal(num_obs_linkage(Z), 2)

    def test_num_obs_linkage_2x4(self, xp):
        # Tests num_obs_linkage(Z) on linkage over 3 observations.
        Z = xp.asarray([[0, 1, 3.0, 2],
                        [3, 2, 4.0, 3]], dtype=xp.float64)
        assert_equal(num_obs_linkage(Z), 3)

    @skip_xp_backends(cpu_only=True)
    def test_num_obs_linkage_4_and_up(self, xp):
        # Tests num_obs_linkage(Z) on linkage on observation sets between sizes
        # 4 and 15 (step size 3).
        for i in range(4, 15, 3):
            y = np.random.rand(i*(i-1)//2)
            y = xp.asarray(y)
            Z = linkage(y)
            assert_equal(num_obs_linkage(Z), i)


@skip_xp_backends(cpu_only=True)
class TestLeavesList:

    def test_leaves_list_1x4(self, xp):
        # Tests leaves_list(Z) on a 1x4 linkage.
        Z = xp.asarray([[0, 1, 3.0, 2]], dtype=xp.float64)
        to_tree(Z)
        assert_allclose(leaves_list(Z), [0, 1], rtol=1e-15)

    def test_leaves_list_2x4(self, xp):
        # Tests leaves_list(Z) on a 2x4 linkage.
        Z = xp.asarray([[0, 1, 3.0, 2],
                        [3, 2, 4.0, 3]], dtype=xp.float64)
        to_tree(Z)
        assert_allclose(leaves_list(Z), [0, 1, 2], rtol=1e-15)

    def test_leaves_list_Q(self, xp):
        for method in ['single', 'complete', 'average', 'weighted', 'centroid',
                       'median', 'ward']:
            self.check_leaves_list_Q(method, xp)

    def check_leaves_list_Q(self, method, xp):
        # Tests leaves_list(Z) on the Q data set
        X = xp.asarray(hierarchy_test_data.Q_X)
        Z = linkage(X, method)
        node = to_tree(Z)
        assert_allclose(node.pre_order(), leaves_list(Z), rtol=1e-15)

    def test_Q_subtree_pre_order(self, xp):
        # Tests that pre_order() works when called on sub-trees.
        X = xp.asarray(hierarchy_test_data.Q_X)
        Z = linkage(X, 'single')
        node = to_tree(Z)
        assert_allclose(node.pre_order(), (node.get_left().pre_order()
                                           + node.get_right().pre_order()),
                        rtol=1e-15)


@skip_xp_backends(cpu_only=True)
class TestCorrespond:

    def test_correspond_empty(self, xp):
        # Tests correspond(Z, y) with empty linkage and condensed distance matrix.
        y = xp.zeros((0,), dtype=xp.float64)
        Z = xp.zeros((0,4), dtype=xp.float64)
        assert_raises(ValueError, correspond, Z, y)

    def test_correspond_2_and_up(self, xp):
        # Tests correspond(Z, y) on linkage and CDMs over observation sets of
        # different sizes.
        for i in range(2, 4):
            y = np.random.rand(i*(i-1)//2)
            y = xp.asarray(y)
            Z = linkage(y)
            assert_(correspond(Z, y))
        for i in range(4, 15, 3):
            y = np.random.rand(i*(i-1)//2)
            y = xp.asarray(y)
            Z = linkage(y)
            assert_(correspond(Z, y))

    def test_correspond_4_and_up(self, xp):
        # Tests correspond(Z, y) on linkage and CDMs over observation sets of
        # different sizes. Correspondence should be false.
        for (i, j) in (list(zip(list(range(2, 4)), list(range(3, 5)))) +
                       list(zip(list(range(3, 5)), list(range(2, 4))))):
            y = np.random.rand(i*(i-1)//2)
            y2 = np.random.rand(j*(j-1)//2)
            y = xp.asarray(y)
            y2 = xp.asarray(y2)
            Z = linkage(y)
            Z2 = linkage(y2)
            assert not correspond(Z, y2)
            assert not correspond(Z2, y)

    def test_correspond_4_and_up_2(self, xp):
        # Tests correspond(Z, y) on linkage and CDMs over observation sets of
        # different sizes. Correspondence should be false.
        for (i, j) in (list(zip(list(range(2, 7)), list(range(16, 21)))) +
                       list(zip(list(range(2, 7)), list(range(16, 21))))):
            y = np.random.rand(i*(i-1)//2)
            y2 = np.random.rand(j*(j-1)//2)
            y = xp.asarray(y)
            y2 = xp.asarray(y2)
            Z = linkage(y)
            Z2 = linkage(y2)
            assert not correspond(Z, y2)
            assert not correspond(Z2, y)

    def test_num_obs_linkage_multi_matrix(self, xp):
        # Tests num_obs_linkage with observation matrices of multiple sizes.
        for n in range(2, 10):
            X = np.random.rand(n, 4)
            Y = pdist(X)
            Y = xp.asarray(Y)
            Z = linkage(Y)
            assert_equal(num_obs_linkage(Z), n)


@skip_xp_backends(cpu_only=True)
class TestIsMonotonic:

    def test_is_monotonic_empty(self, xp):
        # Tests is_monotonic(Z) on an empty linkage.
        Z = xp.zeros((0, 4), dtype=xp.float64)
        assert_raises(ValueError, is_monotonic, Z)

    def test_is_monotonic_1x4(self, xp):
        # Tests is_monotonic(Z) on 1x4 linkage. Expecting True.
        Z = xp.asarray([[0, 1, 0.3, 2]], dtype=xp.float64)
        assert is_monotonic(Z)

    def test_is_monotonic_2x4_T(self, xp):
        # Tests is_monotonic(Z) on 2x4 linkage. Expecting True.
        Z = xp.asarray([[0, 1, 0.3, 2],
                        [2, 3, 0.4, 3]], dtype=xp.float64)
        assert is_monotonic(Z)

    def test_is_monotonic_2x4_F(self, xp):
        # Tests is_monotonic(Z) on 2x4 linkage. Expecting False.
        Z = xp.asarray([[0, 1, 0.4, 2],
                        [2, 3, 0.3, 3]], dtype=xp.float64)
        assert not is_monotonic(Z)

    def test_is_monotonic_3x4_T(self, xp):
        # Tests is_monotonic(Z) on 3x4 linkage. Expecting True.
        Z = xp.asarray([[0, 1, 0.3, 2],
                        [2, 3, 0.4, 2],
                        [4, 5, 0.6, 4]], dtype=xp.float64)
        assert is_monotonic(Z)

    def test_is_monotonic_3x4_F1(self, xp):
        # Tests is_monotonic(Z) on 3x4 linkage (case 1). Expecting False.
        Z = xp.asarray([[0, 1, 0.3, 2],
                        [2, 3, 0.2, 2],
                        [4, 5, 0.6, 4]], dtype=xp.float64)
        assert not is_monotonic(Z)

    def test_is_monotonic_3x4_F2(self, xp):
        # Tests is_monotonic(Z) on 3x4 linkage (case 2). Expecting False.
        Z = xp.asarray([[0, 1, 0.8, 2],
                        [2, 3, 0.4, 2],
                        [4, 5, 0.6, 4]], dtype=xp.float64)
        assert not is_monotonic(Z)

    def test_is_monotonic_3x4_F3(self, xp):
        # Tests is_monotonic(Z) on 3x4 linkage (case 3). Expecting False
        Z = xp.asarray([[0, 1, 0.3, 2],
                        [2, 3, 0.4, 2],
                        [4, 5, 0.2, 4]], dtype=xp.float64)
        assert not is_monotonic(Z)

    def test_is_monotonic_tdist_linkage1(self, xp):
        # Tests is_monotonic(Z) on clustering generated by single linkage on
        # tdist data set. Expecting True.
        Z = linkage(xp.asarray(hierarchy_test_data.ytdist), 'single')
        assert is_monotonic(Z)

    def test_is_monotonic_tdist_linkage2(self, xp):
        # Tests is_monotonic(Z) on clustering generated by single linkage on
        # tdist data set. Perturbing. Expecting False.
        Z = linkage(xp.asarray(hierarchy_test_data.ytdist), 'single')
        Z = xpx.at(Z)[2, 2].set(0.0)
        assert not is_monotonic(Z)

    def test_is_monotonic_Q_linkage(self, xp):
        # Tests is_monotonic(Z) on clustering generated by single linkage on
        # Q data set. Expecting True.
        X = xp.asarray(hierarchy_test_data.Q_X)
        Z = linkage(X, 'single')
        assert is_monotonic(Z)


@skip_xp_backends(cpu_only=True)
class TestMaxDists:

    def test_maxdists_empty_linkage(self, xp):
        # Tests maxdists(Z) on empty linkage. Expecting exception.
        Z = xp.zeros((0, 4), dtype=xp.float64)
        assert_raises(ValueError, maxdists, Z)

    def test_maxdists_one_cluster_linkage(self, xp):
        # Tests maxdists(Z) on linkage with one cluster.
        Z = xp.asarray([[0, 1, 0.3, 4]], dtype=xp.float64)
        MD = maxdists(Z)
        expectedMD = calculate_maximum_distances(Z, xp)
        xp_assert_close(MD, expectedMD, atol=1e-15)

    def test_maxdists_Q_linkage(self, xp):
        for method in ['single', 'complete', 'ward', 'centroid', 'median']:
            self.check_maxdists_Q_linkage(method, xp)

    def check_maxdists_Q_linkage(self, method, xp):
        # Tests maxdists(Z) on the Q data set
        X = xp.asarray(hierarchy_test_data.Q_X)
        Z = linkage(X, method)
        MD = maxdists(Z)
        expectedMD = calculate_maximum_distances(Z, xp)
        xp_assert_close(MD, expectedMD, atol=1e-15)


class TestMaxInconsts:

    @skip_xp_backends(cpu_only=True)
    def test_maxinconsts_empty_linkage(self, xp):
        # Tests maxinconsts(Z, R) on empty linkage. Expecting exception.
        Z = xp.zeros((0, 4), dtype=xp.float64)
        R = xp.zeros((0, 4), dtype=xp.float64)
        assert_raises(ValueError, maxinconsts, Z, R)

    def test_maxinconsts_difrow_linkage(self, xp):
        # Tests maxinconsts(Z, R) on linkage and inconsistency matrices with
        # different numbers of clusters. Expecting exception.
        Z = xp.asarray([[0, 1, 0.3, 4]], dtype=xp.float64)
        R = np.random.rand(2, 4)
        R = xp.asarray(R)
        assert_raises(ValueError, maxinconsts, Z, R)

    @skip_xp_backends(cpu_only=True, reason="implicit device->host transfer")
<<<<<<< HEAD
    @skip_xp_backends('jax.numpy', reason='jax arrays do not support item assignment')
=======
>>>>>>> a32bc49b
    def test_maxinconsts_one_cluster_linkage(self, xp):
        # Tests maxinconsts(Z, R) on linkage with one cluster.
        Z = xp.asarray([[0, 1, 0.3, 4]], dtype=xp.float64)
        R = xp.asarray([[0, 0, 0, 0.3]], dtype=xp.float64)
        MD = maxinconsts(Z, R)
        expectedMD = calculate_maximum_inconsistencies(Z, R, xp=xp)
        xp_assert_close(MD, expectedMD, atol=1e-15)

    @skip_xp_backends(cpu_only=True, reason="implicit device->host transfer")
<<<<<<< HEAD
    @skip_xp_backends('jax.numpy', reason='jax arrays do not support item assignment')
=======
>>>>>>> a32bc49b
    def test_maxinconsts_Q_linkage(self, xp):
        for method in ['single', 'complete', 'ward', 'centroid', 'median']:
            self.check_maxinconsts_Q_linkage(method, xp)

    def check_maxinconsts_Q_linkage(self, method, xp):
        # Tests maxinconsts(Z, R) on the Q data set
        X = xp.asarray(hierarchy_test_data.Q_X)
        Z = linkage(X, method)
        R = inconsistent(Z)
        MD = maxinconsts(Z, R)
        expectedMD = calculate_maximum_inconsistencies(Z, R, xp=xp)
        xp_assert_close(MD, expectedMD, atol=1e-15)


class TestMaxRStat:

    def test_maxRstat_invalid_index(self, xp):
        for i in [3.3, -1, 4]:
            self.check_maxRstat_invalid_index(i, xp)

    def check_maxRstat_invalid_index(self, i, xp):
        # Tests maxRstat(Z, R, i). Expecting exception.
        Z = xp.asarray([[0, 1, 0.3, 4]], dtype=xp.float64)
        R = xp.asarray([[0, 0, 0, 0.3]], dtype=xp.float64)
        if isinstance(i, int):
            assert_raises(ValueError, maxRstat, Z, R, i)
        else:
            assert_raises(TypeError, maxRstat, Z, R, i)

    @skip_xp_backends(cpu_only=True)
    def test_maxRstat_empty_linkage(self, xp):
        for i in range(4):
            self.check_maxRstat_empty_linkage(i, xp)

    def check_maxRstat_empty_linkage(self, i, xp):
        # Tests maxRstat(Z, R, i) on empty linkage. Expecting exception.
        Z = xp.zeros((0, 4), dtype=xp.float64)
        R = xp.zeros((0, 4), dtype=xp.float64)
        assert_raises(ValueError, maxRstat, Z, R, i)

    def test_maxRstat_difrow_linkage(self, xp):
        for i in range(4):
            self.check_maxRstat_difrow_linkage(i, xp)

    def check_maxRstat_difrow_linkage(self, i, xp):
        # Tests maxRstat(Z, R, i) on linkage and inconsistency matrices with
        # different numbers of clusters. Expecting exception.
        Z = xp.asarray([[0, 1, 0.3, 4]], dtype=xp.float64)
        R = np.random.rand(2, 4)
        R = xp.asarray(R)
        assert_raises(ValueError, maxRstat, Z, R, i)

    @skip_xp_backends(cpu_only=True, reason="implicit device->host transfer")
<<<<<<< HEAD
    @skip_xp_backends('jax.numpy', reason='jax arrays do not support item assignment')
=======
>>>>>>> a32bc49b
    def test_maxRstat_one_cluster_linkage(self, xp):
        for i in range(4):
            self.check_maxRstat_one_cluster_linkage(i, xp)

    def check_maxRstat_one_cluster_linkage(self, i, xp):
        # Tests maxRstat(Z, R, i) on linkage with one cluster.
        Z = xp.asarray([[0, 1, 0.3, 4]], dtype=xp.float64)
        R = xp.asarray([[0, 0, 0, 0.3]], dtype=xp.float64)
        MD = maxRstat(Z, R, 1)
        expectedMD = calculate_maximum_inconsistencies(Z, R, 1, xp)
        xp_assert_close(MD, expectedMD, atol=1e-15)

    @skip_xp_backends(cpu_only=True, reason="implicit device->host transfer")
<<<<<<< HEAD
    @skip_xp_backends('jax.numpy', reason='jax arrays do not support item assignment')
=======
>>>>>>> a32bc49b
    def test_maxRstat_Q_linkage(self, xp):
        for method in ['single', 'complete', 'ward', 'centroid', 'median']:
            for i in range(4):
                self.check_maxRstat_Q_linkage(method, i, xp)

    def check_maxRstat_Q_linkage(self, method, i, xp):
        # Tests maxRstat(Z, R, i) on the Q data set
        X = xp.asarray(hierarchy_test_data.Q_X)
        Z = linkage(X, method)
        R = inconsistent(Z)
        MD = maxRstat(Z, R, 1)
        expectedMD = calculate_maximum_inconsistencies(Z, R, 1, xp)
        xp_assert_close(MD, expectedMD, atol=1e-15)


@skip_xp_backends(cpu_only=True)
class TestDendrogram:

    def test_dendrogram_single_linkage_tdist(self, xp):
        # Tests dendrogram calculation on single linkage of the tdist data set.
        Z = linkage(xp.asarray(hierarchy_test_data.ytdist), 'single')
        R = dendrogram(Z, no_plot=True)
        leaves = R["leaves"]
        assert_equal(leaves, [2, 5, 1, 0, 3, 4])

    def test_valid_orientation(self, xp):
        Z = linkage(xp.asarray(hierarchy_test_data.ytdist), 'single')
        assert_raises(ValueError, dendrogram, Z, orientation="foo")

    def test_labels_as_array_or_list(self, xp):
        # test for gh-12418
        Z = linkage(xp.asarray(hierarchy_test_data.ytdist), 'single')
        labels = [1, 3, 2, 6, 4, 5]
        result1 = dendrogram(Z, labels=xp.asarray(labels), no_plot=True)
        result2 = dendrogram(Z, labels=labels, no_plot=True)
        assert result1 == result2

    @pytest.mark.skipif(not have_matplotlib, reason="no matplotlib")
    def test_valid_label_size(self, xp):
        link = xp.asarray([
            [0, 1, 1.0, 4],
            [2, 3, 1.0, 5],
            [4, 5, 2.0, 6],
        ])
        plt.figure()
        with pytest.raises(ValueError) as exc_info:
            dendrogram(link, labels=list(range(100)))
        assert "Dimensions of Z and labels must be consistent."\
               in str(exc_info.value)

        with pytest.raises(
                ValueError,
                match="Dimensions of Z and labels must be consistent."):
            dendrogram(link, labels=[])

        plt.close()

    @skip_xp_backends('torch',
         reason='MPL 3.9.2 & torch DeprecationWarning from __array_wrap__'
                ' and NumPy 2.0'
    )
    @pytest.mark.skipif(not have_matplotlib, reason="no matplotlib")
    def test_dendrogram_plot(self, xp):
        for orientation in ['top', 'bottom', 'left', 'right']:
            self.check_dendrogram_plot(orientation, xp)

    def check_dendrogram_plot(self, orientation, xp):
        # Tests dendrogram plotting.
        Z = linkage(xp.asarray(hierarchy_test_data.ytdist), 'single')
        expected = {'color_list': ['C1', 'C0', 'C0', 'C0', 'C0'],
                    'dcoord': [[0.0, 138.0, 138.0, 0.0],
                               [0.0, 219.0, 219.0, 0.0],
                               [0.0, 255.0, 255.0, 219.0],
                               [0.0, 268.0, 268.0, 255.0],
                               [138.0, 295.0, 295.0, 268.0]],
                    'icoord': [[5.0, 5.0, 15.0, 15.0],
                               [45.0, 45.0, 55.0, 55.0],
                               [35.0, 35.0, 50.0, 50.0],
                               [25.0, 25.0, 42.5, 42.5],
                               [10.0, 10.0, 33.75, 33.75]],
                    'ivl': ['2', '5', '1', '0', '3', '4'],
                    'leaves': [2, 5, 1, 0, 3, 4],
                    'leaves_color_list': ['C1', 'C1', 'C0', 'C0', 'C0', 'C0'],
                    }

        fig = plt.figure()
        ax = fig.add_subplot(221)

        # test that dendrogram accepts ax keyword
        R1 = dendrogram(Z, ax=ax, orientation=orientation)
        R1['dcoord'] = np.asarray(R1['dcoord'])
        assert_equal(R1, expected)

        # test that dendrogram accepts and handle the leaf_font_size and
        # leaf_rotation keywords
        dendrogram(Z, ax=ax, orientation=orientation,
                   leaf_font_size=20, leaf_rotation=90)
        testlabel = (
            ax.get_xticklabels()[0]
            if orientation in ['top', 'bottom']
            else ax.get_yticklabels()[0]
        )
        assert_equal(testlabel.get_rotation(), 90)
        assert_equal(testlabel.get_size(), 20)
        dendrogram(Z, ax=ax, orientation=orientation,
                   leaf_rotation=90)
        testlabel = (
            ax.get_xticklabels()[0]
            if orientation in ['top', 'bottom']
            else ax.get_yticklabels()[0]
        )
        assert_equal(testlabel.get_rotation(), 90)
        dendrogram(Z, ax=ax, orientation=orientation,
                   leaf_font_size=20)
        testlabel = (
            ax.get_xticklabels()[0]
            if orientation in ['top', 'bottom']
            else ax.get_yticklabels()[0]
        )
        assert_equal(testlabel.get_size(), 20)
        plt.close()

        # test plotting to gca (will import pylab)
        R2 = dendrogram(Z, orientation=orientation)
        plt.close()
        R2['dcoord'] = np.asarray(R2['dcoord'])
        assert_equal(R2, expected)

    @skip_xp_backends('torch',
          reason='MPL 3.9.2 & torch DeprecationWarning from __array_wrap__'
                 ' and NumPy 2.0'
     )
    @pytest.mark.skipif(not have_matplotlib, reason="no matplotlib")
    def test_dendrogram_truncate_mode(self, xp):
        Z = linkage(xp.asarray(hierarchy_test_data.ytdist), 'single')

        R = dendrogram(Z, 2, 'lastp', show_contracted=True)
        plt.close()
        R['dcoord'] = np.asarray(R['dcoord'])
        assert_equal(R, {'color_list': ['C0'],
                         'dcoord': [[0.0, 295.0, 295.0, 0.0]],
                         'icoord': [[5.0, 5.0, 15.0, 15.0]],
                         'ivl': ['(2)', '(4)'],
                         'leaves': [6, 9],
                         'leaves_color_list': ['C0', 'C0'],
                         })

        R = dendrogram(Z, 2, 'mtica', show_contracted=True)
        plt.close()
        R['dcoord'] = np.asarray(R['dcoord'])
        assert_equal(R, {'color_list': ['C1', 'C0', 'C0', 'C0'],
                         'dcoord': [[0.0, 138.0, 138.0, 0.0],
                                    [0.0, 255.0, 255.0, 0.0],
                                    [0.0, 268.0, 268.0, 255.0],
                                    [138.0, 295.0, 295.0, 268.0]],
                         'icoord': [[5.0, 5.0, 15.0, 15.0],
                                    [35.0, 35.0, 45.0, 45.0],
                                    [25.0, 25.0, 40.0, 40.0],
                                    [10.0, 10.0, 32.5, 32.5]],
                         'ivl': ['2', '5', '1', '0', '(2)'],
                         'leaves': [2, 5, 1, 0, 7],
                         'leaves_color_list': ['C1', 'C1', 'C0', 'C0', 'C0'],
                         })

    @pytest.fixture
    def dendrogram_lock(self):
        return Lock()

    def test_dendrogram_colors(self, xp, dendrogram_lock):
        # Tests dendrogram plots with alternate colors
        Z = linkage(xp.asarray(hierarchy_test_data.ytdist), 'single')

        with dendrogram_lock:
            # Global color palette might be changed concurrently
            set_link_color_palette(['c', 'm', 'y', 'k'])
            R = dendrogram(Z, no_plot=True,
                        above_threshold_color='g', color_threshold=250)
            set_link_color_palette(['g', 'r', 'c', 'm', 'y', 'k'])

            color_list = R['color_list']
            assert_equal(color_list, ['c', 'm', 'g', 'g', 'g'])

            # reset color palette (global list)
            set_link_color_palette(None)

    def test_dendrogram_leaf_colors_zero_dist(self, xp):
        # tests that the colors of leafs are correct for tree
        # with two identical points
        x = xp.asarray([[1, 0, 0],
                        [0, 0, 1],
                        [0, 2, 0],
                        [0, 0, 1],
                        [0, 1, 0],
                        [0, 1, 0]])
        z = linkage(x, "single")
        d = dendrogram(z, no_plot=True)
        exp_colors = ['C0', 'C1', 'C1', 'C0', 'C2', 'C2']
        colors = d["leaves_color_list"]
        assert_equal(colors, exp_colors)

    def test_dendrogram_leaf_colors(self, xp):
        # tests that the colors are correct for a tree
        # with two near points ((0, 0, 1.1) and (0, 0, 1))
        x = xp.asarray([[1, 0, 0],
                        [0, 0, 1.1],
                        [0, 2, 0],
                        [0, 0, 1],
                        [0, 1, 0],
                        [0, 1, 0]])
        z = linkage(x, "single")
        d = dendrogram(z, no_plot=True)
        exp_colors = ['C0', 'C1', 'C1', 'C0', 'C2', 'C2']
        colors = d["leaves_color_list"]
        assert_equal(colors, exp_colors)


def calculate_maximum_distances(Z, xp):
    # Used for testing correctness of maxdists.
    n = Z.shape[0] + 1
    B = xp.zeros((n-1,), dtype=Z.dtype)
    for i in range(0, n - 1):
        q = xp.zeros((3,))
        left = Z[i, 0]
        right = Z[i, 1]
        if left >= n:
            b_left = B[xp.asarray(left, dtype=xp.int64) - n]
            q = xpx.at(q, 0).set(b_left)
        if right >= n:
            b_right = B[xp.asarray(right, dtype=xp.int64) - n]
            q = xpx.at(q, 1).set(b_right)
        q = xpx.at(q, 2).set(Z[i, 2])
        B = xpx.at(B, i).set(xp.max(q))
    return B


def calculate_maximum_inconsistencies(Z, R, k=3, xp=np):
    # Used for testing correctness of maxinconsts.
    n = Z.shape[0] + 1
    dtype = xp.result_type(Z, R)
    B = xp.zeros((n-1,), dtype=dtype)
    for i in range(0, n - 1):
        q = xp.zeros((3,))
        left = Z[i, 0]
        right = Z[i, 1]
        if left >= n:
            b_left = B[xp.asarray(left, dtype=xp.int64) - n]
            q = xpx.at(q, 0).set(b_left)
        if right >= n:
            b_right = B[xp.asarray(right, dtype=xp.int64) - n]
            q = xpx.at(q, 1).set(b_right)
        q = xpx.at(q, 2).set(R[i, k])
        B = xpx.at(B, i).set(xp.max(q))
    return B


@pytest.mark.thread_unsafe
@skip_xp_backends(cpu_only=True)
def test_unsupported_uncondensed_distance_matrix_linkage_warning(xp):
    assert_warns(ClusterWarning, linkage, xp.asarray([[0, 1], [1, 0]]))


def test_euclidean_linkage_value_error(xp):
    for method in scipy.cluster.hierarchy._EUCLIDEAN_METHODS:
        assert_raises(ValueError, linkage, xp.asarray([[1, 1], [1, 1]]),
                      method=method, metric='cityblock')


@skip_xp_backends(cpu_only=True)
def test_2x2_linkage(xp):
    Z1 = linkage(xp.asarray([1]), method='single', metric='euclidean')
    Z2 = linkage(xp.asarray([[0, 1], [0, 0]]), method='single', metric='euclidean')
    xp_assert_close(Z1, Z2, rtol=1e-15)


@skip_xp_backends(cpu_only=True)
def test_node_compare(xp):
    np.random.seed(23)
    nobs = 50
    X = np.random.randn(nobs, 4)
    X = xp.asarray(X)
    Z = scipy.cluster.hierarchy.ward(X)
    tree = to_tree(Z)
    assert_(tree > tree.get_left())
    assert_(tree.get_right() > tree.get_left())
    assert_(tree.get_right() == tree.get_right())
    assert_(tree.get_right() != tree.get_left())


@skip_xp_backends(np_only=True, reason='`cut_tree` uses non-standard indexing')
def test_cut_tree(xp):
    np.random.seed(23)
    nobs = 50
    X = np.random.randn(nobs, 4)
    X = xp.asarray(X)
    Z = scipy.cluster.hierarchy.ward(X)
    cutree = cut_tree(Z)

    # cutree.dtype varies between int32 and int64 over platforms
    xp_assert_close(cutree[:, 0], xp.arange(nobs), rtol=1e-15, check_dtype=False)
    xp_assert_close(cutree[:, -1], xp.zeros(nobs), rtol=1e-15, check_dtype=False)
    assert_equal(np.asarray(cutree).max(0), np.arange(nobs - 1, -1, -1))

    xp_assert_close(cutree[:, [-5]], cut_tree(Z, n_clusters=5), rtol=1e-15)
    xp_assert_close(cutree[:, [-5, -10]], cut_tree(Z, n_clusters=[5, 10]), rtol=1e-15)
    xp_assert_close(cutree[:, [-10, -5]], cut_tree(Z, n_clusters=[10, 5]), rtol=1e-15)

    nodes = _order_cluster_tree(Z)
    heights = xp.asarray([node.dist for node in nodes])

    xp_assert_close(cutree[:, np.searchsorted(heights, [5])],
                    cut_tree(Z, height=5), rtol=1e-15)
    xp_assert_close(cutree[:, np.searchsorted(heights, [5, 10])],
                    cut_tree(Z, height=[5, 10]), rtol=1e-15)
    xp_assert_close(cutree[:, np.searchsorted(heights, [10, 5])],
                    cut_tree(Z, height=[10, 5]), rtol=1e-15)


@skip_xp_backends(cpu_only=True)
def test_optimal_leaf_ordering(xp):
    # test with the distance vector y
    Z = optimal_leaf_ordering(linkage(xp.asarray(hierarchy_test_data.ytdist)),
                              xp.asarray(hierarchy_test_data.ytdist))
    expectedZ = hierarchy_test_data.linkage_ytdist_single_olo
    xp_assert_close(Z, xp.asarray(expectedZ), atol=1e-10)

    # test with the observation matrix X
    Z = optimal_leaf_ordering(linkage(xp.asarray(hierarchy_test_data.X), 'ward'),
                              xp.asarray(hierarchy_test_data.X))
    expectedZ = hierarchy_test_data.linkage_X_ward_olo
    xp_assert_close(Z, xp.asarray(expectedZ), atol=1e-06)


@skip_xp_backends(np_only=True, reason='`Heap` only supports NumPy backend')
def test_Heap(xp):
    values = xp.asarray([2, -1, 0, -1.5, 3])
    heap = Heap(values)

    pair = heap.get_min()
    assert_equal(pair['key'], 3)
    assert_equal(pair['value'], -1.5)

    heap.remove_min()
    pair = heap.get_min()
    assert_equal(pair['key'], 1)
    assert_equal(pair['value'], -1)

    heap.change_value(1, 2.5)
    pair = heap.get_min()
    assert_equal(pair['key'], 2)
    assert_equal(pair['value'], 0)

    heap.remove_min()
    heap.remove_min()

    heap.change_value(1, 10)
    pair = heap.get_min()
    assert_equal(pair['key'], 4)
    assert_equal(pair['value'], 3)

    heap.remove_min()
    pair = heap.get_min()
    assert_equal(pair['key'], 1)
    assert_equal(pair['value'], 10)


@skip_xp_backends(cpu_only=True)
def test_centroid_neg_distance(xp):
    # gh-21011
    values = xp.asarray([0, 0, -1])
    with pytest.raises(ValueError):
        # This is just checking that this doesn't crash
        linkage(values, method='centroid')<|MERGE_RESOLUTION|>--- conflicted
+++ resolved
@@ -814,10 +814,6 @@
         assert_raises(ValueError, maxinconsts, Z, R)
 
     @skip_xp_backends(cpu_only=True, reason="implicit device->host transfer")
-<<<<<<< HEAD
-    @skip_xp_backends('jax.numpy', reason='jax arrays do not support item assignment')
-=======
->>>>>>> a32bc49b
     def test_maxinconsts_one_cluster_linkage(self, xp):
         # Tests maxinconsts(Z, R) on linkage with one cluster.
         Z = xp.asarray([[0, 1, 0.3, 4]], dtype=xp.float64)
@@ -827,10 +823,6 @@
         xp_assert_close(MD, expectedMD, atol=1e-15)
 
     @skip_xp_backends(cpu_only=True, reason="implicit device->host transfer")
-<<<<<<< HEAD
-    @skip_xp_backends('jax.numpy', reason='jax arrays do not support item assignment')
-=======
->>>>>>> a32bc49b
     def test_maxinconsts_Q_linkage(self, xp):
         for method in ['single', 'complete', 'ward', 'centroid', 'median']:
             self.check_maxinconsts_Q_linkage(method, xp)
@@ -884,10 +876,6 @@
         assert_raises(ValueError, maxRstat, Z, R, i)
 
     @skip_xp_backends(cpu_only=True, reason="implicit device->host transfer")
-<<<<<<< HEAD
-    @skip_xp_backends('jax.numpy', reason='jax arrays do not support item assignment')
-=======
->>>>>>> a32bc49b
     def test_maxRstat_one_cluster_linkage(self, xp):
         for i in range(4):
             self.check_maxRstat_one_cluster_linkage(i, xp)
@@ -901,10 +889,6 @@
         xp_assert_close(MD, expectedMD, atol=1e-15)
 
     @skip_xp_backends(cpu_only=True, reason="implicit device->host transfer")
-<<<<<<< HEAD
-    @skip_xp_backends('jax.numpy', reason='jax arrays do not support item assignment')
-=======
->>>>>>> a32bc49b
     def test_maxRstat_Q_linkage(self, xp):
         for method in ['single', 'complete', 'ward', 'centroid', 'median']:
             for i in range(4):
