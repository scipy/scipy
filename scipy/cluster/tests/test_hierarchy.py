--- conflicted
+++ resolved
@@ -346,10 +346,7 @@
         xp_assert_close(xp.concat(L), expect, rtol=1e-15)
 
 
-<<<<<<< HEAD
-=======
 @make_xp_test_case(is_isomorphic)
->>>>>>> 7ef6aeb6
 class TestIsIsomorphic:
 
     def test_array_like(self):
