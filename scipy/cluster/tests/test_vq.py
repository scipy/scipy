--- conflicted
+++ resolved
@@ -314,14 +314,13 @@
         res, _ = kmeans2(data, 2, minit='++')
         assert_array_almost_equal(res, centers, decimal=0)
 
-<<<<<<< HEAD
     def test_kmeans_diff_convergence(self):
         # Regression test for gh-8727
         obs = np.array([-3, -1, 0, 1, 1, 8], float)
         res = kmeans(obs, np.array([-3., 0.99]))
         assert_allclose(res[0], np.array([-0.4,  8.]))
         assert_allclose(res[1], 1.0666666666666667)
-=======
+
     def test_kmeans_and_kmeans2_random_seed(self):
 
         seed_list = [1234, np.random.RandomState(1234)]
@@ -340,5 +339,4 @@
             for minit in ["random", "points", "++"]:
                 res1, _ = kmeans2(TESTDATA_2D, 2, minit=minit, seed=seed)
                 res2, _ = kmeans2(TESTDATA_2D, 2, minit=minit, seed=seed)
-                assert_allclose(res1, res1)  # should be same results
->>>>>>> 57b6c914
+                assert_allclose(res1, res1)  # should be same results