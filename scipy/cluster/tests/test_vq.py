import warnings
import sys

import numpy as np
from numpy.testing import (assert_array_equal, assert_array_almost_equal,
                           assert_allclose, assert_equal, assert_,
                           suppress_warnings)
import pytest
from pytest import raises as assert_raises

from scipy.cluster.vq import (kmeans, kmeans2, py_vq, vq, whiten,
                              ClusterError, _krandinit)
from scipy.cluster import _vq
from scipy.conftest import (
    array_api_compatible,
    skip_if_array_api,
    skip_if_array_api_gpu
)
from scipy.sparse._sputils import matrix
<<<<<<< HEAD
from scipy._lib._array_api import (
    SCIPY_ARRAY_API,
    as_xparray,
    cov,
    array_namespace
)
=======
from scipy._lib._array_api import SCIPY_ARRAY_API, copy

>>>>>>> 7315b9fc

TESTDATA_2D = np.array([
    -2.2, 1.17, -1.63, 1.69, -2.04, 4.38, -3.09, 0.95, -1.7, 4.79, -1.68, 0.68,
    -2.26, 3.34, -2.29, 2.55, -1.72, -0.72, -1.99, 2.34, -2.75, 3.43, -2.45,
    2.41, -4.26, 3.65, -1.57, 1.87, -1.96, 4.03, -3.01, 3.86, -2.53, 1.28,
    -4.0, 3.95, -1.62, 1.25, -3.42, 3.17, -1.17, 0.12, -3.03, -0.27, -2.07,
    -0.55, -1.17, 1.34, -2.82, 3.08, -2.44, 0.24, -1.71, 2.48, -5.23, 4.29,
    -2.08, 3.69, -1.89, 3.62, -2.09, 0.26, -0.92, 1.07, -2.25, 0.88, -2.25,
    2.02, -4.31, 3.86, -2.03, 3.42, -2.76, 0.3, -2.48, -0.29, -3.42, 3.21,
    -2.3, 1.73, -2.84, 0.69, -1.81, 2.48, -5.24, 4.52, -2.8, 1.31, -1.67,
    -2.34, -1.18, 2.17, -2.17, 2.82, -1.85, 2.25, -2.45, 1.86, -6.79, 3.94,
    -2.33, 1.89, -1.55, 2.08, -1.36, 0.93, -2.51, 2.74, -2.39, 3.92, -3.33,
    2.99, -2.06, -0.9, -2.83, 3.35, -2.59, 3.05, -2.36, 1.85, -1.69, 1.8,
    -1.39, 0.66, -2.06, 0.38, -1.47, 0.44, -4.68, 3.77, -5.58, 3.44, -2.29,
    2.24, -1.04, -0.38, -1.85, 4.23, -2.88, 0.73, -2.59, 1.39, -1.34, 1.75,
    -1.95, 1.3, -2.45, 3.09, -1.99, 3.41, -5.55, 5.21, -1.73, 2.52, -2.17,
    0.85, -2.06, 0.49, -2.54, 2.07, -2.03, 1.3, -3.23, 3.09, -1.55, 1.44,
    -0.81, 1.1, -2.99, 2.92, -1.59, 2.18, -2.45, -0.73, -3.12, -1.3, -2.83,
    0.2, -2.77, 3.24, -1.98, 1.6, -4.59, 3.39, -4.85, 3.75, -2.25, 1.71, -3.28,
    3.38, -1.74, 0.88, -2.41, 1.92, -2.24, 1.19, -2.48, 1.06, -1.68, -0.62,
    -1.3, 0.39, -1.78, 2.35, -3.54, 2.44, -1.32, 0.66, -2.38, 2.76, -2.35,
    3.95, -1.86, 4.32, -2.01, -1.23, -1.79, 2.76, -2.13, -0.13, -5.25, 3.84,
    -2.24, 1.59, -4.85, 2.96, -2.41, 0.01, -0.43, 0.13, -3.92, 2.91, -1.75,
    -0.53, -1.69, 1.69, -1.09, 0.15, -2.11, 2.17, -1.53, 1.22, -2.1, -0.86,
    -2.56, 2.28, -3.02, 3.33, -1.12, 3.86, -2.18, -1.19, -3.03, 0.79, -0.83,
    0.97, -3.19, 1.45, -1.34, 1.28, -2.52, 4.22, -4.53, 3.22, -1.97, 1.75,
    -2.36, 3.19, -0.83, 1.53, -1.59, 1.86, -2.17, 2.3, -1.63, 2.71, -2.03,
    3.75, -2.57, -0.6, -1.47, 1.33, -1.95, 0.7, -1.65, 1.27, -1.42, 1.09, -3.0,
    3.87, -2.51, 3.06, -2.6, 0.74, -1.08, -0.03, -2.44, 1.31, -2.65, 2.99,
    -1.84, 1.65, -4.76, 3.75, -2.07, 3.98, -2.4, 2.67, -2.21, 1.49, -1.21,
    1.22, -5.29, 2.38, -2.85, 2.28, -5.6, 3.78, -2.7, 0.8, -1.81, 3.5, -3.75,
    4.17, -1.29, 2.99, -5.92, 3.43, -1.83, 1.23, -1.24, -1.04, -2.56, 2.37,
    -3.26, 0.39, -4.63, 2.51, -4.52, 3.04, -1.7, 0.36, -1.41, 0.04, -2.1, 1.0,
    -1.87, 3.78, -4.32, 3.59, -2.24, 1.38, -1.99, -0.22, -1.87, 1.95, -0.84,
    2.17, -5.38, 3.56, -1.27, 2.9, -1.79, 3.31, -5.47, 3.85, -1.44, 3.69,
    -2.02, 0.37, -1.29, 0.33, -2.34, 2.56, -1.74, -1.27, -1.97, 1.22, -2.51,
    -0.16, -1.64, -0.96, -2.99, 1.4, -1.53, 3.31, -2.24, 0.45, -2.46, 1.71,
    -2.88, 1.56, -1.63, 1.46, -1.41, 0.68, -1.96, 2.76, -1.61,
    2.11]).reshape((200, 2))


# Global data
X = np.array([[3.0, 3], [4, 3], [4, 2],
              [9, 2], [5, 1], [6, 2], [9, 4],
              [5, 2], [5, 4], [7, 4], [6, 5]])

CODET1 = np.array([[3.0000, 3.0000],
                   [6.2000, 4.0000],
                   [5.8000, 1.8000]])

CODET2 = np.array([[11.0/3, 8.0/3],
                   [6.7500, 4.2500],
                   [6.2500, 1.7500]])

LABEL1 = np.array([0, 1, 2, 2, 2, 2, 1, 2, 1, 1, 1])


class TestWhiten:
    @array_api_compatible
    def test_whiten(self, xp):
        desired = xp.asarray([[5.08738849, 2.97091878],
                            [3.19909255, 0.69660580],
                            [4.51041982, 0.02640918],
                            [4.38567074, 0.95120889],
                            [2.32191480, 1.63195503]])

        obs = xp.asarray([[0.98744510, 0.82766775],
                          [0.62093317, 0.19406729],
                          [0.87545741, 0.00735733],
                          [0.85124403, 0.26499712],
                          [0.45067590, 0.45464607]])
        if "cupy" in xp.__name__:
            import cupy as cp
            cp.testing.assert_allclose(whiten(obs), desired, rtol=1e-5)
        else:
            assert_allclose(whiten(obs), desired, rtol=1e-5)

    @array_api_compatible
    def test_whiten_zero_std(self, xp):
        desired = np.array([[0., 1.0, 2.86666544],
                            [0., 1.0, 1.32460034],
                            [0., 1.0, 3.74382172]])

        obs = xp.asarray([[0., 1., 0.74109533],
                          [0., 1., 0.34243798],
                          [0., 1., 0.96785929]])
        with warnings.catch_warnings(record=True) as w:
            warnings.simplefilter('always')

            if "cupy" in xp.__name__:
                import cupy as cp
                cp.testing.assert_allclose(whiten(obs), desired, rtol=1e-5)
            else:
                assert_allclose(whiten(obs), desired, rtol=1e-5)

            assert_equal(len(w), 1)
            assert_(issubclass(w[-1].category, RuntimeWarning))

    @array_api_compatible
    def test_whiten_not_finite(self, xp):
        arrays = [xp.asarray] if SCIPY_ARRAY_API else [np.asarray, matrix]
        for tp in arrays:
            for bad_value in xp.nan, xp.inf, -xp.inf:
                obs = tp([[0.98744510, bad_value],
                          [0.62093317, 0.19406729],
                          [0.87545741, 0.00735733],
                          [0.85124403, 0.26499712],
                          [0.45067590, 0.45464607]])
                assert_raises(ValueError, whiten, obs)


class TestVq:
    @skip_if_array_api_gpu
    @array_api_compatible
    def test_py_vq(self, xp):
        initc = np.concatenate([[X[0]], [X[1]], [X[2]]])
        arrays = [xp.asarray] if SCIPY_ARRAY_API else [np.asarray, matrix]
        for tp in arrays:
            label1 = py_vq(tp(X), tp(initc))[0]
            assert_array_equal(label1, LABEL1)

    @skip_if_array_api
    def test_vq(self):
        initc = np.concatenate([[X[0]], [X[1]], [X[2]]])
        for tp in [np.asarray, matrix]:
            label1, dist = _vq.vq(tp(X), tp(initc))
            assert_array_equal(label1, LABEL1)
            tlabel1, tdist = vq(tp(X), tp(initc))

    @skip_if_array_api_gpu
    @array_api_compatible
    def test_vq_1d(self, xp):
        # Test special rank 1 vq algo, python implementation.
        data = X[:, 0]
        initc = data[:3]
        a, b = _vq.vq(data, initc)
        data = xp.asarray(data)
        initc = xp.asarray(initc)
        ta, tb = py_vq(data[:, np.newaxis], initc[:, np.newaxis])
        assert_array_equal(a, ta)
        assert_array_equal(b, tb)

    @skip_if_array_api
    def test__vq_sametype(self):
        a = np.array([1.0, 2.0], dtype=np.float64)
        b = a.astype(np.float32)
        assert_raises(TypeError, _vq.vq, a, b)

    @skip_if_array_api
    def test__vq_invalid_type(self):
        a = np.array([1, 2], dtype=int)
        assert_raises(TypeError, _vq.vq, a, a)

    @skip_if_array_api_gpu
    @array_api_compatible
    def test_vq_large_nfeat(self, xp):
        X = np.random.rand(20, 20)
        code_book = np.random.rand(3, 20)

        codes0, dis0 = _vq.vq(X, code_book)
        codes1, dis1 = py_vq(
            xp.asarray(X), xp.asarray(code_book)
        )
        assert_allclose(dis0, dis1, 1e-5)
        assert_array_equal(codes0, codes1)

        X = X.astype(np.float32)
        code_book = code_book.astype(np.float32)

        codes0, dis0 = _vq.vq(X, code_book)
        codes1, dis1 = py_vq(
            xp.asarray(X), xp.asarray(code_book)
        )
        assert_allclose(dis0, dis1, 1e-5)
        assert_array_equal(codes0, codes1)

    @skip_if_array_api_gpu
    @array_api_compatible
    def test_vq_large_features(self, xp):
        X = np.random.rand(10, 5) * 1000000
        code_book = np.random.rand(2, 5) * 1000000

        codes0, dis0 = _vq.vq(X, code_book)
        codes1, dis1 = py_vq(
            xp.asarray(X), xp.asarray(code_book)
        )
        assert_allclose(dis0, dis1, 1e-5)
        assert_array_equal(codes0, codes1)


# Class-level skip on GPU for now; once pdist/cdist are hooked up for CuPy,
# more tests will work so use per-test markers then
@skip_if_array_api_gpu
class TestKMean:
    @array_api_compatible
    def test_large_features(self, xp):
        # Generate a data set with large values, and run kmeans on it to
        # (regression for 1077).
        d = 300
        n = 100

        m1 = np.random.randn(d)
        m2 = np.random.randn(d)
        x = 10000 * np.random.randn(n, d) - 20000 * m1
        y = 10000 * np.random.randn(n, d) + 20000 * m2

        data = np.empty((x.shape[0] + y.shape[0], d), np.double)
        data[:x.shape[0]] = x
        data[x.shape[0]:] = y

        kmeans(xp.asarray(data), xp.asarray(2))

    @array_api_compatible
    def test_kmeans_simple(self, xp):
        np.random.seed(54321)
        initc = np.concatenate([[X[0]], [X[1]], [X[2]]])
        arrays = [xp.asarray] if SCIPY_ARRAY_API else [np.asarray, matrix]
        for tp in arrays:
            code1 = kmeans(tp(X), tp(initc), iter=1)[0]
            assert_array_almost_equal(code1, CODET2)

    @array_api_compatible
    def test_kmeans_lost_cluster(self, xp):
        # This will cause kmeans to have a cluster with no points.
        data = xp.asarray(TESTDATA_2D)
        initk = xp.asarray([[-1.8127404, -0.67128041],
                            [2.04621601, 0.07401111],
                            [-2.31149087, -0.05160469]])

        kmeans(data, initk)
        with suppress_warnings() as sup:
            sup.filter(UserWarning,
                       "One of the clusters is empty. Re-run kmeans with a "
                       "different initialization")
            kmeans2(data, initk, missing='warn')

        assert_raises(ClusterError, kmeans2, data, initk, missing='raise')

    @array_api_compatible
    def test_kmeans2_simple(self, xp):
        np.random.seed(12345678)
        initc = xp.asarray(np.concatenate([[X[0]], [X[1]], [X[2]]]))
        arrays = [xp.asarray] if SCIPY_ARRAY_API else [np.asarray, matrix]
        for tp in arrays:
            code1 = kmeans2(tp(X), tp(initc), iter=1)[0]
            code2 = kmeans2(tp(X), tp(initc), iter=2)[0]

            assert_array_almost_equal(code1, CODET1)
            assert_array_almost_equal(code2, CODET2)

    @array_api_compatible
    def test_kmeans2_rank1(self, xp):
        data = xp.asarray(TESTDATA_2D)
        data1 = data[:, 0]

        initc = data1[:3]
        code = copy(initc, xp=xp)
        kmeans2(data1, code, iter=1)[0]
        kmeans2(data1, code, iter=2)[0]

    @array_api_compatible
    def test_kmeans2_rank1_2(self, xp):
        data = xp.asarray(TESTDATA_2D)
        data1 = data[:, 0]
        kmeans2(data1, xp.asarray(2), iter=1)

    @array_api_compatible
    def test_kmeans2_high_dim(self, xp):
        # test kmeans2 when the number of dimensions exceeds the number
        # of input points
        data = xp.asarray(TESTDATA_2D)
        data = xp.reshape(data, (20, 20))[:10, :]
        kmeans2(data, xp.asarray(2))

    @skip_if_array_api_gpu
    @array_api_compatible
    def test_kmeans2_init(self, xp):
        np.random.seed(12345)
        data = xp.asarray(TESTDATA_2D)
        k = xp.asarray(3)

        kmeans2(data, k, minit='points')
        kmeans2(data[:, :1], k, minit='points')  # special case (1-D)

        kmeans2(data, k, minit='++')
        kmeans2(data[:, :1], k, minit='++')  # special case (1-D)

        # minit='random' can give warnings, filter those
        with suppress_warnings() as sup:
            sup.filter(message="One of the clusters is empty. Re-run.")
            kmeans2(data, k, minit='random')
            kmeans2(data[:, :1], k, minit='random')  # special case (1-D)

    @array_api_compatible
    @pytest.mark.skipif(sys.platform == 'win32',
                        reason='Fails with MemoryError in Wine.')
    def test_krandinit(self, xp):
        data = xp.asarray(TESTDATA_2D)
        xp_test = array_namespace(data)
        datas = [xp.reshape(data, (200, 2)),
                 xp.reshape(data, (20, 20))[:10, :]]
        k = int(1e6)
        for data in datas:
            # check that np.random.Generator can be used (numpy >= 1.17)
            if hasattr(np.random, 'default_rng'):
                rng = np.random.default_rng(1234)
            else:
                rng = np.random.RandomState(1234)

            init = _krandinit(data, k, rng, xp_test)
            orig_cov = cov(data.T, xp=xp_test)
            init_cov = cov(init.T, xp=xp_test)
            assert_allclose(orig_cov, init_cov, atol=1e-2)

    @array_api_compatible
    def test_kmeans2_empty(self, xp):
        # Regression test for gh-1032.
        assert_raises(ValueError, kmeans2, xp.asarray([]), xp.asarray(2))

    @skip_if_array_api
    def test_kmeans_0k(self):
        # Regression test for gh-1073: fail when k arg is 0.
        assert_raises(ValueError, kmeans, X, 0)
        assert_raises(ValueError, kmeans2, X, 0)
        assert_raises(ValueError, kmeans2, X, np.array([]))

    @array_api_compatible
    def test_kmeans_large_thres(self, xp):
        # Regression test for gh-1774
        x = xp.asarray([1, 2, 3, 4, 10], dtype=xp.float64)
        res = kmeans(x, xp.asarray(1), thresh=1e16)
        assert_allclose(res[0], xp.asarray([4.]))
        assert_allclose(res[1], 2.3999999999999999)

    @skip_if_array_api_gpu
    @array_api_compatible
    def test_kmeans2_kpp_low_dim(self, xp):
        # Regression test for gh-11462
        prev_res = xp.asarray([[-1.95266667, 0.898],
                               [-3.153375, 3.3945]])
        np.random.seed(42)
        res, _ = kmeans2(xp.asarray(TESTDATA_2D), xp.asarray(2), minit='++')
        assert_allclose(res, prev_res)

    @skip_if_array_api_gpu
    @array_api_compatible
    def test_kmeans2_kpp_high_dim(self, xp):
        # Regression test for gh-11462
        n_dim = 100
        size = 10
        centers = np.vstack([5 * np.ones(n_dim),
                             -5 * np.ones(n_dim)])
        np.random.seed(42)
        data = np.vstack([
            np.random.multivariate_normal(centers[0], np.eye(n_dim), size=size),
            np.random.multivariate_normal(centers[1], np.eye(n_dim), size=size)
        ])

        data = xp.asarray(data)
        res, _ = kmeans2(data, xp.asarray(2), minit='++')
        assert_array_almost_equal(res, centers, decimal=0)

    @array_api_compatible
    def test_kmeans_diff_convergence(self, xp):
        # Regression test for gh-8727
        obs = xp.asarray([-3, -1, 0, 1, 1, 8], dtype=xp.float64)
        res = kmeans(obs, xp.asarray([-3., 0.99]))
        assert_allclose(res[0], xp.asarray([-0.4,  8.]))
        assert_allclose(res[1], 1.0666666666666667)

    @skip_if_array_api
    def test_kmeans_and_kmeans2_random_seed(self):

        seed_list = [
            1234, np.random.RandomState(1234), np.random.default_rng(1234)
        ]

        for seed in seed_list:
            # test for kmeans
            res1, _ = kmeans(TESTDATA_2D, 2, seed=seed)
            res2, _ = kmeans(TESTDATA_2D, 2, seed=seed)
            assert_allclose(res1, res1)  # should be same results

            # test for kmeans2
            for minit in ["random", "points", "++"]:
                res1, _ = kmeans2(TESTDATA_2D, 2, minit=minit, seed=seed)
                res2, _ = kmeans2(TESTDATA_2D, 2, minit=minit, seed=seed)
                assert_allclose(res1, res1)  # should be same results<|MERGE_RESOLUTION|>--- conflicted
+++ resolved
@@ -17,17 +17,14 @@
     skip_if_array_api_gpu
 )
 from scipy.sparse._sputils import matrix
-<<<<<<< HEAD
+
 from scipy._lib._array_api import (
     SCIPY_ARRAY_API,
     as_xparray,
     cov,
-    array_namespace
+    array_namespace,
+    copy
 )
-=======
-from scipy._lib._array_api import SCIPY_ARRAY_API, copy
-
->>>>>>> 7315b9fc
 
 TESTDATA_2D = np.array([
     -2.2, 1.17, -1.63, 1.69, -2.04, 4.38, -3.09, 0.95, -1.7, 4.79, -1.68, 0.68,
