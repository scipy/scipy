import warnings
import sys

import numpy as np
from numpy.testing import (assert_array_equal, assert_array_almost_equal,
                           assert_allclose, assert_equal, assert_,
                           suppress_warnings)
import pytest
from pytest import raises as assert_raises

from scipy.cluster.vq import (kmeans, kmeans2, py_vq, vq, whiten,
                              ClusterError, _krandinit)
from scipy.cluster import _vq
from scipy.conftest import (
    array_api_compatible,
    skip_if_array_api,
    skip_if_array_api_gpu
)
from scipy.sparse._sputils import matrix

from scipy._lib._array_api import (
    SCIPY_ARRAY_API,
    array_namespace,
    copy,
    cov
)

TESTDATA_2D = np.array([
    -2.2, 1.17, -1.63, 1.69, -2.04, 4.38, -3.09, 0.95, -1.7, 4.79, -1.68, 0.68,
    -2.26, 3.34, -2.29, 2.55, -1.72, -0.72, -1.99, 2.34, -2.75, 3.43, -2.45,
    2.41, -4.26, 3.65, -1.57, 1.87, -1.96, 4.03, -3.01, 3.86, -2.53, 1.28,
    -4.0, 3.95, -1.62, 1.25, -3.42, 3.17, -1.17, 0.12, -3.03, -0.27, -2.07,
    -0.55, -1.17, 1.34, -2.82, 3.08, -2.44, 0.24, -1.71, 2.48, -5.23, 4.29,
    -2.08, 3.69, -1.89, 3.62, -2.09, 0.26, -0.92, 1.07, -2.25, 0.88, -2.25,
    2.02, -4.31, 3.86, -2.03, 3.42, -2.76, 0.3, -2.48, -0.29, -3.42, 3.21,
    -2.3, 1.73, -2.84, 0.69, -1.81, 2.48, -5.24, 4.52, -2.8, 1.31, -1.67,
    -2.34, -1.18, 2.17, -2.17, 2.82, -1.85, 2.25, -2.45, 1.86, -6.79, 3.94,
    -2.33, 1.89, -1.55, 2.08, -1.36, 0.93, -2.51, 2.74, -2.39, 3.92, -3.33,
    2.99, -2.06, -0.9, -2.83, 3.35, -2.59, 3.05, -2.36, 1.85, -1.69, 1.8,
    -1.39, 0.66, -2.06, 0.38, -1.47, 0.44, -4.68, 3.77, -5.58, 3.44, -2.29,
    2.24, -1.04, -0.38, -1.85, 4.23, -2.88, 0.73, -2.59, 1.39, -1.34, 1.75,
    -1.95, 1.3, -2.45, 3.09, -1.99, 3.41, -5.55, 5.21, -1.73, 2.52, -2.17,
    0.85, -2.06, 0.49, -2.54, 2.07, -2.03, 1.3, -3.23, 3.09, -1.55, 1.44,
    -0.81, 1.1, -2.99, 2.92, -1.59, 2.18, -2.45, -0.73, -3.12, -1.3, -2.83,
    0.2, -2.77, 3.24, -1.98, 1.6, -4.59, 3.39, -4.85, 3.75, -2.25, 1.71, -3.28,
    3.38, -1.74, 0.88, -2.41, 1.92, -2.24, 1.19, -2.48, 1.06, -1.68, -0.62,
    -1.3, 0.39, -1.78, 2.35, -3.54, 2.44, -1.32, 0.66, -2.38, 2.76, -2.35,
    3.95, -1.86, 4.32, -2.01, -1.23, -1.79, 2.76, -2.13, -0.13, -5.25, 3.84,
    -2.24, 1.59, -4.85, 2.96, -2.41, 0.01, -0.43, 0.13, -3.92, 2.91, -1.75,
    -0.53, -1.69, 1.69, -1.09, 0.15, -2.11, 2.17, -1.53, 1.22, -2.1, -0.86,
    -2.56, 2.28, -3.02, 3.33, -1.12, 3.86, -2.18, -1.19, -3.03, 0.79, -0.83,
    0.97, -3.19, 1.45, -1.34, 1.28, -2.52, 4.22, -4.53, 3.22, -1.97, 1.75,
    -2.36, 3.19, -0.83, 1.53, -1.59, 1.86, -2.17, 2.3, -1.63, 2.71, -2.03,
    3.75, -2.57, -0.6, -1.47, 1.33, -1.95, 0.7, -1.65, 1.27, -1.42, 1.09, -3.0,
    3.87, -2.51, 3.06, -2.6, 0.74, -1.08, -0.03, -2.44, 1.31, -2.65, 2.99,
    -1.84, 1.65, -4.76, 3.75, -2.07, 3.98, -2.4, 2.67, -2.21, 1.49, -1.21,
    1.22, -5.29, 2.38, -2.85, 2.28, -5.6, 3.78, -2.7, 0.8, -1.81, 3.5, -3.75,
    4.17, -1.29, 2.99, -5.92, 3.43, -1.83, 1.23, -1.24, -1.04, -2.56, 2.37,
    -3.26, 0.39, -4.63, 2.51, -4.52, 3.04, -1.7, 0.36, -1.41, 0.04, -2.1, 1.0,
    -1.87, 3.78, -4.32, 3.59, -2.24, 1.38, -1.99, -0.22, -1.87, 1.95, -0.84,
    2.17, -5.38, 3.56, -1.27, 2.9, -1.79, 3.31, -5.47, 3.85, -1.44, 3.69,
    -2.02, 0.37, -1.29, 0.33, -2.34, 2.56, -1.74, -1.27, -1.97, 1.22, -2.51,
    -0.16, -1.64, -0.96, -2.99, 1.4, -1.53, 3.31, -2.24, 0.45, -2.46, 1.71,
    -2.88, 1.56, -1.63, 1.46, -1.41, 0.68, -1.96, 2.76, -1.61,
    2.11]).reshape((200, 2))


# Global data
X = np.array([[3.0, 3], [4, 3], [4, 2],
              [9, 2], [5, 1], [6, 2], [9, 4],
              [5, 2], [5, 4], [7, 4], [6, 5]])

CODET1 = np.array([[3.0000, 3.0000],
                   [6.2000, 4.0000],
                   [5.8000, 1.8000]])

CODET2 = np.array([[11.0/3, 8.0/3],
                   [6.7500, 4.2500],
                   [6.2500, 1.7500]])

LABEL1 = np.array([0, 1, 2, 2, 2, 2, 1, 2, 1, 1, 1])


class TestWhiten:
    @array_api_compatible
    def test_whiten(self, xp):
        desired = xp.asarray([[5.08738849, 2.97091878],
                            [3.19909255, 0.69660580],
                            [4.51041982, 0.02640918],
                            [4.38567074, 0.95120889],
                            [2.32191480, 1.63195503]])

        obs = xp.asarray([[0.98744510, 0.82766775],
                          [0.62093317, 0.19406729],
                          [0.87545741, 0.00735733],
                          [0.85124403, 0.26499712],
                          [0.45067590, 0.45464607]])
        if "cupy" in xp.__name__:
            import cupy as cp
            cp.testing.assert_allclose(whiten(obs), desired, rtol=1e-5)
        else:
            assert_allclose(whiten(obs), desired, rtol=1e-5)

    @array_api_compatible
    def test_whiten_zero_std(self, xp):
        desired = np.array([[0., 1.0, 2.86666544],
                            [0., 1.0, 1.32460034],
                            [0., 1.0, 3.74382172]])

        obs = xp.asarray([[0., 1., 0.74109533],
                          [0., 1., 0.34243798],
                          [0., 1., 0.96785929]])
        with warnings.catch_warnings(record=True) as w:
            warnings.simplefilter('always')

            if "cupy" in xp.__name__:
                import cupy as cp
                cp.testing.assert_allclose(whiten(obs), desired, rtol=1e-5)
            else:
                assert_allclose(whiten(obs), desired, rtol=1e-5)

            assert_equal(len(w), 1)
            assert_(issubclass(w[-1].category, RuntimeWarning))

    @array_api_compatible
    def test_whiten_not_finite(self, xp):
        arrays = [xp.asarray] if SCIPY_ARRAY_API else [np.asarray, matrix]
        for tp in arrays:
            for bad_value in xp.nan, xp.inf, -xp.inf:
                obs = tp([[0.98744510, bad_value],
                          [0.62093317, 0.19406729],
                          [0.87545741, 0.00735733],
                          [0.85124403, 0.26499712],
                          [0.45067590, 0.45464607]])
                assert_raises(ValueError, whiten, obs)


class TestVq:
    @skip_if_array_api_gpu
    @array_api_compatible
    def test_py_vq(self, xp):
        initc = np.concatenate([[X[0]], [X[1]], [X[2]]])
        arrays = [xp.asarray] if SCIPY_ARRAY_API else [np.asarray, matrix]
        for tp in arrays:
            label1 = py_vq(tp(X), tp(initc))[0]
            assert_array_equal(label1, LABEL1)

    @skip_if_array_api
    def test_vq(self):
        initc = np.concatenate([[X[0]], [X[1]], [X[2]]])
        for tp in [np.asarray, matrix]:
            label1, dist = _vq.vq(tp(X), tp(initc))
            assert_array_equal(label1, LABEL1)
            tlabel1, tdist = vq(tp(X), tp(initc))

    @skip_if_array_api_gpu
    @array_api_compatible
    def test_vq_1d(self, xp):
        # Test special rank 1 vq algo, python implementation.
        data = X[:, 0]
        initc = data[:3]
        a, b = _vq.vq(data, initc)
        data = xp.asarray(data)
        initc = xp.asarray(initc)
        ta, tb = py_vq(data[:, np.newaxis], initc[:, np.newaxis])
        assert_array_equal(a, ta)
        assert_array_equal(b, tb)

    @skip_if_array_api
    def test__vq_sametype(self):
        a = np.array([1.0, 2.0], dtype=np.float64)
        b = a.astype(np.float32)
        assert_raises(TypeError, _vq.vq, a, b)

    @skip_if_array_api
    def test__vq_invalid_type(self):
        a = np.array([1, 2], dtype=int)
        assert_raises(TypeError, _vq.vq, a, a)

    @skip_if_array_api_gpu
    @array_api_compatible
    def test_vq_large_nfeat(self, xp):
        X = np.random.rand(20, 20)
        code_book = np.random.rand(3, 20)

        codes0, dis0 = _vq.vq(X, code_book)
        codes1, dis1 = py_vq(
            xp.asarray(X), xp.asarray(code_book)
        )
        assert_allclose(dis0, dis1, 1e-5)
        assert_array_equal(codes0, codes1)

        X = X.astype(np.float32)
        code_book = code_book.astype(np.float32)

        codes0, dis0 = _vq.vq(X, code_book)
        codes1, dis1 = py_vq(
            xp.asarray(X), xp.asarray(code_book)
        )
        assert_allclose(dis0, dis1, 1e-5)
        assert_array_equal(codes0, codes1)

    @skip_if_array_api_gpu
    @array_api_compatible
    def test_vq_large_features(self, xp):
        X = np.random.rand(10, 5) * 1000000
        code_book = np.random.rand(2, 5) * 1000000

        codes0, dis0 = _vq.vq(X, code_book)
        codes1, dis1 = py_vq(
            xp.asarray(X), xp.asarray(code_book)
        )
        assert_allclose(dis0, dis1, 1e-5)
        assert_array_equal(codes0, codes1)


# Class-level skip on GPU for now; once pdist/cdist are hooked up for CuPy,
# more tests will work so use per-test markers then
@skip_if_array_api_gpu
class TestKMean:
    @array_api_compatible
    def test_large_features(self, xp):
        # Generate a data set with large values, and run kmeans on it to
        # (regression for 1077).
        d = 300
        n = 100

        m1 = np.random.randn(d)
        m2 = np.random.randn(d)
        x = 10000 * np.random.randn(n, d) - 20000 * m1
        y = 10000 * np.random.randn(n, d) + 20000 * m2

        data = np.empty((x.shape[0] + y.shape[0], d), np.float64)
        data[:x.shape[0]] = x
        data[x.shape[0]:] = y

        kmeans(xp.asarray(data), xp.asarray(2))

    @array_api_compatible
    def test_kmeans_simple(self, xp):
        np.random.seed(54321)
        initc = np.concatenate([[X[0]], [X[1]], [X[2]]])
        arrays = [xp.asarray] if SCIPY_ARRAY_API else [np.asarray, matrix]
        for tp in arrays:
            code1 = kmeans(tp(X), tp(initc), iter=1)[0]
            assert_array_almost_equal(code1, CODET2)

    @array_api_compatible
    def test_kmeans_lost_cluster(self, xp):
        # This will cause kmeans to have a cluster with no points.
        data = xp.asarray(TESTDATA_2D)
        initk = xp.asarray([[-1.8127404, -0.67128041],
                            [2.04621601, 0.07401111],
                            [-2.31149087, -0.05160469]])

        kmeans(data, initk)
        with suppress_warnings() as sup:
            sup.filter(UserWarning,
                       "One of the clusters is empty. Re-run kmeans with a "
                       "different initialization")
            kmeans2(data, initk, missing='warn')

        assert_raises(ClusterError, kmeans2, data, initk, missing='raise')

    @array_api_compatible
    def test_kmeans2_simple(self, xp):
        np.random.seed(12345678)
        initc = xp.asarray(np.concatenate([[X[0]], [X[1]], [X[2]]]))
        arrays = [xp.asarray] if SCIPY_ARRAY_API else [np.asarray, matrix]
        for tp in arrays:
            code1 = kmeans2(tp(X), tp(initc), iter=1)[0]
            code2 = kmeans2(tp(X), tp(initc), iter=2)[0]

            assert_array_almost_equal(code1, CODET1)
            assert_array_almost_equal(code2, CODET2)

    @array_api_compatible
    def test_kmeans2_rank1(self, xp):
        data = xp.asarray(TESTDATA_2D)
        data1 = data[:, 0]

        initc = data1[:3]
        code = copy(initc, xp=xp)
        kmeans2(data1, code, iter=1)[0]
        kmeans2(data1, code, iter=2)[0]

    @array_api_compatible
    def test_kmeans2_rank1_2(self, xp):
        data = xp.asarray(TESTDATA_2D)
        data1 = data[:, 0]
        kmeans2(data1, xp.asarray(2), iter=1)

    @array_api_compatible
    def test_kmeans2_high_dim(self, xp):
        # test kmeans2 when the number of dimensions exceeds the number
        # of input points
        data = xp.asarray(TESTDATA_2D)
        data = xp.reshape(data, (20, 20))[:10, :]
        kmeans2(data, xp.asarray(2))

    @skip_if_array_api_gpu
    @array_api_compatible
    def test_kmeans2_init(self, xp):
        np.random.seed(12345)
        data = xp.asarray(TESTDATA_2D)
        k = xp.asarray(3)

        kmeans2(data, k, minit='points')
        kmeans2(data[:, :1], k, minit='points')  # special case (1-D)

        kmeans2(data, k, minit='++')
        kmeans2(data[:, :1], k, minit='++')  # special case (1-D)

        # minit='random' can give warnings, filter those
        with suppress_warnings() as sup:
            sup.filter(message="One of the clusters is empty. Re-run.")
            kmeans2(data, k, minit='random')
            kmeans2(data[:, :1], k, minit='random')  # special case (1-D)

    @array_api_compatible
    @pytest.mark.skipif(sys.platform == 'win32',
                        reason='Fails with MemoryError in Wine.')
    def test_krandinit(self, xp):
        data = xp.asarray(TESTDATA_2D)
        xp_test = array_namespace(data)
        datas = [xp.reshape(data, (200, 2)),
                 xp.reshape(data, (20, 20))[:10, :]]
        k = int(1e6)
        for data in datas:
<<<<<<< HEAD
            # check that np.random.Generator can be used (numpy >= 1.17)
            if hasattr(np.random, 'default_rng'):
                rng = np.random.default_rng(1234)
            else:
                rng = np.random.RandomState(1234)

            init = _krandinit(data, k, rng, xp_test)
            orig_cov = cov(data.T, xp=xp_test)
            init_cov = cov(init.T, xp=xp_test)
=======
            rng = np.random.default_rng(1234)
            init = _krandinit(data, k, rng, xp)
            orig_cov = xp.cov(data.T)
            init_cov = xp.cov(init.T)
>>>>>>> 23ed5fed
            assert_allclose(orig_cov, init_cov, atol=1e-2)

    @array_api_compatible
    def test_kmeans2_empty(self, xp):
        # Regression test for gh-1032.
        assert_raises(ValueError, kmeans2, xp.asarray([]), xp.asarray(2))

    @skip_if_array_api
    def test_kmeans_0k(self):
        # Regression test for gh-1073: fail when k arg is 0.
        assert_raises(ValueError, kmeans, X, 0)
        assert_raises(ValueError, kmeans2, X, 0)
        assert_raises(ValueError, kmeans2, X, np.array([]))

    @array_api_compatible
    def test_kmeans_large_thres(self, xp):
        # Regression test for gh-1774
        x = xp.asarray([1, 2, 3, 4, 10], dtype=xp.float64)
        res = kmeans(x, xp.asarray(1), thresh=1e16)
        assert_allclose(res[0], xp.asarray([4.]))
        assert_allclose(res[1], 2.3999999999999999)

    @skip_if_array_api_gpu
    @array_api_compatible
    def test_kmeans2_kpp_low_dim(self, xp):
        # Regression test for gh-11462
        prev_res = xp.asarray([[-1.95266667, 0.898],
                               [-3.153375, 3.3945]])
        np.random.seed(42)
        res, _ = kmeans2(xp.asarray(TESTDATA_2D), xp.asarray(2), minit='++')
        assert_allclose(res, prev_res)

    @skip_if_array_api_gpu
    @array_api_compatible
    def test_kmeans2_kpp_high_dim(self, xp):
        # Regression test for gh-11462
        n_dim = 100
        size = 10
        centers = np.vstack([5 * np.ones(n_dim),
                             -5 * np.ones(n_dim)])
        np.random.seed(42)
        data = np.vstack([
            np.random.multivariate_normal(centers[0], np.eye(n_dim), size=size),
            np.random.multivariate_normal(centers[1], np.eye(n_dim), size=size)
        ])

        data = xp.asarray(data)
        res, _ = kmeans2(data, xp.asarray(2), minit='++')
        assert_array_almost_equal(res, centers, decimal=0)

    @array_api_compatible
    def test_kmeans_diff_convergence(self, xp):
        # Regression test for gh-8727
        obs = xp.asarray([-3, -1, 0, 1, 1, 8], dtype=xp.float64)
        res = kmeans(obs, xp.asarray([-3., 0.99]))
        assert_allclose(res[0], xp.asarray([-0.4,  8.]))
        assert_allclose(res[1], 1.0666666666666667)

    @skip_if_array_api
    def test_kmeans_and_kmeans2_random_seed(self):

        seed_list = [
            1234, np.random.RandomState(1234), np.random.default_rng(1234)
        ]

        for seed in seed_list:
            # test for kmeans
            res1, _ = kmeans(TESTDATA_2D, 2, seed=seed)
            res2, _ = kmeans(TESTDATA_2D, 2, seed=seed)
            assert_allclose(res1, res1)  # should be same results

            # test for kmeans2
            for minit in ["random", "points", "++"]:
                res1, _ = kmeans2(TESTDATA_2D, 2, minit=minit, seed=seed)
                res2, _ = kmeans2(TESTDATA_2D, 2, minit=minit, seed=seed)
                assert_allclose(res1, res1)  # should be same results<|MERGE_RESOLUTION|>--- conflicted
+++ resolved
@@ -327,22 +327,10 @@
                  xp.reshape(data, (20, 20))[:10, :]]
         k = int(1e6)
         for data in datas:
-<<<<<<< HEAD
-            # check that np.random.Generator can be used (numpy >= 1.17)
-            if hasattr(np.random, 'default_rng'):
-                rng = np.random.default_rng(1234)
-            else:
-                rng = np.random.RandomState(1234)
-
+            rng = np.random.default_rng(1234)
             init = _krandinit(data, k, rng, xp_test)
             orig_cov = cov(data.T, xp=xp_test)
             init_cov = cov(init.T, xp=xp_test)
-=======
-            rng = np.random.default_rng(1234)
-            init = _krandinit(data, k, rng, xp)
-            orig_cov = xp.cov(data.T)
-            init_cov = xp.cov(init.T)
->>>>>>> 23ed5fed
             assert_allclose(orig_cov, init_cov, atol=1e-2)
 
     @array_api_compatible
