--- conflicted
+++ resolved
@@ -778,13 +778,8 @@
         raise ValueError("`tr_solver` must be None, 'exact' or 'lsmr'.")
 
     if loss not in IMPLEMENTED_LOSSES and not callable(loss):
-<<<<<<< HEAD
-        raise ValueError(f"`loss` must be one of {IMPLEMENTED_LOSSES.keys()} "
-                           "or a callable.")
-=======
         raise ValueError(f"`loss` must be one of {IMPLEMENTED_LOSSES.keys()}"
                          " or a callable.")
->>>>>>> bbe993da
 
     if method == 'lm' and loss != 'linear':
         raise ValueError("method='lm' supports only 'linear' loss function.")
@@ -965,14 +960,8 @@
 
     if verbose >= 1:
         print(result.message)
-<<<<<<< HEAD
-        print(f"Function evaluations {result.nfev}, "
-              f"initial cost {initial_cost:.4e}, final cost "
-              f"{result.cost:.4e}, first-order optimality {result.optimality:.2e}.")
-=======
         print(f"Function evaluations {result.nfev}, initial cost {initial_cost:.4e}, "
               f"final cost {result.cost:.4e}, "
               f"first-order optimality {result.optimality:.2e}.")
->>>>>>> bbe993da
 
     return result