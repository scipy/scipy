--- conflicted
+++ resolved
@@ -114,21 +114,16 @@
     verbose : {0, 1, 2}, optional
         Level of algorithm's verbosity:
 
-<<<<<<< HEAD
         * 0 : work silently (default).
         * 1 : display a termination report.
         * 2 : display progress during iterations.
-=======
-            * 0 : work silently (default).
-            * 1 : display a termination report.
-            * 2 : display progress during iterations.
+
     lsmr_maxiter : None or int, optional
         Maximum number of iterations for the lsmr least squares solver,
         if it is used (by setting ``lsq_solver='lsmr'``). If None (default), it
         uses lsmr's default of ``min(m, n)`` where ``m`` and ``n`` are the
         number of rows and columns of `A`, respectively. Has no effect if
         ``lsq_solver='exact'``.
->>>>>>> 04410471
 
     Returns
     -------
