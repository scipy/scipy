"""
Interface to Constrained Optimization By Linear Approximation

Functions
---------
.. autosummary::
   :toctree: generated/

    fmin_cobyla

"""

<<<<<<< HEAD
from __future__ import division, print_function, absolute_import

import functools
from threading import Rlock

=======
>>>>>>> 37cfd403
import numpy as np
from scipy.optimize import _cobyla
from .optimize import OptimizeResult, _check_unknown_options
try:
    from itertools import izip
except ImportError:
    izip = zip

__all__ = ['fmin_cobyla']


# Workarund as _cobyla.minimize is not threadsafe
# due to an unknown f2py bug and can segfault, 
# see gh-9658.

_module_lock = RLock()

def synchronized(func):
    @functools.wraps(func)
    def wrapper(*args, **kwargs):
        with _module_lock:
            return func(*args, **kwargs)
    return wrapper



@synchronized
def fmin_cobyla(func, x0, cons, args=(), consargs=None, rhobeg=1.0,
                rhoend=1e-4, maxfun=1000, disp=None, catol=2e-4):
    """
    Minimize a function using the Constrained Optimization By Linear
    Approximation (COBYLA) method. This method wraps a FORTRAN
    implementation of the algorithm.

    Parameters
    ----------
    func : callable
        Function to minimize. In the form func(x, \\*args).
    x0 : ndarray
        Initial guess.
    cons : sequence
        Constraint functions; must all be ``>=0`` (a single function
        if only 1 constraint). Each function takes the parameters `x`
        as its first argument, and it can return either a single number or
        an array or list of numbers.
    args : tuple, optional
        Extra arguments to pass to function.
    consargs : tuple, optional
        Extra arguments to pass to constraint functions (default of None means
        use same extra arguments as those passed to func).
        Use ``()`` for no extra arguments.
    rhobeg : float, optional
        Reasonable initial changes to the variables.
    rhoend : float, optional
        Final accuracy in the optimization (not precisely guaranteed). This
        is a lower bound on the size of the trust region.
    disp : {0, 1, 2, 3}, optional
        Controls the frequency of output; 0 implies no output.
    maxfun : int, optional
        Maximum number of function evaluations.
    catol : float, optional
        Absolute tolerance for constraint violations.

    Returns
    -------
    x : ndarray
        The argument that minimises `f`.

    See also
    --------
    minimize: Interface to minimization algorithms for multivariate
        functions. See the 'COBYLA' `method` in particular.

    Notes
    -----
    This algorithm is based on linear approximations to the objective
    function and each constraint. We briefly describe the algorithm.

    Suppose the function is being minimized over k variables. At the
    jth iteration the algorithm has k+1 points v_1, ..., v_(k+1),
    an approximate solution x_j, and a radius RHO_j.
    (i.e., linear plus a constant) approximations to the objective
    function and constraint functions such that their function values
    agree with the linear approximation on the k+1 points v_1,.., v_(k+1).
    This gives a linear program to solve (where the linear approximations
    of the constraint functions are constrained to be non-negative).

    However, the linear approximations are likely only good
    approximations near the current simplex, so the linear program is
    given the further requirement that the solution, which
    will become x_(j+1), must be within RHO_j from x_j. RHO_j only
    decreases, never increases. The initial RHO_j is rhobeg and the
    final RHO_j is rhoend. In this way COBYLA's iterations behave
    like a trust region algorithm.

    Additionally, the linear program may be inconsistent, or the
    approximation may give poor improvement. For details about
    how these issues are resolved, as well as how the points v_i are
    updated, refer to the source code or the references below.


    References
    ----------
    Powell M.J.D. (1994), "A direct search optimization method that models
    the objective and constraint functions by linear interpolation.", in
    Advances in Optimization and Numerical Analysis, eds. S. Gomez and
    J-P Hennart, Kluwer Academic (Dordrecht), pp. 51-67

    Powell M.J.D. (1998), "Direct search algorithms for optimization
    calculations", Acta Numerica 7, 287-336

    Powell M.J.D. (2007), "A view of algorithms for optimization without
    derivatives", Cambridge University Technical Report DAMTP 2007/NA03


    Examples
    --------
    Minimize the objective function f(x,y) = x*y subject
    to the constraints x**2 + y**2 < 1 and y > 0::

        >>> def objective(x):
        ...     return x[0]*x[1]
        ...
        >>> def constr1(x):
        ...     return 1 - (x[0]**2 + x[1]**2)
        ...
        >>> def constr2(x):
        ...     return x[1]
        ...
        >>> from scipy.optimize import fmin_cobyla
        >>> fmin_cobyla(objective, [0.0, 0.1], [constr1, constr2], rhoend=1e-7)
        array([-0.70710685,  0.70710671])

    The exact solution is (-sqrt(2)/2, sqrt(2)/2).



    """
    err = "cons must be a sequence of callable functions or a single"\
          " callable function."
    try:
        len(cons)
    except TypeError:
        if callable(cons):
            cons = [cons]
        else:
            raise TypeError(err)
    else:
        for thisfunc in cons:
            if not callable(thisfunc):
                raise TypeError(err)

    if consargs is None:
        consargs = args

    # build constraints
    con = tuple({'type': 'ineq', 'fun': c, 'args': consargs} for c in cons)

    # options
    opts = {'rhobeg': rhobeg,
            'tol': rhoend,
            'disp': disp,
            'maxiter': maxfun,
            'catol': catol}

    sol = _minimize_cobyla(func, x0, args, constraints=con,
                           **opts)
    if disp and not sol['success']:
        print("COBYLA failed to find a solution: %s" % (sol.message,))
    return sol['x']

@synchronized
def _minimize_cobyla(fun, x0, args=(), constraints=(),
                     rhobeg=1.0, tol=1e-4, maxiter=1000,
                     disp=False, catol=2e-4, **unknown_options):
    """
    Minimize a scalar function of one or more variables using the
    Constrained Optimization BY Linear Approximation (COBYLA) algorithm.

    Options
    -------
    rhobeg : float
        Reasonable initial changes to the variables.
    tol : float
        Final accuracy in the optimization (not precisely guaranteed).
        This is a lower bound on the size of the trust region.
    disp : bool
        Set to True to print convergence messages. If False,
        `verbosity` is ignored as set to 0.
    maxiter : int
        Maximum number of function evaluations.
    catol : float
        Tolerance (absolute) for constraint violations

    """
    _check_unknown_options(unknown_options)
    maxfun = maxiter
    rhoend = tol
    iprint = int(bool(disp))

    # check constraints
    if isinstance(constraints, dict):
        constraints = (constraints, )

    for ic, con in enumerate(constraints):
        # check type
        try:
            ctype = con['type'].lower()
        except KeyError:
            raise KeyError('Constraint %d has no type defined.' % ic)
        except TypeError:
            raise TypeError('Constraints must be defined using a '
                            'dictionary.')
        except AttributeError:
            raise TypeError("Constraint's type must be a string.")
        else:
            if ctype != 'ineq':
                raise ValueError("Constraints of type '%s' not handled by "
                                 "COBYLA." % con['type'])

        # check function
        if 'fun' not in con:
            raise KeyError('Constraint %d has no function defined.' % ic)

        # check extra arguments
        if 'args' not in con:
            con['args'] = ()

    # m is the total number of constraint values
    # it takes into account that some constraints may be vector-valued
    cons_lengths = []
    for c in constraints:
        f = c['fun'](x0, *c['args'])
        try:
            cons_length = len(f)
        except TypeError:
            cons_length = 1
        cons_lengths.append(cons_length)
    m = sum(cons_lengths)

    def calcfc(x, con):
        f = fun(x, *args)
        i = 0
        for size, c in izip(cons_lengths, constraints):
            con[i: i + size] = c['fun'](x, *c['args'])
            i += size
        return f

    info = np.zeros(4, np.float64)
    xopt, info = _cobyla.minimize(calcfc, m=m, x=np.copy(x0), rhobeg=rhobeg,
                                  rhoend=rhoend, iprint=iprint, maxfun=maxfun,
                                  dinfo=info)

    if info[3] > catol:
        # Check constraint violation
        info[0] = 4

    return OptimizeResult(x=xopt,
                          status=int(info[0]),
                          success=info[0] == 1,
                          message={1: 'Optimization terminated successfully.',
                                   2: 'Maximum number of function evaluations '
                                      'has been exceeded.',
                                   3: 'Rounding errors are becoming damaging '
                                      'in COBYLA subroutine.',
                                   4: 'Did not converge to a solution '
                                      'satisfying the constraints. See '
                                      '`maxcv` for magnitude of violation.',
                                   5: 'NaN result encountered.'
                                   }.get(info[0], 'Unknown exit status.'),
                          nfev=int(info[1]),
                          fun=info[2],
                          maxcv=info[3])<|MERGE_RESOLUTION|>--- conflicted
+++ resolved
@@ -10,14 +10,11 @@
 
 """
 
-<<<<<<< HEAD
 from __future__ import division, print_function, absolute_import
 
 import functools
 from threading import Rlock
 
-=======
->>>>>>> 37cfd403
 import numpy as np
 from scipy.optimize import _cobyla
 from .optimize import OptimizeResult, _check_unknown_options
