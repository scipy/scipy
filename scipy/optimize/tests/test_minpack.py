"""
Unit tests for optimization routines from minpack.py.
"""
import warnings

from numpy.testing import (assert_, assert_almost_equal, assert_array_equal,
                           assert_array_almost_equal, assert_allclose,
                           assert_warns, suppress_warnings)
from pytest import raises as assert_raises
import numpy as np
from numpy import array, float64
from multiprocessing.pool import ThreadPool

from scipy import optimize
from scipy.special import lambertw
from scipy.optimize._minpack_py import leastsq, curve_fit, fixed_point
from scipy.optimize import OptimizeWarning


class ReturnShape:
    """This class exists to create a callable that does not have a '__name__' attribute.

    __init__ takes the argument 'shape', which should be a tuple of ints. When an instance
    is called with a single argument 'x', it returns numpy.ones(shape).
    """

    def __init__(self, shape):
        self.shape = shape

    def __call__(self, x):
        return np.ones(self.shape)


def dummy_func(x, shape):
    """A function that returns an array of ones of the given shape.
    `x` is ignored.
    """
    return np.ones(shape)


def sequence_parallel(fs):
    with ThreadPool(len(fs)) as pool:
        return pool.map(lambda f: f(), fs)


# Function and Jacobian for tests of solvers for systems of nonlinear
# equations


def pressure_network(flow_rates, Qtot, k):
    """Evaluate non-linear equation system representing
    the pressures and flows in a system of n parallel pipes::

        f_i = P_i - P_0, for i = 1..n
        f_0 = sum(Q_i) - Qtot

    where Q_i is the flow rate in pipe i and P_i the pressure in that pipe.
    Pressure is modeled as a P=kQ**2 where k is a valve coefficient and
    Q is the flow rate.

    Parameters
    ----------
    flow_rates : float
        A 1-D array of n flow rates [kg/s].
    k : float
        A 1-D array of n valve coefficients [1/kg m].
    Qtot : float
        A scalar, the total input flow rate [kg/s].

    Returns
    -------
    F : float
        A 1-D array, F[i] == f_i.

    """
    P = k * flow_rates**2
    F = np.hstack((P[1:] - P[0], flow_rates.sum() - Qtot))
    return F


def pressure_network_jacobian(flow_rates, Qtot, k):
    """Return the jacobian of the equation system F(flow_rates)
    computed by `pressure_network` with respect to
    *flow_rates*. See `pressure_network` for the detailed
    description of parrameters.

    Returns
    -------
    jac : float
        *n* by *n* matrix ``df_i/dQ_i`` where ``n = len(flow_rates)``
        and *f_i* and *Q_i* are described in the doc for `pressure_network`
    """
    n = len(flow_rates)
    pdiff = np.diag(flow_rates[1:] * 2 * k[1:] - 2 * flow_rates[0] * k[0])

    jac = np.empty((n, n))
    jac[:n-1, :n-1] = pdiff * 0
    jac[:n-1, n-1] = 0
    jac[n-1, :] = np.ones(n)

    return jac


def pressure_network_fun_and_grad(flow_rates, Qtot, k):
    return (pressure_network(flow_rates, Qtot, k),
            pressure_network_jacobian(flow_rates, Qtot, k))


class TestFSolve:
    def test_pressure_network_no_gradient(self):
        # fsolve without gradient, equal pipes -> equal flows.
        k = np.full(4, 0.5)
        Qtot = 4
        initial_guess = array([2., 0., 2., 0.])
        final_flows, info, ier, mesg = optimize.fsolve(
            pressure_network, initial_guess, args=(Qtot, k),
            full_output=True)
        assert_array_almost_equal(final_flows, np.ones(4))
        assert_(ier == 1, mesg)

    def test_pressure_network_with_gradient(self):
        # fsolve with gradient, equal pipes -> equal flows
        k = np.full(4, 0.5)
        Qtot = 4
        initial_guess = array([2., 0., 2., 0.])
        final_flows = optimize.fsolve(
            pressure_network, initial_guess, args=(Qtot, k),
            fprime=pressure_network_jacobian)
        assert_array_almost_equal(final_flows, np.ones(4))

    def test_wrong_shape_func_callable(self):
        func = ReturnShape(1)
        # x0 is a list of two elements, but func will return an array with
        # length 1, so this should result in a TypeError.
        x0 = [1.5, 2.0]
        assert_raises(TypeError, optimize.fsolve, func, x0)

    def test_wrong_shape_func_function(self):
        # x0 is a list of two elements, but func will return an array with
        # length 1, so this should result in a TypeError.
        x0 = [1.5, 2.0]
        assert_raises(TypeError, optimize.fsolve, dummy_func, x0, args=((1,),))

    def test_wrong_shape_fprime_callable(self):
        func = ReturnShape(1)
        deriv_func = ReturnShape((2,2))
        assert_raises(TypeError, optimize.fsolve, func, x0=[0,1], fprime=deriv_func)

    def test_wrong_shape_fprime_function(self):
        func = lambda x: dummy_func(x, (2,))
        deriv_func = lambda x: dummy_func(x, (3,3))
        assert_raises(TypeError, optimize.fsolve, func, x0=[0,1], fprime=deriv_func)

    def test_func_can_raise(self):
        def func(*args):
            raise ValueError('I raised')

        with assert_raises(ValueError, match='I raised'):
            optimize.fsolve(func, x0=[0])

    def test_Dfun_can_raise(self):
        func = lambda x: x - np.array([10])

        def deriv_func(*args):
            raise ValueError('I raised')

        with assert_raises(ValueError, match='I raised'):
            optimize.fsolve(func, x0=[0], fprime=deriv_func)

    def test_float32(self):
        func = lambda x: np.array([x[0] - 100, x[1] - 1000], dtype=np.float32)**2
        p = optimize.fsolve(func, np.array([1, 1], np.float32))
        assert_allclose(func(p), [0, 0], atol=1e-3)

    def test_reentrant_func(self):
        def func(*args):
            self.test_pressure_network_no_gradient()
            return pressure_network(*args)

        # fsolve without gradient, equal pipes -> equal flows.
        k = np.full(4, 0.5)
        Qtot = 4
        initial_guess = array([2., 0., 2., 0.])
        final_flows, info, ier, mesg = optimize.fsolve(
            func, initial_guess, args=(Qtot, k),
            full_output=True)
        assert_array_almost_equal(final_flows, np.ones(4))
        assert_(ier == 1, mesg)

    def test_reentrant_Dfunc(self):
        def deriv_func(*args):
            self.test_pressure_network_with_gradient()
            return pressure_network_jacobian(*args)

        # fsolve with gradient, equal pipes -> equal flows
        k = np.full(4, 0.5)
        Qtot = 4
        initial_guess = array([2., 0., 2., 0.])
        final_flows = optimize.fsolve(
            pressure_network, initial_guess, args=(Qtot, k),
            fprime=deriv_func)
        assert_array_almost_equal(final_flows, np.ones(4))

    def test_concurrent_no_gradient(self):
        return sequence_parallel([self.test_pressure_network_no_gradient] * 10)

    def test_concurrent_with_gradient(self):
        return sequence_parallel([self.test_pressure_network_with_gradient] * 10)


class TestRootHybr:
    def test_pressure_network_no_gradient(self):
        # root/hybr without gradient, equal pipes -> equal flows
        k = np.full(4, 0.5)
        Qtot = 4
        initial_guess = array([2., 0., 2., 0.])
        final_flows = optimize.root(pressure_network, initial_guess,
                                    method='hybr', args=(Qtot, k)).x
        assert_array_almost_equal(final_flows, np.ones(4))

    def test_pressure_network_with_gradient(self):
        # root/hybr with gradient, equal pipes -> equal flows
        k = np.full(4, 0.5)
        Qtot = 4
        initial_guess = array([[2., 0., 2., 0.]])
        final_flows = optimize.root(pressure_network, initial_guess,
                                    args=(Qtot, k), method='hybr',
                                    jac=pressure_network_jacobian).x
        assert_array_almost_equal(final_flows, np.ones(4))

    def test_pressure_network_with_gradient_combined(self):
        # root/hybr with gradient and function combined, equal pipes -> equal
        # flows
        k = np.full(4, 0.5)
        Qtot = 4
        initial_guess = array([2., 0., 2., 0.])
        final_flows = optimize.root(pressure_network_fun_and_grad,
                                    initial_guess, args=(Qtot, k),
                                    method='hybr', jac=True).x
        assert_array_almost_equal(final_flows, np.ones(4))


class TestRootLM:
    def test_pressure_network_no_gradient(self):
        # root/lm without gradient, equal pipes -> equal flows
        k = np.full(4, 0.5)
        Qtot = 4
        initial_guess = array([2., 0., 2., 0.])
        final_flows = optimize.root(pressure_network, initial_guess,
                                    method='lm', args=(Qtot, k)).x
        assert_array_almost_equal(final_flows, np.ones(4))


class TestLeastSq:
    def setup_method(self):
        x = np.linspace(0, 10, 40)
        a,b,c = 3.1, 42, -304.2
        self.x = x
        self.abc = a,b,c
        y_true = a*x**2 + b*x + c
        np.random.seed(0)
        self.y_meas = y_true + 0.01*np.random.standard_normal(y_true.shape)

    def residuals(self, p, y, x):
        a,b,c = p
        err = y-(a*x**2 + b*x + c)
        return err

    def residuals_jacobian(self, _p, _y, x):
        return -np.vstack([x**2, x, np.ones_like(x)]).T

    def test_basic(self):
        p0 = array([0,0,0])
        params_fit, ier = leastsq(self.residuals, p0,
                                  args=(self.y_meas, self.x))
        assert_(ier in (1,2,3,4), 'solution not found (ier=%d)' % ier)
        # low precision due to random
        assert_array_almost_equal(params_fit, self.abc, decimal=2)

    def test_basic_with_gradient(self):
        p0 = array([0,0,0])
        params_fit, ier = leastsq(self.residuals, p0,
                                  args=(self.y_meas, self.x),
                                  Dfun=self.residuals_jacobian)
        assert_(ier in (1,2,3,4), 'solution not found (ier=%d)' % ier)
        # low precision due to random
        assert_array_almost_equal(params_fit, self.abc, decimal=2)

    def test_full_output(self):
        p0 = array([[0,0,0]])
        full_output = leastsq(self.residuals, p0,
                              args=(self.y_meas, self.x),
                              full_output=True)
        params_fit, cov_x, infodict, mesg, ier = full_output
        assert_(ier in (1,2,3,4), 'solution not found: %s' % mesg)

    def test_input_untouched(self):
        p0 = array([0,0,0],dtype=float64)
        p0_copy = array(p0, copy=True)
        full_output = leastsq(self.residuals, p0,
                              args=(self.y_meas, self.x),
                              full_output=True)
        params_fit, cov_x, infodict, mesg, ier = full_output
        assert_(ier in (1,2,3,4), 'solution not found: %s' % mesg)
        assert_array_equal(p0, p0_copy)

    def test_wrong_shape_func_callable(self):
        func = ReturnShape(1)
        # x0 is a list of two elements, but func will return an array with
        # length 1, so this should result in a TypeError.
        x0 = [1.5, 2.0]
        assert_raises(TypeError, optimize.leastsq, func, x0)

    def test_wrong_shape_func_function(self):
        # x0 is a list of two elements, but func will return an array with
        # length 1, so this should result in a TypeError.
        x0 = [1.5, 2.0]
        assert_raises(TypeError, optimize.leastsq, dummy_func, x0, args=((1,),))

    def test_wrong_shape_Dfun_callable(self):
        func = ReturnShape(1)
        deriv_func = ReturnShape((2,2))
        assert_raises(TypeError, optimize.leastsq, func, x0=[0,1], Dfun=deriv_func)

    def test_wrong_shape_Dfun_function(self):
        func = lambda x: dummy_func(x, (2,))
        deriv_func = lambda x: dummy_func(x, (3,3))
        assert_raises(TypeError, optimize.leastsq, func, x0=[0,1], Dfun=deriv_func)

    def test_float32(self):
        # Regression test for gh-1447
        def func(p,x,y):
            q = p[0]*np.exp(-(x-p[1])**2/(2.0*p[2]**2))+p[3]
            return q - y

        x = np.array([1.475,1.429,1.409,1.419,1.455,1.519,1.472, 1.368,1.286,
                       1.231], dtype=np.float32)
        y = np.array([0.0168,0.0193,0.0211,0.0202,0.0171,0.0151,0.0185,0.0258,
                      0.034,0.0396], dtype=np.float32)
        p0 = np.array([1.0,1.0,1.0,1.0])
        p1, success = optimize.leastsq(func, p0, args=(x,y))

        assert_(success in [1,2,3,4])
        assert_((func(p1,x,y)**2).sum() < 1e-4 * (func(p0,x,y)**2).sum())

    def test_func_can_raise(self):
        def func(*args):
            raise ValueError('I raised')

        with assert_raises(ValueError, match='I raised'):
            optimize.leastsq(func, x0=[0])

    def test_Dfun_can_raise(self):
        func = lambda x: x - np.array([10])

        def deriv_func(*args):
            raise ValueError('I raised')

        with assert_raises(ValueError, match='I raised'):
            optimize.leastsq(func, x0=[0], Dfun=deriv_func)

    def test_reentrant_func(self):
        def func(*args):
            self.test_basic()
            return self.residuals(*args)

        p0 = array([0,0,0])
        params_fit, ier = leastsq(func, p0,
                                  args=(self.y_meas, self.x))
        assert_(ier in (1,2,3,4), 'solution not found (ier=%d)' % ier)
        # low precision due to random
        assert_array_almost_equal(params_fit, self.abc, decimal=2)

    def test_reentrant_Dfun(self):
        def deriv_func(*args):
            self.test_basic()
            return self.residuals_jacobian(*args)

        p0 = array([0,0,0])
        params_fit, ier = leastsq(self.residuals, p0,
                                  args=(self.y_meas, self.x),
                                  Dfun=deriv_func)
        assert_(ier in (1,2,3,4), 'solution not found (ier=%d)' % ier)
        # low precision due to random
        assert_array_almost_equal(params_fit, self.abc, decimal=2)

    def test_concurrent_no_gradient(self):
        return sequence_parallel([self.test_basic] * 10)

    def test_concurrent_with_gradient(self):
        return sequence_parallel([self.test_basic_with_gradient] * 10)

    def test_func_input_output_length_check(self):

        def func(x):
            return 2 * (x[0] - 3) ** 2 + 1

        with assert_raises(TypeError,
                           match='Improper input: func input vector length N='):
            optimize.leastsq(func, x0=[0, 1])


class TestCurveFit:
    def setup_method(self):
        self.y = array([1.0, 3.2, 9.5, 13.7])
        self.x = array([1.0, 2.0, 3.0, 4.0])

    def test_one_argument(self):
        def func(x,a):
            return x**a
        popt, pcov = curve_fit(func, self.x, self.y)
        assert_(len(popt) == 1)
        assert_(pcov.shape == (1,1))
        assert_almost_equal(popt[0], 1.9149, decimal=4)
        assert_almost_equal(pcov[0,0], 0.0016, decimal=4)

        # Test if we get the same with full_output. Regression test for #1415.
        # Also test if check_finite can be turned off.
        res = curve_fit(func, self.x, self.y,
                        full_output=1, check_finite=False)
        (popt2, pcov2, infodict, errmsg, ier) = res
        assert_array_almost_equal(popt, popt2)

    def test_two_argument(self):
        def func(x, a, b):
            return b*x**a
        popt, pcov = curve_fit(func, self.x, self.y)
        assert_(len(popt) == 2)
        assert_(pcov.shape == (2,2))
        assert_array_almost_equal(popt, [1.7989, 1.1642], decimal=4)
        assert_array_almost_equal(pcov, [[0.0852, -0.1260], [-0.1260, 0.1912]],
                                  decimal=4)

    def test_func_is_classmethod(self):
        class test_self:
            """This class tests if curve_fit passes the correct number of
               arguments when the model function is a class instance method.
            """

            def func(self, x, a, b):
                return b * x**a

        test_self_inst = test_self()
        popt, pcov = curve_fit(test_self_inst.func, self.x, self.y)
        assert_(pcov.shape == (2,2))
        assert_array_almost_equal(popt, [1.7989, 1.1642], decimal=4)
        assert_array_almost_equal(pcov, [[0.0852, -0.1260], [-0.1260, 0.1912]],
                                  decimal=4)

    def test_regression_2639(self):
        # This test fails if epsfcn in leastsq is too large.
        x = [574.14200000000005, 574.154, 574.16499999999996,
             574.17700000000002, 574.18799999999999, 574.19899999999996,
             574.21100000000001, 574.22199999999998, 574.23400000000004,
             574.245]
        y = [859.0, 997.0, 1699.0, 2604.0, 2013.0, 1964.0, 2435.0,
             1550.0, 949.0, 841.0]
        guess = [574.1861428571428, 574.2155714285715, 1302.0, 1302.0,
                 0.0035019999999983615, 859.0]
        good = [5.74177150e+02, 5.74209188e+02, 1.74187044e+03, 1.58646166e+03,
                1.0068462e-02, 8.57450661e+02]

        def f_double_gauss(x, x0, x1, A0, A1, sigma, c):
            return (A0*np.exp(-(x-x0)**2/(2.*sigma**2))
                    + A1*np.exp(-(x-x1)**2/(2.*sigma**2)) + c)
        popt, pcov = curve_fit(f_double_gauss, x, y, guess, maxfev=10000)
        assert_allclose(popt, good, rtol=1e-5)

    def test_pcov(self):
        xdata = np.array([0, 1, 2, 3, 4, 5])
        ydata = np.array([1, 1, 5, 7, 8, 12])
        sigma = np.array([1, 2, 1, 2, 1, 2])

        def f(x, a, b):
            return a*x + b

        for method in ['lm', 'trf', 'dogbox']:
            popt, pcov = curve_fit(f, xdata, ydata, p0=[2, 0], sigma=sigma,
                                   method=method)
            perr_scaled = np.sqrt(np.diag(pcov))
            assert_allclose(perr_scaled, [0.20659803, 0.57204404], rtol=1e-3)

            popt, pcov = curve_fit(f, xdata, ydata, p0=[2, 0], sigma=3*sigma,
                                   method=method)
            perr_scaled = np.sqrt(np.diag(pcov))
            assert_allclose(perr_scaled, [0.20659803, 0.57204404], rtol=1e-3)

            popt, pcov = curve_fit(f, xdata, ydata, p0=[2, 0], sigma=sigma,
                                   absolute_sigma=True, method=method)
            perr = np.sqrt(np.diag(pcov))
            assert_allclose(perr, [0.30714756, 0.85045308], rtol=1e-3)

            popt, pcov = curve_fit(f, xdata, ydata, p0=[2, 0], sigma=3*sigma,
                                   absolute_sigma=True, method=method)
            perr = np.sqrt(np.diag(pcov))
            assert_allclose(perr, [3*0.30714756, 3*0.85045308], rtol=1e-3)

        # infinite variances

        def f_flat(x, a, b):
            return a*x

        pcov_expected = np.array([np.inf]*4).reshape(2, 2)

        with suppress_warnings() as sup:
            sup.filter(OptimizeWarning,
                       "Covariance of the parameters could not be estimated")
            popt, pcov = curve_fit(f_flat, xdata, ydata, p0=[2, 0], sigma=sigma)
            popt1, pcov1 = curve_fit(f, xdata[:2], ydata[:2], p0=[2, 0])

        assert_(pcov.shape == (2, 2))
        assert_array_equal(pcov, pcov_expected)

        assert_(pcov1.shape == (2, 2))
        assert_array_equal(pcov1, pcov_expected)

    def test_array_like(self):
        # Test sequence input. Regression test for gh-3037.
        def f_linear(x, a, b):
            return a*x + b

        x = [1, 2, 3, 4]
        y = [3, 5, 7, 9]
        assert_allclose(curve_fit(f_linear, x, y)[0], [2, 1], atol=1e-10)

    def test_indeterminate_covariance(self):
        # Test that a warning is returned when pcov is indeterminate
        xdata = np.array([1, 2, 3, 4, 5, 6])
        ydata = np.array([1, 2, 3, 4, 5.5, 6])
        assert_warns(OptimizeWarning, curve_fit,
                     lambda x, a, b: a*x, xdata, ydata)

    def test_NaN_handling(self):
        # Test for correct handling of NaNs in input data: gh-3422

        # create input with NaNs
        xdata = np.array([1, np.nan, 3])
        ydata = np.array([1, 2, 3])

        assert_raises(ValueError, curve_fit,
                      lambda x, a, b: a*x + b, xdata, ydata)
        assert_raises(ValueError, curve_fit,
                      lambda x, a, b: a*x + b, ydata, xdata)

        assert_raises(ValueError, curve_fit, lambda x, a, b: a*x + b,
                      xdata, ydata, **{"check_finite": True})

    def test_empty_inputs(self):
        # Test both with and without bounds (regression test for gh-9864)
        assert_raises(ValueError, curve_fit, lambda x, a: a*x, [], [])
        assert_raises(ValueError, curve_fit, lambda x, a: a*x, [], [],
                      bounds=(1, 2))
        assert_raises(ValueError, curve_fit, lambda x, a: a*x, [1], [])
        assert_raises(ValueError, curve_fit, lambda x, a: a*x, [2], [],
                      bounds=(1, 2))

    def test_function_zero_params(self):
        # Fit args is zero, so "Unable to determine number of fit parameters."
        assert_raises(ValueError, curve_fit, lambda x: x, [1, 2], [3, 4])

    def test_None_x(self):  # Added in GH10196
        popt, pcov = curve_fit(lambda _, a: a * np.arange(10),
                               None, 2 * np.arange(10))
        assert_allclose(popt, [2.])

    def test_method_argument(self):
        def f(x, a, b):
            return a * np.exp(-b*x)

        xdata = np.linspace(0, 1, 11)
        ydata = f(xdata, 2., 2.)

        for method in ['trf', 'dogbox', 'lm', None]:
            popt, pcov = curve_fit(f, xdata, ydata, method=method)
            assert_allclose(popt, [2., 2.])

        assert_raises(ValueError, curve_fit, f, xdata, ydata, method='unknown')

    def test_full_output(self):
        def f(x, a, b):
            return a * np.exp(-b * x)

        xdata = np.linspace(0, 1, 11)
        ydata = f(xdata, 2., 2.)

        for method in ['trf', 'dogbox', 'lm', None]:
            popt, pcov, infodict, errmsg, ier = curve_fit(
                f, xdata, ydata, method=method, full_output=True)
            assert_allclose(popt, [2., 2.])
            assert "nfev" in infodict
            assert "fvec" in infodict
            if method == 'lm' or method is None:
                assert "fjac" in infodict
                assert "ipvt" in infodict
                assert "qtf" in infodict
            assert isinstance(errmsg, str)
            assert ier in (1, 2, 3, 4)

    def test_bounds(self):
        def f(x, a, b):
            return a * np.exp(-b*x)

        xdata = np.linspace(0, 1, 11)
        ydata = f(xdata, 2., 2.)

        # The minimum w/out bounds is at [2., 2.],
        # and with bounds it's at [1.5, smth].
        bounds = ([1., 0], [1.5, 3.])
        for method in [None, 'trf', 'dogbox']:
            popt, pcov = curve_fit(f, xdata, ydata, bounds=bounds,
                                   method=method)
            assert_allclose(popt[0], 1.5)

        # With bounds, the starting estimate is feasible.
        popt, pcov = curve_fit(f, xdata, ydata, method='trf',
                               bounds=([0., 0], [0.6, np.inf]))
        assert_allclose(popt[0], 0.6)

        # method='lm' doesn't support bounds.
        assert_raises(ValueError, curve_fit, f, xdata, ydata, bounds=bounds,
                      method='lm')

    def test_bounds_p0(self):
        # This test is for issue #5719. The problem was that an initial guess
        # was ignored when 'trf' or 'dogbox' methods were invoked.
        def f(x, a):
            return np.sin(x + a)

        xdata = np.linspace(-2*np.pi, 2*np.pi, 40)
        ydata = np.sin(xdata)
        bounds = (-3 * np.pi, 3 * np.pi)
        for method in ['trf', 'dogbox']:
            popt_1, _ = curve_fit(f, xdata, ydata, p0=2.1*np.pi)
            popt_2, _ = curve_fit(f, xdata, ydata, p0=2.1*np.pi,
                                  bounds=bounds, method=method)

            # If the initial guess is ignored, then popt_2 would be close 0.
            assert_allclose(popt_1, popt_2)

    def test_jac(self):
        # Test that Jacobian callable is handled correctly and
        # weighted if sigma is provided.
        def f(x, a, b):
            return a * np.exp(-b*x)

        def jac(x, a, b):
            e = np.exp(-b*x)
            return np.vstack((e, -a * x * e)).T

        xdata = np.linspace(0, 1, 11)
        ydata = f(xdata, 2., 2.)

        # Test numerical options for least_squares backend.
        for method in ['trf', 'dogbox']:
            for scheme in ['2-point', '3-point', 'cs']:
                popt, pcov = curve_fit(f, xdata, ydata, jac=scheme,
                                       method=method)
                assert_allclose(popt, [2, 2])

        # Test the analytic option.
        for method in ['lm', 'trf', 'dogbox']:
            popt, pcov = curve_fit(f, xdata, ydata, method=method, jac=jac)
            assert_allclose(popt, [2, 2])

        # Now add an outlier and provide sigma.
        ydata[5] = 100
        sigma = np.ones(xdata.shape[0])
        sigma[5] = 200
        for method in ['lm', 'trf', 'dogbox']:
            popt, pcov = curve_fit(f, xdata, ydata, sigma=sigma, method=method,
                                   jac=jac)
            # Still the optimization process is influenced somehow,
            # have to set rtol=1e-3.
            assert_allclose(popt, [2, 2], rtol=1e-3)

    def test_maxfev_and_bounds(self):
        # gh-6340: with no bounds, curve_fit accepts parameter maxfev (via leastsq)
        # but with bounds, the parameter is `max_nfev` (via least_squares)
        x = np.arange(0, 10)
        y = 2*x
        popt1, _ = curve_fit(lambda x,p: p*x, x, y, bounds=(0, 3), maxfev=100)
        popt2, _ = curve_fit(lambda x,p: p*x, x, y, bounds=(0, 3), max_nfev=100)

        assert_allclose(popt1, 2, atol=1e-14)
        assert_allclose(popt2, 2, atol=1e-14)

    def test_curvefit_simplecovariance(self):

        def func(x, a, b):
            return a * np.exp(-b*x)

        def jac(x, a, b):
            e = np.exp(-b*x)
            return np.vstack((e, -a * x * e)).T

        np.random.seed(0)
        xdata = np.linspace(0, 4, 50)
        y = func(xdata, 2.5, 1.3)
        ydata = y + 0.2 * np.random.normal(size=len(xdata))

        sigma = np.zeros(len(xdata)) + 0.2
        covar = np.diag(sigma**2)

        for jac1, jac2 in [(jac, jac), (None, None)]:
            for absolute_sigma in [False, True]:
                popt1, pcov1 = curve_fit(func, xdata, ydata, sigma=sigma,
                        jac=jac1, absolute_sigma=absolute_sigma)
                popt2, pcov2 = curve_fit(func, xdata, ydata, sigma=covar,
                        jac=jac2, absolute_sigma=absolute_sigma)

                assert_allclose(popt1, popt2, atol=1e-14)
                assert_allclose(pcov1, pcov2, atol=1e-14)

    def test_curvefit_covariance(self):

        def funcp(x, a, b):
            rotn = np.array([[1./np.sqrt(2), -1./np.sqrt(2), 0], [1./np.sqrt(2), 1./np.sqrt(2), 0], [0, 0, 1.0]])
            return rotn.dot(a * np.exp(-b*x))

        def jacp(x, a, b):
            rotn = np.array([[1./np.sqrt(2), -1./np.sqrt(2), 0], [1./np.sqrt(2), 1./np.sqrt(2), 0], [0, 0, 1.0]])
            e = np.exp(-b*x)
            return rotn.dot(np.vstack((e, -a * x * e)).T)

        def func(x, a, b):
            return a * np.exp(-b*x)

        def jac(x, a, b):
            e = np.exp(-b*x)
            return np.vstack((e, -a * x * e)).T

        np.random.seed(0)
        xdata = np.arange(1, 4)
        y = func(xdata, 2.5, 1.0)
        ydata = y + 0.2 * np.random.normal(size=len(xdata))
        sigma = np.zeros(len(xdata)) + 0.2
        covar = np.diag(sigma**2)
        # Get a rotation matrix, and obtain ydatap = R ydata
        # Chisq = ydata^T C^{-1} ydata
        #       = ydata^T R^T R C^{-1} R^T R ydata
        #       = ydatap^T Cp^{-1} ydatap
        # Cp^{-1} = R C^{-1} R^T
        # Cp      = R C R^T, since R^-1 = R^T
        rotn = np.array([[1./np.sqrt(2), -1./np.sqrt(2), 0], [1./np.sqrt(2), 1./np.sqrt(2), 0], [0, 0, 1.0]])
        ydatap = rotn.dot(ydata)
        covarp = rotn.dot(covar).dot(rotn.T)

        for jac1, jac2 in [(jac, jacp), (None, None)]:
            for absolute_sigma in [False, True]:
                popt1, pcov1 = curve_fit(func, xdata, ydata, sigma=sigma,
                        jac=jac1, absolute_sigma=absolute_sigma)
                popt2, pcov2 = curve_fit(funcp, xdata, ydatap, sigma=covarp,
                        jac=jac2, absolute_sigma=absolute_sigma)

                assert_allclose(popt1, popt2, rtol=1.2e-7, atol=1e-14)
                assert_allclose(pcov1, pcov2, rtol=1.2e-7, atol=1e-14)

    def test_dtypes(self):
        # regression test for gh-9581: curve_fit fails if x and y dtypes differ
        x = np.arange(-3, 5)
        y = 1.5*x + 3.0 + 0.5*np.sin(x)

        def func(x, a, b):
            return a*x + b

        for method in ['lm', 'trf', 'dogbox']:
            for dtx in [np.float32, np.float64]:
                for dty in [np.float32, np.float64]:
                    x = x.astype(dtx)
                    y = y.astype(dty)

                with warnings.catch_warnings():
                    warnings.simplefilter("error", OptimizeWarning)
                    p, cov = curve_fit(func, x, y, method=method)

                    assert np.isfinite(cov).all()
                    assert not np.allclose(p, 1)   # curve_fit's initial value

    def test_dtypes2(self):
        # regression test for gh-7117: curve_fit fails if
        # both inputs are float32
        def hyperbola(x, s_1, s_2, o_x, o_y, c):
            b_2 = (s_1 + s_2) / 2
            b_1 = (s_2 - s_1) / 2
            return o_y + b_1*(x-o_x) + b_2*np.sqrt((x-o_x)**2 + c**2/4)

        min_fit = np.array([-3.0, 0.0, -2.0, -10.0, 0.0])
        max_fit = np.array([0.0, 3.0, 3.0, 0.0, 10.0])
        guess = np.array([-2.5/3.0, 4/3.0, 1.0, -4.0, 0.5])

        params = [-2, .4, -1, -5, 9.5]
        xdata = np.array([-32, -16, -8, 4, 4, 8, 16, 32])
        ydata = hyperbola(xdata, *params)

        # run optimization twice, with xdata being float32 and float64
        popt_64, _ = curve_fit(f=hyperbola, xdata=xdata, ydata=ydata, p0=guess,
                               bounds=(min_fit, max_fit))

        xdata = xdata.astype(np.float32)
        ydata = hyperbola(xdata, *params)

        popt_32, _ = curve_fit(f=hyperbola, xdata=xdata, ydata=ydata, p0=guess,
                               bounds=(min_fit, max_fit))

        assert_allclose(popt_32, popt_64, atol=2e-5)

    def test_broadcast_y(self):
        xdata = np.arange(10)
        target = 4.7 * xdata ** 2 + 3.5 * xdata + np.random.rand(len(xdata))
        fit_func = lambda x, a, b: a*x**2 + b*x - target
        for method in ['lm', 'trf', 'dogbox']:
            popt0, pcov0 = curve_fit(fit_func,
                                     xdata=xdata,
                                     ydata=np.zeros_like(xdata),
                                     method=method)
            popt1, pcov1 = curve_fit(fit_func,
                                     xdata=xdata,
                                     ydata=0,
                                     method=method)
            assert_allclose(pcov0, pcov1)

    def test_args_in_kwargs(self):
        # Ensure that `args` cannot be passed as keyword argument to `curve_fit`

        def func(x, a, b):
            return a * x + b

        with assert_raises(ValueError):
            curve_fit(func,
                      xdata=[1, 2, 3, 4],
                      ydata=[5, 9, 13, 17],
                      p0=[1],
                      args=(1,))
            
    def test_maxfev_exceded(self):
        xdata = np.array([1, 2, 3, 4, 5, 6])
        ydata = np.array([1, 2, 3, 4, 5.5, 6])

<<<<<<< HEAD
        assert_warns(OptimizeWarning, curve_fit,
                    lambda x, a, b: a*x + b, ydata, xdata, maxfev=1)
=======
    def test_data_point_number_validation(self):
        def func(x, a, b, c, d, e):
            return a * np.exp(-b * x) + c + d + e

        with assert_raises(TypeError, match="The number of func parameters="):
            curve_fit(func,
                      xdata=[1, 2, 3, 4],
                      ydata=[5, 9, 13, 17])

>>>>>>> 773ee761

class TestFixedPoint:

    def test_scalar_trivial(self):
        # f(x) = 2x; fixed point should be x=0
        def func(x):
            return 2.0*x
        x0 = 1.0
        x = fixed_point(func, x0)
        assert_almost_equal(x, 0.0)

    def test_scalar_basic1(self):
        # f(x) = x**2; x0=1.05; fixed point should be x=1
        def func(x):
            return x**2
        x0 = 1.05
        x = fixed_point(func, x0)
        assert_almost_equal(x, 1.0)

    def test_scalar_basic2(self):
        # f(x) = x**0.5; x0=1.05; fixed point should be x=1
        def func(x):
            return x**0.5
        x0 = 1.05
        x = fixed_point(func, x0)
        assert_almost_equal(x, 1.0)

    def test_array_trivial(self):
        def func(x):
            return 2.0*x
        x0 = [0.3, 0.15]
        with np.errstate(all='ignore'):
            x = fixed_point(func, x0)
        assert_almost_equal(x, [0.0, 0.0])

    def test_array_basic1(self):
        # f(x) = c * x**2; fixed point should be x=1/c
        def func(x, c):
            return c * x**2
        c = array([0.75, 1.0, 1.25])
        x0 = [1.1, 1.15, 0.9]
        with np.errstate(all='ignore'):
            x = fixed_point(func, x0, args=(c,))
        assert_almost_equal(x, 1.0/c)

    def test_array_basic2(self):
        # f(x) = c * x**0.5; fixed point should be x=c**2
        def func(x, c):
            return c * x**0.5
        c = array([0.75, 1.0, 1.25])
        x0 = [0.8, 1.1, 1.1]
        x = fixed_point(func, x0, args=(c,))
        assert_almost_equal(x, c**2)

    def test_lambertw(self):
        # python-list/2010-December/594592.html
        xxroot = fixed_point(lambda xx: np.exp(-2.0*xx)/2.0, 1.0,
                args=(), xtol=1e-12, maxiter=500)
        assert_allclose(xxroot, np.exp(-2.0*xxroot)/2.0)
        assert_allclose(xxroot, lambertw(1)/2)

    def test_no_acceleration(self):
        # github issue 5460
        ks = 2
        kl = 6
        m = 1.3
        n0 = 1.001
        i0 = ((m-1)/m)*(kl/ks/m)**(1/(m-1))

        def func(n):
            return np.log(kl/ks/n) / np.log((i0*n/(n - 1))) + 1

        n = fixed_point(func, n0, method='iteration')
        assert_allclose(n, m)<|MERGE_RESOLUTION|>--- conflicted
+++ resolved
@@ -6,6 +6,7 @@
 from numpy.testing import (assert_, assert_almost_equal, assert_array_equal,
                            assert_array_almost_equal, assert_allclose,
                            assert_warns, suppress_warnings)
+import pytest
 from pytest import raises as assert_raises
 import numpy as np
 from numpy import array, float64
@@ -831,15 +832,15 @@
                       ydata=[5, 9, 13, 17],
                       p0=[1],
                       args=(1,))
-            
+
     def test_maxfev_exceded(self):
         xdata = np.array([1, 2, 3, 4, 5, 6])
         ydata = np.array([1, 2, 3, 4, 5.5, 6])
 
-<<<<<<< HEAD
-        assert_warns(OptimizeWarning, curve_fit,
-                    lambda x, a, b: a*x + b, ydata, xdata, maxfev=1)
-=======
+        message = "Optimal parameters not found: Number of calls"
+        with pytest.warns(OptimizeWarning, match=message):
+            curve_fit(lambda x, a, b: a*x + b, ydata, xdata, maxfev=1)
+
     def test_data_point_number_validation(self):
         def func(x, a, b, c, d, e):
             return a * np.exp(-b * x) + c + d + e
@@ -849,7 +850,6 @@
                       xdata=[1, 2, 3, 4],
                       ydata=[5, 9, 13, 17])
 
->>>>>>> 773ee761
 
 class TestFixedPoint:
 
