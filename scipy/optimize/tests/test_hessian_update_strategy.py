--- conflicted
+++ resolved
@@ -89,7 +89,6 @@
     # For this list of points, it is known
     # that no exception occur during the
     # Hessian update. Hence no update is
-<<<<<<< HEAD
     # skiped or damped.
 
     def test_initialize_catch_complex(self):
@@ -112,9 +111,6 @@
                     with assert_raises(TypeError):
                         qn.update(np.ones(ndims), np.arange(ndims))
 
-=======
-    # skipped or damped.
->>>>>>> e7c6a0d1
     def test_rosenbrock_with_no_exception(self):
         # Define auxiliary problem
         prob = Rosenbrock(n=5)
