"""
Unit tests for optimization routines from optimize.py

Authors:
   Ed Schofield, Nov 2005
   Andrew Straw, April 2008

"""
import sys
import itertools
import inspect
import platform
import threading
import warnings
import multiprocessing

import numpy as np
from numpy.testing import (assert_allclose, assert_equal,
                           assert_almost_equal,
                           assert_no_warnings,
                           assert_array_less)
import pytest
from pytest import raises as assert_raises

import scipy
from scipy._lib._gcutils import assert_deallocated
from scipy import optimize
from scipy.optimize._minimize import Bounds, NonlinearConstraint
from scipy.optimize._minimize import (MINIMIZE_METHODS,
                                      MINIMIZE_METHODS_NEW_CB,
                                      MINIMIZE_SCALAR_METHODS)
from scipy.optimize._linprog import LINPROG_METHODS
from scipy.optimize._root import ROOT_METHODS
from scipy.optimize._root_scalar import ROOT_SCALAR_METHODS
from scipy.optimize._qap import QUADRATIC_ASSIGNMENT_METHODS
from scipy.optimize._differentiable_functions import ScalarFunction, FD_METHODS
from scipy.optimize._optimize import (
    MemoizeJac, show_options, OptimizeResult, _minimize_bfgs
)
from scipy.optimize import rosen, rosen_der, rosen_hess

from scipy.sparse import (coo_matrix, csc_matrix, csr_matrix, coo_array,
                          csr_array, csc_array)
<<<<<<< HEAD
from scipy._lib._array_api_no_0d import xp_assert_equal, xp_assert_close
from scipy._lib._array_api import make_skip_xp_backends
=======
from scipy._lib._array_api_no_0d import xp_assert_equal
from scipy._lib._array_api import make_xp_test_case
>>>>>>> fa5a3343
from scipy._lib._util import MapWrapper

lazy_xp_modules = [optimize]


def test_check_grad():
    # Verify if check_grad is able to estimate the derivative of the
    # expit (logistic sigmoid) function.

    def expit(x):
        return 1 / (1 + np.exp(-x))

    def der_expit(x):
        return np.exp(-x) / (1 + np.exp(-x))**2

    x0 = np.array([1.5])

    r = optimize.check_grad(expit, der_expit, x0)
    assert_almost_equal(r, 0)
    # SPEC-007 leave one call with seed to check it still works
    r = optimize.check_grad(expit, der_expit, x0,
                            direction='random', seed=1234)
    assert_almost_equal(r, 0)

    r = optimize.check_grad(expit, der_expit, x0, epsilon=1e-6)
    assert_almost_equal(r, 0)
    r = optimize.check_grad(expit, der_expit, x0, epsilon=1e-6,
                            direction='random', rng=1234)
    assert_almost_equal(r, 0)

    # Check if the epsilon parameter is being considered.
    r = abs(optimize.check_grad(expit, der_expit, x0, epsilon=1e-1) - 0)
    assert r > 1e-7
    r = abs(optimize.check_grad(expit, der_expit, x0, epsilon=1e-1,
                                direction='random', rng=1234) - 0)
    assert r > 1e-7

    def x_sinx(x):
        return (x*np.sin(x)).sum()

    def der_x_sinx(x):
        return np.sin(x) + x*np.cos(x)

    x0 = np.arange(0, 2, 0.2)

    r = optimize.check_grad(x_sinx, der_x_sinx, x0,
                            direction='random', rng=1234)
    assert_almost_equal(r, 0)

    assert_raises(ValueError, optimize.check_grad,
                  x_sinx, der_x_sinx, x0,
                  direction='random_projection', rng=1234)

    # checking can be done for derivatives of vector valued functions
    r = optimize.check_grad(himmelblau_grad, himmelblau_hess, himmelblau_x0,
                            direction='all', rng=1234)
    assert r < 5e-7


class CheckOptimize:
    """ Base test case for a simple constrained entropy maximization problem
    (the machine translation example of Berger et al in
    Computational Linguistics, vol 22, num 1, pp 39--72, 1996.)
    """

    def setup_method(self):
        self.F = np.array([[1, 1, 1],
                           [1, 1, 0],
                           [1, 0, 1],
                           [1, 0, 0],
                           [1, 0, 0]])
        self.K = np.array([1., 0.3, 0.5])
        self.startparams = np.zeros(3, np.float64)
        self.solution = np.array([0., -0.524869316, 0.487525860])
        self.maxiter = 1000
        self.funccalls = threading.local()
        self.gradcalls = threading.local()
        self.trace = threading.local()

    def func(self, x):
        if not hasattr(self.funccalls, 'c'):
            self.funccalls.c = 0

        if not hasattr(self.gradcalls, 'c'):
            self.gradcalls.c = 0

        self.funccalls.c += 1
        if self.funccalls.c > 6000:
            raise RuntimeError("too many iterations in optimization routine")
        log_pdot = np.dot(self.F, x)
        logZ = np.log(sum(np.exp(log_pdot)))
        f = logZ - np.dot(self.K, x)
        if not hasattr(self.trace, 't'):
            self.trace.t = []
        self.trace.t.append(np.copy(x))
        return f

    def grad(self, x):
        if not hasattr(self.gradcalls, 'c'):
            self.gradcalls.c = 0
        self.gradcalls.c += 1
        log_pdot = np.dot(self.F, x)
        logZ = np.log(sum(np.exp(log_pdot)))
        p = np.exp(log_pdot - logZ)
        return np.dot(self.F.transpose(), p) - self.K

    def hess(self, x):
        log_pdot = np.dot(self.F, x)
        logZ = np.log(sum(np.exp(log_pdot)))
        p = np.exp(log_pdot - logZ)
        return np.dot(self.F.T,
                      np.dot(np.diag(p), self.F - np.dot(self.F.T, p)))

    def hessp(self, x, p):
        return np.dot(self.hess(x), p)


class CheckOptimizeParameterized(CheckOptimize):

    def test_cg(self):
        # conjugate gradient optimization routine
        if self.use_wrapper:
            opts = {'maxiter': self.maxiter, 'disp': self.disp,
                    'return_all': False}
            res = optimize.minimize(self.func, self.startparams, args=(),
                                    method='CG', jac=self.grad,
                                    options=opts)
            params, fopt, func_calls, grad_calls, warnflag = \
                res['x'], res['fun'], res['nfev'], res['njev'], res['status']
        else:
            retval = optimize.fmin_cg(self.func, self.startparams,
                                      self.grad, (), maxiter=self.maxiter,
                                      full_output=True, disp=self.disp,
                                      retall=False)
            (params, fopt, func_calls, grad_calls, warnflag) = retval

        assert_allclose(self.func(params), self.func(self.solution),
                        atol=1e-6)

        # Ensure that function call counts are 'known good'; these are from
        # SciPy 0.7.0. Don't allow them to increase.
        assert self.funccalls.c == 9, self.funccalls.c
        assert self.gradcalls.c == 7, self.gradcalls.c

        # Ensure that the function behaves the same; this is from SciPy 0.7.0
        assert_allclose(self.trace.t[2:4],
                        [[0, -0.5, 0.5],
                         [0, -5.05700028e-01, 4.95985862e-01]],
                        atol=1e-14, rtol=1e-7)

    def test_cg_cornercase(self):
        def f(r):
            return 2.5 * (1 - np.exp(-1.5*(r - 0.5)))**2

        # Check several initial guesses. (Too far away from the
        # minimum, the function ends up in the flat region of exp.)
        for x0 in np.linspace(-0.75, 3, 71):
            sol = optimize.minimize(f, [x0], method='CG')
            assert sol.success
            assert_allclose(sol.x, [0.5], rtol=1e-5)

    def test_cg_dtype(self):
        def f(x):
            return(np.sin(x)-x+(x/10)**2)
        def g(x):
            return((np.cos(x)-1+x/500).astype(dtype))

        for dtype in (np.float64, np.float32, np.float16):
            for x0 in np.linspace(-1., 1, 113, dtype=dtype):
                sol = scipy.optimize.minimize(f, [x0], method='CG', jac=g)
                assert sol.x.dtype == dtype

    def test_cg_accuracy(self):
        def f(x):
            return(x**4-x)
        def g(x):
            return(4*x**3-1)

        for dtype in (np.float64, np.float32, np.float16):
            xx = np.array([2.], dtype=dtype)**(-2/3)
            for x0 in np.linspace(-1., 1, 113, dtype=dtype):
                sol = scipy.optimize.minimize(f, [x0], method='CG', jac=g, tol=5e-2)
                xp_assert_close(f(sol.x), f(xx), rtol=1e-3)

    def test_bfgs(self):
        # Broyden-Fletcher-Goldfarb-Shanno optimization routine
        if self.use_wrapper:
            opts = {'maxiter': self.maxiter, 'disp': self.disp,
                    'return_all': False}
            res = optimize.minimize(self.func, self.startparams,
                                    jac=self.grad, method='BFGS', args=(),
                                    options=opts)

            params, fopt, gopt, Hopt, func_calls, grad_calls, warnflag = (
                    res['x'], res['fun'], res['jac'], res['hess_inv'],
                    res['nfev'], res['njev'], res['status'])
        else:
            retval = optimize.fmin_bfgs(self.func, self.startparams, self.grad,
                                        args=(), maxiter=self.maxiter,
                                        full_output=True, disp=self.disp,
                                        retall=False)
            (params, fopt, gopt, Hopt,
             func_calls, grad_calls, warnflag) = retval

        assert_allclose(self.func(params), self.func(self.solution),
                        atol=1e-6)

        # Ensure that function call counts are 'known good'; these are from
        # SciPy 0.7.0. Don't allow them to increase.
        assert self.funccalls.c == 10, self.funccalls.c
        assert self.gradcalls.c == 8, self.gradcalls.c

        # Ensure that the function behaves the same; this is from SciPy 0.7.0
        assert_allclose(self.trace.t[6:8],
                        [[0, -5.25060743e-01, 4.87748473e-01],
                         [0, -5.24885582e-01, 4.87530347e-01]],
                        atol=1e-14, rtol=1e-7)

    def test_bfgs_hess_inv0_neg(self):
        # Ensure that BFGS does not accept neg. def. initial inverse
        # Hessian estimate.
        with pytest.raises(ValueError, match="'hess_inv0' matrix isn't "
                           "positive definite."):
            x0 = np.array([1.3, 0.7, 0.8, 1.9, 1.2])
            opts = {'disp': self.disp, 'hess_inv0': -np.eye(5)}
            optimize.minimize(optimize.rosen, x0=x0, method='BFGS', args=(),
                              options=opts)

    def test_bfgs_hess_inv0_semipos(self):
        # Ensure that BFGS does not accept semi pos. def. initial inverse
        # Hessian estimate.
        with pytest.raises(ValueError, match="'hess_inv0' matrix isn't "
                           "positive definite."):
            x0 = np.array([1.3, 0.7, 0.8, 1.9, 1.2])
            hess_inv0 = np.eye(5)
            hess_inv0[0, 0] = 0
            opts = {'disp': self.disp, 'hess_inv0': hess_inv0}
            optimize.minimize(optimize.rosen, x0=x0, method='BFGS', args=(),
                              options=opts)

    def test_bfgs_hess_inv0_sanity(self):
        # Ensure that BFGS handles `hess_inv0` parameter correctly.
        fun = optimize.rosen
        x0 = np.array([1.3, 0.7, 0.8, 1.9, 1.2])
        opts = {'disp': self.disp, 'hess_inv0': 1e-2 * np.eye(5)}
        res = optimize.minimize(fun, x0=x0, method='BFGS', args=(),
                                options=opts)
        res_true = optimize.minimize(fun, x0=x0, method='BFGS', args=(),
                                     options={'disp': self.disp})
        assert_allclose(res.fun, res_true.fun, atol=1e-6)

    @pytest.mark.filterwarnings('ignore::UserWarning')
    def test_bfgs_infinite(self):
        # Test corner case where -Inf is the minimum.  See gh-2019.
        def func(x):
            return -np.e ** (-x)
        def fprime(x):
            return -func(x)
        x0 = [0]
        with np.errstate(over='ignore'):
            if self.use_wrapper:
                opts = {'disp': self.disp}
                x = optimize.minimize(func, x0, jac=fprime, method='BFGS',
                                      args=(), options=opts)['x']
            else:
                x = optimize.fmin_bfgs(func, x0, fprime, disp=self.disp)
            assert not np.isfinite(func(x))

    def test_bfgs_xrtol(self):
        # test for #17345 to test xrtol parameter
        x0 = [1.3, 0.7, 0.8, 1.9, 1.2]
        res = optimize.minimize(optimize.rosen,
                                x0, method='bfgs', options={'xrtol': 1e-3})
        ref = optimize.minimize(optimize.rosen,
                                x0, method='bfgs', options={'gtol': 1e-3})
        assert res.nit != ref.nit

    def test_bfgs_c1(self):
        # test for #18977 insufficiently low value of c1 leads to precision loss
        # for poor starting parameters
        x0 = [10.3, 20.7, 10.8, 1.9, -1.2]
        res_c1_small = optimize.minimize(optimize.rosen,
                                         x0, method='bfgs', options={'c1': 1e-8})
        res_c1_big = optimize.minimize(optimize.rosen,
                                       x0, method='bfgs', options={'c1': 1e-1})

        assert res_c1_small.nfev > res_c1_big.nfev

    def test_bfgs_c2(self):
        # test that modification of c2 parameter
        # results in different number of iterations
        x0 = [1.3, 0.7, 0.8, 1.9, 1.2]
        res_default = optimize.minimize(optimize.rosen,
                                        x0, method='bfgs', options={'c2': .9})
        res_mod = optimize.minimize(optimize.rosen,
                                    x0, method='bfgs', options={'c2': 1e-2})
        assert res_default.nit > res_mod.nit

    @pytest.mark.parametrize(["c1", "c2"], [[0.5, 2],
                                            [-0.1, 0.1],
                                            [0.2, 0.1]])
    def test_invalid_c1_c2(self, c1, c2):
        with pytest.raises(ValueError, match="'c1' and 'c2'"):
            x0 = [10.3, 20.7, 10.8, 1.9, -1.2]
            optimize.minimize(optimize.rosen, x0, method='cg',
                              options={'c1': c1, 'c2': c2})

    def test_powell(self):
        # Powell (direction set) optimization routine
        if self.use_wrapper:
            opts = {'maxiter': self.maxiter, 'disp': self.disp,
                    'return_all': False}
            res = optimize.minimize(self.func, self.startparams, args=(),
                                    method='Powell', options=opts)
            params, fopt, direc, numiter, func_calls, warnflag = (
                    res['x'], res['fun'], res['direc'], res['nit'],
                    res['nfev'], res['status'])
        else:
            retval = optimize.fmin_powell(self.func, self.startparams,
                                          args=(), maxiter=self.maxiter,
                                          full_output=True, disp=self.disp,
                                          retall=False)
            (params, fopt, direc, numiter, func_calls, warnflag) = retval

        assert_allclose(self.func(params), self.func(self.solution),
                        atol=1e-6)
        # params[0] does not affect the objective function
        assert_allclose(params[1:], self.solution[1:], atol=5e-6)

        # Ensure that function call counts are 'known good'; these are from
        # SciPy 0.7.0. Don't allow them to increase.
        #
        # However, some leeway must be added: the exact evaluation
        # count is sensitive to numerical error, and floating-point
        # computations are not bit-for-bit reproducible across
        # machines, and when using e.g., MKL, data alignment
        # etc., affect the rounding error.
        #
        assert self.funccalls.c <= 116 + 20, self.funccalls.c
        assert self.gradcalls.c == 0, self.gradcalls.c

    @pytest.mark.xfail(reason="This part of test_powell fails on some "
                       "platforms, but the solution returned by powell is "
                       "still valid.")
    def test_powell_gh14014(self):
        # This part of test_powell started failing on some CI platforms;
        # see gh-14014. Since the solution is still correct and the comments
        # in test_powell suggest that small differences in the bits are known
        # to change the "trace" of the solution, seems safe to xfail to get CI
        # green now and investigate later.

        # Powell (direction set) optimization routine
        if self.use_wrapper:
            opts = {'maxiter': self.maxiter, 'disp': self.disp,
                    'return_all': False}
            res = optimize.minimize(self.func, self.startparams, args=(),
                                    method='Powell', options=opts)
            params, fopt, direc, numiter, func_calls, warnflag = (
                    res['x'], res['fun'], res['direc'], res['nit'],
                    res['nfev'], res['status'])
        else:
            retval = optimize.fmin_powell(self.func, self.startparams,
                                          args=(), maxiter=self.maxiter,
                                          full_output=True, disp=self.disp,
                                          retall=False)
            (params, fopt, direc, numiter, func_calls, warnflag) = retval

        # Ensure that the function behaves the same; this is from SciPy 0.7.0
        assert_allclose(self.trace[34:39],
                        [[0.72949016, -0.44156936, 0.47100962],
                         [0.72949016, -0.44156936, 0.48052496],
                         [1.45898031, -0.88313872, 0.95153458],
                         [0.72949016, -0.44156936, 0.47576729],
                         [1.72949016, -0.44156936, 0.47576729]],
                        atol=1e-14, rtol=1e-7)

    def test_powell_bounded(self):
        # Powell (direction set) optimization routine
        # same as test_powell above, but with bounds
        bounds = [(-np.pi, np.pi) for _ in self.startparams]
        if self.use_wrapper:
            opts = {'maxiter': self.maxiter, 'disp': self.disp,
                    'return_all': False}
            res = optimize.minimize(self.func, self.startparams, args=(),
                                    bounds=bounds,
                                    method='Powell', options=opts)
            params, func_calls = (res['x'], res['nfev'])

            assert func_calls == self.funccalls.c
            assert_allclose(self.func(params), self.func(self.solution),
                            atol=1e-6, rtol=1e-5)

            # The exact evaluation count is sensitive to numerical error, and
            # floating-point computations are not bit-for-bit reproducible
            # across machines, and when using e.g. MKL, data alignment etc.
            # affect the rounding error.
            # It takes 155 calls on my machine, but we can add the same +20
            # margin as is used in `test_powell`
            assert self.funccalls.c <= 155 + 20
            assert self.gradcalls.c == 0

    def test_neldermead(self):
        # Nelder-Mead simplex algorithm
        if self.use_wrapper:
            opts = {'maxiter': self.maxiter, 'disp': self.disp,
                    'return_all': False}
            res = optimize.minimize(self.func, self.startparams, args=(),
                                    method='Nelder-mead', options=opts)
            params, fopt, numiter, func_calls, warnflag = (
                    res['x'], res['fun'], res['nit'], res['nfev'],
                    res['status'])
        else:
            retval = optimize.fmin(self.func, self.startparams,
                                   args=(), maxiter=self.maxiter,
                                   full_output=True, disp=self.disp,
                                   retall=False)
            (params, fopt, numiter, func_calls, warnflag) = retval

        assert_allclose(self.func(params), self.func(self.solution),
                        atol=1e-6)

        # Ensure that function call counts are 'known good'; these are from
        # SciPy 0.7.0. Don't allow them to increase.
        assert self.funccalls.c == 167, self.funccalls.c
        assert self.gradcalls.c == 0, self.gradcalls.c

        # Ensure that the function behaves the same; this is from SciPy 0.7.0
        assert_allclose(self.trace.t[76:78],
                        [[0.1928968, -0.62780447, 0.35166118],
                         [0.19572515, -0.63648426, 0.35838135]],
                        atol=1e-14, rtol=1e-7)

    def test_neldermead_initial_simplex(self):
        # Nelder-Mead simplex algorithm
        simplex = np.zeros((4, 3))
        simplex[...] = self.startparams
        for j in range(3):
            simplex[j+1, j] += 0.1

        if self.use_wrapper:
            opts = {'maxiter': self.maxiter, 'disp': False,
                    'return_all': True, 'initial_simplex': simplex}
            res = optimize.minimize(self.func, self.startparams, args=(),
                                    method='Nelder-mead', options=opts)
            params, fopt, numiter, func_calls, warnflag = (res['x'],
                                                           res['fun'],
                                                           res['nit'],
                                                           res['nfev'],
                                                           res['status'])
            assert_allclose(res['allvecs'][0], simplex[0])
        else:
            retval = optimize.fmin(self.func, self.startparams,
                                   args=(), maxiter=self.maxiter,
                                   full_output=True, disp=False, retall=False,
                                   initial_simplex=simplex)

            (params, fopt, numiter, func_calls, warnflag) = retval

        assert_allclose(self.func(params), self.func(self.solution),
                        atol=1e-6)

        # Ensure that function call counts are 'known good'; these are from
        # SciPy 0.17.0. Don't allow them to increase.
        assert self.funccalls.c == 100, self.funccalls.c
        assert self.gradcalls.c == 0, self.gradcalls.c

        # Ensure that the function behaves the same; this is from SciPy 0.15.0
        assert_allclose(self.trace.t[50:52],
                        [[0.14687474, -0.5103282, 0.48252111],
                         [0.14474003, -0.5282084, 0.48743951]],
                        atol=1e-14, rtol=1e-7)

    def test_neldermead_initial_simplex_bad(self):
        # Check it fails with a bad simplices
        bad_simplices = []

        simplex = np.zeros((3, 2))
        simplex[...] = self.startparams[:2]
        for j in range(2):
            simplex[j+1, j] += 0.1
        bad_simplices.append(simplex)

        simplex = np.zeros((3, 3))
        bad_simplices.append(simplex)

        for simplex in bad_simplices:
            if self.use_wrapper:
                opts = {'maxiter': self.maxiter, 'disp': False,
                        'return_all': False, 'initial_simplex': simplex}
                assert_raises(ValueError,
                              optimize.minimize,
                              self.func,
                              self.startparams,
                              args=(),
                              method='Nelder-mead',
                              options=opts)
            else:
                assert_raises(ValueError, optimize.fmin,
                              self.func, self.startparams,
                              args=(), maxiter=self.maxiter,
                              full_output=True, disp=False, retall=False,
                              initial_simplex=simplex)

    def test_neldermead_x0_ub(self):
        # checks whether minimisation occurs correctly for entries where
        # x0 == ub
        # gh19991
        def quad(x):
            return np.sum(x**2)

        res = optimize.minimize(
            quad,
            [1],
            bounds=[(0, 1.)],
            method='nelder-mead'
        )
        assert_allclose(res.x, [0])

        res = optimize.minimize(
            quad,
            [1, 2],
            bounds=[(0, 1.), (1, 3.)],
            method='nelder-mead'
        )
        assert_allclose(res.x, [0, 1])

    def test_ncg_negative_maxiter(self):
        # Regression test for gh-8241
        opts = {'maxiter': -1}
        result = optimize.minimize(self.func, self.startparams,
                                   method='Newton-CG', jac=self.grad,
                                   args=(), options=opts)
        assert result.status == 1

    def test_ncg_zero_xtol(self):
        # Regression test for gh-20214
        def cosine(x):
            return np.cos(x[0])

        def jac(x):
            return -np.sin(x[0])

        x0 = [0.1]
        xtol = 0
        result = optimize.minimize(cosine,
                                   x0=x0,
                                   jac=jac,
                                   method="newton-cg",
                                   options=dict(xtol=xtol))
        assert result.status == 0
        assert_almost_equal(result.x[0], np.pi)

    def test_ncg(self):
        # line-search Newton conjugate gradient optimization routine
        if self.use_wrapper:
            opts = {'maxiter': self.maxiter, 'disp': self.disp,
                    'return_all': False}
            retval = optimize.minimize(self.func, self.startparams,
                                       method='Newton-CG', jac=self.grad,
                                       args=(), options=opts)['x']
        else:
            retval = optimize.fmin_ncg(self.func, self.startparams, self.grad,
                                       args=(), maxiter=self.maxiter,
                                       full_output=False, disp=self.disp,
                                       retall=False)

        params = retval

        assert_allclose(self.func(params), self.func(self.solution),
                        atol=1e-6)

        # Ensure that function call counts are 'known good'; these are from
        # SciPy 0.7.0. Don't allow them to increase.
        assert self.funccalls.c == 7, self.funccalls.c
        assert self.gradcalls.c <= 22, self.gradcalls.c  # 0.13.0
        # assert self.gradcalls <= 18, self.gradcalls  # 0.9.0
        # assert self.gradcalls == 18, self.gradcalls  # 0.8.0
        # assert self.gradcalls == 22, self.gradcalls  # 0.7.0

        # Ensure that the function behaves the same; this is from SciPy 0.7.0
        assert_allclose(self.trace.t[3:5],
                        [[-4.35700753e-07, -5.24869435e-01, 4.87527480e-01],
                         [-4.35700753e-07, -5.24869401e-01, 4.87527774e-01]],
                        atol=1e-6, rtol=1e-7)

    def test_ncg_hess(self):
        # Newton conjugate gradient with Hessian
        if self.use_wrapper:
            opts = {'maxiter': self.maxiter, 'disp': self.disp,
                    'return_all': False}
            retval = optimize.minimize(self.func, self.startparams,
                                       method='Newton-CG', jac=self.grad,
                                       hess=self.hess,
                                       args=(), options=opts)['x']
        else:
            retval = optimize.fmin_ncg(self.func, self.startparams, self.grad,
                                       fhess=self.hess,
                                       args=(), maxiter=self.maxiter,
                                       full_output=False, disp=self.disp,
                                       retall=False)

        params = retval

        assert_allclose(self.func(params), self.func(self.solution),
                        atol=1e-6)

        # Ensure that function call counts are 'known good'; these are from
        # SciPy 0.7.0. Don't allow them to increase.
        assert self.funccalls.c <= 7, self.funccalls.c  # gh10673
        assert self.gradcalls.c <= 18, self.gradcalls.c  # 0.9.0
        # assert self.gradcalls == 18, self.gradcalls  # 0.8.0
        # assert self.gradcalls == 22, self.gradcalls  # 0.7.0

        # Ensure that the function behaves the same; this is from SciPy 0.7.0
        assert_allclose(self.trace.t[3:5],
                        [[-4.35700753e-07, -5.24869435e-01, 4.87527480e-01],
                         [-4.35700753e-07, -5.24869401e-01, 4.87527774e-01]],
                        atol=1e-6, rtol=1e-7)

    def test_ncg_hessp(self):
        # Newton conjugate gradient with Hessian times a vector p.
        if self.use_wrapper:
            opts = {'maxiter': self.maxiter, 'disp': self.disp,
                    'return_all': False}
            retval = optimize.minimize(self.func, self.startparams,
                                       method='Newton-CG', jac=self.grad,
                                       hessp=self.hessp,
                                       args=(), options=opts)['x']
        else:
            retval = optimize.fmin_ncg(self.func, self.startparams, self.grad,
                                       fhess_p=self.hessp,
                                       args=(), maxiter=self.maxiter,
                                       full_output=False, disp=self.disp,
                                       retall=False)

        params = retval

        assert_allclose(self.func(params), self.func(self.solution),
                        atol=1e-6)

        # Ensure that function call counts are 'known good'; these are from
        # SciPy 0.7.0. Don't allow them to increase.
        assert self.funccalls.c <= 7, self.funccalls.c  # gh10673
        assert self.gradcalls.c <= 18, self.gradcalls.c  # 0.9.0
        # assert self.gradcalls == 18, self.gradcalls  # 0.8.0
        # assert self.gradcalls == 22, self.gradcalls  # 0.7.0

        # Ensure that the function behaves the same; this is from SciPy 0.7.0
        assert_allclose(self.trace.t[3:5],
                        [[-4.35700753e-07, -5.24869435e-01, 4.87527480e-01],
                         [-4.35700753e-07, -5.24869401e-01, 4.87527774e-01]],
                        atol=1e-6, rtol=1e-7)

    def test_cobyqa(self):
        # COBYQA method.
        if self.use_wrapper:
            res = optimize.minimize(
                self.func,
                self.startparams,
                method='cobyqa',
                options={'maxiter': self.maxiter, 'disp': self.disp},
            )
            assert_allclose(res.fun, self.func(self.solution), atol=1e-6)

            # Ensure that function call counts are 'known good'; these are from
            # SciPy 1.14.0. Don't allow them to increase. The exact evaluation
            # count is sensitive to numerical error and floating-point
            # computations are not bit-for-bit reproducible across machines. It
            # takes 45 calls on my machine, but we can add the same +20 margin
            # as is used in `test_powell`
            assert self.funccalls.c <= 45 + 20, self.funccalls.c


def test_maxfev_test():
    rng = np.random.default_rng(271707100830272976862395227613146332411)

    def cost(x):
        return rng.random(1) * 1000  # never converged problem

    for imaxfev in [1, 10, 50]:
        # "TNC" and "L-BFGS-B" also supports max function evaluation, but
        # these may violate the limit because of evaluating gradients
        # by numerical differentiation. See the discussion in PR #14805.
        for method in ['Powell', 'Nelder-Mead']:
            result = optimize.minimize(cost, rng.random(10),
                                       method=method,
                                       options={'maxfev': imaxfev})
            assert result["nfev"] == imaxfev


def test_wrap_scalar_function_with_validation():

    def func_(x):
        return x

    fcalls, func = optimize._optimize.\
        _wrap_scalar_function_maxfun_validation(func_, np.asarray(1), 5)

    for i in range(5):
        func(np.asarray(i))
        assert fcalls[0] == i+1

    msg = "Too many function calls"
    with assert_raises(optimize._optimize._MaxFuncCallError, match=msg):
        func(np.asarray(i))  # exceeded maximum function call

    fcalls, func = optimize._optimize.\
        _wrap_scalar_function_maxfun_validation(func_, np.asarray(1), 5)

    msg = "The user-provided objective function must return a scalar value."
    with assert_raises(ValueError, match=msg):
        func(np.array([1, 1]))


def test_obj_func_returns_scalar():
    match = ("The user-provided "
             "objective function must "
             "return a scalar value.")
    with assert_raises(ValueError, match=match):
        optimize.minimize(lambda x: x, np.array([1, 1]), method='BFGS')


def test_neldermead_iteration_num():
    x0 = np.array([1.3, 0.7, 0.8, 1.9, 1.2])
    res = optimize._minimize._minimize_neldermead(optimize.rosen, x0,
                                                  xatol=1e-8)
    assert res.nit <= 339


def test_neldermead_respect_fp():
    # Nelder-Mead should respect the fp type of the input + function
    x0 = np.array([5.0, 4.0]).astype(np.float32)
    def rosen_(x):
        assert x.dtype == np.float32
        return optimize.rosen(x)

    optimize.minimize(rosen_, x0, method='Nelder-Mead')


def test_neldermead_xatol_fatol():
    # gh4484
    # test we can call with fatol, xatol specified
    def func(x):
        return x[0] ** 2 + x[1] ** 2

    optimize._minimize._minimize_neldermead(func, [1, 1], maxiter=2,
                                            xatol=1e-3, fatol=1e-3)


def test_neldermead_adaptive():
    def func(x):
        return np.sum(x ** 2)
    p0 = [0.15746215, 0.48087031, 0.44519198, 0.4223638, 0.61505159,
          0.32308456, 0.9692297, 0.4471682, 0.77411992, 0.80441652,
          0.35994957, 0.75487856, 0.99973421, 0.65063887, 0.09626474]

    res = optimize.minimize(func, p0, method='Nelder-Mead')
    assert_equal(res.success, False)

    res = optimize.minimize(func, p0, method='Nelder-Mead',
                            options={'adaptive': True})
    assert_equal(res.success, True)


def test_bounded_powell_outsidebounds():
    # With the bounded Powell method if you start outside the bounds the final
    # should still be within the bounds (provided that the user doesn't make a
    # bad choice for the `direc` argument).
    def func(x):
        return np.sum(x ** 2)
    bounds = (-1, 1), (-1, 1), (-1, 1)
    x0 = [-4, .5, -.8]

    # we're starting outside the bounds, so we should get a warning
    with pytest.warns(optimize.OptimizeWarning):
        res = optimize.minimize(func, x0, bounds=bounds, method="Powell")
    assert_allclose(res.x, np.array([0.] * len(x0)), atol=1e-6)
    assert_equal(res.success, True)
    assert_equal(res.status, 0)

    # However, now if we change the `direc` argument such that the
    # set of vectors does not span the parameter space, then we may
    # not end up back within the bounds. Here we see that the first
    # parameter cannot be updated!
    direc = [[0, 0, 0], [0, 1, 0], [0, 0, 1]]
    # we're starting outside the bounds, so we should get a warning
    with pytest.warns(optimize.OptimizeWarning):
        res = optimize.minimize(func, x0,
                                bounds=bounds, method="Powell",
                                options={'direc': direc})
    assert_allclose(res.x, np.array([-4., 0, 0]), atol=1e-6)
    assert_equal(res.success, False)
    assert_equal(res.status, 4)


def test_bounded_powell_vs_powell():
    # here we test an example where the bounded Powell method
    # will return a different result than the standard Powell
    # method.

    # first we test a simple example where the minimum is at
    # the origin and the minimum that is within the bounds is
    # larger than the minimum at the origin.
    def func(x):
        return np.sum(x ** 2)
    bounds = (-5, -1), (-10, -0.1), (1, 9.2), (-4, 7.6), (-15.9, -2)
    x0 = [-2.1, -5.2, 1.9, 0, -2]

    options = {'ftol': 1e-10, 'xtol': 1e-10}

    res_powell = optimize.minimize(func, x0, method="Powell", options=options)
    assert_allclose(res_powell.x, 0., atol=1e-6)
    assert_allclose(res_powell.fun, 0., atol=1e-6)

    res_bounded_powell = optimize.minimize(func, x0, options=options,
                                           bounds=bounds,
                                           method="Powell")
    p = np.array([-1, -0.1, 1, 0, -2])
    assert_allclose(res_bounded_powell.x, p, atol=1e-6)
    assert_allclose(res_bounded_powell.fun, func(p), atol=1e-6)

    # now we test bounded Powell but with a mix of inf bounds.
    bounds = (None, -1), (-np.inf, -.1), (1, np.inf), (-4, None), (-15.9, -2)
    res_bounded_powell = optimize.minimize(func, x0, options=options,
                                           bounds=bounds,
                                           method="Powell")
    p = np.array([-1, -0.1, 1, 0, -2])
    assert_allclose(res_bounded_powell.x, p, atol=1e-6)
    assert_allclose(res_bounded_powell.fun, func(p), atol=1e-6)

    # next we test an example where the global minimum is within
    # the bounds, but the bounded Powell method performs better
    # than the standard Powell method.
    def func(x):
        t = np.sin(-x[0]) * np.cos(x[1]) * np.sin(-x[0] * x[1]) * np.cos(x[1])
        t -= np.cos(np.sin(x[1] * x[2]) * np.cos(x[2]))
        return t**2

    bounds = [(-2, 5)] * 3
    x0 = [-0.5, -0.5, -0.5]

    res_powell = optimize.minimize(func, x0, method="Powell")
    res_bounded_powell = optimize.minimize(func, x0,
                                           bounds=bounds,
                                           method="Powell")
    assert_allclose(res_powell.fun, 0.007136253919761627, atol=1e-6)
    assert_allclose(res_bounded_powell.fun, 0, atol=1e-6)

    # next we test the previous example where the we provide Powell
    # with (-inf, inf) bounds, and compare it to providing Powell
    # with no bounds. They should end up the same.
    bounds = [(-np.inf, np.inf)] * 3

    res_bounded_powell = optimize.minimize(func, x0,
                                           bounds=bounds,
                                           method="Powell")
    assert_allclose(res_powell.fun, res_bounded_powell.fun, atol=1e-6)
    assert_allclose(res_powell.nfev, res_bounded_powell.nfev, atol=1e-6)
    assert_allclose(res_powell.x, res_bounded_powell.x, atol=1e-6)

    # now test when x0 starts outside of the bounds.
    x0 = [45.46254415, -26.52351498, 31.74830248]
    bounds = [(-2, 5)] * 3
    # we're starting outside the bounds, so we should get a warning
    with pytest.warns(optimize.OptimizeWarning):
        res_bounded_powell = optimize.minimize(func, x0,
                                               bounds=bounds,
                                               method="Powell")
    assert_allclose(res_bounded_powell.fun, 0, atol=1e-6)


def test_onesided_bounded_powell_stability():
    # When the Powell method is bounded on only one side, a
    # np.tan transform is done in order to convert it into a
    # completely bounded problem. Here we do some simple tests
    # of one-sided bounded Powell where the optimal solutions
    # are large to test the stability of the transformation.
    kwargs = {'method': 'Powell',
              'bounds': [(-np.inf, 1e6)] * 3,
              'options': {'ftol': 1e-8, 'xtol': 1e-8}}
    x0 = [1, 1, 1]

    # df/dx is constant.
    def f(x):
        return -np.sum(x)
    res = optimize.minimize(f, x0, **kwargs)
    assert_allclose(res.fun, -3e6, atol=1e-4)

    # df/dx gets smaller and smaller.
    def f(x):
        return -np.abs(np.sum(x)) ** (0.1) * (1 if np.all(x > 0) else -1)

    res = optimize.minimize(f, x0, **kwargs)
    assert_allclose(res.fun, -(3e6) ** (0.1))

    # df/dx gets larger and larger.
    def f(x):
        return -np.abs(np.sum(x)) ** 10 * (1 if np.all(x > 0) else -1)

    res = optimize.minimize(f, x0, **kwargs)
    assert_allclose(res.fun, -(3e6) ** 10, rtol=1e-7)

    # df/dx gets larger for some of the variables and smaller for others.
    def f(x):
        t = -np.abs(np.sum(x[:2])) ** 5 - np.abs(np.sum(x[2:])) ** (0.1)
        t *= (1 if np.all(x > 0) else -1)
        return t

    kwargs['bounds'] = [(-np.inf, 1e3)] * 3
    res = optimize.minimize(f, x0, **kwargs)
    assert_allclose(res.fun, -(2e3) ** 5 - (1e6) ** (0.1), rtol=1e-7)


class TestOptimizeWrapperDisp(CheckOptimizeParameterized):
    use_wrapper = True
    disp = True


class TestOptimizeWrapperNoDisp(CheckOptimizeParameterized):
    use_wrapper = True
    disp = False


class TestOptimizeNoWrapperDisp(CheckOptimizeParameterized):
    use_wrapper = False
    disp = True


class TestOptimizeNoWrapperNoDisp(CheckOptimizeParameterized):
    use_wrapper = False
    disp = False


class TestOptimizeSimple(CheckOptimize):

    def test_bfgs_nan(self):
        # Test corner case where nan is fed to optimizer.  See gh-2067.
        def func(x):
            return x
        def fprime(x):
            return np.ones_like(x)
        x0 = [np.nan]
        with np.errstate(over='ignore', invalid='ignore'):
            x = optimize.fmin_bfgs(func, x0, fprime, disp=False)
            assert np.isnan(func(x))

    def test_bfgs_nan_return(self):
        # Test corner cases where fun returns NaN. See gh-4793.

        # First case: NaN from first call.
        def func(x):
            return np.nan
        with np.errstate(invalid='ignore'):
            result = optimize.minimize(func, 0)

        assert np.isnan(result['fun'])
        assert result['success'] is False

        # Second case: NaN from second call.
        def func(x):
            return 0 if x == 0 else np.nan
        def fprime(x):
            return np.ones_like(x)  # Steer away from zero.
        with np.errstate(invalid='ignore'):
            result = optimize.minimize(func, 0, jac=fprime)

        assert np.isnan(result['fun'])
        assert result['success'] is False

    def test_bfgs_numerical_jacobian(self):
        # BFGS with numerical Jacobian and a vector epsilon parameter.
        # define the epsilon parameter using a random vector
        rng = np.random.default_rng(1234)
        epsilon = np.sqrt(np.spacing(1.)) * rng.random(len(self.solution))

        params = optimize.fmin_bfgs(self.func, self.startparams,
                                    epsilon=epsilon, args=(),
                                    maxiter=self.maxiter, disp=False)

        assert_allclose(self.func(params), self.func(self.solution),
                        atol=1e-6)

    def test_finite_differences_jac(self):
        methods = ['BFGS', 'CG', 'TNC']
        jacs = ['2-point', '3-point', None]
        for method, jac in itertools.product(methods, jacs):
            result = optimize.minimize(self.func, self.startparams,
                                       method=method, jac=jac)
            assert_allclose(self.func(result.x), self.func(self.solution),
                            atol=1e-6)

    def test_finite_differences_hess(self):
        # test that all the methods that require hess can use finite-difference
        # For Newton-CG, trust-ncg, trust-krylov the FD estimated hessian is
        # wrapped in a hessp function
        # dogleg, trust-exact actually require true hessians at the moment, so
        # they're excluded.
        methods = ['trust-constr', 'Newton-CG', 'trust-ncg', 'trust-krylov']
        hesses = FD_METHODS + (optimize.BFGS,)
        for method, hess in itertools.product(methods, hesses):
            if hess is optimize.BFGS:
                hess = hess()
            result = optimize.minimize(self.func, self.startparams,
                                       method=method, jac=self.grad,
                                       hess=hess)
            assert result.success

        # check that the methods demand some sort of Hessian specification
        # Newton-CG creates its own hessp, and trust-constr doesn't need a hess
        # specified either
        methods = ['trust-ncg', 'trust-krylov', 'dogleg', 'trust-exact']
        for method in methods:
            with pytest.raises(ValueError):
                optimize.minimize(self.func, self.startparams,
                                  method=method, jac=self.grad,
                                  hess=None)

    def test_bfgs_gh_2169(self):
        def f(x):
            if x < 0:
                return 1.79769313e+308
            else:
                return x + 1./x
        xs = optimize.fmin_bfgs(f, [10.], disp=False)
        assert_allclose(xs, 1.0, rtol=1e-4, atol=1e-4)

    def test_bfgs_double_evaluations(self):
        # check BFGS does not evaluate twice in a row at same point
        def f(x):
            xp = x[0]
            assert xp not in seen
            seen.add(xp)
            return 10*x**2, 20*x

        seen = set()
        optimize.minimize(f, -100, method='bfgs', jac=True, tol=1e-7)

    def test_l_bfgs_b(self):
        # limited-memory bound-constrained BFGS algorithm
        retval = optimize.fmin_l_bfgs_b(self.func, self.startparams,
                                        self.grad, args=(),
                                        maxiter=self.maxiter)

        (params, fopt, d) = retval

        assert_allclose(self.func(params), self.func(self.solution),
                        atol=1e-6)

        # Ensure that function call counts are 'known good'; these are from
        # SciPy 0.7.0. Don't allow them to increase.
        assert self.funccalls.c == 7, self.funccalls.c
        assert self.gradcalls.c == 5, self.gradcalls.c

        # Ensure that the function behaves the same; this is from SciPy 0.7.0
        # test fixed in gh10673
        assert_allclose(self.trace.t[3:5],
                        [[8.117083e-16, -5.196198e-01, 4.897617e-01],
                         [0., -0.52489628, 0.48753042]],
                        atol=1e-14, rtol=1e-7)

    def test_l_bfgs_b_numjac(self):
        # L-BFGS-B with numerical Jacobian
        retval = optimize.fmin_l_bfgs_b(self.func, self.startparams,
                                        approx_grad=True,
                                        maxiter=self.maxiter)

        (params, fopt, d) = retval

        assert_allclose(self.func(params), self.func(self.solution),
                        atol=1e-6)

    def test_l_bfgs_b_funjac(self):
        # L-BFGS-B with combined objective function and Jacobian
        def fun(x):
            return self.func(x), self.grad(x)

        retval = optimize.fmin_l_bfgs_b(fun, self.startparams,
                                        maxiter=self.maxiter)

        (params, fopt, d) = retval

        assert_allclose(self.func(params), self.func(self.solution),
                        atol=1e-6)

    def test_l_bfgs_b_maxiter(self):
        # gh7854
        # Ensure that not more than maxiters are ever run.
        class Callback:
            def __init__(self):
                self.nit = 0
                self.fun = None
                self.x = None

            def __call__(self, x):
                self.x = x
                self.fun = optimize.rosen(x)
                self.nit += 1

        c = Callback()
        res = optimize.minimize(optimize.rosen, [0., 0.], method='l-bfgs-b',
                                callback=c, options={'maxiter': 5})

        assert_equal(res.nit, 5)
        assert_almost_equal(res.x, c.x)
        assert_almost_equal(res.fun, c.fun)
        assert_equal(res.status, 1)
        assert res.success is False
        assert_equal(res.message,
                     'STOP: TOTAL NO. OF ITERATIONS REACHED LIMIT')

    def test_minimize_l_bfgs_b(self):
        # Minimize with L-BFGS-B method
        opts = {'maxiter': self.maxiter}
        r = optimize.minimize(self.func, self.startparams,
                              method='L-BFGS-B', jac=self.grad,
                              options=opts)
        assert_allclose(self.func(r.x), self.func(self.solution),
                        atol=1e-6)
        assert self.gradcalls.c == r.njev

        self.funccalls.c = self.gradcalls.c = 0
        # approximate jacobian
        ra = optimize.minimize(self.func, self.startparams,
                               method='L-BFGS-B', options=opts)
        # check that function evaluations in approximate jacobian are counted
        # assert_(ra.nfev > r.nfev)
        assert self.funccalls.c == ra.nfev
        assert_allclose(self.func(ra.x), self.func(self.solution),
                        atol=1e-6)

        self.funccalls.c = self.gradcalls.c = 0
        # approximate jacobian
        ra = optimize.minimize(self.func, self.startparams, jac='3-point',
                               method='L-BFGS-B', options=opts)
        assert self.funccalls.c == ra.nfev
        assert_allclose(self.func(ra.x), self.func(self.solution),
                        atol=1e-6)

    def test_minimize_l_bfgs_b_ftol(self):
        # Check that the `ftol` parameter in l_bfgs_b works as expected
        v0 = None
        for tol in [1e-1, 1e-4, 1e-7, 1e-10]:
            opts = {'maxiter': self.maxiter, 'ftol': tol}
            sol = optimize.minimize(self.func, self.startparams,
                                    method='L-BFGS-B', jac=self.grad,
                                    options=opts)
            v = self.func(sol.x)

            if v0 is None:
                v0 = v
            else:
                assert v < v0

            assert_allclose(v, self.func(self.solution), rtol=tol)

    def test_minimize_l_bfgs_maxls(self):
        # check that the maxls is passed down to the Fortran routine
        sol = optimize.minimize(optimize.rosen, np.array([-1.2, 1.0]),
                                method='L-BFGS-B', jac=optimize.rosen_der,
                                options={'maxls': 1})
        assert not sol.success

    def test_minimize_l_bfgs_b_maxfun_interruption(self):
        # gh-6162
        f = optimize.rosen
        g = optimize.rosen_der
        values = []
        x0 = np.full(7, 1000)

        def objfun(x):
            value = f(x)
            values.append(value)
            return value

        # Look for an interesting test case.
        # Request a maxfun that stops at a particularly bad function
        # evaluation somewhere between 100 and 300 evaluations.
        low, medium, high = 30, 100, 300
        optimize.fmin_l_bfgs_b(objfun, x0, fprime=g, maxfun=high)
        v, k = max((y, i) for i, y in enumerate(values[medium:]))
        maxfun = medium + k
        # If the minimization strategy is reasonable,
        # the minimize() result should not be worse than the best
        # of the first 30 function evaluations.
        target = min(values[:low])
        xmin, fmin, d = optimize.fmin_l_bfgs_b(f, x0, fprime=g, maxfun=maxfun)
        assert_array_less(fmin, target)

    def test_custom(self):
        # This function comes from the documentation example.
        def custmin(fun, x0, args=(), maxfev=None, stepsize=0.1,
                    maxiter=100, callback=None, **options):
            bestx = x0
            besty = fun(x0)
            funcalls = 1
            niter = 0
            improved = True
            stop = False

            while improved and not stop and niter < maxiter:
                improved = False
                niter += 1
                for dim in range(np.size(x0)):
                    for s in [bestx[dim] - stepsize, bestx[dim] + stepsize]:
                        testx = np.copy(bestx)
                        testx[dim] = s
                        testy = fun(testx, *args)
                        funcalls += 1
                        if testy < besty:
                            besty = testy
                            bestx = testx
                            improved = True
                    if callback is not None:
                        callback(bestx)
                    if maxfev is not None and funcalls >= maxfev:
                        stop = True
                        break

            return optimize.OptimizeResult(fun=besty, x=bestx, nit=niter,
                                           nfev=funcalls, success=(niter > 1))

        x0 = [1.35, 0.9, 0.8, 1.1, 1.2]
        res = optimize.minimize(optimize.rosen, x0, method=custmin,
                                options=dict(stepsize=0.05))
        assert_allclose(res.x, 1.0, rtol=1e-4, atol=1e-4)

    def test_gh10771(self):
        # check that minimize passes bounds and constraints to a custom
        # minimizer without altering them.
        bounds = [(-2, 2), (0, 3)]
        constraints = 'constraints'

        def custmin(fun, x0, **options):
            assert options['bounds'] is bounds
            assert options['constraints'] is constraints
            return optimize.OptimizeResult()

        x0 = [1, 1]
        optimize.minimize(optimize.rosen, x0, method=custmin,
                          bounds=bounds, constraints=constraints)

    def test_minimize_tol_parameter(self):
        # Check that the minimize() tol= argument does something
        def func(z):
            x, y = z
            return x**2*y**2 + x**4 + 1

        def dfunc(z):
            x, y = z
            return np.array([2*x*y**2 + 4*x**3, 2*x**2*y])

        for method in ['nelder-mead', 'powell', 'cg', 'bfgs',
                       'newton-cg', 'l-bfgs-b', 'tnc',
                       'cobyla', 'cobyqa', 'slsqp']:
            if method in ('nelder-mead', 'powell', 'cobyla', 'cobyqa'):
                jac = None
            else:
                jac = dfunc

            sol1 = optimize.minimize(func, [2, 2], jac=jac, tol=1e-10,
                                     method=method)
            sol2 = optimize.minimize(func, [2, 2], jac=jac, tol=1.0,
                                     method=method)
            assert func(sol1.x) < func(sol2.x), \
                   f"{method}: {func(sol1.x)} vs. {func(sol2.x)}"

    @pytest.mark.fail_slow(10)
    @pytest.mark.filterwarnings('ignore::UserWarning')
    @pytest.mark.filterwarnings('ignore::RuntimeWarning')  # See gh-18547
    @pytest.mark.parametrize('method',
                             ['fmin', 'fmin_powell', 'fmin_cg', 'fmin_bfgs',
                              'fmin_ncg', 'fmin_l_bfgs_b', 'fmin_tnc',
                              'fmin_slsqp'] + MINIMIZE_METHODS)
    def test_minimize_callback_copies_array(self, method):
        # Check that arrays passed to callbacks are not modified
        # inplace by the optimizer afterward

        if method in ('fmin_tnc', 'fmin_l_bfgs_b'):
            def func(x):
                return optimize.rosen(x), optimize.rosen_der(x)
        else:
            func = optimize.rosen
            jac = optimize.rosen_der
            hess = optimize.rosen_hess

        x0 = np.zeros(10)

        # Set options
        kwargs = {}
        if method.startswith('fmin'):
            routine = getattr(optimize, method)
            if method == 'fmin_slsqp':
                kwargs['iter'] = 5
            elif method == 'fmin_tnc':
                kwargs['maxfun'] = 100
            elif method in ('fmin', 'fmin_powell'):
                kwargs['maxiter'] = 3500
            else:
                kwargs['maxiter'] = 5
        else:
            def routine(*a, **kw):
                kw['method'] = method
                return optimize.minimize(*a, **kw)

            if method == 'tnc':
                kwargs['options'] = dict(maxfun=100)
            elif method == 'cobyla':
                kwargs['options'] = dict(maxiter=100)
            else:
                kwargs['options'] = dict(maxiter=5)

        if method in ('fmin_ncg',):
            kwargs['fprime'] = jac
        elif method in ('newton-cg',):
            kwargs['jac'] = jac
        elif method in ('trust-krylov', 'trust-exact', 'trust-ncg', 'dogleg',
                        'trust-constr'):
            kwargs['jac'] = jac
            kwargs['hess'] = hess

        # Run with callback
        results = []

        def callback(x, *args, **kwargs):
            assert not isinstance(x, optimize.OptimizeResult)
            results.append((x, np.copy(x)))

        routine(func, x0, callback=callback, **kwargs)

        # Check returned arrays coincide with their copies
        # and have no memory overlap
        assert len(results) > 2
        assert all(np.all(x == y) for x, y in results)
        combinations = itertools.combinations(results, 2)
        assert not any(np.may_share_memory(x[0], y[0]) for x, y in combinations)

    @pytest.mark.parametrize('method', ['nelder-mead', 'powell', 'cg',
                                        'bfgs', 'newton-cg', 'l-bfgs-b',
                                        'tnc', 'cobyla', 'cobyqa', 'slsqp'])
    def test_no_increase(self, method):
        # Check that the solver doesn't return a value worse than the
        # initial point.

        def func(x):
            return (x - 1)**2

        def bad_grad(x):
            # purposefully invalid gradient function, simulates a case
            # where line searches start failing
            return 2*(x - 1) * (-1) - 2

        x0 = np.array([2.0])
        f0 = func(x0)
        jac = bad_grad
        options = dict(maxfun=20) if method == 'tnc' else dict(maxiter=20)
        if method in ['nelder-mead', 'powell', 'cobyla', 'cobyqa']:
            jac = None
        sol = optimize.minimize(func, x0, jac=jac, method=method,
                                options=options)
        assert_equal(func(sol.x), sol.fun)

        if method == 'slsqp':
            pytest.xfail("SLSQP returns slightly worse")
        assert func(sol.x) <= f0

    def test_slsqp_respect_bounds(self):
        # Regression test for gh-3108
        def f(x):
            return sum((x - np.array([1., 2., 3., 4.]))**2)

        def cons(x):
            a = np.array([[-1, -1, -1, -1], [-3, -3, -2, -1]])
            return np.concatenate([np.dot(a, x) + np.array([5, 10]), x])

        x0 = np.array([0.5, 1., 1.5, 2.])
        res = optimize.minimize(f, x0, method='slsqp',
                                constraints={'type': 'ineq', 'fun': cons})
        assert_allclose(res.x, np.array([0., 2, 5, 8])/3, atol=1e-12)

    @pytest.mark.parametrize('method', ['Nelder-Mead', 'Powell', 'CG', 'BFGS',
                                        'Newton-CG', 'L-BFGS-B', 'SLSQP',
                                        'trust-constr', 'dogleg', 'trust-ncg',
                                        'trust-exact', 'trust-krylov',
                                        'cobyqa'])
    def test_respect_maxiter(self, method):
        # Check that the number of iterations equals max_iter, assuming
        # convergence doesn't establish before
        MAXITER = 4

        x0 = np.zeros(10)

        sf = ScalarFunction(optimize.rosen, x0, (), optimize.rosen_der,
                            optimize.rosen_hess, None, None)

        # Set options
        kwargs = {'method': method, 'options': dict(maxiter=MAXITER)}

        if method in ('Newton-CG',):
            kwargs['jac'] = sf.grad
        elif method in ('trust-krylov', 'trust-exact', 'trust-ncg', 'dogleg',
                        'trust-constr'):
            kwargs['jac'] = sf.grad
            kwargs['hess'] = sf.hess

        sol = optimize.minimize(sf.fun, x0, **kwargs)
        assert sol.nit == MAXITER
        assert sol.nfev >= sf.nfev
        if hasattr(sol, 'njev'):
            assert sol.njev >= sf.ngev

        # method specific tests
        if method == 'SLSQP':
            assert sol.status == 9  # Iteration limit reached
        elif method == 'cobyqa':
            assert sol.status == 6  # Iteration limit reached

    @pytest.mark.parametrize('method', ['Nelder-Mead', 'Powell',
                                        'fmin', 'fmin_powell'])
    def test_runtime_warning(self, method):
        x0 = np.zeros(10)
        sf = ScalarFunction(optimize.rosen, x0, (), optimize.rosen_der,
                            optimize.rosen_hess, None, None)
        options = {"maxiter": 1, "disp": True}
        with pytest.warns(RuntimeWarning,
                          match=r'Maximum number of iterations'):
            if method.startswith('fmin'):
                routine = getattr(optimize, method)
                routine(sf.fun, x0, **options)
            else:
                optimize.minimize(sf.fun, x0, method=method, options=options)

    def test_respect_maxiter_trust_constr_ineq_constraints(self):
        # special case of minimization with trust-constr and inequality
        # constraints to check maxiter limit is obeyed when using internal
        # method 'tr_interior_point'
        MAXITER = 4
        f = optimize.rosen
        jac = optimize.rosen_der
        hess = optimize.rosen_hess

        def fun(x):
            return np.array([0.2 * x[0] - 0.4 * x[1] - 0.33 * x[2]])
        cons = ({'type': 'ineq',
                 'fun': fun},)

        x0 = np.zeros(10)
        sol = optimize.minimize(f, x0, constraints=cons, jac=jac, hess=hess,
                                method='trust-constr',
                                options=dict(maxiter=MAXITER))
        assert sol.nit == MAXITER

    def test_minimize_automethod(self):
        def f(x):
            return x**2

        def cons(x):
            return x - 2

        x0 = np.array([10.])
        sol_0 = optimize.minimize(f, x0)
        sol_1 = optimize.minimize(f, x0, constraints=[{'type': 'ineq',
                                                       'fun': cons}])
        sol_2 = optimize.minimize(f, x0, bounds=[(5, 10)])
        sol_3 = optimize.minimize(f, x0,
                                  constraints=[{'type': 'ineq', 'fun': cons}],
                                  bounds=[(5, 10)])
        sol_4 = optimize.minimize(f, x0,
                                  constraints=[{'type': 'ineq', 'fun': cons}],
                                  bounds=[(1, 10)])
        for sol in [sol_0, sol_1, sol_2, sol_3, sol_4]:
            assert sol.success
        assert_allclose(sol_0.x, 0, atol=1e-7)
        assert_allclose(sol_1.x, 2, atol=1e-7)
        assert_allclose(sol_2.x, 5, atol=1e-7)
        assert_allclose(sol_3.x, 5, atol=1e-7)
        assert_allclose(sol_4.x, 2, atol=1e-7)

    def test_minimize_coerce_args_param(self):
        # Regression test for gh-3503
        def Y(x, c):
            return np.sum((x-c)**2)

        def dY_dx(x, c=None):
            return 2*(x-c)

        c = np.array([3, 1, 4, 1, 5, 9, 2, 6, 5, 3, 5])
        rng = np.random.default_rng(1234)
        xinit = rng.standard_normal(len(c))
        optimize.minimize(Y, xinit, jac=dY_dx, args=(c), method="BFGS")

    def test_initial_step_scaling(self):
        # Check that optimizer initial step is not huge even if the
        # function and gradients are

        scales = [1e-50, 1, 1e50]
        methods = ['CG', 'BFGS', 'L-BFGS-B', 'Newton-CG']

        def f(x):
            if first_step_size[0] is None and x[0] != x0[0]:
                first_step_size[0] = abs(x[0] - x0[0])
            if abs(x).max() > 1e4:
                raise AssertionError("Optimization stepped far away!")
            return scale*(x[0] - 1)**2

        def g(x):
            return np.array([scale*(x[0] - 1)])

        for scale, method in itertools.product(scales, methods):
            if method in ('CG', 'BFGS'):
                options = dict(gtol=scale*1e-8)
            else:
                options = dict()

            if scale < 1e-10 and method in ('L-BFGS-B', 'Newton-CG'):
                # XXX: return initial point if they see small gradient
                continue

            x0 = [-1.0]
            first_step_size = [None]
            res = optimize.minimize(f, x0, jac=g, method=method,
                                    options=options)

            err_msg = f"{method} {scale}: {first_step_size}: {res}"

            assert res.success, err_msg
            assert_allclose(res.x, [1.0], err_msg=err_msg)
            assert res.nit <= 3, err_msg

            if scale > 1e-10:
                if method in ('CG', 'BFGS'):
                    assert_allclose(first_step_size[0], 1.01, err_msg=err_msg)
                else:
                    # Newton-CG and L-BFGS-B use different logic for the first
                    # step, but are both scaling invariant with step sizes ~ 1
                    assert first_step_size[0] > 0.5 and first_step_size[0] < 3, err_msg
            else:
                # step size has upper bound of ||grad||, so line
                # search makes many small steps
                pass

    @pytest.mark.parametrize('method', ['nelder-mead', 'powell', 'cg', 'bfgs',
                                        'newton-cg', 'l-bfgs-b', 'tnc',
                                        'cobyqa', 'slsqp',
                                        'trust-constr', 'dogleg', 'trust-ncg',
                                        'trust-exact', 'trust-krylov'])
    def test_nan_values(self, method):

        # Check nan values result to failed exit status

        # test is dependent on exact seed
        rng = np.random.default_rng(123122)

        count = [0]

        def func(x):
            return np.nan

        def func2(x):
            count[0] += 1
            if count[0] > 2:
                return np.nan
            else:
                return rng.random()

        def grad(x):
            return np.array([1.0])

        def hess(x):
            return np.array([[1.0]])

        x0 = np.array([1.0])

        needs_grad = method in ('newton-cg', 'trust-krylov', 'trust-exact',
                                'trust-ncg', 'dogleg')
        needs_hess = method in ('trust-krylov', 'trust-exact', 'trust-ncg',
                                'dogleg')

        funcs = [func, func2]
        grads = [grad] if needs_grad else [grad, None]
        hesss = [hess] if needs_hess else [hess, None]
        options = dict(maxfun=20) if method == 'tnc' else dict(maxiter=20)

        with np.errstate(invalid='ignore'), warnings.catch_warnings():
            warnings.filterwarnings("ignore", "delta_grad == 0.*", UserWarning)
            warnings.filterwarnings(
                "ignore", ".*does not use Hessian.*", RuntimeWarning)
            warnings.filterwarnings(
                "ignore", ".*does not use gradient.*", RuntimeWarning)

            for f, g, h in itertools.product(funcs, grads, hesss):
                count = [0]
                sol = optimize.minimize(f, x0, jac=g, hess=h, method=method,
                                        options=options)
                assert_equal(sol.success, False)

    @pytest.mark.parametrize('method', ['nelder-mead', 'cg', 'bfgs',
                                        'l-bfgs-b', 'tnc',
                                        'cobyla', 'cobyqa', 'slsqp',
                                        'trust-constr', 'dogleg', 'trust-ncg',
                                        'trust-exact', 'trust-krylov'])
    def test_duplicate_evaluations(self, method):
        # check that there are no duplicate evaluations for any methods
        jac = hess = None
        if method in ('newton-cg', 'trust-krylov', 'trust-exact',
                      'trust-ncg', 'dogleg'):
            jac = self.grad
        if method in ('trust-krylov', 'trust-exact', 'trust-ncg',
                      'dogleg'):
            hess = self.hess

        with np.errstate(invalid='ignore'), warnings.catch_warnings():
            # for trust-constr
            warnings.filterwarnings("ignore", "delta_grad == 0.*", UserWarning)
            optimize.minimize(self.func, self.startparams,
                              method=method, jac=jac, hess=hess)

        for i in range(1, len(self.trace.t)):
            if np.array_equal(self.trace.t[i - 1], self.trace.t[i]):
                raise RuntimeError(
                    f"Duplicate evaluations made by {method}")

    @pytest.mark.filterwarnings('ignore::RuntimeWarning')
    @pytest.mark.parametrize('method', MINIMIZE_METHODS_NEW_CB)
    @pytest.mark.parametrize('new_cb_interface', [0, 1, 2])
    def test_callback_stopiteration(self, method, new_cb_interface):
        # Check that if callback raises StopIteration, optimization
        # terminates with the same result as if iterations were limited

        def f(x):
            f.flag = False  # check that f isn't called after StopIteration
            return optimize.rosen(x)
        f.flag = False

        def g(x):
            f.flag = False
            return optimize.rosen_der(x)

        def h(x):
            f.flag = False
            return optimize.rosen_hess(x)

        maxiter = 5

        if new_cb_interface == 1:
            def callback_interface(*, intermediate_result):
                assert intermediate_result.fun == f(intermediate_result.x)
                callback()
        elif new_cb_interface == 2:
            class Callback:
                def __call__(self, intermediate_result: OptimizeResult):
                    assert intermediate_result.fun == f(intermediate_result.x)
                    callback()
            callback_interface = Callback()
        else:
            def callback_interface(xk, *args):  # type: ignore[misc]
                callback()

        def callback():
            callback.i += 1
            callback.flag = False
            if callback.i == maxiter:
                callback.flag = True
                raise StopIteration()
        callback.i = 0
        callback.flag = False

        kwargs = {'x0': [1.1]*5, 'method': method,
                  'fun': f, 'jac': g, 'hess': h}

        res = optimize.minimize(**kwargs, callback=callback_interface)
        if method == 'nelder-mead':
            maxiter = maxiter + 1  # nelder-mead counts differently
        if method == 'cobyqa':
            ref = optimize.minimize(**kwargs, options={'maxfev': maxiter})
            assert res.nfev == ref.nfev == maxiter
        elif method == 'cobyla':
            # COBYLA calls the callback once per iteration, not once per function
            # evaluation, so this test is not applicable. However we can test
            # the COBYLA status to verify that res stopped back on the callback
            # and ref stopped based on the iteration limit.
            # COBYLA requires at least n+2 function evaluations
            maxiter = max(maxiter, len(kwargs['x0'])+2)
            ref = optimize.minimize(**kwargs, options={'maxiter': maxiter})
            assert res.status == 30
            assert res.message == ("Return from COBYLA because the callback function "
                                   "requested termination")
            assert ref.status == 3
            assert ref.message == ("Return from COBYLA because the objective function "
                                   "has been evaluated MAXFUN times.")
            # Return early because res/ref will be unequal for COBYLA for the reasons
            # mentioned above.
            return
        else:
            ref = optimize.minimize(**kwargs, options={'maxiter': maxiter})
            assert res.message.startswith("`callback` raised `StopIteration`")
            assert res.nit == ref.nit == maxiter
        if method != 'slsqp':
            # Unlike all other methods, apparently SLSQP updates x/fun after the last
            # call to the callback
            assert res.fun == ref.fun
            assert_equal(res.x, ref.x)
        assert res.status == 3 if method in {'trust-constr', 'cobyqa'} else 99
        if method != 'cobyqa':
            assert not res.success

    def test_ndim_error(self):
        msg = "'x0' must only have one dimension."
        with assert_raises(ValueError, match=msg):
            optimize.minimize(lambda x: x, np.ones((2, 1)))

    @pytest.mark.parametrize('method', ('nelder-mead', 'l-bfgs-b', 'tnc',
                                        'powell', 'cobyla', 'cobyqa',
                                        'trust-constr'))
    def test_minimize_invalid_bounds(self, method):
        def f(x):
            return np.sum(x**2)

        bounds = Bounds([1, 2], [3, 4])
        msg = 'The number of bounds is not compatible with the length of `x0`.'
        with pytest.raises(ValueError, match=msg):
            optimize.minimize(f, x0=[1, 2, 3], method=method, bounds=bounds)

        bounds = Bounds([1, 6, 1], [3, 4, 2])
        msg = 'An upper bound is less than the corresponding lower bound.'
        with pytest.raises(ValueError, match=msg):
            optimize.minimize(f, x0=[1, 2, 3], method=method, bounds=bounds)

    @pytest.mark.parametrize('method', ['bfgs', 'cg', 'newton-cg', 'powell'])
    def test_minimize_warnings_gh1953(self, method):
        # test that minimize methods produce warnings rather than just using
        # `print`; see gh-1953.
        kwargs = {} if method=='powell' else {'jac': optimize.rosen_der}
        warning_type = (RuntimeWarning if method=='powell'
                        else optimize.OptimizeWarning)

        options = {'disp': True, 'maxiter': 10}
        with pytest.warns(warning_type, match='Maximum number'):
            optimize.minimize(lambda x: optimize.rosen(x), [0, 0],
                              method=method, options=options, **kwargs)

        options['disp'] = False
        optimize.minimize(lambda x: optimize.rosen(x), [0, 0],
                          method=method, options=options, **kwargs)


@pytest.mark.parametrize(
    'method',
    ['l-bfgs-b', 'tnc', 'Powell', 'Nelder-Mead', 'cobyqa']
)
def test_minimize_with_scalar(method):
    # checks that minimize works with a scalar being provided to it.
    def f(x):
        return np.sum(x ** 2)

    res = optimize.minimize(f, 17, bounds=[(-100, 100)], method=method)
    assert res.success
    assert_allclose(res.x, [0.0], atol=1e-5)


class TestLBFGSBBounds:
    def setup_method(self):
        self.bounds = ((1, None), (None, None))
        self.solution = (1, 0)

    def fun(self, x, p=2.0):
        return 1.0 / p * (x[0]**p + x[1]**p)

    def jac(self, x, p=2.0):
        return x**(p - 1)

    def fj(self, x, p=2.0):
        return self.fun(x, p), self.jac(x, p)

    def test_l_bfgs_b_bounds(self):
        x, f, d = optimize.fmin_l_bfgs_b(self.fun, [0, -1],
                                         fprime=self.jac,
                                         bounds=self.bounds)
        assert d['warnflag'] == 0, d['task']
        assert_allclose(x, self.solution, atol=1e-6)

    def test_l_bfgs_b_funjac(self):
        # L-BFGS-B with fun and jac combined and extra arguments
        x, f, d = optimize.fmin_l_bfgs_b(self.fj, [0, -1], args=(2.0, ),
                                         bounds=self.bounds)
        assert d['warnflag'] == 0, d['task']
        assert_allclose(x, self.solution, atol=1e-6)

    def test_minimize_l_bfgs_b_bounds(self):
        # Minimize with method='L-BFGS-B' with bounds
        res = optimize.minimize(self.fun, [0, -1], method='L-BFGS-B',
                                jac=self.jac, bounds=self.bounds)
        assert res['success'], res['message']
        assert_allclose(res.x, self.solution, atol=1e-6)

    @pytest.mark.parametrize('bounds', [
        ([(10, 1), (1, 10)]),
        ([(1, 10), (10, 1)]),
        ([(10, 1), (10, 1)])
    ])
    def test_minimize_l_bfgs_b_incorrect_bounds(self, bounds):
        with pytest.raises(ValueError, match='.*bound.*'):
            optimize.minimize(self.fun, [0, -1], method='L-BFGS-B',
                              jac=self.jac, bounds=bounds)

    def test_minimize_l_bfgs_b_bounds_FD(self):
        # test that initial starting value outside bounds doesn't raise
        # an error (done with clipping).
        # test all different finite differences combos, with and without args

        jacs = ['2-point', '3-point', None]
        argss = [(2.,), ()]
        for jac, args in itertools.product(jacs, argss):
            res = optimize.minimize(self.fun, [0, -1], args=args,
                                    method='L-BFGS-B',
                                    jac=jac, bounds=self.bounds,
                                    options={'finite_diff_rel_step': None})
            assert res['success'], res['message']
            assert_allclose(res.x, self.solution, atol=1e-6)


class TestOptimizeScalar:
    def setup_method(self):
        self.solution = 1.5

    def fun(self, x, a=1.5):
        """Objective function"""
        return (x - a)**2 - 0.8

    def test_brent(self):
        x = optimize.brent(self.fun)
        assert_allclose(x, self.solution, atol=1e-6)

        x = optimize.brent(self.fun, brack=(-3, -2))
        assert_allclose(x, self.solution, atol=1e-6)

        x = optimize.brent(self.fun, full_output=True)
        assert_allclose(x[0], self.solution, atol=1e-6)

        x = optimize.brent(self.fun, brack=(-15, -1, 15))
        assert_allclose(x, self.solution, atol=1e-6)

        message = r"\(f\(xb\) < f\(xa\)\) and \(f\(xb\) < f\(xc\)\)"
        with pytest.raises(ValueError, match=message):
            optimize.brent(self.fun, brack=(-1, 0, 1))

        message = r"\(xa < xb\) and \(xb < xc\)"
        with pytest.raises(ValueError, match=message):
            optimize.brent(self.fun, brack=(0, -1, 1))

    @pytest.mark.filterwarnings('ignore::UserWarning')
    def test_golden(self):
        x = optimize.golden(self.fun)
        assert_allclose(x, self.solution, atol=1e-6)

        x = optimize.golden(self.fun, brack=(-3, -2))
        assert_allclose(x, self.solution, atol=1e-6)

        x = optimize.golden(self.fun, full_output=True)
        assert_allclose(x[0], self.solution, atol=1e-6)

        x = optimize.golden(self.fun, brack=(-15, -1, 15))
        assert_allclose(x, self.solution, atol=1e-6)

        x = optimize.golden(self.fun, tol=0)
        assert_allclose(x, self.solution)

        maxiter_test_cases = [0, 1, 5]
        for maxiter in maxiter_test_cases:
            x0 = optimize.golden(self.fun, maxiter=0, full_output=True)
            x = optimize.golden(self.fun, maxiter=maxiter, full_output=True)
            nfev0, nfev = x0[2], x[2]
            assert_equal(nfev - nfev0, maxiter)

        message = r"\(f\(xb\) < f\(xa\)\) and \(f\(xb\) < f\(xc\)\)"
        with pytest.raises(ValueError, match=message):
            optimize.golden(self.fun, brack=(-1, 0, 1))

        message = r"\(xa < xb\) and \(xb < xc\)"
        with pytest.raises(ValueError, match=message):
            optimize.golden(self.fun, brack=(0, -1, 1))

    def test_fminbound(self):
        x = optimize.fminbound(self.fun, 0, 1)
        assert_allclose(x, 1, atol=1e-4)

        x = optimize.fminbound(self.fun, 1, 5)
        assert_allclose(x, self.solution, atol=1e-6)

        x = optimize.fminbound(self.fun, np.array([1]), np.array([5]))
        assert_allclose(x, self.solution, atol=1e-6)
        assert_raises(ValueError, optimize.fminbound, self.fun, 5, 1)

    def test_fminbound_scalar(self):
        with pytest.raises(ValueError, match='.*must be finite scalars.*'):
            optimize.fminbound(self.fun, np.zeros((1, 2)), 1)

        x = optimize.fminbound(self.fun, 1, np.array(5))
        assert_allclose(x, self.solution, atol=1e-6)

    def test_gh11207(self):
        def fun(x):
            return x**2
        optimize.fminbound(fun, 0, 0)

    def test_minimize_scalar(self):
        # combine all tests above for the minimize_scalar wrapper
        x = optimize.minimize_scalar(self.fun).x
        assert_allclose(x, self.solution, atol=1e-6)

        x = optimize.minimize_scalar(self.fun, method='Brent')
        assert x.success

        x = optimize.minimize_scalar(self.fun, method='Brent',
                                     options=dict(maxiter=3))
        assert not x.success

        x = optimize.minimize_scalar(self.fun, bracket=(-3, -2),
                                     args=(1.5, ), method='Brent').x
        assert_allclose(x, self.solution, atol=1e-6)

        x = optimize.minimize_scalar(self.fun, method='Brent',
                                     args=(1.5,)).x
        assert_allclose(x, self.solution, atol=1e-6)

        x = optimize.minimize_scalar(self.fun, bracket=(-15, -1, 15),
                                     args=(1.5, ), method='Brent').x
        assert_allclose(x, self.solution, atol=1e-6)

        x = optimize.minimize_scalar(self.fun, bracket=(-3, -2),
                                     args=(1.5, ), method='golden').x
        assert_allclose(x, self.solution, atol=1e-6)

        x = optimize.minimize_scalar(self.fun, method='golden',
                                     args=(1.5,)).x
        assert_allclose(x, self.solution, atol=1e-6)

        x = optimize.minimize_scalar(self.fun, bracket=(-15, -1, 15),
                                     args=(1.5, ), method='golden').x
        assert_allclose(x, self.solution, atol=1e-6)

        x = optimize.minimize_scalar(self.fun, bounds=(0, 1), args=(1.5,),
                                     method='Bounded').x
        assert_allclose(x, 1, atol=1e-4)

        x = optimize.minimize_scalar(self.fun, bounds=(1, 5), args=(1.5, ),
                                     method='bounded').x
        assert_allclose(x, self.solution, atol=1e-6)

        x = optimize.minimize_scalar(self.fun, bounds=(np.array([1]),
                                                       np.array([5])),
                                     args=(np.array([1.5]), ),
                                     method='bounded').x
        assert_allclose(x, self.solution, atol=1e-6)

        assert_raises(ValueError, optimize.minimize_scalar, self.fun,
                      bounds=(5, 1), method='bounded', args=(1.5, ))

        assert_raises(ValueError, optimize.minimize_scalar, self.fun,
                      bounds=(np.zeros(2), 1), method='bounded', args=(1.5, ))

        x = optimize.minimize_scalar(self.fun, bounds=(1, np.array(5)),
                                     method='bounded').x
        assert_allclose(x, self.solution, atol=1e-6)

    def test_minimize_scalar_custom(self):
        # This function comes from the documentation example.
        def custmin(fun, bracket, args=(), maxfev=None, stepsize=0.1,
                    maxiter=100, callback=None, **options):
            bestx = (bracket[1] + bracket[0]) / 2.0
            besty = fun(bestx)
            funcalls = 1
            niter = 0
            improved = True
            stop = False

            while improved and not stop and niter < maxiter:
                improved = False
                niter += 1
                for testx in [bestx - stepsize, bestx + stepsize]:
                    testy = fun(testx, *args)
                    funcalls += 1
                    if testy < besty:
                        besty = testy
                        bestx = testx
                        improved = True
                if callback is not None:
                    callback(bestx)
                if maxfev is not None and funcalls >= maxfev:
                    stop = True
                    break

            return optimize.OptimizeResult(fun=besty, x=bestx, nit=niter,
                                           nfev=funcalls, success=(niter > 1))

        res = optimize.minimize_scalar(self.fun, bracket=(0, 4),
                                       method=custmin,
                                       options=dict(stepsize=0.05))
        assert_allclose(res.x, self.solution, atol=1e-6)

    def test_minimize_scalar_coerce_args_param(self):
        # Regression test for gh-3503
        optimize.minimize_scalar(self.fun, args=1.5)

    @pytest.mark.parametrize('method', ['brent', 'bounded', 'golden'])
    def test_disp(self, method):
        # test that all minimize_scalar methods accept a disp option.
        for disp in [0, 1, 2, 3]:
            optimize.minimize_scalar(self.fun, options={"disp": disp})

    @pytest.mark.parametrize('method', ['brent', 'bounded', 'golden'])
    def test_result_attributes(self, method):
        kwargs = {"bounds": [-10, 10]} if method == 'bounded' else {}
        result = optimize.minimize_scalar(self.fun, method=method, **kwargs)
        assert hasattr(result, "x")
        assert hasattr(result, "success")
        assert hasattr(result, "message")
        assert hasattr(result, "fun")
        assert hasattr(result, "nfev")
        assert hasattr(result, "nit")

    @pytest.mark.filterwarnings('ignore::UserWarning')
    @pytest.mark.parametrize('method', ['brent', 'bounded', 'golden'])
    def test_nan_values(self, method):
        # Check nan values result to failed exit status

        count = [0]

        def func(x):
            count[0] += 1
            if count[0] > 4:
                return np.nan
            else:
                return x**2 + 0.1 * np.sin(x)

        bracket = (-1, 0, 1)
        bounds = (-1, 1)

        with np.errstate(invalid='ignore'), warnings.catch_warnings():
            warnings.filterwarnings("ignore", "delta_grad == 0.*", UserWarning)
            warnings.filterwarnings(
                "ignore", ".*does not use Hessian.*", RuntimeWarning)
            warnings.filterwarnings(
                "ignore", ".*does not use gradient.*", RuntimeWarning)

            count = [0]

            kwargs = {"bounds": bounds} if method == 'bounded' else {}
            sol = optimize.minimize_scalar(func, bracket=bracket,
                                           **kwargs, method=method,
                                           options=dict(maxiter=20))
            assert_equal(sol.success, False)

    def test_minimize_scalar_defaults_gh10911(self):
        # Previously, bounds were silently ignored unless `method='bounds'`
        # was chosen. See gh-10911. Check that this is no longer the case.
        def f(x):
            return x**2

        res = optimize.minimize_scalar(f)
        assert_allclose(res.x, 0, atol=1e-8)

        res = optimize.minimize_scalar(f, bounds=(1, 100),
                                       options={'xatol': 1e-10})
        assert_allclose(res.x, 1)

    def test_minimize_non_finite_bounds_gh10911(self):
        # Previously, minimize_scalar misbehaved with infinite bounds.
        # See gh-10911. Check that it now raises an error, instead.
        msg = "Optimization bounds must be finite scalars."
        with pytest.raises(ValueError, match=msg):
            optimize.minimize_scalar(np.sin, bounds=(1, np.inf))
        with pytest.raises(ValueError, match=msg):
            optimize.minimize_scalar(np.sin, bounds=(np.nan, 1))

    @pytest.mark.parametrize("method", ['brent', 'golden'])
    def test_minimize_unbounded_method_with_bounds_gh10911(self, method):
        # Previously, `bounds` were silently ignored when `method='brent'` or
        # `method='golden'`. See gh-10911. Check that error is now raised.
        msg = "Use of `bounds` is incompatible with..."
        with pytest.raises(ValueError, match=msg):
            optimize.minimize_scalar(np.sin, method=method, bounds=(1, 2))

    @pytest.mark.filterwarnings('ignore::RuntimeWarning')
    @pytest.mark.parametrize("method", MINIMIZE_SCALAR_METHODS)
    @pytest.mark.parametrize("tol", [1, 1e-6])
    @pytest.mark.parametrize("fshape", [(), (1,), (1, 1)])
    def test_minimize_scalar_dimensionality_gh16196(self, method, tol, fshape):
        # gh-16196 reported that the output shape of `minimize_scalar` was not
        # consistent when an objective function returned an array. Check that
        # `res.fun` and `res.x` are now consistent.
        def f(x):
            return np.array(x**4).reshape(fshape)

        a, b = -0.1, 0.2
        kwargs = (dict(bracket=(a, b)) if method != "bounded"
                  else dict(bounds=(a, b)))
        kwargs.update(dict(method=method, tol=tol))

        res = optimize.minimize_scalar(f, **kwargs)
        assert res.x.shape == res.fun.shape == f(res.x).shape == fshape

    @pytest.mark.parametrize('method', ['bounded', 'brent', 'golden'])
    def test_minimize_scalar_warnings_gh1953(self, method):
        # test that minimize_scalar methods produce warnings rather than just
        # using `print`; see gh-1953.
        def f(x):
            return (x - 1)**2

        kwargs = {}
        kwd = 'bounds' if method == 'bounded' else 'bracket'
        kwargs[kwd] = [-2, 10]

        options = {'disp': True, 'maxiter': 3}
        with pytest.warns(optimize.OptimizeWarning, match='Maximum number'):
            optimize.minimize_scalar(f, method=method, options=options,
                                     **kwargs)

        options['disp'] = False
        optimize.minimize_scalar(f, method=method, options=options, **kwargs)


class TestBracket:

    @pytest.mark.filterwarnings('ignore::RuntimeWarning')
    def test_errors_and_status_false(self):
        # Check that `bracket` raises the errors it is supposed to
        def f(x):  # gh-14858
            return x**2 if ((-1 < x) & (x < 1)) else 100.0

        message = "The algorithm terminated without finding a valid bracket."
        with pytest.raises(RuntimeError, match=message):
            optimize.bracket(f, -1, 1)
        with pytest.raises(RuntimeError, match=message):
            optimize.bracket(f, -1, np.inf)
        with pytest.raises(RuntimeError, match=message):
            optimize.brent(f, brack=(-1, 1))
        with pytest.raises(RuntimeError, match=message):
            optimize.golden(f, brack=(-1, 1))

        def f(x):  # gh-5899
            return -5 * x**5 + 4 * x**4 - 12 * x**3 + 11 * x**2 - 2 * x + 1

        message = "No valid bracket was found before the iteration limit..."
        with pytest.raises(RuntimeError, match=message):
            optimize.bracket(f, -0.5, 0.5, maxiter=10)

    @pytest.mark.parametrize('method', ('brent', 'golden'))
    def test_minimize_scalar_success_false(self, method):
        # Check that status information from `bracket` gets to minimize_scalar
        def f(x):  # gh-14858
            return x**2 if ((-1 < x) & (x < 1)) else 100.0

        message = "The algorithm terminated without finding a valid bracket."

        res = optimize.minimize_scalar(f, bracket=(-1, 1), method=method)
        assert not res.success
        assert message in res.message
        assert res.nfev == 3
        assert res.nit == 0
        assert res.fun == 100


def test_brent_negative_tolerance():
    assert_raises(ValueError, optimize.brent, np.cos, tol=-.01)


class TestNewtonCg:
    def test_rosenbrock(self):
        x0 = np.array([-1.2, 1.0])
        sol = optimize.minimize(optimize.rosen, x0,
                                jac=optimize.rosen_der,
                                hess=optimize.rosen_hess,
                                tol=1e-5,
                                method='Newton-CG')
        assert sol.success, sol.message
        assert_allclose(sol.x, np.array([1, 1]), rtol=1e-4)

    def test_himmelblau(self):
        x0 = np.array(himmelblau_x0)
        sol = optimize.minimize(himmelblau,
                                x0,
                                jac=himmelblau_grad,
                                hess=himmelblau_hess,
                                method='Newton-CG',
                                tol=1e-6)
        assert sol.success, sol.message
        assert_allclose(sol.x, himmelblau_xopt, rtol=1e-4)
        assert_allclose(sol.fun, himmelblau_min, atol=1e-4)

    def test_finite_difference(self):
        x0 = np.array([-1.2, 1.0])
        sol = optimize.minimize(optimize.rosen, x0,
                                jac=optimize.rosen_der,
                                hess='2-point',
                                tol=1e-5,
                                method='Newton-CG')
        assert sol.success, sol.message
        assert_allclose(sol.x, np.array([1, 1]), rtol=1e-4)

    def test_hessian_update_strategy(self):
        x0 = np.array([-1.2, 1.0])
        sol = optimize.minimize(optimize.rosen, x0,
                                jac=optimize.rosen_der,
                                hess=optimize.BFGS(),
                                tol=1e-5,
                                method='Newton-CG')
        assert sol.success, sol.message
        assert_allclose(sol.x, np.array([1, 1]), rtol=1e-4)


def test_line_for_search():
    # _line_for_search is only used in _linesearch_powell, which is also
    # tested below. Thus there are more tests of _line_for_search in the
    # test_linesearch_powell_bounded function.

    line_for_search = optimize._optimize._line_for_search
    # args are x0, alpha, lower_bound, upper_bound
    # returns lmin, lmax

    lower_bound = np.array([-5.3, -1, -1.5, -3])
    upper_bound = np.array([1.9, 1, 2.8, 3])

    # test when starting in the bounds
    x0 = np.array([0., 0, 0, 0])
    # and when starting outside of the bounds
    x1 = np.array([0., 2, -3, 0])

    all_tests = (
        (x0, np.array([1., 0, 0, 0]), -5.3, 1.9),
        (x0, np.array([0., 1, 0, 0]), -1, 1),
        (x0, np.array([0., 0, 1, 0]), -1.5, 2.8),
        (x0, np.array([0., 0, 0, 1]), -3, 3),
        (x0, np.array([1., 1, 0, 0]), -1, 1),
        (x0, np.array([1., 0, -1, 2]), -1.5, 1.5),
        (x0, np.array([2., 0, -1, 2]), -1.5, 0.95),
        (x1, np.array([1., 0, 0, 0]), -5.3, 1.9),
        (x1, np.array([0., 1, 0, 0]), -3, -1),
        (x1, np.array([0., 0, 1, 0]), 1.5, 5.8),
        (x1, np.array([0., 0, 0, 1]), -3, 3),
        (x1, np.array([1., 1, 0, 0]), -3, -1),
        (x1, np.array([1., 0, -1, 0]), -5.3, -1.5),
    )

    for x, alpha, lmin, lmax in all_tests:
        mi, ma = line_for_search(x, alpha, lower_bound, upper_bound)
        assert_allclose(mi, lmin, atol=1e-6)
        assert_allclose(ma, lmax, atol=1e-6)

    # now with infinite bounds
    lower_bound = np.array([-np.inf, -1, -np.inf, -3])
    upper_bound = np.array([np.inf, 1, 2.8, np.inf])

    all_tests = (
        (x0, np.array([1., 0, 0, 0]), -np.inf, np.inf),
        (x0, np.array([0., 1, 0, 0]), -1, 1),
        (x0, np.array([0., 0, 1, 0]), -np.inf, 2.8),
        (x0, np.array([0., 0, 0, 1]), -3, np.inf),
        (x0, np.array([1., 1, 0, 0]), -1, 1),
        (x0, np.array([1., 0, -1, 2]), -1.5, np.inf),
        (x1, np.array([1., 0, 0, 0]), -np.inf, np.inf),
        (x1, np.array([0., 1, 0, 0]), -3, -1),
        (x1, np.array([0., 0, 1, 0]), -np.inf, 5.8),
        (x1, np.array([0., 0, 0, 1]), -3, np.inf),
        (x1, np.array([1., 1, 0, 0]), -3, -1),
        (x1, np.array([1., 0, -1, 0]), -5.8, np.inf),
    )

    for x, alpha, lmin, lmax in all_tests:
        mi, ma = line_for_search(x, alpha, lower_bound, upper_bound)
        assert_allclose(mi, lmin, atol=1e-6)
        assert_allclose(ma, lmax, atol=1e-6)


def test_linesearch_powell():
    # helper function in optimize.py, not a public function.
    linesearch_powell = optimize._optimize._linesearch_powell
    # args are func, p, xi, fval, lower_bound=None, upper_bound=None, tol=1e-3
    # returns new_fval, p + direction, direction
    def func(x):
        return np.sum((x - np.array([-1.0, 2.0, 1.5, -0.4])) ** 2)
    p0 = np.array([0., 0, 0, 0])
    fval = func(p0)
    lower_bound = np.array([-np.inf] * 4)
    upper_bound = np.array([np.inf] * 4)

    all_tests = (
        (np.array([1., 0, 0, 0]), -1),
        (np.array([0., 1, 0, 0]), 2),
        (np.array([0., 0, 1, 0]), 1.5),
        (np.array([0., 0, 0, 1]), -.4),
        (np.array([-1., 0, 1, 0]), 1.25),
        (np.array([0., 0, 1, 1]), .55),
        (np.array([2., 0, -1, 1]), -.65),
    )

    for xi, l in all_tests:
        f, p, direction = linesearch_powell(func, p0, xi,
                                            fval=fval, tol=1e-5)
        assert_allclose(f, func(l * xi), atol=1e-6)
        assert_allclose(p, l * xi, atol=1e-6)
        assert_allclose(direction, l * xi, atol=1e-6)

        f, p, direction = linesearch_powell(func, p0, xi, tol=1e-5,
                                            lower_bound=lower_bound,
                                            upper_bound=upper_bound,
                                            fval=fval)
        assert_allclose(f, func(l * xi), atol=1e-6)
        assert_allclose(p, l * xi, atol=1e-6)
        assert_allclose(direction, l * xi, atol=1e-6)


def test_linesearch_powell_bounded():
    # helper function in optimize.py, not a public function.
    linesearch_powell = optimize._optimize._linesearch_powell
    # args are func, p, xi, fval, lower_bound=None, upper_bound=None, tol=1e-3
    # returns new_fval, p+direction, direction
    def func(x):
        return np.sum((x - np.array([-1.0, 2.0, 1.5, -0.4])) ** 2)
    p0 = np.array([0., 0, 0, 0])
    fval = func(p0)

    # first choose bounds such that the same tests from
    # test_linesearch_powell should pass.
    lower_bound = np.array([-2.]*4)
    upper_bound = np.array([2.]*4)

    all_tests = (
        (np.array([1., 0, 0, 0]), -1),
        (np.array([0., 1, 0, 0]), 2),
        (np.array([0., 0, 1, 0]), 1.5),
        (np.array([0., 0, 0, 1]), -.4),
        (np.array([-1., 0, 1, 0]), 1.25),
        (np.array([0., 0, 1, 1]), .55),
        (np.array([2., 0, -1, 1]), -.65),
    )

    for xi, l in all_tests:
        f, p, direction = linesearch_powell(func, p0, xi, tol=1e-5,
                                            lower_bound=lower_bound,
                                            upper_bound=upper_bound,
                                            fval=fval)
        assert_allclose(f, func(l * xi), atol=1e-6)
        assert_allclose(p, l * xi, atol=1e-6)
        assert_allclose(direction, l * xi, atol=1e-6)

    # now choose bounds such that unbounded vs bounded gives different results
    lower_bound = np.array([-.3]*3 + [-1])
    upper_bound = np.array([.45]*3 + [.9])

    all_tests = (
        (np.array([1., 0, 0, 0]), -.3),
        (np.array([0., 1, 0, 0]), .45),
        (np.array([0., 0, 1, 0]), .45),
        (np.array([0., 0, 0, 1]), -.4),
        (np.array([-1., 0, 1, 0]), .3),
        (np.array([0., 0, 1, 1]), .45),
        (np.array([2., 0, -1, 1]), -.15),
    )

    for xi, l in all_tests:
        f, p, direction = linesearch_powell(func, p0, xi, tol=1e-5,
                                            lower_bound=lower_bound,
                                            upper_bound=upper_bound,
                                            fval=fval)
        assert_allclose(f, func(l * xi), atol=1e-6)
        assert_allclose(p, l * xi, atol=1e-6)
        assert_allclose(direction, l * xi, atol=1e-6)

    # now choose as above but start outside the bounds
    p0 = np.array([-1., 0, 0, 2])
    fval = func(p0)

    all_tests = (
        (np.array([1., 0, 0, 0]), .7),
        (np.array([0., 1, 0, 0]), .45),
        (np.array([0., 0, 1, 0]), .45),
        (np.array([0., 0, 0, 1]), -2.4),
    )

    for xi, l in all_tests:
        f, p, direction = linesearch_powell(func, p0, xi, tol=1e-5,
                                            lower_bound=lower_bound,
                                            upper_bound=upper_bound,
                                            fval=fval)
        assert_allclose(f, func(p0 + l * xi), atol=1e-6)
        assert_allclose(p, p0 + l * xi, atol=1e-6)
        assert_allclose(direction, l * xi, atol=1e-6)

    # now mix in inf
    p0 = np.array([0., 0, 0, 0])
    fval = func(p0)

    # now choose bounds that mix inf
    lower_bound = np.array([-.3, -np.inf, -np.inf, -1])
    upper_bound = np.array([np.inf, .45, np.inf, .9])

    all_tests = (
        (np.array([1., 0, 0, 0]), -.3),
        (np.array([0., 1, 0, 0]), .45),
        (np.array([0., 0, 1, 0]), 1.5),
        (np.array([0., 0, 0, 1]), -.4),
        (np.array([-1., 0, 1, 0]), .3),
        (np.array([0., 0, 1, 1]), .55),
        (np.array([2., 0, -1, 1]), -.15),
    )

    for xi, l in all_tests:
        f, p, direction = linesearch_powell(func, p0, xi, tol=1e-5,
                                            lower_bound=lower_bound,
                                            upper_bound=upper_bound,
                                            fval=fval)
        assert_allclose(f, func(l * xi), atol=1e-6)
        assert_allclose(p, l * xi, atol=1e-6)
        assert_allclose(direction, l * xi, atol=1e-6)

    # now choose as above but start outside the bounds
    p0 = np.array([-1., 0, 0, 2])
    fval = func(p0)

    all_tests = (
        (np.array([1., 0, 0, 0]), .7),
        (np.array([0., 1, 0, 0]), .45),
        (np.array([0., 0, 1, 0]), 1.5),
        (np.array([0., 0, 0, 1]), -2.4),
    )

    for xi, l in all_tests:
        f, p, direction = linesearch_powell(func, p0, xi, tol=1e-5,
                                            lower_bound=lower_bound,
                                            upper_bound=upper_bound,
                                            fval=fval)
        assert_allclose(f, func(p0 + l * xi), atol=1e-6)
        assert_allclose(p, p0 + l * xi, atol=1e-6)
        assert_allclose(direction, l * xi, atol=1e-6)


def test_powell_limits():
    # gh15342 - powell was going outside bounds for some function evaluations.
    bounds = optimize.Bounds([0, 0], [0.6, 20])

    def fun(x):
        a, b = x
        assert (x >= bounds.lb).all() and (x <= bounds.ub).all()
        return a ** 2 + b ** 2

    optimize.minimize(fun, x0=[0.6, 20], method='Powell', bounds=bounds)

    # Another test from the original report - gh-13411
    bounds = optimize.Bounds(lb=[0,], ub=[1,], keep_feasible=[True,])

    def func(x):
        assert x >= 0 and x <= 1
        return np.exp(x)

    optimize.minimize(fun=func, x0=[0.5], method='powell', bounds=bounds)


def test_powell_output():
    funs = [rosen, lambda x: np.array(rosen(x)), lambda x: np.array([rosen(x)])]
    for fun in funs:
        res = optimize.minimize(fun, x0=[0.6, 20], method='Powell')
        assert np.isscalar(res.fun)


class TestRosen:
    @make_xp_test_case(optimize.rosen)
    def test_rosen(self, xp):
        # integer input should be promoted to the default floating type
        x = xp.asarray([1, 1, 1])
        xp_assert_equal(optimize.rosen(x),
                        xp.asarray(0.))

    @make_xp_test_case(optimize.rosen_der)
    def test_rosen_der(self, xp):
        x = xp.asarray([1, 1, 1, 1])
        xp_assert_equal(optimize.rosen_der(x),
                        xp.zeros_like(x, dtype=xp.asarray(1.).dtype))

    @make_xp_test_case(optimize.rosen_hess, optimize.rosen_hess_prod)
    def test_hess_prod(self, xp):
        one = xp.asarray(1.)

        # Compare rosen_hess(x) times p with rosen_hess_prod(x,p). See gh-1775.
        x = xp.asarray([3, 4, 5])
        p = xp.asarray([2, 2, 2])
        hp = optimize.rosen_hess_prod(x, p)
        p = xp.astype(p, one.dtype)
        dothp = optimize.rosen_hess(x) @ p
        xp_assert_equal(hp, dothp)


def himmelblau(p):
    """
    R^2 -> R^1 test function for optimization. The function has four local
    minima where himmelblau(xopt) == 0.
    """
    x, y = p
    a = x*x + y - 11
    b = x + y*y - 7
    return a*a + b*b


def himmelblau_grad(p):
    x, y = p
    return np.array([4*x**3 + 4*x*y - 42*x + 2*y**2 - 14,
                     2*x**2 + 4*x*y + 4*y**3 - 26*y - 22])


def himmelblau_hess(p):
    x, y = p
    return np.array([[12*x**2 + 4*y - 42, 4*x + 4*y],
                     [4*x + 4*y, 4*x + 12*y**2 - 26]])


himmelblau_x0 = [-0.27, -0.9]
himmelblau_xopt = [3, 2]
himmelblau_min = 0.0


def test_minimize_multiple_constraints():
    # Regression test for gh-4240.
    def func(x):
        return np.array([25 - 0.2 * x[0] - 0.4 * x[1] - 0.33 * x[2]])

    def func1(x):
        return np.array([x[1]])

    def func2(x):
        return np.array([x[2]])

    cons = ({'type': 'ineq', 'fun': func},
            {'type': 'ineq', 'fun': func1},
            {'type': 'ineq', 'fun': func2})

    def f(x):
        return -1 * (x[0] + x[1] + x[2])

    res = optimize.minimize(f, [0, 0, 0], method='SLSQP', constraints=cons)
    assert_allclose(res.x, [125, 0, 0], atol=1e-10)


class TestOptimizeResultAttributes:
    # Test that all minimizers return an OptimizeResult containing
    # all the OptimizeResult attributes
    def setup_method(self):
        self.x0 = [5, 5]
        self.func = optimize.rosen
        self.jac = optimize.rosen_der
        self.hess = optimize.rosen_hess
        self.hessp = optimize.rosen_hess_prod
        self.bounds = [(0., 10.), (0., 10.)]

    @pytest.mark.fail_slow(2)
    def test_attributes_present(self):
        attributes = ['nit', 'nfev', 'x', 'success', 'status', 'fun',
                      'message']
        skip = {'cobyla': ['nit']}
        for method in MINIMIZE_METHODS:
            with warnings.catch_warnings():
                warnings.filterwarnings("ignore",
                           ("Method .+ does not use (gradient|Hessian.*)"
                            " information"), RuntimeWarning)
                res = optimize.minimize(self.func, self.x0, method=method,
                                        jac=self.jac, hess=self.hess,
                                        hessp=self.hessp)
            for attribute in attributes:
                if method in skip and attribute in skip[method]:
                    continue

                assert hasattr(res, attribute)
                assert attribute in dir(res)

            # gh13001, OptimizeResult.message should be a str
            assert isinstance(res.message, str)


def f1(z, *params):
    x, y = z
    a, b, c, d, e, f, g, h, i, j, k, l, scale = params
    return (a * x**2 + b * x * y + c * y**2 + d*x + e*y + f)


def f2(z, *params):
    x, y = z
    a, b, c, d, e, f, g, h, i, j, k, l, scale = params
    return (-g*np.exp(-((x-h)**2 + (y-i)**2) / scale))


def f3(z, *params):
    x, y = z
    a, b, c, d, e, f, g, h, i, j, k, l, scale = params
    return (-j*np.exp(-((x-k)**2 + (y-l)**2) / scale))


def brute_func(z, *params):
    return f1(z, *params) + f2(z, *params) + f3(z, *params)


class TestBrute:
    # Test the "brute force" method
    def setup_method(self):
        self.params = (2, 3, 7, 8, 9, 10, 44, -1, 2, 26, 1, -2, 0.5)
        self.rranges = (slice(-4, 4, 0.25), slice(-4, 4, 0.25))
        self.solution = np.array([-1.05665192, 1.80834843])

    def brute_func(self, z, *params):
        # an instance method optimizing
        return brute_func(z, *params)

    def test_brute(self):
        # test fmin
        resbrute = optimize.brute(brute_func, self.rranges, args=self.params,
                                  full_output=True, finish=optimize.fmin)
        assert_allclose(resbrute[0], self.solution, atol=1e-3)
        assert_allclose(resbrute[1], brute_func(self.solution, *self.params),
                        atol=1e-3)

        # test minimize
        resbrute = optimize.brute(brute_func, self.rranges, args=self.params,
                                  full_output=True,
                                  finish=optimize.minimize)
        assert_allclose(resbrute[0], self.solution, atol=1e-3)
        assert_allclose(resbrute[1], brute_func(self.solution, *self.params),
                        atol=1e-3)

        # test that brute can optimize an instance method (the other tests use
        # a non-class based function
        resbrute = optimize.brute(self.brute_func, self.rranges,
                                  args=self.params, full_output=True,
                                  finish=optimize.minimize)
        assert_allclose(resbrute[0], self.solution, atol=1e-3)

    def test_1D(self):
        # test that for a 1-D problem the test function is passed an array,
        # not a scalar.
        def f(x):
            assert len(x.shape) == 1
            assert x.shape[0] == 1
            return x ** 2

        optimize.brute(f, [(-1, 1)], Ns=3, finish=None)

    @pytest.mark.fail_slow(10)
    def test_workers(self):
        # check that parallel evaluation works
        resbrute = optimize.brute(brute_func, self.rranges, args=self.params,
                                  full_output=True, finish=None)

        resbrute1 = optimize.brute(brute_func, self.rranges, args=self.params,
                                   full_output=True, finish=None, workers=2)

        assert_allclose(resbrute1[-1], resbrute[-1])
        assert_allclose(resbrute1[0], resbrute[0])

    def test_runtime_warning(self, capsys):
        rng = np.random.default_rng(1234)

        def func(z, *params):
            return rng.random(1) * 1000  # never converged problem

        msg = "final optimization did not succeed.*|Maximum number of function eval.*"
        with pytest.warns(RuntimeWarning, match=msg):
            optimize.brute(func, self.rranges, args=self.params, disp=True)

    def test_coerce_args_param(self):
        # optimize.brute should coerce non-iterable args to a tuple.
        def f(x, *args):
            return x ** args[0]

        resbrute = optimize.brute(f, (slice(-4, 4, .25),), args=2)
        assert_allclose(resbrute, 0)


@pytest.mark.fail_slow(20)
def test_cobyla_threadsafe():

    # Verify that cobyla is threadsafe. Will segfault if it is not.

    import concurrent.futures
    import time

    def objective1(x):
        time.sleep(0.1)
        return x[0]**2

    def objective2(x):
        time.sleep(0.1)
        return (x[0]-1)**2

    min_method = "COBYLA"

    def minimizer1():
        return optimize.minimize(objective1,
                                      [0.0],
                                      method=min_method)

    def minimizer2():
        return optimize.minimize(objective2,
                                      [0.0],
                                      method=min_method)

    with concurrent.futures.ThreadPoolExecutor() as pool:
        tasks = []
        tasks.append(pool.submit(minimizer1))
        tasks.append(pool.submit(minimizer2))
        for t in tasks:
            t.result()


class TestIterationLimits:
    # Tests that optimisation does not give up before trying requested
    # number of iterations or evaluations. And that it does not succeed
    # by exceeding the limits.
    def setup_method(self):
        self.funcalls = threading.local()

    def slow_func(self, v):
        if not hasattr(self.funcalls, 'c'):
            self.funcalls.c = 0
        self.funcalls.c += 1
        r, t = np.sqrt(v[0]**2+v[1]**2), np.arctan2(v[0], v[1])
        return np.sin(r*20 + t)+r*0.5

    @pytest.mark.fail_slow(10)
    def test_neldermead_limit(self):
        self.check_limits("Nelder-Mead", 200)

    def test_powell_limit(self):
        self.check_limits("powell", 1000)

    def check_limits(self, method, default_iters):
        for start_v in [[0.1, 0.1], [1, 1], [2, 2]]:
            for mfev in [50, 500, 5000]:
                self.funcalls.c = 0
                res = optimize.minimize(self.slow_func, start_v,
                                        method=method,
                                        options={"maxfev": mfev})
                assert self.funcalls.c == res["nfev"]
                if res["success"]:
                    assert res["nfev"] < mfev
                else:
                    assert res["nfev"] >= mfev
            for mit in [50, 500, 5000]:
                res = optimize.minimize(self.slow_func, start_v,
                                        method=method,
                                        options={"maxiter": mit})
                if res["success"]:
                    assert res["nit"] <= mit
                else:
                    assert res["nit"] >= mit
            for mfev, mit in [[50, 50], [5000, 5000], [5000, np.inf]]:
                self.funcalls.c = 0
                res = optimize.minimize(self.slow_func, start_v,
                                        method=method,
                                        options={"maxiter": mit,
                                                 "maxfev": mfev})
                assert self.funcalls.c == res["nfev"]
                if res["success"]:
                    assert res["nfev"] < mfev and res["nit"] <= mit
                else:
                    assert res["nfev"] >= mfev or res["nit"] >= mit
            for mfev, mit in [[np.inf, None], [None, np.inf]]:
                self.funcalls.c = 0
                res = optimize.minimize(self.slow_func, start_v,
                                        method=method,
                                        options={"maxiter": mit,
                                                 "maxfev": mfev})
                assert self.funcalls.c == res["nfev"]
                if res["success"]:
                    if mfev is None:
                        assert res["nfev"] < default_iters*2
                    else:
                        assert res["nit"] <= default_iters*2
                else:
                    assert (res["nfev"] >= default_iters*2
                            or res["nit"] >= default_iters*2)


def test_result_x_shape_when_len_x_is_one():
    def fun(x):
        return x * x

    def jac(x):
        return 2. * x

    def hess(x):
        return np.array([[2.]])

    methods = ['Nelder-Mead', 'Powell', 'CG', 'BFGS', 'L-BFGS-B', 'TNC',
               'COBYLA', 'COBYQA', 'SLSQP']
    for method in methods:
        res = optimize.minimize(fun, np.array([0.1]), method=method)
        assert res.x.shape == (1,)

    # use jac + hess
    methods = ['trust-constr', 'dogleg', 'trust-ncg', 'trust-exact',
               'trust-krylov', 'Newton-CG']
    for method in methods:
        res = optimize.minimize(fun, np.array([0.1]), method=method, jac=jac,
                                hess=hess)
        assert res.x.shape == (1,)


class FunctionWithGradient:
    def __init__(self):
        self.number_of_calls = threading.local()

    def __call__(self, x):
        if not hasattr(self.number_of_calls, 'c'):
            self.number_of_calls.c = 0
        self.number_of_calls.c += 1
        return np.sum(x**2), 2 * x


@pytest.fixture
def function_with_gradient():
    return FunctionWithGradient()


def test_memoize_jac_function_before_gradient(function_with_gradient):
    memoized_function = MemoizeJac(function_with_gradient)

    x0 = np.array([1.0, 2.0])
    assert_allclose(memoized_function(x0), 5.0)
    assert function_with_gradient.number_of_calls.c == 1

    assert_allclose(memoized_function.derivative(x0), 2 * x0)
    assert function_with_gradient.number_of_calls.c == 1, \
        "function is not recomputed " \
        "if gradient is requested after function value"

    assert_allclose(
        memoized_function(2 * x0), 20.0,
        err_msg="different input triggers new computation")
    assert function_with_gradient.number_of_calls.c == 2, \
        "different input triggers new computation"


def test_memoize_jac_gradient_before_function(function_with_gradient):
    memoized_function = MemoizeJac(function_with_gradient)

    x0 = np.array([1.0, 2.0])
    assert_allclose(memoized_function.derivative(x0), 2 * x0)
    assert function_with_gradient.number_of_calls.c == 1

    assert_allclose(memoized_function(x0), 5.0)
    assert function_with_gradient.number_of_calls.c == 1, \
        "function is not recomputed " \
        "if function value is requested after gradient"

    assert_allclose(
        memoized_function.derivative(2 * x0), 4 * x0,
        err_msg="different input triggers new computation")
    assert function_with_gradient.number_of_calls.c == 2, \
        "different input triggers new computation"


def test_memoize_jac_with_bfgs(function_with_gradient):
    """ Tests that using MemoizedJac in combination with ScalarFunction
        and BFGS does not lead to repeated function evaluations.
        Tests changes made in response to GH11868.
    """
    memoized_function = MemoizeJac(function_with_gradient)
    jac = memoized_function.derivative
    hess = optimize.BFGS()

    x0 = np.array([1.0, 0.5])
    scalar_function = ScalarFunction(
        memoized_function, x0, (), jac, hess, None, None)
    assert function_with_gradient.number_of_calls.c == 1

    scalar_function.fun(x0 + 0.1)
    assert function_with_gradient.number_of_calls.c == 2

    scalar_function.fun(x0 + 0.2)
    assert function_with_gradient.number_of_calls.c == 3


def test_gh12696():
    # Test that optimize doesn't throw warning gh-12696
    with assert_no_warnings():
        optimize.fminbound(
            lambda x: np.array([x**2]), -np.pi, np.pi, disp=False)


# --- Test minimize with equal upper and lower bounds --- #

def setup_test_equal_bounds():
    # the success of test_equal_bounds depends on the exact seed
    rng = np.random.default_rng(12223)
    x0 = rng.random(4)
    lb = np.array([0, 2, -1, -1.0])
    ub = np.array([3, 2, 2, -1.0])
    i_eb = (lb == ub)

    def check_x(x, check_size=True, check_values=True):
        if check_size:
            assert x.size == 4
        if check_values:
            assert_allclose(x[i_eb], lb[i_eb])

    def func(x):
        check_x(x)
        return optimize.rosen(x)

    def grad(x):
        check_x(x)
        return optimize.rosen_der(x)

    def callback(x, *args):
        check_x(x)

    def callback2(intermediate_result):
        assert isinstance(intermediate_result, OptimizeResult)
        check_x(intermediate_result.x)

    def constraint1(x):
        check_x(x, check_values=False)
        return x[0:1] - 1

    def jacobian1(x):
        check_x(x, check_values=False)
        dc = np.zeros_like(x)
        dc[0] = 1
        return dc

    def constraint2(x):
        check_x(x, check_values=False)
        return x[2:3] - 0.5

    def jacobian2(x):
        check_x(x, check_values=False)
        dc = np.zeros_like(x)
        dc[2] = 1
        return dc

    c1a = NonlinearConstraint(constraint1, -np.inf, 0)
    c1b = NonlinearConstraint(constraint1, -np.inf, 0, jacobian1)
    c2a = NonlinearConstraint(constraint2, -np.inf, 0)
    c2b = NonlinearConstraint(constraint2, -np.inf, 0, jacobian2)

    # test using the three methods that accept bounds, use derivatives, and
    # have some trouble when bounds fix variables
    methods = ('L-BFGS-B', 'SLSQP', 'TNC')

    # test w/out gradient, w/ gradient, and w/ combined objective/gradient
    kwds = ({"fun": func, "jac": False},
            {"fun": func, "jac": grad},
            {"fun": (lambda x: (func(x), grad(x))),
             "jac": True})

    # test with both old- and new-style bounds
    bound_types = (lambda lb, ub: list(zip(lb, ub)),
                   Bounds)

    # Test for many combinations of constraints w/ and w/out jacobian
    # Pairs in format: (test constraints, reference constraints)
    # (always use analytical jacobian in reference)
    constraints = ((None, None), ([], []),
                   (c1a, c1b), (c2b, c2b),
                   ([c1b], [c1b]), ([c2a], [c2b]),
                   ([c1a, c2a], [c1b, c2b]),
                   ([c1a, c2b], [c1b, c2b]),
                   ([c1b, c2b], [c1b, c2b]))

    # test with and without callback function
    callbacks = (None, callback, callback2)

    data = {"methods": methods, "kwds": kwds, "bound_types": bound_types,
            "constraints": constraints, "callbacks": callbacks,
            "lb": lb, "ub": ub, "x0": x0, "i_eb": i_eb}

    return data


eb_data = setup_test_equal_bounds()


# This test is about handling fixed variables, not the accuracy of the solvers
@pytest.mark.xfail_on_32bit("Failures due to floating point issues, not logic")
@pytest.mark.xfail(scipy.show_config(mode='dicts')['Compilers']['fortran']['name'] ==
                   "intel-llvm",
                   reason="Failures due to floating point issues, not logic")
@pytest.mark.parametrize('method', eb_data["methods"])
@pytest.mark.parametrize('kwds', eb_data["kwds"])
@pytest.mark.parametrize('bound_type', eb_data["bound_types"])
@pytest.mark.parametrize('constraints', eb_data["constraints"])
@pytest.mark.parametrize('callback', eb_data["callbacks"])
def test_equal_bounds(method, kwds, bound_type, constraints, callback):
    """
    Tests that minimizers still work if (bounds.lb == bounds.ub).any()
    gh12502 - Divide by zero in Jacobian numerical differentiation when
    equality bounds constraints are used
    """
    # GH-15051; slightly more skips than necessary; hopefully fixed by GH-14882
    if (platform.machine() == 'aarch64' and method == "TNC"
            and kwds["jac"] is False and callback is not None):
        pytest.skip('Tolerance violation on aarch')

    lb, ub = eb_data["lb"], eb_data["ub"]
    x0, i_eb = eb_data["x0"], eb_data["i_eb"]

    test_constraints, reference_constraints = constraints
    if test_constraints and not method == 'SLSQP':
        pytest.skip('Only SLSQP supports nonlinear constraints')

    if method in ['SLSQP', 'TNC'] and callable(callback):
        sig = inspect.signature(callback)
        if 'intermediate_result' in set(sig.parameters):
            pytest.skip("SLSQP, TNC don't support intermediate_result")

    # reference constraints always have analytical jacobian
    # if test constraints are not the same, we'll need finite differences
    fd_needed = (test_constraints != reference_constraints)

    bounds = bound_type(lb, ub)  # old- or new-style

    kwds.update({"x0": x0, "method": method, "bounds": bounds,
                 "constraints": test_constraints, "callback": callback})
    res = optimize.minimize(**kwds)

    expected = optimize.minimize(optimize.rosen, x0, method=method,
                                 jac=optimize.rosen_der, bounds=bounds,
                                 constraints=reference_constraints)

    # compare the output of a solution with FD vs that of an analytic grad
    assert res.success
    assert_allclose(res.fun, expected.fun, rtol=5.0e-6)
    assert_allclose(res.x, expected.x, rtol=5e-4)

    if fd_needed or kwds['jac'] is False:
        expected.jac[i_eb] = np.nan
    assert res.jac.shape[0] == 4
    assert_allclose(res.jac[i_eb], expected.jac[i_eb], rtol=1e-6)

    if not (kwds['jac'] or test_constraints or isinstance(bounds, Bounds)):
        # compare the output to an equivalent FD minimization that doesn't
        # need factorization
        def fun(x):
            new_x = np.array([np.nan, 2, np.nan, -1])
            new_x[[0, 2]] = x
            return optimize.rosen(new_x)

        fd_res = optimize.minimize(fun,
                                   x0[[0, 2]],
                                   method=method,
                                   bounds=bounds[::2])
        assert_allclose(res.fun, fd_res.fun)
        # TODO this test should really be equivalent to factorized version
        # above, down to res.nfev. However, testing found that when TNC is
        # called with or without a callback the output is different. The two
        # should be the same! This indicates that the TNC callback may be
        # mutating something when it shouldn't.
        assert_allclose(res.x[[0, 2]], fd_res.x, rtol=2e-6)


@pytest.mark.parametrize('method', eb_data["methods"])
def test_all_bounds_equal(method):
    # this only tests methods that have parameters factored out when lb==ub
    # it does not test other methods that work with bounds
    def f(x, p1=1):
        return np.linalg.norm(x) + p1

    bounds = [(1, 1), (2, 2)]
    x0 = (1.0, 3.0)
    res = optimize.minimize(f, x0, bounds=bounds, method=method)
    assert res.success
    assert_allclose(res.fun, f([1.0, 2.0]))
    assert res.nfev == 1
    assert res.message == 'All independent variables were fixed by bounds.'

    args = (2,)
    res = optimize.minimize(f, x0, bounds=bounds, method=method, args=args)
    assert res.success
    assert_allclose(res.fun, f([1.0, 2.0], 2))

    if method.upper() == 'SLSQP':
        def con(x):
            return np.sum(x)
        nlc = NonlinearConstraint(con, -np.inf, 0.0)
        res = optimize.minimize(
            f, x0, bounds=bounds, method=method, constraints=[nlc]
        )
        assert res.success is False
        assert_allclose(res.fun, f([1.0, 2.0]))
        assert res.nfev == 1
        message = "All independent variables were fixed by bounds, but"
        assert res.message.startswith(message)

        nlc = NonlinearConstraint(con, -np.inf, 4)
        res = optimize.minimize(
            f, x0, bounds=bounds, method=method, constraints=[nlc]
        )
        assert res.success is True
        assert_allclose(res.fun, f([1.0, 2.0]))
        assert res.nfev == 1
        message = "All independent variables were fixed by bounds at values"
        assert res.message.startswith(message)


def test_eb_constraints():
    # make sure constraint functions aren't overwritten when equal bounds
    # are employed, and a parameter is factored out. GH14859
    def f(x):
        return x[0]**3 + x[1]**2 + x[2]*x[3]

    def cfun(x):
        return x[0] + x[1] + x[2] + x[3] - 40

    constraints = [{'type': 'ineq', 'fun': cfun}]

    bounds = [(0, 20)] * 4
    bounds[1] = (5, 5)
    optimize.minimize(
        f,
        x0=[1, 2, 3, 4],
        method='SLSQP',
        bounds=bounds,
        constraints=constraints,
    )
    assert constraints[0]['fun'] == cfun


def test_show_options():
    solver_methods = {
        'minimize': MINIMIZE_METHODS,
        'minimize_scalar': MINIMIZE_SCALAR_METHODS,
        'root': ROOT_METHODS,
        'root_scalar': ROOT_SCALAR_METHODS,
        'linprog': LINPROG_METHODS,
        'quadratic_assignment': QUADRATIC_ASSIGNMENT_METHODS,
    }
    for solver, methods in solver_methods.items():
        for method in methods:
            # testing that `show_options` works without error
            show_options(solver, method)

    unknown_solver_method = {
        'minimize': "ekki",  # unknown method
        'maximize': "cg",  # unknown solver
        'maximize_scalar': "ekki",  # unknown solver and method
    }
    for solver, method in unknown_solver_method.items():
        # testing that `show_options` raises ValueError
        assert_raises(ValueError, show_options, solver, method)


def test_bounds_with_list():
    # gh13501. Bounds created with lists weren't working for Powell.
    bounds = optimize.Bounds(lb=[5., 5.], ub=[10., 10.])
    optimize.minimize(
        optimize.rosen, x0=np.array([9, 9]), method='Powell', bounds=bounds
    )


@pytest.mark.parametrize('method', (
    'slsqp', 'cg', 'cobyqa', 'powell','nelder-mead', 'bfgs', 'l-bfgs-b',
    'trust-constr'))
def test_minimize_maxiter_noninteger(method):
    # Regression test for gh-23430
    x0 = np.array([1.3, 0.7, 0.8, 1.9, 1.2])
    optimize.minimize(rosen, x0, method=method, options={'maxiter': 100.1})


def test_x_overwritten_user_function():
    # if the user overwrites the x-array in the user function it's likely
    # that the minimizer stops working properly.
    # gh13740
    def fquad(x):
        a = np.arange(np.size(x))
        x -= a
        x *= x
        return np.sum(x)

    def fquad_jac(x):
        a = np.arange(np.size(x))
        x *= 2
        x -= 2 * a
        return x

    def fquad_hess(x):
        return np.eye(np.size(x)) * 2.0

    meth_jac = [
        'newton-cg', 'dogleg', 'trust-ncg', 'trust-exact',
        'trust-krylov', 'trust-constr'
    ]
    meth_hess = [
        'dogleg', 'trust-ncg', 'trust-exact', 'trust-krylov', 'trust-constr'
    ]

    x0 = np.ones(5) * 1.5

    for meth in MINIMIZE_METHODS:
        jac = None
        hess = None
        if meth in meth_jac:
            jac = fquad_jac
        if meth in meth_hess:
            hess = fquad_hess
        res = optimize.minimize(fquad, x0, method=meth, jac=jac, hess=hess)
        assert_allclose(res.x, np.arange(np.size(x0)), atol=2e-4)


class TestGlobalOptimization:

    def test_optimize_result_attributes(self):
        def func(x):
            return x ** 2

        # Note that `brute` solver does not return `OptimizeResult`
        results = [optimize.basinhopping(func, x0=1),
                   optimize.differential_evolution(func, [(-4, 4)]),
                   optimize.shgo(func, [(-4, 4)]),
                   optimize.dual_annealing(func, [(-4, 4)]),
                   optimize.direct(func, [(-4, 4)]),
                   ]

        for result in results:
            assert isinstance(result, optimize.OptimizeResult)
            assert hasattr(result, "x")
            assert hasattr(result, "success")
            assert hasattr(result, "message")
            assert hasattr(result, "fun")
            assert hasattr(result, "nfev")
            assert hasattr(result, "nit")


def test_approx_fprime():
    # check that approx_fprime (serviced by approx_derivative) works for
    # jac and hess
    g = optimize.approx_fprime(himmelblau_x0, himmelblau)
    assert_allclose(g, himmelblau_grad(himmelblau_x0), rtol=5e-6)

    h = optimize.approx_fprime(himmelblau_x0, himmelblau_grad)
    assert_allclose(h, himmelblau_hess(himmelblau_x0), rtol=5e-6)


def test_gh12594():
    # gh-12594 reported an error in `_linesearch_powell` and
    # `_line_for_search` when `Bounds` was passed lists instead of arrays.
    # Check that results are the same whether the inputs are lists or arrays.

    def f(x):
        return x[0]**2 + (x[1] - 1)**2

    bounds = Bounds(lb=[-10, -10], ub=[10, 10])
    res = optimize.minimize(f, x0=(0, 0), method='Powell', bounds=bounds)
    bounds = Bounds(lb=np.array([-10, -10]), ub=np.array([10, 10]))
    ref = optimize.minimize(f, x0=(0, 0), method='Powell', bounds=bounds)

    assert_allclose(res.fun, ref.fun)
    assert_allclose(res.x, ref.x)

def test_gh12513_trustregion_exact_infinite_loop():
    # gh-12513 reported that optimize.minimize might hang when
    # method='trust-exact', using the option ``subproblem_maxiter``,
    # this can be avoided.
    H = np.array(
        [[3.67335930e01, -2.52334820e02, 1.15477558e01, -1.19933725e-03,
          -2.06408851e03, -2.05821411e00, -2.52334820e02, -6.52076924e02,
          -2.71362566e-01, -1.98885126e00, 1.22085415e00, 2.30220713e00,
          -9.71278532e-02, -5.11210123e-01, -1.00399562e00, 1.43319679e-01,
          6.03815471e00, -6.38719934e-02, 1.65623929e-01],
         [-2.52334820e02, 1.76757312e03, -9.92814996e01, 1.06533600e-02,
          1.44442941e04, 1.43811694e01, 1.76757312e03, 4.56694461e03,
          2.22263363e00, 1.62977318e01, -7.81539315e00, -1.24938012e01,
          6.74029088e-01, 3.22802671e00, 5.14978971e00, -9.58561209e-01,
          -3.92199895e01, 4.47201278e-01, -1.17866744e00],
         [1.15477558e01, -9.92814996e01, 3.63872363e03, -4.40007197e-01,
          -9.55435081e02, -1.13985105e00, -9.92814996e01, -2.58307255e02,
          -5.21335218e01, -3.77485107e02, -6.75338369e01, -1.89457169e02,
          5.67828623e00, 5.82402681e00, 1.72734354e01, -4.29114840e00,
          -7.84885258e01, 3.17594634e00, 2.45242852e00],
         [-1.19933725e-03, 1.06533600e-02, -4.40007197e-01, 5.73576663e-05,
          1.01563710e-01, 1.18838745e-04, 1.06533600e-02, 2.76535767e-02,
          6.25788669e-03, 4.50699620e-02, 8.64152333e-03, 2.27772377e-02,
          -8.51026855e-04, 1.65316383e-04, 1.38977551e-03, 5.51629259e-04,
          1.38447755e-02, -5.17956723e-04, -1.29260347e-04],
         [-2.06408851e03, 1.44442941e04, -9.55435081e02, 1.01563710e-01,
          1.23101825e05, 1.26467259e02, 1.44442941e04, 3.74590279e04,
          2.18498571e01, 1.60254460e02, -7.52977260e01, -1.17989623e02,
          6.58253160e00, 3.14949206e01, 4.98527190e01, -9.33338661e00,
          -3.80465752e02, 4.33872213e00, -1.14768816e01],
         [-2.05821411e00, 1.43811694e01, -1.13985105e00, 1.18838745e-04,
          1.26467259e02, 1.46226198e-01, 1.43811694e01, 3.74509252e01,
          2.76928748e-02, 2.03023837e-01, -8.84279903e-02, -1.29523344e-01,
          8.06424434e-03, 3.83330661e-02, 5.81579023e-02, -1.12874980e-02,
          -4.48118297e-01, 5.15022284e-03, -1.41501894e-02],
         [-2.52334820e02, 1.76757312e03, -9.92814996e01, 1.06533600e-02,
          1.44442941e04, 1.43811694e01, 1.76757312e03, 4.56694461e03,
          2.22263363e00, 1.62977318e01, -7.81539315e00, -1.24938012e01,
          6.74029088e-01, 3.22802671e00, 5.14978971e00, -9.58561209e-01,
          -3.92199895e01, 4.47201278e-01, -1.17866744e00],
         [-6.52076924e02, 4.56694461e03, -2.58307255e02, 2.76535767e-02,
          3.74590279e04, 3.74509252e01, 4.56694461e03, 1.18278398e04,
          5.82242837e00, 4.26867612e01, -2.03167952e01, -3.22894255e01,
          1.75705078e00, 8.37153730e00, 1.32246076e01, -2.49238529e00,
          -1.01316422e02, 1.16165466e00, -3.09390862e00],
         [-2.71362566e-01, 2.22263363e00, -5.21335218e01, 6.25788669e-03,
          2.18498571e01, 2.76928748e-02, 2.22263363e00, 5.82242837e00,
          4.36278066e01, 3.14836583e02, -2.04747938e01, -3.05535101e01,
          -1.24881456e-01, 1.15775394e01, 4.06907410e01, -1.39317748e00,
          -3.90902798e01, -9.71716488e-02, 1.06851340e-01],
         [-1.98885126e00, 1.62977318e01, -3.77485107e02, 4.50699620e-02,
          1.60254460e02, 2.03023837e-01, 1.62977318e01, 4.26867612e01,
          3.14836583e02, 2.27255216e03, -1.47029712e02, -2.19649109e02,
          -8.83963155e-01, 8.28571708e01, 2.91399776e02, -9.97382920e00,
          -2.81069124e02, -6.94946614e-01, 7.38151960e-01],
         [1.22085415e00, -7.81539315e00, -6.75338369e01, 8.64152333e-03,
          -7.52977260e01, -8.84279903e-02, -7.81539315e00, -2.03167952e01,
          -2.04747938e01, -1.47029712e02, 7.83372613e01, 1.64416651e02,
          -4.30243758e00, -2.59579610e01, -6.25644064e01, 6.69974667e00,
          2.31011701e02, -2.68540084e00, 5.44531151e00],
         [2.30220713e00, -1.24938012e01, -1.89457169e02, 2.27772377e-02,
          -1.17989623e02, -1.29523344e-01, -1.24938012e01, -3.22894255e01,
          -3.05535101e01, -2.19649109e02, 1.64416651e02, 3.75893031e02,
          -7.42084715e00, -4.56437599e01, -1.11071032e02, 1.18761368e01,
          4.78724142e02, -5.06804139e00, 8.81448081e00],
         [-9.71278532e-02, 6.74029088e-01, 5.67828623e00, -8.51026855e-04,
          6.58253160e00, 8.06424434e-03, 6.74029088e-01, 1.75705078e00,
          -1.24881456e-01, -8.83963155e-01, -4.30243758e00, -7.42084715e00,
          9.62009425e-01, 1.53836355e00, 2.23939458e00, -8.01872920e-01,
          -1.92191084e01, 3.77713908e-01, -8.32946970e-01],
         [-5.11210123e-01, 3.22802671e00, 5.82402681e00, 1.65316383e-04,
          3.14949206e01, 3.83330661e-02, 3.22802671e00, 8.37153730e00,
          1.15775394e01, 8.28571708e01, -2.59579610e01, -4.56437599e01,
          1.53836355e00, 2.63851056e01, 7.34859767e01, -4.39975402e00,
          -1.12015747e02, 5.11542219e-01, -2.64962727e00],
         [-1.00399562e00, 5.14978971e00, 1.72734354e01, 1.38977551e-03,
          4.98527190e01, 5.81579023e-02, 5.14978971e00, 1.32246076e01,
          4.06907410e01, 2.91399776e02, -6.25644064e01, -1.11071032e02,
          2.23939458e00, 7.34859767e01, 2.36535458e02, -1.09636675e01,
          -2.72152068e02, 6.65888059e-01, -6.29295273e00],
         [1.43319679e-01, -9.58561209e-01, -4.29114840e00, 5.51629259e-04,
          -9.33338661e00, -1.12874980e-02, -9.58561209e-01, -2.49238529e00,
          -1.39317748e00, -9.97382920e00, 6.69974667e00, 1.18761368e01,
          -8.01872920e-01, -4.39975402e00, -1.09636675e01, 1.16820748e00,
          3.00817252e01, -4.51359819e-01, 9.82625204e-01],
         [6.03815471e00, -3.92199895e01, -7.84885258e01, 1.38447755e-02,
          -3.80465752e02, -4.48118297e-01, -3.92199895e01, -1.01316422e02,
          -3.90902798e01, -2.81069124e02, 2.31011701e02, 4.78724142e02,
          -1.92191084e01, -1.12015747e02, -2.72152068e02, 3.00817252e01,
          1.13232557e03, -1.33695932e01, 2.22934659e01],
         [-6.38719934e-02, 4.47201278e-01, 3.17594634e00, -5.17956723e-04,
          4.33872213e00, 5.15022284e-03, 4.47201278e-01, 1.16165466e00,
          -9.71716488e-02, -6.94946614e-01, -2.68540084e00, -5.06804139e00,
          3.77713908e-01, 5.11542219e-01, 6.65888059e-01, -4.51359819e-01,
          -1.33695932e01, 4.27994168e-01, -5.09020820e-01],
         [1.65623929e-01, -1.17866744e00, 2.45242852e00, -1.29260347e-04,
          -1.14768816e01, -1.41501894e-02, -1.17866744e00, -3.09390862e00,
          1.06851340e-01, 7.38151960e-01, 5.44531151e00, 8.81448081e00,
          -8.32946970e-01, -2.64962727e00, -6.29295273e00, 9.82625204e-01,
          2.22934659e01, -5.09020820e-01, 4.09964606e00]]
    )
    J = np.array([
        -2.53298102e-07, 1.76392040e-06, 1.74776130e-06, -4.19479903e-10,
        1.44167498e-05, 1.41703911e-08, 1.76392030e-06, 4.96030153e-06,
        -2.35771675e-07, -1.68844985e-06, 4.29218258e-07, 6.65445159e-07,
        -3.87045830e-08, -3.17236594e-07, -1.21120169e-06, 4.59717313e-08,
        1.67123246e-06, 1.46624675e-08, 4.22723383e-08
    ])

    def fun(x):
        return np.dot(np.dot(x, H), x) / 2 + np.dot(x, J)

    def jac(x):
        return np.dot(x, H) + J

    def hess(x):
        return H

    x0 = np.zeros(19)

    res = optimize.minimize(
        fun,
        x0,
        jac=jac,
        hess=hess,
        method="trust-exact",
        options={"gtol": 1e-6, "subproblem_maxiter": 10},
    )
    assert res.success
    assert abs(fun(res.x)) < 1e-5


@pytest.mark.parametrize('method', ['Newton-CG', 'trust-constr'])
@pytest.mark.parametrize('sparse_type', [coo_matrix, csc_matrix, csr_matrix,
                                         coo_array, csr_array, csc_array])
def test_sparse_hessian(method, sparse_type):
    # gh-8792 reported an error for minimization with `newton_cg` when `hess`
    # returns a sparse array. Check that results are the same whether `hess`
    # returns a dense or sparse array for optimization methods that accept
    # sparse Hessian matrices.

    def sparse_rosen_hess(x):
        return sparse_type(rosen_hess(x))

    x0 = [2., 2.]

    res_sparse = optimize.minimize(rosen, x0, method=method,
                                   jac=rosen_der, hess=sparse_rosen_hess)
    res_dense = optimize.minimize(rosen, x0, method=method,
                                  jac=rosen_der, hess=rosen_hess)

    assert_allclose(res_dense.fun, res_sparse.fun)
    assert_allclose(res_dense.x, res_sparse.x)
    assert res_dense.nfev == res_sparse.nfev
    assert res_dense.njev == res_sparse.njev
    assert res_dense.nhev == res_sparse.nhev


@pytest.mark.parametrize('workers', [None, 2])
@pytest.mark.parametrize(
    'method',
    ['l-bfgs-b',
     'bfgs',
     'slsqp',
     'trust-constr',
     'Newton-CG',
     'CG',
     'tnc',
     'trust-ncg',
     'trust-krylov'])
class TestWorkers:

    def setup_method(self):
        self.x0 = np.array([1.0, 2.0, 3.0])

    def test_smoke(self, workers, method):
        # checks parallelised optimization output is same as serial
        workers = workers or map

        kwds = {'jac': None, 'hess': None}
        if method in ['Newton-CG', 'trust-ncg', 'trust-krylov']:
            #  methods that require a callable jac
            kwds['jac'] = rosen_der
            kwds['hess'] = '2-point'

        with MapWrapper(workers) as mf:
            res = optimize.minimize(
                rosen, self.x0, options={"workers":mf}, method=method, **kwds
            )
        res_default = optimize.minimize(
            rosen, self.x0, method=method, **kwds
        )
        assert_equal(res.x, res_default.x)
        assert_equal(res.nfev, res_default.nfev)

    def test_equal_bounds(self, workers, method):
        workers = workers or map
        if method not in ['l-bfgs-b', 'slsqp', 'trust-constr', 'tnc']:
            pytest.skip(f"{method} cannot use bounds")

        bounds = Bounds([0, 2.0, 0.], [10., 2.0, 10.])
        with MapWrapper(workers) as mf:
            res = optimize.minimize(
                rosen, self.x0, bounds=bounds, options={"workers": mf}, method=method
            )
        assert res.success
        assert_allclose(res.x[1], 2.0)


# Tests for PEP 649/749 style annotations in callback and objective functions
if sys.version_info < (3, 14):
    from typing import Any
    _DUMMY_TYPE = Any
else:
    import typing
    if typing.TYPE_CHECKING:
        _DUMMY_TYPE = typing.Any

def rosen_annotated(x: _DUMMY_TYPE) -> float:
    return rosen(x) + 1

def rosen_der_annotated(x: _DUMMY_TYPE) -> _DUMMY_TYPE:
    return rosen_der(x)

def rosen_hess_annotated(x: _DUMMY_TYPE) -> _DUMMY_TYPE:
    return rosen_hess(x)

def callable_annotated(intermediate_result: _DUMMY_TYPE) -> None:
    pass

@pytest.mark.skipif(sys.version_info < (3, 14),
                    reason="Requires PEP 649/749 from Python 3.14+.")
class TestAnnotations:

    def setup_method(self):
        self.x0 = np.array([1.0, 1.01])
        self.brute_params = (2, 3, 7, 8, 9, 10, 44, -1, 2, 26, 1, -2, 0.5)

    @pytest.mark.parametrize("method", [
        'Nelder-Mead',
        'Powell',
        'CG',
        'bfgs',
        'Newton-CG',
        'l-bfgs-b',
        'tnc',
        'COBYLA',
        # 'COBYQA', # External module. Will trigger NameError, skip for now
        'slsqp',
        'trust-constr',
        'dogleg',
        'trust-ncg',
        'trust-exact',
        'trust-krylov'
    ])
    def test_callable_annotations(self, method):
        kwds = {'jac': None, 'hess': None, 'callback': callable_annotated}
        if method in ['CG', 'BFGS', 'Newton-CG', "L-BFGS-B", 'TNC', 'SLSQP', 'dogleg', 
                      'trust-ncg', 'trust-krylov', 'trust-exact', 'trust-constr']:
            #  methods that require a callable jac
            kwds['jac'] = rosen_der_annotated
        if method in ['Newton-CG', 'dogleg', 'trust-ncg', 'trust-exact', 
                      'trust-krylov', 'trust-constr']:
            kwds['hess'] = rosen_hess_annotated
        optimize.minimize(rosen_annotated, self.x0, method=method, **kwds)

    def test_differential_evolution_annotations(self):
        bounds = [(-5, 5), (-5, 5)]
        res = optimize.differential_evolution(rosen_annotated, bounds, seed=1,
                                              callback=callable_annotated)
        assert res.success, f"Unexpected error: {res.message}"

    def test_curve_fit_annotations(self):

        def model_func(x: _DUMMY_TYPE, a: float, b, c) -> _DUMMY_TYPE:
            return a * np.exp(-b * x) + c

        def model_jac(x: _DUMMY_TYPE, a: float, b, c) -> _DUMMY_TYPE:
            return np.array([
                np.exp(-b * x),
                -a * x * np.exp(-b * x),
                np.ones_like(x)
            ]).T

        xdata = np.linspace(0, 4, 10)
        ydata = model_func(xdata, 2.5, 1.3, 0.5)

        _,_,_,_,res = optimize.curve_fit(model_func, xdata, ydata, jac=model_jac,
                                         full_output=True)
        assert (res in [1, 2, 3, 4]), f"Unexpected error: {res.message}"

    def test_brute_annotations(self):
        def f1(z: _DUMMY_TYPE, *params: float) -> float:
            x, y = z
            a, b, c, d, e, f, g, h, i, j, k, l, scale = params
            return (a * x**2 + b * x * y + c * y**2 + d*x + e*y + f)

        def annotated_fmin(callable: _DUMMY_TYPE, x0: _DUMMY_TYPE,
                           *args, **kwargs) -> _DUMMY_TYPE:
            return optimize.fmin(callable, x0, *args, **kwargs)

        rranges = (slice(-4, 4, 0.25), slice(-4, 4, 0.25))
        optimize.brute(f1, rranges, args=self.brute_params, finish=annotated_fmin)

    def test_basinhopping_annotations(self):
        # NOTE: basinhopping callback does not match
        #       callback(intermediate_result: OptimizeResult)
        #       signature. Consider adding when updated.
        def acceptable_test(f_new: float, x_new: _DUMMY_TYPE,
                                      f_old: float,x_old: _DUMMY_TYPE) -> bool:
            return True

        res = optimize.basinhopping(rosen_annotated, self.x0, niter=2, seed=1,
                                    accept_test=acceptable_test)

        assert res.success, f"Unexpected error: {res.message}"


def test_multiprocessing_too_many_open_files_23080():
    # https://github.com/scipy/scipy/issues/23080
    x0 = np.array([0.9, 0.9])
    # check that ScalarHessWrapper doesn't keep pool object alive
    with assert_deallocated(multiprocessing.Pool, 2) as pool_obj:
        with pool_obj as p:
            _minimize_bfgs(rosen, x0, workers=p.map)
        del p
        del pool_obj<|MERGE_RESOLUTION|>--- conflicted
+++ resolved
@@ -41,13 +41,9 @@
 
 from scipy.sparse import (coo_matrix, csc_matrix, csr_matrix, coo_array,
                           csr_array, csc_array)
-<<<<<<< HEAD
+
 from scipy._lib._array_api_no_0d import xp_assert_equal, xp_assert_close
-from scipy._lib._array_api import make_skip_xp_backends
-=======
-from scipy._lib._array_api_no_0d import xp_assert_equal
 from scipy._lib._array_api import make_xp_test_case
->>>>>>> fa5a3343
 from scipy._lib._util import MapWrapper
 
 lazy_xp_modules = [optimize]
