"""
Unit tests for optimization routines from optimize.py

Authors:
   Ed Schofield, Nov 2005
   Andrew Straw, April 2008

To run it in its simplest form::
  nosetests test_optimize.py

"""
import itertools
import platform
import numpy as np
from numpy.testing import (assert_allclose, assert_equal,
                           assert_almost_equal,
                           assert_no_warnings, assert_warns,
                           assert_array_less, suppress_warnings)
import pytest
from pytest import raises as assert_raises

from scipy import optimize
from scipy.optimize._minimize import Bounds, NonlinearConstraint
from scipy.optimize._minimize import MINIMIZE_METHODS, MINIMIZE_SCALAR_METHODS
from scipy.optimize._linprog import LINPROG_METHODS
from scipy.optimize._root import ROOT_METHODS
from scipy.optimize._root_scalar import ROOT_SCALAR_METHODS
from scipy.optimize._qap import QUADRATIC_ASSIGNMENT_METHODS
from scipy.optimize._differentiable_functions import ScalarFunction, FD_METHODS
from scipy.optimize._optimize import MemoizeJac, show_options


def test_check_grad():
    # Verify if check_grad is able to estimate the derivative of the
    # logistic function.

    def logit(x):
        return 1 / (1 + np.exp(-x))

    def der_logit(x):
        return np.exp(-x) / (1 + np.exp(-x))**2

    x0 = np.array([1.5])

    r = optimize.check_grad(logit, der_logit, x0)
    assert_almost_equal(r, 0)
    r = optimize.check_grad(logit, der_logit, x0,
                            direction='random', seed=1234)
    assert_almost_equal(r, 0)

    r = optimize.check_grad(logit, der_logit, x0, epsilon=1e-6)
    assert_almost_equal(r, 0)
    r = optimize.check_grad(logit, der_logit, x0, epsilon=1e-6,
                            direction='random', seed=1234)
    assert_almost_equal(r, 0)

    # Check if the epsilon parameter is being considered.
    r = abs(optimize.check_grad(logit, der_logit, x0, epsilon=1e-1) - 0)
    assert r > 1e-7
    r = abs(optimize.check_grad(logit, der_logit, x0, epsilon=1e-1,
                                direction='random', seed=1234) - 0)
    assert r > 1e-7

    def x_sinx(x):
        return (x*np.sin(x)).sum()

    def der_x_sinx(x):
        return np.sin(x) + x*np.cos(x)

    x0 = np.arange(0, 2, 0.2)

    r = optimize.check_grad(x_sinx, der_x_sinx, x0,
                            direction='random', seed=1234)
    assert_almost_equal(r, 0)

    assert_raises(ValueError, optimize.check_grad,
                  x_sinx, der_x_sinx, x0,
                  direction='random_projection', seed=1234)


class CheckOptimize:
    """ Base test case for a simple constrained entropy maximization problem
    (the machine translation example of Berger et al in
    Computational Linguistics, vol 22, num 1, pp 39--72, 1996.)
    """

    def setup_method(self):
        self.F = np.array([[1, 1, 1],
                           [1, 1, 0],
                           [1, 0, 1],
                           [1, 0, 0],
                           [1, 0, 0]])
        self.K = np.array([1., 0.3, 0.5])
        self.startparams = np.zeros(3, np.float64)
        self.solution = np.array([0., -0.524869316, 0.487525860])
        self.maxiter = 1000
        self.funccalls = 0
        self.gradcalls = 0
        self.trace = []

    def func(self, x):
        self.funccalls += 1
        if self.funccalls > 6000:
            raise RuntimeError("too many iterations in optimization routine")
        log_pdot = np.dot(self.F, x)
        logZ = np.log(sum(np.exp(log_pdot)))
        f = logZ - np.dot(self.K, x)
        self.trace.append(np.copy(x))
        return f

    def grad(self, x):
        self.gradcalls += 1
        log_pdot = np.dot(self.F, x)
        logZ = np.log(sum(np.exp(log_pdot)))
        p = np.exp(log_pdot - logZ)
        return np.dot(self.F.transpose(), p) - self.K

    def hess(self, x):
        log_pdot = np.dot(self.F, x)
        logZ = np.log(sum(np.exp(log_pdot)))
        p = np.exp(log_pdot - logZ)
        return np.dot(self.F.T,
                      np.dot(np.diag(p), self.F - np.dot(self.F.T, p)))

    def hessp(self, x, p):
        return np.dot(self.hess(x), p)


class CheckOptimizeParameterized(CheckOptimize):

    def test_cg(self):
        # conjugate gradient optimization routine
        if self.use_wrapper:
            opts = {'maxiter': self.maxiter, 'disp': self.disp,
                    'return_all': False}
            res = optimize.minimize(self.func, self.startparams, args=(),
                                    method='CG', jac=self.grad,
                                    options=opts)
            params, fopt, func_calls, grad_calls, warnflag = \
                res['x'], res['fun'], res['nfev'], res['njev'], res['status']
        else:
            retval = optimize.fmin_cg(self.func, self.startparams,
                                      self.grad, (), maxiter=self.maxiter,
                                      full_output=True, disp=self.disp,
                                      retall=False)
            (params, fopt, func_calls, grad_calls, warnflag) = retval

        assert_allclose(self.func(params), self.func(self.solution),
                        atol=1e-6)

        # Ensure that function call counts are 'known good'; these are from
        # SciPy 0.7.0. Don't allow them to increase.
        assert self.funccalls == 9, self.funccalls
        assert self.gradcalls == 7, self.gradcalls

        # Ensure that the function behaves the same; this is from SciPy 0.7.0
        assert_allclose(self.trace[2:4],
                        [[0, -0.5, 0.5],
                         [0, -5.05700028e-01, 4.95985862e-01]],
                        atol=1e-14, rtol=1e-7)

    def test_cg_cornercase(self):
        def f(r):
            return 2.5 * (1 - np.exp(-1.5*(r - 0.5)))**2

        # Check several initial guesses. (Too far away from the
        # minimum, the function ends up in the flat region of exp.)
        for x0 in np.linspace(-0.75, 3, 71):
            sol = optimize.minimize(f, [x0], method='CG')
            assert sol.success
            assert_allclose(sol.x, [0.5], rtol=1e-5)

    def test_bfgs(self):
        # Broyden-Fletcher-Goldfarb-Shanno optimization routine
        if self.use_wrapper:
            opts = {'maxiter': self.maxiter, 'disp': self.disp,
                    'return_all': False}
            res = optimize.minimize(self.func, self.startparams,
                                    jac=self.grad, method='BFGS', args=(),
                                    options=opts)

            params, fopt, gopt, Hopt, func_calls, grad_calls, warnflag = (
                    res['x'], res['fun'], res['jac'], res['hess_inv'],
                    res['nfev'], res['njev'], res['status'])
        else:
            retval = optimize.fmin_bfgs(self.func, self.startparams, self.grad,
                                        args=(), maxiter=self.maxiter,
                                        full_output=True, disp=self.disp,
                                        retall=False)
            (params, fopt, gopt, Hopt,
             func_calls, grad_calls, warnflag) = retval

        assert_allclose(self.func(params), self.func(self.solution),
                        atol=1e-6)

        # Ensure that function call counts are 'known good'; these are from
        # SciPy 0.7.0. Don't allow them to increase.
        assert self.funccalls == 10, self.funccalls
        assert self.gradcalls == 8, self.gradcalls

        # Ensure that the function behaves the same; this is from SciPy 0.7.0
        assert_allclose(self.trace[6:8],
                        [[0, -5.25060743e-01, 4.87748473e-01],
                         [0, -5.24885582e-01, 4.87530347e-01]],
                        atol=1e-14, rtol=1e-7)

    def test_bfgs_infinite(self):
        # Test corner case where -Inf is the minimum.  See gh-2019.
        func = lambda x: -np.e**-x
        fprime = lambda x: -func(x)
        x0 = [0]
        with np.errstate(over='ignore'):
            if self.use_wrapper:
                opts = {'disp': self.disp}
                x = optimize.minimize(func, x0, jac=fprime, method='BFGS',
                                      args=(), options=opts)['x']
            else:
                x = optimize.fmin_bfgs(func, x0, fprime, disp=self.disp)
            assert not np.isfinite(func(x))

    def test_powell(self):
        # Powell (direction set) optimization routine
        if self.use_wrapper:
            opts = {'maxiter': self.maxiter, 'disp': self.disp,
                    'return_all': False}
            res = optimize.minimize(self.func, self.startparams, args=(),
                                    method='Powell', options=opts)
            params, fopt, direc, numiter, func_calls, warnflag = (
                    res['x'], res['fun'], res['direc'], res['nit'],
                    res['nfev'], res['status'])
        else:
            retval = optimize.fmin_powell(self.func, self.startparams,
                                          args=(), maxiter=self.maxiter,
                                          full_output=True, disp=self.disp,
                                          retall=False)
            (params, fopt, direc, numiter, func_calls, warnflag) = retval

        assert_allclose(self.func(params), self.func(self.solution),
                        atol=1e-6)
        # params[0] does not affect the objective function
        assert_allclose(params[1:], self.solution[1:], atol=5e-6)

        # Ensure that function call counts are 'known good'; these are from
        # SciPy 0.7.0. Don't allow them to increase.
        #
        # However, some leeway must be added: the exact evaluation
        # count is sensitive to numerical error, and floating-point
        # computations are not bit-for-bit reproducible across
        # machines, and when using e.g., MKL, data alignment
        # etc., affect the rounding error.
        #
        assert self.funccalls <= 116 + 20, self.funccalls
        assert self.gradcalls == 0, self.gradcalls

    @pytest.mark.xfail(reason="This part of test_powell fails on some "
                       "platforms, but the solution returned by powell is "
                       "still valid.")
    def test_powell_gh14014(self):
        # This part of test_powell started failing on some CI platforms;
        # see gh-14014. Since the solution is still correct and the comments
        # in test_powell suggest that small differences in the bits are known
        # to change the "trace" of the solution, seems safe to xfail to get CI
        # green now and investigate later.

        # Powell (direction set) optimization routine
        if self.use_wrapper:
            opts = {'maxiter': self.maxiter, 'disp': self.disp,
                    'return_all': False}
            res = optimize.minimize(self.func, self.startparams, args=(),
                                    method='Powell', options=opts)
            params, fopt, direc, numiter, func_calls, warnflag = (
                    res['x'], res['fun'], res['direc'], res['nit'],
                    res['nfev'], res['status'])
        else:
            retval = optimize.fmin_powell(self.func, self.startparams,
                                          args=(), maxiter=self.maxiter,
                                          full_output=True, disp=self.disp,
                                          retall=False)
            (params, fopt, direc, numiter, func_calls, warnflag) = retval

        # Ensure that the function behaves the same; this is from SciPy 0.7.0
        assert_allclose(self.trace[34:39],
                        [[0.72949016, -0.44156936, 0.47100962],
                         [0.72949016, -0.44156936, 0.48052496],
                         [1.45898031, -0.88313872, 0.95153458],
                         [0.72949016, -0.44156936, 0.47576729],
                         [1.72949016, -0.44156936, 0.47576729]],
                        atol=1e-14, rtol=1e-7)

    def test_powell_bounded(self):
        # Powell (direction set) optimization routine
        # same as test_powell above, but with bounds
        bounds = [(-np.pi, np.pi) for _ in self.startparams]
        if self.use_wrapper:
            opts = {'maxiter': self.maxiter, 'disp': self.disp,
                    'return_all': False}
            res = optimize.minimize(self.func, self.startparams, args=(),
                                    bounds=bounds,
                                    method='Powell', options=opts)
            params, fopt, direc, numiter, func_calls, warnflag = (
                    res['x'], res['fun'], res['direc'], res['nit'],
                    res['nfev'], res['status'])

            assert func_calls == self.funccalls
            assert_allclose(self.func(params), self.func(self.solution),
                            atol=1e-6)

            # Ensure that function call counts are 'known good'.
            # Generally, this takes 131 function calls. However, on some CI
            # checks it finds 138 funccalls. This 20 call leeway was also
            # included in the test_powell function.
            # The exact evaluation count is sensitive to numerical error, and
            # floating-point computations are not bit-for-bit reproducible
            # across machines, and when using e.g. MKL, data alignment etc.
            # affect the rounding error.
            assert self.funccalls <= 131 + 20
            assert self.gradcalls == 0

    def test_neldermead(self):
        # Nelder-Mead simplex algorithm
        if self.use_wrapper:
            opts = {'maxiter': self.maxiter, 'disp': self.disp,
                    'return_all': False}
            res = optimize.minimize(self.func, self.startparams, args=(),
                                    method='Nelder-mead', options=opts)
            params, fopt, numiter, func_calls, warnflag = (
                    res['x'], res['fun'], res['nit'], res['nfev'],
                    res['status'])
        else:
            retval = optimize.fmin(self.func, self.startparams,
                                   args=(), maxiter=self.maxiter,
                                   full_output=True, disp=self.disp,
                                   retall=False)
            (params, fopt, numiter, func_calls, warnflag) = retval

        assert_allclose(self.func(params), self.func(self.solution),
                        atol=1e-6)

        # Ensure that function call counts are 'known good'; these are from
        # SciPy 0.7.0. Don't allow them to increase.
        assert self.funccalls == 167, self.funccalls
        assert self.gradcalls == 0, self.gradcalls

        # Ensure that the function behaves the same; this is from SciPy 0.7.0
        assert_allclose(self.trace[76:78],
                        [[0.1928968, -0.62780447, 0.35166118],
                         [0.19572515, -0.63648426, 0.35838135]],
                        atol=1e-14, rtol=1e-7)

    def test_neldermead_initial_simplex(self):
        # Nelder-Mead simplex algorithm
        simplex = np.zeros((4, 3))
        simplex[...] = self.startparams
        for j in range(3):
            simplex[j+1, j] += 0.1

        if self.use_wrapper:
            opts = {'maxiter': self.maxiter, 'disp': False,
                    'return_all': True, 'initial_simplex': simplex}
            res = optimize.minimize(self.func, self.startparams, args=(),
                                    method='Nelder-mead', options=opts)
            params, fopt, numiter, func_calls, warnflag = (res['x'],
                                                           res['fun'],
                                                           res['nit'],
                                                           res['nfev'],
                                                           res['status'])
            assert_allclose(res['allvecs'][0], simplex[0])
        else:
            retval = optimize.fmin(self.func, self.startparams,
                                   args=(), maxiter=self.maxiter,
                                   full_output=True, disp=False, retall=False,
                                   initial_simplex=simplex)

            (params, fopt, numiter, func_calls, warnflag) = retval

        assert_allclose(self.func(params), self.func(self.solution),
                        atol=1e-6)

        # Ensure that function call counts are 'known good'; these are from
        # SciPy 0.17.0. Don't allow them to increase.
        assert self.funccalls == 100, self.funccalls
        assert self.gradcalls == 0, self.gradcalls

        # Ensure that the function behaves the same; this is from SciPy 0.15.0
        assert_allclose(self.trace[50:52],
                        [[0.14687474, -0.5103282, 0.48252111],
                         [0.14474003, -0.5282084, 0.48743951]],
                        atol=1e-14, rtol=1e-7)

    def test_neldermead_initial_simplex_bad(self):
        # Check it fails with a bad simplices
        bad_simplices = []

        simplex = np.zeros((3, 2))
        simplex[...] = self.startparams[:2]
        for j in range(2):
            simplex[j+1, j] += 0.1
        bad_simplices.append(simplex)

        simplex = np.zeros((3, 3))
        bad_simplices.append(simplex)

        for simplex in bad_simplices:
            if self.use_wrapper:
                opts = {'maxiter': self.maxiter, 'disp': False,
                        'return_all': False, 'initial_simplex': simplex}
                assert_raises(ValueError,
                              optimize.minimize,
                              self.func,
                              self.startparams,
                              args=(),
                              method='Nelder-mead',
                              options=opts)
            else:
                assert_raises(ValueError, optimize.fmin,
                              self.func, self.startparams,
                              args=(), maxiter=self.maxiter,
                              full_output=True, disp=False, retall=False,
                              initial_simplex=simplex)

    def test_ncg_negative_maxiter(self):
        # Regression test for gh-8241
        opts = {'maxiter': -1}
        result = optimize.minimize(self.func, self.startparams,
                                   method='Newton-CG', jac=self.grad,
                                   args=(), options=opts)
        assert result.status == 1

    def test_ncg(self):
        # line-search Newton conjugate gradient optimization routine
        if self.use_wrapper:
            opts = {'maxiter': self.maxiter, 'disp': self.disp,
                    'return_all': False}
            retval = optimize.minimize(self.func, self.startparams,
                                       method='Newton-CG', jac=self.grad,
                                       args=(), options=opts)['x']
        else:
            retval = optimize.fmin_ncg(self.func, self.startparams, self.grad,
                                       args=(), maxiter=self.maxiter,
                                       full_output=False, disp=self.disp,
                                       retall=False)

        params = retval

        assert_allclose(self.func(params), self.func(self.solution),
                        atol=1e-6)

        # Ensure that function call counts are 'known good'; these are from
        # SciPy 0.7.0. Don't allow them to increase.
        assert self.funccalls == 7, self.funccalls
        assert self.gradcalls <= 22, self.gradcalls  # 0.13.0
        # assert self.gradcalls <= 18, self.gradcalls  # 0.9.0
        # assert self.gradcalls == 18, self.gradcalls  # 0.8.0
        # assert self.gradcalls == 22, self.gradcalls  # 0.7.0

        # Ensure that the function behaves the same; this is from SciPy 0.7.0
        assert_allclose(self.trace[3:5],
                        [[-4.35700753e-07, -5.24869435e-01, 4.87527480e-01],
                         [-4.35700753e-07, -5.24869401e-01, 4.87527774e-01]],
                        atol=1e-6, rtol=1e-7)

    def test_ncg_hess(self):
        # Newton conjugate gradient with Hessian
        if self.use_wrapper:
            opts = {'maxiter': self.maxiter, 'disp': self.disp,
                    'return_all': False}
            retval = optimize.minimize(self.func, self.startparams,
                                       method='Newton-CG', jac=self.grad,
                                       hess=self.hess,
                                       args=(), options=opts)['x']
        else:
            retval = optimize.fmin_ncg(self.func, self.startparams, self.grad,
                                       fhess=self.hess,
                                       args=(), maxiter=self.maxiter,
                                       full_output=False, disp=self.disp,
                                       retall=False)

        params = retval

        assert_allclose(self.func(params), self.func(self.solution),
                        atol=1e-6)

        # Ensure that function call counts are 'known good'; these are from
        # SciPy 0.7.0. Don't allow them to increase.
        assert self.funccalls <= 7, self.funccalls  # gh10673
        assert self.gradcalls <= 18, self.gradcalls  # 0.9.0
        # assert self.gradcalls == 18, self.gradcalls  # 0.8.0
        # assert self.gradcalls == 22, self.gradcalls  # 0.7.0

        # Ensure that the function behaves the same; this is from SciPy 0.7.0
        assert_allclose(self.trace[3:5],
                        [[-4.35700753e-07, -5.24869435e-01, 4.87527480e-01],
                         [-4.35700753e-07, -5.24869401e-01, 4.87527774e-01]],
                        atol=1e-6, rtol=1e-7)

    def test_ncg_hessp(self):
        # Newton conjugate gradient with Hessian times a vector p.
        if self.use_wrapper:
            opts = {'maxiter': self.maxiter, 'disp': self.disp,
                    'return_all': False}
            retval = optimize.minimize(self.func, self.startparams,
                                       method='Newton-CG', jac=self.grad,
                                       hessp=self.hessp,
                                       args=(), options=opts)['x']
        else:
            retval = optimize.fmin_ncg(self.func, self.startparams, self.grad,
                                       fhess_p=self.hessp,
                                       args=(), maxiter=self.maxiter,
                                       full_output=False, disp=self.disp,
                                       retall=False)

        params = retval

        assert_allclose(self.func(params), self.func(self.solution),
                        atol=1e-6)

        # Ensure that function call counts are 'known good'; these are from
        # SciPy 0.7.0. Don't allow them to increase.
        assert self.funccalls <= 7, self.funccalls  # gh10673
        assert self.gradcalls <= 18, self.gradcalls  # 0.9.0
        # assert self.gradcalls == 18, self.gradcalls  # 0.8.0
        # assert self.gradcalls == 22, self.gradcalls  # 0.7.0

        # Ensure that the function behaves the same; this is from SciPy 0.7.0
        assert_allclose(self.trace[3:5],
                        [[-4.35700753e-07, -5.24869435e-01, 4.87527480e-01],
                         [-4.35700753e-07, -5.24869401e-01, 4.87527774e-01]],
                        atol=1e-6, rtol=1e-7)


def test_maxfev_test():
    rng = np.random.default_rng(271707100830272976862395227613146332411)

    def cost(x):
        return rng.random(1) * 1000  # never converged problem

    for imaxfev in [1, 10, 50]:
        # "TNC" and "L-BFGS-B" also supports max function evaluation, but
        # these may violate the limit because of evaluating gradients
        # by numerical differentiation. See the discussion in PR #14805.
        for method in ['Powell', 'Nelder-Mead']:
            result = optimize.minimize(cost, rng.random(10),
                                       method=method,
                                       options={'maxfev': imaxfev})
            assert result["nfev"] == imaxfev


def test_wrap_scalar_function_with_validation():

    def func_(x):
        return x

    fcalls, func = optimize._optimize.\
        _wrap_scalar_function_maxfun_validation(func_, np.asarray(1), 5)

    for i in range(5):
        func(np.asarray(i))
        assert fcalls[0] == i+1

    msg = "Too many function calls"
    with assert_raises(optimize._optimize._MaxFuncCallError, match=msg):
        func(np.asarray(i))  # exceeded maximum function call

    fcalls, func = optimize._optimize.\
        _wrap_scalar_function_maxfun_validation(func_, np.asarray(1), 5)

    msg = "The user-provided objective function must return a scalar value."
    with assert_raises(ValueError, match=msg):
        func(np.array([1, 1]))


def test_obj_func_returns_scalar():
    match = ("The user-provided "
             "objective function must "
             "return a scalar value.")
    with assert_raises(ValueError, match=match):
        optimize.minimize(lambda x: x, np.array([1, 1]), method='BFGS')


def test_neldermead_iteration_num():
    x0 = np.array([1.3, 0.7, 0.8, 1.9, 1.2])
    res = optimize._minimize._minimize_neldermead(optimize.rosen, x0,
                                                  xatol=1e-8)
    assert res.nit <= 339


def test_neldermead_xatol_fatol():
    # gh4484
    # test we can call with fatol, xatol specified
    func = lambda x: x[0]**2 + x[1]**2

    optimize._minimize._minimize_neldermead(func, [1, 1], maxiter=2,
                                            xatol=1e-3, fatol=1e-3)
    assert_warns(DeprecationWarning,
                 optimize._minimize._minimize_neldermead,
                 func, [1, 1], xtol=1e-3, ftol=1e-3, maxiter=2)


def test_neldermead_adaptive():
    func = lambda x: np.sum(x**2)
    p0 = [0.15746215, 0.48087031, 0.44519198, 0.4223638, 0.61505159,
          0.32308456, 0.9692297, 0.4471682, 0.77411992, 0.80441652,
          0.35994957, 0.75487856, 0.99973421, 0.65063887, 0.09626474]

    res = optimize.minimize(func, p0, method='Nelder-Mead')
    assert_equal(res.success, False)

    res = optimize.minimize(func, p0, method='Nelder-Mead',
                            options={'adaptive': True})
    assert_equal(res.success, True)


def test_bounded_powell_outsidebounds():
    # With the bounded Powell method if you start outside the bounds the final
    # should still be within the bounds (provided that the user doesn't make a
    # bad choice for the `direc` argument).
    func = lambda x: np.sum(x**2)
    bounds = (-1, 1), (-1, 1), (-1, 1)
    x0 = [-4, .5, -.8]

    # we're starting outside the bounds, so we should get a warning
    with assert_warns(optimize.OptimizeWarning):
        res = optimize.minimize(func, x0, bounds=bounds, method="Powell")
    assert_allclose(res.x, np.array([0.] * len(x0)), atol=1e-6)
    assert_equal(res.success, True)
    assert_equal(res.status, 0)

    # However, now if we change the `direc` argument such that the
    # set of vectors does not span the parameter space, then we may
    # not end up back within the bounds. Here we see that the first
    # parameter cannot be updated!
    direc = [[0, 0, 0], [0, 1, 0], [0, 0, 1]]
    # we're starting outside the bounds, so we should get a warning
    with assert_warns(optimize.OptimizeWarning):
        res = optimize.minimize(func, x0,
                                bounds=bounds, method="Powell",
                                options={'direc': direc})
    assert_allclose(res.x, np.array([-4., 0, 0]), atol=1e-6)
    assert_equal(res.success, False)
    assert_equal(res.status, 4)


def test_bounded_powell_vs_powell():
    # here we test an example where the bounded Powell method
    # will return a different result than the standard Powell
    # method.

    # first we test a simple example where the minimum is at
    # the origin and the minimum that is within the bounds is
    # larger than the minimum at the origin.
    func = lambda x: np.sum(x**2)
    bounds = (-5, -1), (-10, -0.1), (1, 9.2), (-4, 7.6), (-15.9, -2)
    x0 = [-2.1, -5.2, 1.9, 0, -2]

    options = {'ftol': 1e-10, 'xtol': 1e-10}

    res_powell = optimize.minimize(func, x0, method="Powell", options=options)
    assert_allclose(res_powell.x, 0., atol=1e-6)
    assert_allclose(res_powell.fun, 0., atol=1e-6)

    res_bounded_powell = optimize.minimize(func, x0, options=options,
                                           bounds=bounds,
                                           method="Powell")
    p = np.array([-1, -0.1, 1, 0, -2])
    assert_allclose(res_bounded_powell.x, p, atol=1e-6)
    assert_allclose(res_bounded_powell.fun, func(p), atol=1e-6)

    # now we test bounded Powell but with a mix of inf bounds.
    bounds = (None, -1), (-np.inf, -.1), (1, np.inf), (-4, None), (-15.9, -2)
    res_bounded_powell = optimize.minimize(func, x0, options=options,
                                           bounds=bounds,
                                           method="Powell")
    p = np.array([-1, -0.1, 1, 0, -2])
    assert_allclose(res_bounded_powell.x, p, atol=1e-6)
    assert_allclose(res_bounded_powell.fun, func(p), atol=1e-6)

    # next we test an example where the global minimum is within
    # the bounds, but the bounded Powell method performs better
    # than the standard Powell method.
    def func(x):
        t = np.sin(-x[0]) * np.cos(x[1]) * np.sin(-x[0] * x[1]) * np.cos(x[1])
        t -= np.cos(np.sin(x[1] * x[2]) * np.cos(x[2]))
        return t**2

    bounds = [(-2, 5)] * 3
    x0 = [-0.5, -0.5, -0.5]

    res_powell = optimize.minimize(func, x0, method="Powell")
    res_bounded_powell = optimize.minimize(func, x0,
                                           bounds=bounds,
                                           method="Powell")
    assert_allclose(res_powell.fun, 0.007136253919761627, atol=1e-6)
    assert_allclose(res_bounded_powell.fun, 0, atol=1e-6)

    # next we test the previous example where the we provide Powell
    # with (-inf, inf) bounds, and compare it to providing Powell
    # with no bounds. They should end up the same.
    bounds = [(-np.inf, np.inf)] * 3

    res_bounded_powell = optimize.minimize(func, x0,
                                           bounds=bounds,
                                           method="Powell")
    assert_allclose(res_powell.fun, res_bounded_powell.fun, atol=1e-6)
    assert_allclose(res_powell.nfev, res_bounded_powell.nfev, atol=1e-6)
    assert_allclose(res_powell.x, res_bounded_powell.x, atol=1e-6)

    # now test when x0 starts outside of the bounds.
    x0 = [45.46254415, -26.52351498, 31.74830248]
    bounds = [(-2, 5)] * 3
    # we're starting outside the bounds, so we should get a warning
    with assert_warns(optimize.OptimizeWarning):
        res_bounded_powell = optimize.minimize(func, x0,
                                               bounds=bounds,
                                               method="Powell")
    assert_allclose(res_bounded_powell.fun, 0, atol=1e-6)


def test_onesided_bounded_powell_stability():
    # When the Powell method is bounded on only one side, a
    # np.tan transform is done in order to convert it into a
    # completely bounded problem. Here we do some simple tests
    # of one-sided bounded Powell where the optimal solutions
    # are large to test the stability of the transformation.
    kwargs = {'method': 'Powell',
              'bounds': [(-np.inf, 1e6)] * 3,
              'options': {'ftol': 1e-8, 'xtol': 1e-8}}
    x0 = [1, 1, 1]

    # df/dx is constant.
    f = lambda x: -np.sum(x)
    res = optimize.minimize(f, x0, **kwargs)
    assert_allclose(res.fun, -3e6, atol=1e-4)

    # df/dx gets smaller and smaller.
    def f(x):
        return -np.abs(np.sum(x)) ** (0.1) * (1 if np.all(x > 0) else -1)

    res = optimize.minimize(f, x0, **kwargs)
    assert_allclose(res.fun, -(3e6) ** (0.1))

    # df/dx gets larger and larger.
    def f(x):
        return -np.abs(np.sum(x)) ** 10 * (1 if np.all(x > 0) else -1)

    res = optimize.minimize(f, x0, **kwargs)
    assert_allclose(res.fun, -(3e6) ** 10, rtol=1e-7)

    # df/dx gets larger for some of the variables and smaller for others.
    def f(x):
        t = -np.abs(np.sum(x[:2])) ** 5 - np.abs(np.sum(x[2:])) ** (0.1)
        t *= (1 if np.all(x > 0) else -1)
        return t

    kwargs['bounds'] = [(-np.inf, 1e3)] * 3
    res = optimize.minimize(f, x0, **kwargs)
    assert_allclose(res.fun, -(2e3) ** 5 - (1e6) ** (0.1), rtol=1e-7)


class TestOptimizeWrapperDisp(CheckOptimizeParameterized):
    use_wrapper = True
    disp = True


class TestOptimizeWrapperNoDisp(CheckOptimizeParameterized):
    use_wrapper = True
    disp = False


class TestOptimizeNoWrapperDisp(CheckOptimizeParameterized):
    use_wrapper = False
    disp = True


class TestOptimizeNoWrapperNoDisp(CheckOptimizeParameterized):
    use_wrapper = False
    disp = False


class TestOptimizeSimple(CheckOptimize):

    def test_bfgs_nan(self):
        # Test corner case where nan is fed to optimizer.  See gh-2067.
        func = lambda x: x
        fprime = lambda x: np.ones_like(x)
        x0 = [np.nan]
        with np.errstate(over='ignore', invalid='ignore'):
            x = optimize.fmin_bfgs(func, x0, fprime, disp=False)
            assert np.isnan(func(x))

    def test_bfgs_nan_return(self):
        # Test corner cases where fun returns NaN. See gh-4793.

        # First case: NaN from first call.
        func = lambda x: np.nan
        with np.errstate(invalid='ignore'):
            result = optimize.minimize(func, 0)

        assert np.isnan(result['fun'])
        assert result['success'] is False

        # Second case: NaN from second call.
        func = lambda x: 0 if x == 0 else np.nan
        fprime = lambda x: np.ones_like(x)  # Steer away from zero.
        with np.errstate(invalid='ignore'):
            result = optimize.minimize(func, 0, jac=fprime)

        assert np.isnan(result['fun'])
        assert result['success'] is False

    def test_bfgs_numerical_jacobian(self):
        # BFGS with numerical Jacobian and a vector epsilon parameter.
        # define the epsilon parameter using a random vector
        epsilon = np.sqrt(np.spacing(1.)) * np.random.rand(len(self.solution))

        params = optimize.fmin_bfgs(self.func, self.startparams,
                                    epsilon=epsilon, args=(),
                                    maxiter=self.maxiter, disp=False)

        assert_allclose(self.func(params), self.func(self.solution),
                        atol=1e-6)

    def test_finite_differences_jac(self):
        methods = ['BFGS', 'CG', 'TNC']
        jacs = ['2-point', '3-point', None]
        for method, jac in itertools.product(methods, jacs):
            result = optimize.minimize(self.func, self.startparams,
                                       method=method, jac=jac)
            assert_allclose(self.func(result.x), self.func(self.solution),
                            atol=1e-6)

    def test_finite_differences_hess(self):
        # test that all the methods that require hess can use finite-difference
        # For Newton-CG, trust-ncg, trust-krylov the FD estimated hessian is
        # wrapped in a hessp function
        # dogleg, trust-exact actually require true hessians at the moment, so
        # they're excluded.
        methods = ['trust-constr', 'Newton-CG', 'trust-ncg', 'trust-krylov']
        hesses = FD_METHODS + (optimize.BFGS,)
        for method, hess in itertools.product(methods, hesses):
            if hess is optimize.BFGS:
                hess = hess()
            result = optimize.minimize(self.func, self.startparams,
                                       method=method, jac=self.grad,
                                       hess=hess)
            assert result.success

        # check that the methods demand some sort of Hessian specification
        # Newton-CG creates its own hessp, and trust-constr doesn't need a hess
        # specified either
        methods = ['trust-ncg', 'trust-krylov', 'dogleg', 'trust-exact']
        for method in methods:
            with pytest.raises(ValueError):
                optimize.minimize(self.func, self.startparams,
                                  method=method, jac=self.grad,
                                  hess=None)

    def test_bfgs_gh_2169(self):
        def f(x):
            if x < 0:
                return 1.79769313e+308
            else:
                return x + 1./x
        xs = optimize.fmin_bfgs(f, [10.], disp=False)
        assert_allclose(xs, 1.0, rtol=1e-4, atol=1e-4)

    def test_bfgs_double_evaluations(self):
        # check BFGS does not evaluate twice in a row at same point
        def f(x):
            xp = x[0]
            assert xp not in seen
            seen.add(xp)
            return 10*x**2, 20*x

        seen = set()
        optimize.minimize(f, -100, method='bfgs', jac=True, tol=1e-7)

    def test_l_bfgs_b(self):
        # limited-memory bound-constrained BFGS algorithm
        retval = optimize.fmin_l_bfgs_b(self.func, self.startparams,
                                        self.grad, args=(),
                                        maxiter=self.maxiter)

        (params, fopt, d) = retval

        assert_allclose(self.func(params), self.func(self.solution),
                        atol=1e-6)

        # Ensure that function call counts are 'known good'; these are from
        # SciPy 0.7.0. Don't allow them to increase.
        assert self.funccalls == 7, self.funccalls
        assert self.gradcalls == 5, self.gradcalls

        # Ensure that the function behaves the same; this is from SciPy 0.7.0
        # test fixed in gh10673
        assert_allclose(self.trace[3:5],
                        [[8.117083e-16, -5.196198e-01, 4.897617e-01],
                         [0., -0.52489628, 0.48753042]],
                        atol=1e-14, rtol=1e-7)

    def test_l_bfgs_b_numjac(self):
        # L-BFGS-B with numerical Jacobian
        retval = optimize.fmin_l_bfgs_b(self.func, self.startparams,
                                        approx_grad=True,
                                        maxiter=self.maxiter)

        (params, fopt, d) = retval

        assert_allclose(self.func(params), self.func(self.solution),
                        atol=1e-6)

    def test_l_bfgs_b_funjac(self):
        # L-BFGS-B with combined objective function and Jacobian
        def fun(x):
            return self.func(x), self.grad(x)

        retval = optimize.fmin_l_bfgs_b(fun, self.startparams,
                                        maxiter=self.maxiter)

        (params, fopt, d) = retval

        assert_allclose(self.func(params), self.func(self.solution),
                        atol=1e-6)

    def test_l_bfgs_b_maxiter(self):
        # gh7854
        # Ensure that not more than maxiters are ever run.
        class Callback:
            def __init__(self):
                self.nit = 0
                self.fun = None
                self.x = None

            def __call__(self, x):
                self.x = x
                self.fun = optimize.rosen(x)
                self.nit += 1

        c = Callback()
        res = optimize.minimize(optimize.rosen, [0., 0.], method='l-bfgs-b',
                                callback=c, options={'maxiter': 5})

        assert_equal(res.nit, 5)
        assert_almost_equal(res.x, c.x)
        assert_almost_equal(res.fun, c.fun)
        assert_equal(res.status, 1)
        assert res.success is False
        assert_equal(res.message,
                     'STOP: TOTAL NO. of ITERATIONS REACHED LIMIT')

    def test_minimize_l_bfgs_b(self):
        # Minimize with L-BFGS-B method
        opts = {'disp': False, 'maxiter': self.maxiter}
        r = optimize.minimize(self.func, self.startparams,
                              method='L-BFGS-B', jac=self.grad,
                              options=opts)
        assert_allclose(self.func(r.x), self.func(self.solution),
                        atol=1e-6)
        assert self.gradcalls == r.njev

        self.funccalls = self.gradcalls = 0
        # approximate jacobian
        ra = optimize.minimize(self.func, self.startparams,
                               method='L-BFGS-B', options=opts)
        # check that function evaluations in approximate jacobian are counted
        # assert_(ra.nfev > r.nfev)
        assert self.funccalls == ra.nfev
        assert_allclose(self.func(ra.x), self.func(self.solution),
                        atol=1e-6)

        self.funccalls = self.gradcalls = 0
        # approximate jacobian
        ra = optimize.minimize(self.func, self.startparams, jac='3-point',
                               method='L-BFGS-B', options=opts)
        assert self.funccalls == ra.nfev
        assert_allclose(self.func(ra.x), self.func(self.solution),
                        atol=1e-6)

    def test_minimize_l_bfgs_b_ftol(self):
        # Check that the `ftol` parameter in l_bfgs_b works as expected
        v0 = None
        for tol in [1e-1, 1e-4, 1e-7, 1e-10]:
            opts = {'disp': False, 'maxiter': self.maxiter, 'ftol': tol}
            sol = optimize.minimize(self.func, self.startparams,
                                    method='L-BFGS-B', jac=self.grad,
                                    options=opts)
            v = self.func(sol.x)

            if v0 is None:
                v0 = v
            else:
                assert v < v0

            assert_allclose(v, self.func(self.solution), rtol=tol)

    def test_minimize_l_bfgs_maxls(self):
        # check that the maxls is passed down to the Fortran routine
        sol = optimize.minimize(optimize.rosen, np.array([-1.2, 1.0]),
                                method='L-BFGS-B', jac=optimize.rosen_der,
                                options={'disp': False, 'maxls': 1})
        assert not sol.success

    def test_minimize_l_bfgs_b_maxfun_interruption(self):
        # gh-6162
        f = optimize.rosen
        g = optimize.rosen_der
        values = []
        x0 = np.full(7, 1000)

        def objfun(x):
            value = f(x)
            values.append(value)
            return value

        # Look for an interesting test case.
        # Request a maxfun that stops at a particularly bad function
        # evaluation somewhere between 100 and 300 evaluations.
        low, medium, high = 30, 100, 300
        optimize.fmin_l_bfgs_b(objfun, x0, fprime=g, maxfun=high)
        v, k = max((y, i) for i, y in enumerate(values[medium:]))
        maxfun = medium + k
        # If the minimization strategy is reasonable,
        # the minimize() result should not be worse than the best
        # of the first 30 function evaluations.
        target = min(values[:low])
        xmin, fmin, d = optimize.fmin_l_bfgs_b(f, x0, fprime=g, maxfun=maxfun)
        assert_array_less(fmin, target)

    def test_custom(self):
        # This function comes from the documentation example.
        def custmin(fun, x0, args=(), maxfev=None, stepsize=0.1,
                    maxiter=100, callback=None, **options):
            bestx = x0
            besty = fun(x0)
            funcalls = 1
            niter = 0
            improved = True
            stop = False

            while improved and not stop and niter < maxiter:
                improved = False
                niter += 1
                for dim in range(np.size(x0)):
                    for s in [bestx[dim] - stepsize, bestx[dim] + stepsize]:
                        testx = np.copy(bestx)
                        testx[dim] = s
                        testy = fun(testx, *args)
                        funcalls += 1
                        if testy < besty:
                            besty = testy
                            bestx = testx
                            improved = True
                    if callback is not None:
                        callback(bestx)
                    if maxfev is not None and funcalls >= maxfev:
                        stop = True
                        break

            return optimize.OptimizeResult(fun=besty, x=bestx, nit=niter,
                                           nfev=funcalls, success=(niter > 1))

        x0 = [1.35, 0.9, 0.8, 1.1, 1.2]
        res = optimize.minimize(optimize.rosen, x0, method=custmin,
                                options=dict(stepsize=0.05))
        assert_allclose(res.x, 1.0, rtol=1e-4, atol=1e-4)

    def test_gh10771(self):
        # check that minimize passes bounds and constraints to a custom
        # minimizer without altering them.
        bounds = [(-2, 2), (0, 3)]
        constraints = 'constraints'

        def custmin(fun, x0, **options):
            assert options['bounds'] is bounds
            assert options['constraints'] is constraints
            return optimize.OptimizeResult()

        x0 = [1, 1]
        optimize.minimize(optimize.rosen, x0, method=custmin,
                          bounds=bounds, constraints=constraints)

    def test_minimize_tol_parameter(self):
        # Check that the minimize() tol= argument does something
        def func(z):
            x, y = z
            return x**2*y**2 + x**4 + 1

        def dfunc(z):
            x, y = z
            return np.array([2*x*y**2 + 4*x**3, 2*x**2*y])

        for method in ['nelder-mead', 'powell', 'cg', 'bfgs',
                       'newton-cg', 'l-bfgs-b', 'tnc',
                       'cobyla', 'slsqp']:
            if method in ('nelder-mead', 'powell', 'cobyla'):
                jac = None
            else:
                jac = dfunc

            sol1 = optimize.minimize(func, [1, 1], jac=jac, tol=1e-10,
                                     method=method)
            sol2 = optimize.minimize(func, [1, 1], jac=jac, tol=1.0,
                                     method=method)
            assert func(sol1.x) < func(sol2.x), "%s: %s vs. %s" % (method, func(sol1.x), func(sol2.x))

    @pytest.mark.parametrize('method',
                             ['fmin', 'fmin_powell', 'fmin_cg', 'fmin_bfgs',
                              'fmin_ncg', 'fmin_l_bfgs_b', 'fmin_tnc',
                              'fmin_slsqp'] + MINIMIZE_METHODS)
    def test_minimize_callback_copies_array(self, method):
        # Check that arrays passed to callbacks are not modified
        # inplace by the optimizer afterward

        # cobyla and direct don't have callback
        if method == 'cobyla' or method == 'direct':
            return

        if method in ('fmin_tnc', 'fmin_l_bfgs_b'):
            func = lambda x: (optimize.rosen(x), optimize.rosen_der(x))
        else:
            func = optimize.rosen
            jac = optimize.rosen_der
            hess = optimize.rosen_hess

        x0 = np.zeros(10)

        # Set options
        kwargs = {}
        if method.startswith('fmin'):
            routine = getattr(optimize, method)
            if method == 'fmin_slsqp':
                kwargs['iter'] = 5
            elif method == 'fmin_tnc':
                kwargs['maxfun'] = 100
            else:
                kwargs['maxiter'] = 5
        else:
            def routine(*a, **kw):
                kw['method'] = method
                return optimize.minimize(*a, **kw)

            if method == 'tnc':
                kwargs['options'] = dict(maxfun=100)
            else:
                kwargs['options'] = dict(maxiter=5)

        if method in ('fmin_ncg',):
            kwargs['fprime'] = jac
        elif method in ('newton-cg',):
            kwargs['jac'] = jac
        elif method in ('trust-krylov', 'trust-exact', 'trust-ncg', 'dogleg',
                        'trust-constr'):
            kwargs['jac'] = jac
            kwargs['hess'] = hess

        # Run with callback
        results = []

        def callback(x, *args, **kwargs):
            results.append((x, np.copy(x)))

        routine(func, x0, callback=callback, **kwargs)

        # Check returned arrays coincide with their copies
        # and have no memory overlap
        assert len(results) > 2
        assert all(np.all(x == y) for x, y in results)
        assert not any(np.may_share_memory(x[0], y[0]) for x, y in itertools.combinations(results, 2))

    @pytest.mark.parametrize('method', ['nelder-mead', 'powell', 'cg',
                                        'bfgs', 'newton-cg', 'l-bfgs-b',
                                        'tnc', 'cobyla', 'slsqp'])
    def test_no_increase(self, method):
        # Check that the solver doesn't return a value worse than the
        # initial point.

        def func(x):
            return (x - 1)**2

        def bad_grad(x):
            # purposefully invalid gradient function, simulates a case
            # where line searches start failing
            return 2*(x - 1) * (-1) - 2

        x0 = np.array([2.0])
        f0 = func(x0)
        jac = bad_grad
        if method in ['nelder-mead', 'powell', 'cobyla']:
            jac = None
        sol = optimize.minimize(func, x0, jac=jac, method=method,
                                options=dict(maxiter=20))
        assert_equal(func(sol.x), sol.fun)

        if method == 'slsqp':
            pytest.xfail("SLSQP returns slightly worse")
        assert func(sol.x) <= f0

    def test_slsqp_respect_bounds(self):
        # Regression test for gh-3108
        def f(x):
            return sum((x - np.array([1., 2., 3., 4.]))**2)

        def cons(x):
            a = np.array([[-1, -1, -1, -1], [-3, -3, -2, -1]])
            return np.concatenate([np.dot(a, x) + np.array([5, 10]), x])

        x0 = np.array([0.5, 1., 1.5, 2.])
        res = optimize.minimize(f, x0, method='slsqp',
                                constraints={'type': 'ineq', 'fun': cons})
        assert_allclose(res.x, np.array([0., 2, 5, 8])/3, atol=1e-12)

    @pytest.mark.parametrize('method', ['Nelder-Mead', 'Powell', 'CG', 'BFGS',
                                        'Newton-CG', 'L-BFGS-B', 'SLSQP',
                                        'trust-constr', 'dogleg', 'trust-ncg',
                                        'trust-exact', 'trust-krylov'])
    def test_respect_maxiter(self, method):
        # Check that the number of iterations equals max_iter, assuming
        # convergence doesn't establish before
        MAXITER = 4

        x0 = np.zeros(10)

        sf = ScalarFunction(optimize.rosen, x0, (), optimize.rosen_der,
                            optimize.rosen_hess, None, None)

        # Set options
        kwargs = {'method': method, 'options': dict(maxiter=MAXITER)}

        if method in ('Newton-CG',):
            kwargs['jac'] = sf.grad
        elif method in ('trust-krylov', 'trust-exact', 'trust-ncg', 'dogleg',
                        'trust-constr'):
            kwargs['jac'] = sf.grad
            kwargs['hess'] = sf.hess

        sol = optimize.minimize(sf.fun, x0, **kwargs)
        assert sol.nit == MAXITER
        assert sol.nfev >= sf.nfev
        if hasattr(sol, 'njev'):
            assert sol.njev >= sf.ngev

        # method specific tests
        if method == 'SLSQP':
            assert sol.status == 9  # Iteration limit reached

    def test_respect_maxiter_trust_constr_ineq_constraints(self):
        # special case of minimization with trust-constr and inequality
        # constraints to check maxiter limit is obeyed when using internal
        # method 'tr_interior_point'
        MAXITER = 4
        f = optimize.rosen
        jac = optimize.rosen_der
        hess = optimize.rosen_hess

        fun = lambda x: np.array([0.2 * x[0] - 0.4 * x[1] - 0.33 * x[2]])
        cons = ({'type': 'ineq',
                 'fun': fun},)

        x0 = np.zeros(10)
        sol = optimize.minimize(f, x0, constraints=cons, jac=jac, hess=hess,
                                method='trust-constr',
                                options=dict(maxiter=MAXITER))
        assert sol.nit == MAXITER

    def test_minimize_automethod(self):
        def f(x):
            return x**2

        def cons(x):
            return x - 2

        x0 = np.array([10.])
        sol_0 = optimize.minimize(f, x0)
        sol_1 = optimize.minimize(f, x0, constraints=[{'type': 'ineq',
                                                       'fun': cons}])
        sol_2 = optimize.minimize(f, x0, bounds=[(5, 10)])
        sol_3 = optimize.minimize(f, x0,
                                  constraints=[{'type': 'ineq', 'fun': cons}],
                                  bounds=[(5, 10)])
        sol_4 = optimize.minimize(f, x0,
                                  constraints=[{'type': 'ineq', 'fun': cons}],
                                  bounds=[(1, 10)])
        for sol in [sol_0, sol_1, sol_2, sol_3, sol_4]:
            assert sol.success
        assert_allclose(sol_0.x, 0, atol=1e-7)
        assert_allclose(sol_1.x, 2, atol=1e-7)
        assert_allclose(sol_2.x, 5, atol=1e-7)
        assert_allclose(sol_3.x, 5, atol=1e-7)
        assert_allclose(sol_4.x, 2, atol=1e-7)

    def test_minimize_coerce_args_param(self):
        # Regression test for gh-3503
        def Y(x, c):
            return np.sum((x-c)**2)

        def dY_dx(x, c=None):
            return 2*(x-c)

        c = np.array([3, 1, 4, 1, 5, 9, 2, 6, 5, 3, 5])
        xinit = np.random.randn(len(c))
        optimize.minimize(Y, xinit, jac=dY_dx, args=(c), method="BFGS")

    def test_initial_step_scaling(self):
        # Check that optimizer initial step is not huge even if the
        # function and gradients are

        scales = [1e-50, 1, 1e50]
        methods = ['CG', 'BFGS', 'L-BFGS-B', 'Newton-CG']

        def f(x):
            if first_step_size[0] is None and x[0] != x0[0]:
                first_step_size[0] = abs(x[0] - x0[0])
            if abs(x).max() > 1e4:
                raise AssertionError("Optimization stepped far away!")
            return scale*(x[0] - 1)**2

        def g(x):
            return np.array([scale*(x[0] - 1)])

        for scale, method in itertools.product(scales, methods):
            if method in ('CG', 'BFGS'):
                options = dict(gtol=scale*1e-8)
            else:
                options = dict()

            if scale < 1e-10 and method in ('L-BFGS-B', 'Newton-CG'):
                # XXX: return initial point if they see small gradient
                continue

            x0 = [-1.0]
            first_step_size = [None]
            res = optimize.minimize(f, x0, jac=g, method=method,
                                    options=options)

            err_msg = "{0} {1}: {2}: {3}".format(method, scale,
                                                 first_step_size,
                                                 res)

            assert res.success, err_msg
            assert_allclose(res.x, [1.0], err_msg=err_msg)
            assert res.nit <= 3, err_msg

            if scale > 1e-10:
                if method in ('CG', 'BFGS'):
                    assert_allclose(first_step_size[0], 1.01, err_msg=err_msg)
                else:
                    # Newton-CG and L-BFGS-B use different logic for the first
                    # step, but are both scaling invariant with step sizes ~ 1
                    assert first_step_size[0] > 0.5 and first_step_size[0] < 3, err_msg
            else:
                # step size has upper bound of ||grad||, so line
                # search makes many small steps
                pass

    @pytest.mark.parametrize('method', ['nelder-mead', 'powell', 'cg', 'bfgs',
                                        'newton-cg', 'l-bfgs-b', 'tnc',
                                        'cobyla', 'slsqp', 'trust-constr',
                                        'dogleg', 'trust-ncg', 'trust-exact',
                                        'trust-krylov'])
    def test_nan_values(self, method):
        # Check nan values result to failed exit status
        np.random.seed(1234)

        count = [0]

        def func(x):
            return np.nan

        def func2(x):
            count[0] += 1
            if count[0] > 2:
                return np.nan
            else:
                return np.random.rand()

        def grad(x):
            return np.array([1.0])

        def hess(x):
            return np.array([[1.0]])

        x0 = np.array([1.0])

        needs_grad = method in ('newton-cg', 'trust-krylov', 'trust-exact',
                                'trust-ncg', 'dogleg')
        needs_hess = method in ('trust-krylov', 'trust-exact', 'trust-ncg',
                                'dogleg')

        funcs = [func, func2]
        grads = [grad] if needs_grad else [grad, None]
        hesss = [hess] if needs_hess else [hess, None]

        with np.errstate(invalid='ignore'), suppress_warnings() as sup:
            sup.filter(UserWarning, "delta_grad == 0.*")
            sup.filter(RuntimeWarning, ".*does not use Hessian.*")
            sup.filter(RuntimeWarning, ".*does not use gradient.*")

            for f, g, h in itertools.product(funcs, grads, hesss):
                count = [0]
                sol = optimize.minimize(f, x0, jac=g, hess=h, method=method,
                                        options=dict(maxiter=20))
                assert_equal(sol.success, False)

    @pytest.mark.parametrize('method', ['nelder-mead', 'cg', 'bfgs',
                                        'l-bfgs-b', 'tnc',
                                        'cobyla', 'slsqp', 'trust-constr',
                                        'dogleg', 'trust-ncg', 'trust-exact',
                                        'trust-krylov'])
    def test_duplicate_evaluations(self, method):
        # check that there are no duplicate evaluations for any methods
        jac = hess = None
        if method in ('newton-cg', 'trust-krylov', 'trust-exact',
                      'trust-ncg', 'dogleg'):
            jac = self.grad
        if method in ('trust-krylov', 'trust-exact', 'trust-ncg',
                      'dogleg'):
            hess = self.hess

        with np.errstate(invalid='ignore'), suppress_warnings() as sup:
            # for trust-constr
            sup.filter(UserWarning, "delta_grad == 0.*")
            optimize.minimize(self.func, self.startparams,
                              method=method, jac=jac, hess=hess)

        for i in range(1, len(self.trace)):
            if np.array_equal(self.trace[i - 1], self.trace[i]):
                raise RuntimeError(
                    "Duplicate evaluations made by {}".format(method))


class TestLBFGSBBounds:
    def setup_method(self):
        self.bounds = ((1, None), (None, None))
        self.solution = (1, 0)

    def fun(self, x, p=2.0):
        return 1.0 / p * (x[0]**p + x[1]**p)

    def jac(self, x, p=2.0):
        return x**(p - 1)

    def fj(self, x, p=2.0):
        return self.fun(x, p), self.jac(x, p)

    def test_l_bfgs_b_bounds(self):
        x, f, d = optimize.fmin_l_bfgs_b(self.fun, [0, -1],
                                         fprime=self.jac,
                                         bounds=self.bounds)
        assert d['warnflag'] == 0, d['task']
        assert_allclose(x, self.solution, atol=1e-6)

    def test_l_bfgs_b_funjac(self):
        # L-BFGS-B with fun and jac combined and extra arguments
        x, f, d = optimize.fmin_l_bfgs_b(self.fj, [0, -1], args=(2.0, ),
                                         bounds=self.bounds)
        assert d['warnflag'] == 0, d['task']
        assert_allclose(x, self.solution, atol=1e-6)

    def test_minimize_l_bfgs_b_bounds(self):
        # Minimize with method='L-BFGS-B' with bounds
        res = optimize.minimize(self.fun, [0, -1], method='L-BFGS-B',
                                jac=self.jac, bounds=self.bounds)
        assert res['success'], res['message']
        assert_allclose(res.x, self.solution, atol=1e-6)

    @pytest.mark.parametrize('bounds', [
        ([(10, 1), (1, 10)]),
        ([(1, 10), (10, 1)]),
        ([(10, 1), (10, 1)])
    ])
    def test_minimize_l_bfgs_b_incorrect_bounds(self, bounds):
        with pytest.raises(ValueError, match='.*bounds.*'):
            optimize.minimize(self.fun, [0, -1], method='L-BFGS-B',
                              jac=self.jac, bounds=bounds)

    def test_minimize_l_bfgs_b_bounds_FD(self):
        # test that initial starting value outside bounds doesn't raise
        # an error (done with clipping).
        # test all different finite differences combos, with and without args

        jacs = ['2-point', '3-point', None]
        argss = [(2.,), ()]
        for jac, args in itertools.product(jacs, argss):
            res = optimize.minimize(self.fun, [0, -1], args=args,
                                    method='L-BFGS-B',
                                    jac=jac, bounds=self.bounds,
                                    options={'finite_diff_rel_step': None})
            assert res['success'], res['message']
            assert_allclose(res.x, self.solution, atol=1e-6)


class TestOptimizeScalar:
    def setup_method(self):
        self.solution = 1.5

    def fun(self, x, a=1.5):
        """Objective function"""
        return (x - a)**2 - 0.8

    def test_brent(self):
        x = optimize.brent(self.fun)
        assert_allclose(x, self.solution, atol=1e-6)

        x = optimize.brent(self.fun, brack=(-3, -2))
        assert_allclose(x, self.solution, atol=1e-6)

        x = optimize.brent(self.fun, full_output=True)
        assert_allclose(x[0], self.solution, atol=1e-6)

        x = optimize.brent(self.fun, brack=(-15, -1, 15))
        assert_allclose(x, self.solution, atol=1e-6)

    def test_golden(self):
        x = optimize.golden(self.fun)
        assert_allclose(x, self.solution, atol=1e-6)

        x = optimize.golden(self.fun, brack=(-3, -2))
        assert_allclose(x, self.solution, atol=1e-6)

        x = optimize.golden(self.fun, full_output=True)
        assert_allclose(x[0], self.solution, atol=1e-6)

        x = optimize.golden(self.fun, brack=(-15, -1, 15))
        assert_allclose(x, self.solution, atol=1e-6)

        x = optimize.golden(self.fun, tol=0)
        assert_allclose(x, self.solution)

        maxiter_test_cases = [0, 1, 5]
        for maxiter in maxiter_test_cases:
            x0 = optimize.golden(self.fun, maxiter=0, full_output=True)
            x = optimize.golden(self.fun, maxiter=maxiter, full_output=True)
            nfev0, nfev = x0[2], x[2]
            assert_equal(nfev - nfev0, maxiter)

    def test_fminbound(self):
        x = optimize.fminbound(self.fun, 0, 1)
        assert_allclose(x, 1, atol=1e-4)

        x = optimize.fminbound(self.fun, 1, 5)
        assert_allclose(x, self.solution, atol=1e-6)

        x = optimize.fminbound(self.fun, np.array([1]), np.array([5]))
        assert_allclose(x, self.solution, atol=1e-6)
        assert_raises(ValueError, optimize.fminbound, self.fun, 5, 1)

    def test_fminbound_scalar(self):
        with pytest.raises(ValueError, match='.*must be scalar.*'):
            optimize.fminbound(self.fun, np.zeros((1, 2)), 1)

        x = optimize.fminbound(self.fun, 1, np.array(5))
        assert_allclose(x, self.solution, atol=1e-6)

    def test_gh11207(self):
        def fun(x):
            return x**2
        optimize.fminbound(fun, 0, 0)

    def test_minimize_scalar(self):
        # combine all tests above for the minimize_scalar wrapper
        x = optimize.minimize_scalar(self.fun).x
        assert_allclose(x, self.solution, atol=1e-6)

        x = optimize.minimize_scalar(self.fun, method='Brent')
        assert x.success

        x = optimize.minimize_scalar(self.fun, method='Brent',
                                     options=dict(maxiter=3))
        assert not x.success

        x = optimize.minimize_scalar(self.fun, bracket=(-3, -2),
                                     args=(1.5, ), method='Brent').x
        assert_allclose(x, self.solution, atol=1e-6)

        x = optimize.minimize_scalar(self.fun, method='Brent',
                                     args=(1.5,)).x
        assert_allclose(x, self.solution, atol=1e-6)

        x = optimize.minimize_scalar(self.fun, bracket=(-15, -1, 15),
                                     args=(1.5, ), method='Brent').x
        assert_allclose(x, self.solution, atol=1e-6)

        x = optimize.minimize_scalar(self.fun, bracket=(-3, -2),
                                     args=(1.5, ), method='golden').x
        assert_allclose(x, self.solution, atol=1e-6)

        x = optimize.minimize_scalar(self.fun, method='golden',
                                     args=(1.5,)).x
        assert_allclose(x, self.solution, atol=1e-6)

        x = optimize.minimize_scalar(self.fun, bracket=(-15, -1, 15),
                                     args=(1.5, ), method='golden').x
        assert_allclose(x, self.solution, atol=1e-6)

        x = optimize.minimize_scalar(self.fun, bounds=(0, 1), args=(1.5,),
                                     method='Bounded').x
        assert_allclose(x, 1, atol=1e-4)

        x = optimize.minimize_scalar(self.fun, bounds=(1, 5), args=(1.5, ),
                                     method='bounded').x
        assert_allclose(x, self.solution, atol=1e-6)

        x = optimize.minimize_scalar(self.fun, bounds=(np.array([1]),
                                                       np.array([5])),
                                     args=(np.array([1.5]), ),
                                     method='bounded').x
        assert_allclose(x, self.solution, atol=1e-6)

        assert_raises(ValueError, optimize.minimize_scalar, self.fun,
                      bounds=(5, 1), method='bounded', args=(1.5, ))

        assert_raises(ValueError, optimize.minimize_scalar, self.fun,
                      bounds=(np.zeros(2), 1), method='bounded', args=(1.5, ))

        x = optimize.minimize_scalar(self.fun, bounds=(1, np.array(5)),
                                     method='bounded').x
        assert_allclose(x, self.solution, atol=1e-6)

    def test_minimize_scalar_custom(self):
        # This function comes from the documentation example.
        def custmin(fun, bracket, args=(), maxfev=None, stepsize=0.1,
                    maxiter=100, callback=None, **options):
            bestx = (bracket[1] + bracket[0]) / 2.0
            besty = fun(bestx)
            funcalls = 1
            niter = 0
            improved = True
            stop = False

            while improved and not stop and niter < maxiter:
                improved = False
                niter += 1
                for testx in [bestx - stepsize, bestx + stepsize]:
                    testy = fun(testx, *args)
                    funcalls += 1
                    if testy < besty:
                        besty = testy
                        bestx = testx
                        improved = True
                if callback is not None:
                    callback(bestx)
                if maxfev is not None and funcalls >= maxfev:
                    stop = True
                    break

            return optimize.OptimizeResult(fun=besty, x=bestx, nit=niter,
                                           nfev=funcalls, success=(niter > 1))

        res = optimize.minimize_scalar(self.fun, bracket=(0, 4),
                                       method=custmin,
                                       options=dict(stepsize=0.05))
        assert_allclose(res.x, self.solution, atol=1e-6)

    def test_minimize_scalar_coerce_args_param(self):
        # Regression test for gh-3503
        optimize.minimize_scalar(self.fun, args=1.5)

    @pytest.mark.parametrize('method', ['brent', 'bounded', 'golden'])
    def test_disp(self, method):
        # test that all minimize_scalar methods accept a disp option.
        for disp in [0, 1, 2, 3]:
            optimize.minimize_scalar(self.fun, options={"disp": disp})

    @pytest.mark.parametrize('method', ['brent', 'bounded', 'golden'])
    def test_result_attributes(self, method):
        result = optimize.minimize_scalar(self.fun, method=method,
                                          bounds=[-10, 10])
        assert hasattr(result, "x")
        assert hasattr(result, "success")
        assert hasattr(result, "message")
        assert hasattr(result, "fun")
        assert hasattr(result, "nfev")
        assert hasattr(result, "nit")

    @pytest.mark.parametrize('method', ['brent', 'bounded', 'golden'])
    def test_nan_values(self, method):
        # Check nan values result to failed exit status
        np.random.seed(1234)

        count = [0]

        def func(x):
            count[0] += 1
            if count[0] > 4:
                return np.nan
            else:
                return x**2 + 0.1 * np.sin(x)

        bracket = (-1, 0, 1)
        bounds = (-1, 1)

        with np.errstate(invalid='ignore'), suppress_warnings() as sup:
            sup.filter(UserWarning, "delta_grad == 0.*")
            sup.filter(RuntimeWarning, ".*does not use Hessian.*")
            sup.filter(RuntimeWarning, ".*does not use gradient.*")

            count = [0]
            sol = optimize.minimize_scalar(func, bracket=bracket,
                                           bounds=bounds, method=method,
                                           options=dict(maxiter=20))
            assert_equal(sol.success, False)


def test_brent_negative_tolerance():
    assert_raises(ValueError, optimize.brent, np.cos, tol=-.01)


class TestNewtonCg:
    def test_rosenbrock(self):
        x0 = np.array([-1.2, 1.0])
        sol = optimize.minimize(optimize.rosen, x0,
                                jac=optimize.rosen_der,
                                hess=optimize.rosen_hess,
                                tol=1e-5,
                                method='Newton-CG')
        assert sol.success, sol.message
        assert_allclose(sol.x, np.array([1, 1]), rtol=1e-4)

    def test_himmelblau(self):
        x0 = np.array(himmelblau_x0)
        sol = optimize.minimize(himmelblau,
                                x0,
                                jac=himmelblau_grad,
                                hess=himmelblau_hess,
                                method='Newton-CG',
                                tol=1e-6)
        assert sol.success, sol.message
        assert_allclose(sol.x, himmelblau_xopt, rtol=1e-4)
        assert_allclose(sol.fun, himmelblau_min, atol=1e-4)

    def test_finite_difference(self):
        x0 = np.array([-1.2, 1.0])
        sol = optimize.minimize(optimize.rosen, x0,
                                jac=optimize.rosen_der,
                                hess='2-point',
                                tol=1e-5,
                                method='Newton-CG')
        assert sol.success, sol.message
        assert_allclose(sol.x, np.array([1, 1]), rtol=1e-4)

    def test_hessian_update_strategy(self):
        x0 = np.array([-1.2, 1.0])
        sol = optimize.minimize(optimize.rosen, x0,
                                jac=optimize.rosen_der,
                                hess=optimize.BFGS(),
                                tol=1e-5,
                                method='Newton-CG')
        assert sol.success, sol.message
        assert_allclose(sol.x, np.array([1, 1]), rtol=1e-4)


def test_line_for_search():
    # _line_for_search is only used in _linesearch_powell, which is also
    # tested below. Thus there are more tests of _line_for_search in the
    # test_linesearch_powell_bounded function.

    line_for_search = optimize._optimize._line_for_search
    # args are x0, alpha, lower_bound, upper_bound
    # returns lmin, lmax

    lower_bound = np.array([-5.3, -1, -1.5, -3])
    upper_bound = np.array([1.9, 1, 2.8, 3])

    # test when starting in the bounds
    x0 = np.array([0., 0, 0, 0])
    # and when starting outside of the bounds
    x1 = np.array([0., 2, -3, 0])

    all_tests = (
        (x0, np.array([1., 0, 0, 0]), -5.3, 1.9),
        (x0, np.array([0., 1, 0, 0]), -1, 1),
        (x0, np.array([0., 0, 1, 0]), -1.5, 2.8),
        (x0, np.array([0., 0, 0, 1]), -3, 3),
        (x0, np.array([1., 1, 0, 0]), -1, 1),
        (x0, np.array([1., 0, -1, 2]), -1.5, 1.5),
        (x0, np.array([2., 0, -1, 2]), -1.5, 0.95),
        (x1, np.array([1., 0, 0, 0]), -5.3, 1.9),
        (x1, np.array([0., 1, 0, 0]), -3, -1),
        (x1, np.array([0., 0, 1, 0]), 1.5, 5.8),
        (x1, np.array([0., 0, 0, 1]), -3, 3),
        (x1, np.array([1., 1, 0, 0]), -3, -1),
        (x1, np.array([1., 0, -1, 0]), -5.3, -1.5),
    )

    for x, alpha, lmin, lmax in all_tests:
        mi, ma = line_for_search(x, alpha, lower_bound, upper_bound)
        assert_allclose(mi, lmin, atol=1e-6)
        assert_allclose(ma, lmax, atol=1e-6)

    # now with infinite bounds
    lower_bound = np.array([-np.inf, -1, -np.inf, -3])
    upper_bound = np.array([np.inf, 1, 2.8, np.inf])

    all_tests = (
        (x0, np.array([1., 0, 0, 0]), -np.inf, np.inf),
        (x0, np.array([0., 1, 0, 0]), -1, 1),
        (x0, np.array([0., 0, 1, 0]), -np.inf, 2.8),
        (x0, np.array([0., 0, 0, 1]), -3, np.inf),
        (x0, np.array([1., 1, 0, 0]), -1, 1),
        (x0, np.array([1., 0, -1, 2]), -1.5, np.inf),
        (x1, np.array([1., 0, 0, 0]), -np.inf, np.inf),
        (x1, np.array([0., 1, 0, 0]), -3, -1),
        (x1, np.array([0., 0, 1, 0]), -np.inf, 5.8),
        (x1, np.array([0., 0, 0, 1]), -3, np.inf),
        (x1, np.array([1., 1, 0, 0]), -3, -1),
        (x1, np.array([1., 0, -1, 0]), -5.8, np.inf),
    )

    for x, alpha, lmin, lmax in all_tests:
        mi, ma = line_for_search(x, alpha, lower_bound, upper_bound)
        assert_allclose(mi, lmin, atol=1e-6)
        assert_allclose(ma, lmax, atol=1e-6)


def test_linesearch_powell():
    # helper function in optimize.py, not a public function.
    linesearch_powell = optimize._optimize._linesearch_powell
    # args are func, p, xi, fval, lower_bound=None, upper_bound=None, tol=1e-3
    # returns new_fval, p + direction, direction
    func = lambda x: np.sum((x - np.array([-1., 2., 1.5, -.4]))**2)
    p0 = np.array([0., 0, 0, 0])
    fval = func(p0)
    lower_bound = np.array([-np.inf] * 4)
    upper_bound = np.array([np.inf] * 4)

    all_tests = (
        (np.array([1., 0, 0, 0]), -1),
        (np.array([0., 1, 0, 0]), 2),
        (np.array([0., 0, 1, 0]), 1.5),
        (np.array([0., 0, 0, 1]), -.4),
        (np.array([-1., 0, 1, 0]), 1.25),
        (np.array([0., 0, 1, 1]), .55),
        (np.array([2., 0, -1, 1]), -.65),
    )

    for xi, l in all_tests:
        f, p, direction = linesearch_powell(func, p0, xi,
                                            fval=fval, tol=1e-5)
        assert_allclose(f, func(l * xi), atol=1e-6)
        assert_allclose(p, l * xi, atol=1e-6)
        assert_allclose(direction, l * xi, atol=1e-6)

        f, p, direction = linesearch_powell(func, p0, xi, tol=1e-5,
                                            lower_bound=lower_bound,
                                            upper_bound=upper_bound,
                                            fval=fval)
        assert_allclose(f, func(l * xi), atol=1e-6)
        assert_allclose(p, l * xi, atol=1e-6)
        assert_allclose(direction, l * xi, atol=1e-6)


def test_linesearch_powell_bounded():
    # helper function in optimize.py, not a public function.
    linesearch_powell = optimize._optimize._linesearch_powell
    # args are func, p, xi, fval, lower_bound=None, upper_bound=None, tol=1e-3
    # returns new_fval, p+direction, direction
    func = lambda x: np.sum((x-np.array([-1., 2., 1.5, -.4]))**2)
    p0 = np.array([0., 0, 0, 0])
    fval = func(p0)

    # first choose bounds such that the same tests from
    # test_linesearch_powell should pass.
    lower_bound = np.array([-2.]*4)
    upper_bound = np.array([2.]*4)

    all_tests = (
        (np.array([1., 0, 0, 0]), -1),
        (np.array([0., 1, 0, 0]), 2),
        (np.array([0., 0, 1, 0]), 1.5),
        (np.array([0., 0, 0, 1]), -.4),
        (np.array([-1., 0, 1, 0]), 1.25),
        (np.array([0., 0, 1, 1]), .55),
        (np.array([2., 0, -1, 1]), -.65),
    )

    for xi, l in all_tests:
        f, p, direction = linesearch_powell(func, p0, xi, tol=1e-5,
                                            lower_bound=lower_bound,
                                            upper_bound=upper_bound,
                                            fval=fval)
        assert_allclose(f, func(l * xi), atol=1e-6)
        assert_allclose(p, l * xi, atol=1e-6)
        assert_allclose(direction, l * xi, atol=1e-6)

    # now choose bounds such that unbounded vs bounded gives different results
    lower_bound = np.array([-.3]*3 + [-1])
    upper_bound = np.array([.45]*3 + [.9])

    all_tests = (
        (np.array([1., 0, 0, 0]), -.3),
        (np.array([0., 1, 0, 0]), .45),
        (np.array([0., 0, 1, 0]), .45),
        (np.array([0., 0, 0, 1]), -.4),
        (np.array([-1., 0, 1, 0]), .3),
        (np.array([0., 0, 1, 1]), .45),
        (np.array([2., 0, -1, 1]), -.15),
    )

    for xi, l in all_tests:
        f, p, direction = linesearch_powell(func, p0, xi, tol=1e-5,
                                            lower_bound=lower_bound,
                                            upper_bound=upper_bound,
                                            fval=fval)
        assert_allclose(f, func(l * xi), atol=1e-6)
        assert_allclose(p, l * xi, atol=1e-6)
        assert_allclose(direction, l * xi, atol=1e-6)

    # now choose as above but start outside the bounds
    p0 = np.array([-1., 0, 0, 2])
    fval = func(p0)

    all_tests = (
        (np.array([1., 0, 0, 0]), .7),
        (np.array([0., 1, 0, 0]), .45),
        (np.array([0., 0, 1, 0]), .45),
        (np.array([0., 0, 0, 1]), -2.4),
    )

    for xi, l in all_tests:
        f, p, direction = linesearch_powell(func, p0, xi, tol=1e-5,
                                            lower_bound=lower_bound,
                                            upper_bound=upper_bound,
                                            fval=fval)
        assert_allclose(f, func(p0 + l * xi), atol=1e-6)
        assert_allclose(p, p0 + l * xi, atol=1e-6)
        assert_allclose(direction, l * xi, atol=1e-6)

    # now mix in inf
    p0 = np.array([0., 0, 0, 0])
    fval = func(p0)

    # now choose bounds that mix inf
    lower_bound = np.array([-.3, -np.inf, -np.inf, -1])
    upper_bound = np.array([np.inf, .45, np.inf, .9])

    all_tests = (
        (np.array([1., 0, 0, 0]), -.3),
        (np.array([0., 1, 0, 0]), .45),
        (np.array([0., 0, 1, 0]), 1.5),
        (np.array([0., 0, 0, 1]), -.4),
        (np.array([-1., 0, 1, 0]), .3),
        (np.array([0., 0, 1, 1]), .55),
        (np.array([2., 0, -1, 1]), -.15),
    )

    for xi, l in all_tests:
        f, p, direction = linesearch_powell(func, p0, xi, tol=1e-5,
                                            lower_bound=lower_bound,
                                            upper_bound=upper_bound,
                                            fval=fval)
        assert_allclose(f, func(l * xi), atol=1e-6)
        assert_allclose(p, l * xi, atol=1e-6)
        assert_allclose(direction, l * xi, atol=1e-6)

    # now choose as above but start outside the bounds
    p0 = np.array([-1., 0, 0, 2])
    fval = func(p0)

    all_tests = (
        (np.array([1., 0, 0, 0]), .7),
        (np.array([0., 1, 0, 0]), .45),
        (np.array([0., 0, 1, 0]), 1.5),
        (np.array([0., 0, 0, 1]), -2.4),
    )

    for xi, l in all_tests:
        f, p, direction = linesearch_powell(func, p0, xi, tol=1e-5,
                                            lower_bound=lower_bound,
                                            upper_bound=upper_bound,
                                            fval=fval)
        assert_allclose(f, func(p0 + l * xi), atol=1e-6)
        assert_allclose(p, p0 + l * xi, atol=1e-6)
        assert_allclose(direction, l * xi, atol=1e-6)


class TestRosen:

    def test_hess(self):
        # Compare rosen_hess(x) times p with rosen_hess_prod(x,p). See gh-1775.
        x = np.array([3, 4, 5])
        p = np.array([2, 2, 2])
        hp = optimize.rosen_hess_prod(x, p)
        dothp = np.dot(optimize.rosen_hess(x), p)
        assert_equal(hp, dothp)


def himmelblau(p):
    """
    R^2 -> R^1 test function for optimization. The function has four local
    minima where himmelblau(xopt) == 0.
    """
    x, y = p
    a = x*x + y - 11
    b = x + y*y - 7
    return a*a + b*b


def himmelblau_grad(p):
    x, y = p
    return np.array([4*x**3 + 4*x*y - 42*x + 2*y**2 - 14,
                     2*x**2 + 4*x*y + 4*y**3 - 26*y - 22])


def himmelblau_hess(p):
    x, y = p
    return np.array([[12*x**2 + 4*y - 42, 4*x + 4*y],
                     [4*x + 4*y, 4*x + 12*y**2 - 26]])


himmelblau_x0 = [-0.27, -0.9]
himmelblau_xopt = [3, 2]
himmelblau_min = 0.0


def test_minimize_multiple_constraints():
    # Regression test for gh-4240.
    def func(x):
        return np.array([25 - 0.2 * x[0] - 0.4 * x[1] - 0.33 * x[2]])

    def func1(x):
        return np.array([x[1]])

    def func2(x):
        return np.array([x[2]])

    cons = ({'type': 'ineq', 'fun': func},
            {'type': 'ineq', 'fun': func1},
            {'type': 'ineq', 'fun': func2})

    f = lambda x: -1 * (x[0] + x[1] + x[2])

    res = optimize.minimize(f, [0, 0, 0], method='SLSQP', constraints=cons)
    assert_allclose(res.x, [125, 0, 0], atol=1e-10)


class TestOptimizeResultAttributes:
    # Test that all minimizers return an OptimizeResult containing
    # all the OptimizeResult attributes
    def setup_method(self):
        self.x0 = [5, 5]
        self.func = optimize.rosen
        self.jac = optimize.rosen_der
        self.hess = optimize.rosen_hess
        self.hessp = optimize.rosen_hess_prod
        self.bounds = [(0., 10.), (0., 10.)]

    def test_attributes_present(self):
        attributes = ['nit', 'nfev', 'x', 'success', 'status', 'fun',
                      'message']
        skip = {'cobyla': ['nit']}
        for method in MINIMIZE_METHODS:
            with suppress_warnings() as sup:
                sup.filter(RuntimeWarning,
                           ("Method .+ does not use (gradient|Hessian.*)"
                            " information"))
                if method == 'direct':
                    res = optimize.minimize(self.func, None,
                                            bounds=[(-1.0, 1.0), (-1.0, 1.0)],
                                            method=method)
                else:
                    res = optimize.minimize(self.func, self.x0, method=method,
                                            jac=self.jac, hess=self.hess,
                                            hessp=self.hessp)
            for attribute in attributes:
                if method in skip and attribute in skip[method]:
                    continue

                assert hasattr(res, attribute)
                assert attribute in dir(res)

            # gh13001, OptimizeResult.message should be a str
            assert isinstance(res.message, str)


def f1(z, *params):
    x, y = z
    a, b, c, d, e, f, g, h, i, j, k, l, scale = params
    return (a * x**2 + b * x * y + c * y**2 + d*x + e*y + f)


def f2(z, *params):
    x, y = z
    a, b, c, d, e, f, g, h, i, j, k, l, scale = params
    return (-g*np.exp(-((x-h)**2 + (y-i)**2) / scale))


def f3(z, *params):
    x, y = z
    a, b, c, d, e, f, g, h, i, j, k, l, scale = params
    return (-j*np.exp(-((x-k)**2 + (y-l)**2) / scale))


def brute_func(z, *params):
    return f1(z, *params) + f2(z, *params) + f3(z, *params)


class TestBrute:
    # Test the "brute force" method
    def setup_method(self):
        self.params = (2, 3, 7, 8, 9, 10, 44, -1, 2, 26, 1, -2, 0.5)
        self.rranges = (slice(-4, 4, 0.25), slice(-4, 4, 0.25))
        self.solution = np.array([-1.05665192, 1.80834843])

    def brute_func(self, z, *params):
        # an instance method optimizing
        return brute_func(z, *params)

    def test_brute(self):
        # test fmin
        resbrute = optimize.brute(brute_func, self.rranges, args=self.params,
                                  full_output=True, finish=optimize.fmin)
        assert_allclose(resbrute[0], self.solution, atol=1e-3)
        assert_allclose(resbrute[1], brute_func(self.solution, *self.params),
                        atol=1e-3)

        # test minimize
        resbrute = optimize.brute(brute_func, self.rranges, args=self.params,
                                  full_output=True,
                                  finish=optimize.minimize)
        assert_allclose(resbrute[0], self.solution, atol=1e-3)
        assert_allclose(resbrute[1], brute_func(self.solution, *self.params),
                        atol=1e-3)

        # test that brute can optimize an instance method (the other tests use
        # a non-class based function
        resbrute = optimize.brute(self.brute_func, self.rranges,
                                  args=self.params, full_output=True,
                                  finish=optimize.minimize)
        assert_allclose(resbrute[0], self.solution, atol=1e-3)

    def test_1D(self):
        # test that for a 1-D problem the test function is passed an array,
        # not a scalar.
        def f(x):
            assert len(x.shape) == 1
            assert x.shape[0] == 1
            return x ** 2

        optimize.brute(f, [(-1, 1)], Ns=3, finish=None)

    def test_workers(self):
        # check that parallel evaluation works
        resbrute = optimize.brute(brute_func, self.rranges, args=self.params,
                                  full_output=True, finish=None)

        resbrute1 = optimize.brute(brute_func, self.rranges, args=self.params,
                                   full_output=True, finish=None, workers=2)

        assert_allclose(resbrute1[-1], resbrute[-1])
        assert_allclose(resbrute1[0], resbrute[0])


def test_cobyla_threadsafe():

    # Verify that cobyla is threadsafe. Will segfault if it is not.

    import concurrent.futures
    import time

    def objective1(x):
        time.sleep(0.1)
        return x[0]**2

    def objective2(x):
        time.sleep(0.1)
        return (x[0]-1)**2

    min_method = "COBYLA"

    def minimizer1():
        return optimize.minimize(objective1,
                                      [0.0],
                                      method=min_method)

    def minimizer2():
        return optimize.minimize(objective2,
                                      [0.0],
                                      method=min_method)

    with concurrent.futures.ThreadPoolExecutor() as pool:
        tasks = []
        tasks.append(pool.submit(minimizer1))
        tasks.append(pool.submit(minimizer2))
        for t in tasks:
            res = t.result()


class TestIterationLimits:
    # Tests that optimisation does not give up before trying requested
    # number of iterations or evaluations. And that it does not succeed
    # by exceeding the limits.
    def setup_method(self):
        self.funcalls = 0

    def slow_func(self, v):
        self.funcalls += 1
        r, t = np.sqrt(v[0]**2+v[1]**2), np.arctan2(v[0], v[1])
        return np.sin(r*20 + t)+r*0.5

    def test_neldermead_limit(self):
        self.check_limits("Nelder-Mead", 200)

    def test_powell_limit(self):
        self.check_limits("powell", 1000)

    def check_limits(self, method, default_iters):
        for start_v in [[0.1, 0.1], [1, 1], [2, 2]]:
            for mfev in [50, 500, 5000]:
                self.funcalls = 0
                res = optimize.minimize(self.slow_func, start_v,
                                        method=method,
                                        options={"maxfev": mfev})
                assert self.funcalls == res["nfev"]
                if res["success"]:
                    assert res["nfev"] < mfev
                else:
                    assert res["nfev"] >= mfev
            for mit in [50, 500, 5000]:
                res = optimize.minimize(self.slow_func, start_v,
                                        method=method,
                                        options={"maxiter": mit})
                if res["success"]:
                    assert res["nit"] <= mit
                else:
                    assert res["nit"] >= mit
            for mfev, mit in [[50, 50], [5000, 5000], [5000, np.inf]]:
                self.funcalls = 0
                res = optimize.minimize(self.slow_func, start_v,
                                        method=method,
                                        options={"maxiter": mit,
                                                 "maxfev": mfev})
                assert self.funcalls == res["nfev"]
                if res["success"]:
                    assert res["nfev"] < mfev and res["nit"] <= mit
                else:
                    assert res["nfev"] >= mfev or res["nit"] >= mit
            for mfev, mit in [[np.inf, None], [None, np.inf]]:
                self.funcalls = 0
                res = optimize.minimize(self.slow_func, start_v,
                                        method=method,
                                        options={"maxiter": mit,
                                                 "maxfev": mfev})
                assert self.funcalls == res["nfev"]
                if res["success"]:
                    if mfev is None:
                        assert res["nfev"] < default_iters*2
                    else:
                        assert res["nit"] <= default_iters*2
                else:
                    assert res["nfev"] >= default_iters*2 or res["nit"] >= default_iters*2


def test_result_x_shape_when_len_x_is_one():
    def fun(x):
        return x * x

    def jac(x):
        return 2. * x

    def hess(x):
        return np.array([[2.]])

    methods = ['Nelder-Mead', 'Powell', 'CG', 'BFGS', 'L-BFGS-B', 'TNC',
               'COBYLA', 'SLSQP']
    for method in methods:
        res = optimize.minimize(fun, np.array([0.1]), method=method)
        assert res.x.shape == (1,)

    # use jac + hess
    methods = ['trust-constr', 'dogleg', 'trust-ncg', 'trust-exact',
               'trust-krylov', 'Newton-CG']
    for method in methods:
        res = optimize.minimize(fun, np.array([0.1]), method=method, jac=jac,
                                hess=hess)
        assert res.x.shape == (1,)


class FunctionWithGradient:
    def __init__(self):
        self.number_of_calls = 0

    def __call__(self, x):
        self.number_of_calls += 1
        return np.sum(x**2), 2 * x


@pytest.fixture
def function_with_gradient():
    return FunctionWithGradient()


def test_memoize_jac_function_before_gradient(function_with_gradient):
    memoized_function = MemoizeJac(function_with_gradient)

    x0 = np.array([1.0, 2.0])
    assert_allclose(memoized_function(x0), 5.0)
    assert function_with_gradient.number_of_calls == 1

    assert_allclose(memoized_function.derivative(x0), 2 * x0)
    assert function_with_gradient.number_of_calls == 1, \
        "function is not recomputed " \
        "if gradient is requested after function value"

    assert_allclose(
        memoized_function(2 * x0), 20.0,
        err_msg="different input triggers new computation")
    assert function_with_gradient.number_of_calls == 2, \
        "different input triggers new computation"


def test_memoize_jac_gradient_before_function(function_with_gradient):
    memoized_function = MemoizeJac(function_with_gradient)

    x0 = np.array([1.0, 2.0])
    assert_allclose(memoized_function.derivative(x0), 2 * x0)
    assert function_with_gradient.number_of_calls == 1

    assert_allclose(memoized_function(x0), 5.0)
    assert function_with_gradient.number_of_calls == 1, \
        "function is not recomputed " \
        "if function value is requested after gradient"

    assert_allclose(
        memoized_function.derivative(2 * x0), 4 * x0,
        err_msg="different input triggers new computation")
    assert function_with_gradient.number_of_calls == 2, \
        "different input triggers new computation"


def test_memoize_jac_with_bfgs(function_with_gradient):
    """ Tests that using MemoizedJac in combination with ScalarFunction
        and BFGS does not lead to repeated function evaluations.
        Tests changes made in response to GH11868.
    """
    memoized_function = MemoizeJac(function_with_gradient)
    jac = memoized_function.derivative
    hess = optimize.BFGS()

    x0 = np.array([1.0, 0.5])
    scalar_function = ScalarFunction(
        memoized_function, x0, (), jac, hess, None, None)
    assert function_with_gradient.number_of_calls == 1

    scalar_function.fun(x0 + 0.1)
    assert function_with_gradient.number_of_calls == 2

    scalar_function.fun(x0 + 0.2)
    assert function_with_gradient.number_of_calls == 3


def test_gh12696():
    # Test that optimize doesn't throw warning gh-12696
    with assert_no_warnings():
        optimize.fminbound(
            lambda x: np.array([x**2]), -np.pi, np.pi, disp=False)


# --- Test minimize with equal upper and lower bounds --- #

def setup_test_equal_bounds():

    np.random.seed(0)
    x0 = np.random.rand(4)
    lb = np.array([0, 2, -1, -1.0])
    ub = np.array([3, 2, 2, -1.0])
    i_eb = (lb == ub)

    def check_x(x, check_size=True, check_values=True):
        if check_size:
            assert x.size == 4
        if check_values:
            assert_allclose(x[i_eb], lb[i_eb])

    def func(x):
        check_x(x)
        return optimize.rosen(x)

    def grad(x):
        check_x(x)
        return optimize.rosen_der(x)

    def callback(x, *args):
        check_x(x)

    def constraint1(x):
        check_x(x, check_values=False)
        return x[0:1] - 1

    def jacobian1(x):
        check_x(x, check_values=False)
        dc = np.zeros_like(x)
        dc[0] = 1
        return dc

    def constraint2(x):
        check_x(x, check_values=False)
        return x[2:3] - 0.5

    def jacobian2(x):
        check_x(x, check_values=False)
        dc = np.zeros_like(x)
        dc[2] = 1
        return dc

    c1a = NonlinearConstraint(constraint1, -np.inf, 0)
    c1b = NonlinearConstraint(constraint1, -np.inf, 0, jacobian1)
    c2a = NonlinearConstraint(constraint2, -np.inf, 0)
    c2b = NonlinearConstraint(constraint2, -np.inf, 0, jacobian2)

    # test using the three methods that accept bounds, use derivatives, and
    # have some trouble when bounds fix variables
    methods = ('L-BFGS-B', 'SLSQP', 'TNC')

    # test w/out gradient, w/ gradient, and w/ combined objective/gradient
    kwds = ({"fun": func, "jac": False},
            {"fun": func, "jac": grad},
            {"fun": (lambda x: (func(x), grad(x))),
             "jac": True})

    # test with both old- and new-style bounds
    bound_types = (lambda lb, ub: list(zip(lb, ub)),
                   Bounds)

    # Test for many combinations of constraints w/ and w/out jacobian
    # Pairs in format: (test constraints, reference constraints)
    # (always use analytical jacobian in reference)
    constraints = ((None, None), ([], []),
                   (c1a, c1b), (c2b, c2b),
                   ([c1b], [c1b]), ([c2a], [c2b]),
                   ([c1a, c2a], [c1b, c2b]),
                   ([c1a, c2b], [c1b, c2b]),
                   ([c1b, c2b], [c1b, c2b]))

    # test with and without callback function
    callbacks = (None, callback)

    data = {"methods": methods, "kwds": kwds, "bound_types": bound_types,
            "constraints": constraints, "callbacks": callbacks,
            "lb": lb, "ub": ub, "x0": x0, "i_eb": i_eb}

    return data


eb_data = setup_test_equal_bounds()


# This test is about handling fixed variables, not the accuracy of the solvers
@pytest.mark.xfail_on_32bit("Failures due to floating point issues, not logic")
@pytest.mark.parametrize('method', eb_data["methods"])
@pytest.mark.parametrize('kwds', eb_data["kwds"])
@pytest.mark.parametrize('bound_type', eb_data["bound_types"])
@pytest.mark.parametrize('constraints', eb_data["constraints"])
@pytest.mark.parametrize('callback', eb_data["callbacks"])
def test_equal_bounds(method, kwds, bound_type, constraints, callback):
    """
    Tests that minimizers still work if (bounds.lb == bounds.ub).any()
    gh12502 - Divide by zero in Jacobian numerical differentiation when
    equality bounds constraints are used
    """
    # GH-15051; slightly more skips than necessary; hopefully fixed by GH-14882
    if (platform.machine() == 'aarch64' and method == "TNC"
            and kwds["jac"] is False and callback is not None):
        pytest.skip('Tolerance violation on aarch')

    lb, ub = eb_data["lb"], eb_data["ub"]
    x0, i_eb = eb_data["x0"], eb_data["i_eb"]

    test_constraints, reference_constraints = constraints
    if test_constraints and not method == 'SLSQP':
        pytest.skip('Only SLSQP supports nonlinear constraints')
    # reference constraints always have analytical jacobian
    # if test constraints are not the same, we'll need finite differences
    fd_needed = (test_constraints != reference_constraints)

    bounds = bound_type(lb, ub)  # old- or new-style

    kwds.update({"x0": x0, "method": method, "bounds": bounds,
                 "constraints": test_constraints, "callback": callback})
    res = optimize.minimize(**kwds)

    expected = optimize.minimize(optimize.rosen, x0, method=method,
                                 jac=optimize.rosen_der, bounds=bounds,
                                 constraints=reference_constraints)

    # compare the output of a solution with FD vs that of an analytic grad
    assert res.success
    assert_allclose(res.fun, expected.fun, rtol=1e-6)
    assert_allclose(res.x, expected.x, rtol=5e-4)

    if fd_needed or kwds['jac'] is False:
        expected.jac[i_eb] = np.nan
    assert res.jac.shape[0] == 4
    assert_allclose(res.jac[i_eb], expected.jac[i_eb], rtol=1e-6)

    if not (kwds['jac'] or test_constraints or isinstance(bounds, Bounds)):
        # compare the output to an equivalent FD minimization that doesn't
        # need factorization
        def fun(x):
            new_x = np.array([np.nan, 2, np.nan, -1])
            new_x[[0, 2]] = x
            return optimize.rosen(new_x)

        fd_res = optimize.minimize(fun,
                                   x0[[0, 2]],
                                   method=method,
                                   bounds=bounds[::2])
        assert_allclose(res.fun, fd_res.fun)
        # TODO this test should really be equivalent to factorized version
        # above, down to res.nfev. However, testing found that when TNC is
        # called with or without a callback the output is different. The two
        # should be the same! This indicates that the TNC callback may be
        # mutating something when it should't.
        assert_allclose(res.x[[0, 2]], fd_res.x, rtol=2e-6)


def test_eb_constraints():
    # make sure constraint functions aren't overwritten when equal bounds
    # are employed, and a parameter is factored out. GH14859
    def f(x):
        return x[0]**3 + x[1]**2 + x[2]*x[3]

    def cfun(x):
        return x[0] + x[1] + x[2] + x[3] - 40

    constraints = [{'type': 'ineq', 'fun': cfun}]

    bounds = [(0, 20)] * 4
    bounds[1] = (5, 5)
    optimize.minimize(
        f,
        x0=[1, 2, 3, 4],
        method='SLSQP',
        bounds=bounds,
        constraints=constraints,
    )
    assert constraints[0]['fun'] == cfun


def test_show_options():
    solver_methods = {
        'minimize': MINIMIZE_METHODS,
        'minimize_scalar': MINIMIZE_SCALAR_METHODS,
        'root': ROOT_METHODS,
        'root_scalar': ROOT_SCALAR_METHODS,
        'linprog': LINPROG_METHODS,
        'quadratic_assignment': QUADRATIC_ASSIGNMENT_METHODS,
    }
    for solver, methods in solver_methods.items():
        for method in methods:
            # testing that `show_options` works without error
            show_options(solver, method)

    unknown_solver_method = {
        'minimize': "ekki",  # unknown method
        'maximize': "cg",  # unknown solver
        'maximize_scalar': "ekki",  # unknown solver and method
    }
    for solver, method in unknown_solver_method.items():
        # testing that `show_options` raises ValueError
        assert_raises(ValueError, show_options, solver, method)


def test_bounds_with_list():
    # gh13501. Bounds created with lists weren't working for Powell.
    bounds = optimize.Bounds(lb=[5., 5.], ub=[10., 10.])
    optimize.minimize(
        optimize.rosen, x0=np.array([9, 9]), method='Powell', bounds=bounds
    )


def test_x_overwritten_user_function():
    # if the user overwrites the x-array in the user function it's likely
    # that the minimizer stops working properly.
    # gh13740
    def fquad(x):
        a = np.arange(np.size(x)) + 1
        x -= a
        x *= x
        return np.sum(x)

    def fquad_jac(x):
        a = np.arange(np.size(x)) + 1
        x *= 2
        x -= 2 * a
        return x

    fquad_hess = lambda x: np.eye(np.size(x)) * 2.0

    meth_jac = [
        'newton-cg', 'dogleg', 'trust-ncg', 'trust-exact',
        'trust-krylov', 'trust-constr'
    ]
    meth_hess = [
        'dogleg', 'trust-ncg', 'trust-exact', 'trust-krylov', 'trust-constr'
    ]

    x0 = np.ones(5) * 1.5

    for meth in MINIMIZE_METHODS:
        jac = None
        hess = None
        bounds = None
        if meth in meth_jac:
            jac = fquad_jac
        if meth in meth_hess:
            hess = fquad_hess
<<<<<<< HEAD
        if meth == 'direct':
            bounds = 5*[(0.0, 10.0)]
        res = optimize.minimize(fquad, x0, bounds=bounds, method=meth,
                                jac=jac, hess=hess)
        assert_allclose(res.x, np.arange(np.size(x0)) + 1, atol=2e-4)
=======
        res = optimize.minimize(fquad, x0, method=meth, jac=jac, hess=hess)
        assert_allclose(res.x, np.arange(np.size(x0)), atol=2e-4)


class TestGlobalOptimization:

    def test_optimize_result_attributes(self):
        def func(x):
            return x ** 2

        # Note that `brute` solver does not return `OptimizeResult`
        results = [optimize.basinhopping(func, x0=1),
                   optimize.differential_evolution(func, [(-4, 4)]),
                   optimize.shgo(func, [(-4, 4)]),
                   optimize.dual_annealing(func, [(-4, 4)]),
                   ]

        for result in results:
            assert isinstance(result, optimize.OptimizeResult)
            assert hasattr(result, "x")
            assert hasattr(result, "success")
            assert hasattr(result, "message")
            assert hasattr(result, "fun")
            assert hasattr(result, "nfev")
            assert hasattr(result, "nit")
>>>>>>> 7a89f8e3
<|MERGE_RESOLUTION|>--- conflicted
+++ resolved
@@ -2603,15 +2603,12 @@
             jac = fquad_jac
         if meth in meth_hess:
             hess = fquad_hess
-<<<<<<< HEAD
         if meth == 'direct':
             bounds = 5*[(0.0, 10.0)]
+
         res = optimize.minimize(fquad, x0, bounds=bounds, method=meth,
                                 jac=jac, hess=hess)
         assert_allclose(res.x, np.arange(np.size(x0)) + 1, atol=2e-4)
-=======
-        res = optimize.minimize(fquad, x0, method=meth, jac=jac, hess=hess)
-        assert_allclose(res.x, np.arange(np.size(x0)), atol=2e-4)
 
 
 class TestGlobalOptimization:
@@ -2634,5 +2631,4 @@
             assert hasattr(result, "message")
             assert hasattr(result, "fun")
             assert hasattr(result, "nfev")
-            assert hasattr(result, "nit")
->>>>>>> 7a89f8e3
+            assert hasattr(result, "nit")