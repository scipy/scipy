--- conflicted
+++ resolved
@@ -9,19 +9,20 @@
   nosetests test_optimize.py
 
 """
+from __future__ import division, print_function, absolute_import
+
 import itertools
+
 import numpy as np
 from numpy.testing import (assert_allclose, assert_equal,
                            assert_,
                            assert_almost_equal, assert_warns,
-                           assert_array_less, suppress_warnings)
+                           assert_array_less)
 import pytest
 from pytest import raises as assert_raises
 
+from scipy._lib._numpy_compat import suppress_warnings
 from scipy import optimize
-from scipy.optimize._minimize import MINIMIZE_METHODS
-from scipy.optimize._differentiable_functions import ScalarFunction
-from scipy.optimize.optimize import MemoizeJac
 
 
 def test_check_grad():
@@ -52,13 +53,8 @@
     (the machine translation example of Berger et al in
     Computational Linguistics, vol 22, num 1, pp 39--72, 1996.)
     """
-
     def setup_method(self):
-        self.F = np.array([[1, 1, 1],
-                           [1, 1, 0],
-                           [1, 0, 1],
-                           [1, 0, 0],
-                           [1, 0, 0]])
+        self.F = np.array([[1,1,1],[1,1,0],[1,0,1],[1,0,0],[1,0,0]])
         self.K = np.array([1., 0.3, 0.5])
         self.startparams = np.zeros(3, np.float64)
         self.solution = np.array([0., -0.524869316, 0.487525860])
@@ -74,7 +70,7 @@
         log_pdot = np.dot(self.F, x)
         logZ = np.log(sum(np.exp(log_pdot)))
         f = logZ - np.dot(self.K, x)
-        self.trace.append(np.copy(x))
+        self.trace.append(x)
         return f
 
     def grad(self, x):
@@ -118,11 +114,11 @@
                         atol=1e-6)
 
         # Ensure that function call counts are 'known good'; these are from
-        # SciPy 0.7.0. Don't allow them to increase.
+        # Scipy 0.7.0. Don't allow them to increase.
         assert_(self.funccalls == 9, self.funccalls)
         assert_(self.gradcalls == 7, self.gradcalls)
 
-        # Ensure that the function behaves the same; this is from SciPy 0.7.0
+        # Ensure that the function behaves the same; this is from Scipy 0.7.0
         assert_allclose(self.trace[2:4],
                         [[0, -0.5, 0.5],
                          [0, -5.05700028e-01, 4.95985862e-01]],
@@ -156,26 +152,17 @@
                                         args=(), maxiter=self.maxiter,
                                         full_output=True, disp=self.disp,
                                         retall=False)
-            (params, fopt, gopt, Hopt,
-             func_calls, grad_calls, warnflag) = retval
+            (params, fopt, gopt, Hopt, func_calls, grad_calls, warnflag) = retval
 
         assert_allclose(self.func(params), self.func(self.solution),
                         atol=1e-6)
 
         # Ensure that function call counts are 'known good'; these are from
-<<<<<<< HEAD
-        # SciPy 0.7.0. Don't allow them to increase.
-        assert_(self.funccalls == 10, self.funccalls)
-        assert_(self.gradcalls == 8, self.gradcalls)
-
-        # Ensure that the function behaves the same; this is from SciPy 0.7.0
-=======
         # Scipy 0.7.0. Don't allow them to increase.
         assert_(self.funccalls == 10, self.funccalls)
         assert_(self.gradcalls == 8, self.gradcalls)
 
         # Ensure that the function behaves the same; this is from Scipy 0.7.0
->>>>>>> 7511430b
         assert_allclose(self.trace[6:8],
                         [[0, -5.25060743e-01, 4.87748473e-01],
                          [0, -5.24885582e-01, 4.87530347e-01]],
@@ -186,7 +173,8 @@
         func = lambda x: -np.e**-x
         fprime = lambda x: -func(x)
         x0 = [0]
-        with np.errstate(over='ignore'):
+        olderr = np.seterr(over='ignore')
+        try:
             if self.use_wrapper:
                 opts = {'disp': self.disp}
                 x = optimize.minimize(func, x0, jac=fprime, method='BFGS',
@@ -194,6 +182,8 @@
             else:
                 x = optimize.fmin_bfgs(func, x0, fprime, disp=self.disp)
             assert_(not np.isfinite(func(x)))
+        finally:
+            np.seterr(**olderr)
 
     def test_powell(self):
         # Powell (direction set) optimization routine
@@ -216,18 +206,18 @@
                         atol=1e-6)
 
         # Ensure that function call counts are 'known good'; these are from
-        # SciPy 0.7.0. Don't allow them to increase.
+        # Scipy 0.7.0. Don't allow them to increase.
         #
         # However, some leeway must be added: the exact evaluation
         # count is sensitive to numerical error, and floating-point
         # computations are not bit-for-bit reproducible across
-        # machines, and when using e.g., MKL, data alignment
-        # etc., affect the rounding error.
+        # machines, and when using e.g. MKL, data alignment
+        # etc. affect the rounding error.
         #
         assert_(self.funccalls <= 116 + 20, self.funccalls)
         assert_(self.gradcalls == 0, self.gradcalls)
 
-        # Ensure that the function behaves the same; this is from SciPy 0.7.0
+        # Ensure that the function behaves the same; this is from Scipy 0.7.0
         assert_allclose(self.trace[34:39],
                         [[0.72949016, -0.44156936, 0.47100962],
                          [0.72949016, -0.44156936, 0.48052496],
@@ -236,35 +226,6 @@
                          [1.72949016, -0.44156936, 0.47576729]],
                         atol=1e-14, rtol=1e-7)
 
-    def test_powell_bounded(self):
-        # Powell (direction set) optimization routine
-        # same as test_powell above, but with bounds
-        bounds = [(-np.pi, np.pi) for _ in self.startparams]
-        if self.use_wrapper:
-            opts = {'maxiter': self.maxiter, 'disp': self.disp,
-                    'return_all': False}
-            res = optimize.minimize(self.func, self.startparams, args=(),
-                                    bounds=bounds, 
-                                    method='Powell', options=opts)
-            params, fopt, direc, numiter, func_calls, warnflag = (
-                    res['x'], res['fun'], res['direc'], res['nit'],
-                    res['nfev'], res['status'])
-
-            assert func_calls == self.funccalls
-            assert_allclose(self.func(params), self.func(self.solution),
-                            atol=1e-6)
-
-            # Ensure that function call counts are 'known good'.
-            # Generally, this takes 131 function calls. However, on some CI
-            # checks it finds 138 funccalls. This 20 call leeway was also
-            # included in the test_powell function.
-            # The exact evaluation count is sensitive to numerical error, and
-            # floating-point computations are not bit-for-bit reproducible
-            # across machines, and when using e.g. MKL, data alignment etc.
-            # affect the rounding error.
-            assert self.funccalls <= 131 + 20
-            assert self.gradcalls == 0
-
     def test_neldermead(self):
         # Nelder-Mead simplex algorithm
         if self.use_wrapper:
@@ -272,25 +233,25 @@
                     'return_all': False}
             res = optimize.minimize(self.func, self.startparams, args=(),
                                     method='Nelder-mead', options=opts)
-            params, fopt, numiter, func_calls, warnflag = (
+            params, fopt, numiter, func_calls, warnflag, final_simplex = (
                     res['x'], res['fun'], res['nit'], res['nfev'],
-                    res['status'])
+                    res['status'], res['final_simplex'])
         else:
             retval = optimize.fmin(self.func, self.startparams,
-                                   args=(), maxiter=self.maxiter,
-                                   full_output=True, disp=self.disp,
-                                   retall=False)
+                                        args=(), maxiter=self.maxiter,
+                                        full_output=True, disp=self.disp,
+                                        retall=False)
             (params, fopt, numiter, func_calls, warnflag) = retval
 
         assert_allclose(self.func(params), self.func(self.solution),
                         atol=1e-6)
 
         # Ensure that function call counts are 'known good'; these are from
-        # SciPy 0.7.0. Don't allow them to increase.
+        # Scipy 0.7.0. Don't allow them to increase.
         assert_(self.funccalls == 167, self.funccalls)
         assert_(self.gradcalls == 0, self.gradcalls)
 
-        # Ensure that the function behaves the same; this is from SciPy 0.7.0
+        # Ensure that the function behaves the same; this is from Scipy 0.7.0
         assert_allclose(self.trace[76:78],
                         [[0.1928968, -0.62780447, 0.35166118],
                          [0.19572515, -0.63648426, 0.35838135]],
@@ -301,24 +262,22 @@
         simplex = np.zeros((4, 3))
         simplex[...] = self.startparams
         for j in range(3):
-            simplex[j+1, j] += 0.1
+            simplex[j+1,j] += 0.1
 
         if self.use_wrapper:
             opts = {'maxiter': self.maxiter, 'disp': False,
                     'return_all': True, 'initial_simplex': simplex}
             res = optimize.minimize(self.func, self.startparams, args=(),
                                     method='Nelder-mead', options=opts)
-            params, fopt, numiter, func_calls, warnflag = (res['x'],
-                                                           res['fun'],
-                                                           res['nit'],
-                                                           res['nfev'],
-                                                           res['status'])
+            params, fopt, numiter, func_calls, warnflag = \
+                    res['x'], res['fun'], res['nit'], res['nfev'], \
+                    res['status']
             assert_allclose(res['allvecs'][0], simplex[0])
         else:
             retval = optimize.fmin(self.func, self.startparams,
-                                   args=(), maxiter=self.maxiter,
-                                   full_output=True, disp=False, retall=False,
-                                   initial_simplex=simplex)
+                                        args=(), maxiter=self.maxiter,
+                                        full_output=True, disp=False, retall=False,
+                                        initial_simplex=simplex)
 
             (params, fopt, numiter, func_calls, warnflag) = retval
 
@@ -326,11 +285,11 @@
                         atol=1e-6)
 
         # Ensure that function call counts are 'known good'; these are from
-        # SciPy 0.17.0. Don't allow them to increase.
+        # Scipy 0.17.0. Don't allow them to increase.
         assert_(self.funccalls == 100, self.funccalls)
         assert_(self.gradcalls == 0, self.gradcalls)
 
-        # Ensure that the function behaves the same; this is from SciPy 0.15.0
+        # Ensure that the function behaves the same; this is from Scipy 0.15.0
         assert_allclose(self.trace[50:52],
                         [[0.14687474, -0.5103282, 0.48252111],
                          [0.14474003, -0.5282084, 0.48743951]],
@@ -343,7 +302,7 @@
         simplex = np.zeros((3, 2))
         simplex[...] = self.startparams[:2]
         for j in range(2):
-            simplex[j+1, j] += 0.1
+            simplex[j+1,j] += 0.1
         bad_simplices.append(simplex)
 
         simplex = np.zeros((3, 3))
@@ -354,26 +313,13 @@
                 opts = {'maxiter': self.maxiter, 'disp': False,
                         'return_all': False, 'initial_simplex': simplex}
                 assert_raises(ValueError,
-                              optimize.minimize,
-                              self.func,
-                              self.startparams,
-                              args=(),
-                              method='Nelder-mead',
-                              options=opts)
+                              optimize.minimize, self.func, self.startparams, args=(),
+                              method='Nelder-mead', options=opts)
             else:
-                assert_raises(ValueError, optimize.fmin,
-                              self.func, self.startparams,
+                assert_raises(ValueError, optimize.fmin, self.func, self.startparams,
                               args=(), maxiter=self.maxiter,
                               full_output=True, disp=False, retall=False,
                               initial_simplex=simplex)
-
-    def test_ncg_negative_maxiter(self):
-        # Regression test for gh-8241
-        opts = {'maxiter': -1}
-        result = optimize.minimize(self.func, self.startparams,
-                                   method='Newton-CG', jac=self.grad,
-                                   args=(), options=opts)
-        assert_(result.status == 1)
 
     def test_ncg(self):
         # line-search Newton conjugate gradient optimization routine
@@ -395,14 +341,14 @@
                         atol=1e-6)
 
         # Ensure that function call counts are 'known good'; these are from
-        # SciPy 0.7.0. Don't allow them to increase.
+        # Scipy 0.7.0. Don't allow them to increase.
         assert_(self.funccalls == 7, self.funccalls)
         assert_(self.gradcalls <= 22, self.gradcalls)  # 0.13.0
-        # assert_(self.gradcalls <= 18, self.gradcalls) # 0.9.0
-        # assert_(self.gradcalls == 18, self.gradcalls) # 0.8.0
-        # assert_(self.gradcalls == 22, self.gradcalls) # 0.7.0
-
-        # Ensure that the function behaves the same; this is from SciPy 0.7.0
+        #assert_(self.gradcalls <= 18, self.gradcalls) # 0.9.0
+        #assert_(self.gradcalls == 18, self.gradcalls) # 0.8.0
+        #assert_(self.gradcalls == 22, self.gradcalls) # 0.7.0
+
+        # Ensure that the function behaves the same; this is from Scipy 0.7.0
         assert_allclose(self.trace[3:5],
                         [[-4.35700753e-07, -5.24869435e-01, 4.87527480e-01],
                          [-4.35700753e-07, -5.24869401e-01, 4.87527774e-01]],
@@ -430,13 +376,13 @@
                         atol=1e-6)
 
         # Ensure that function call counts are 'known good'; these are from
-        # SciPy 0.7.0. Don't allow them to increase.
-        assert_(self.funccalls <= 7, self.funccalls)   # gh10673
+        # Scipy 0.7.0. Don't allow them to increase.
+        assert_(self.funccalls == 7, self.funccalls)
         assert_(self.gradcalls <= 18, self.gradcalls)  # 0.9.0
         # assert_(self.gradcalls == 18, self.gradcalls) # 0.8.0
         # assert_(self.gradcalls == 22, self.gradcalls) # 0.7.0
 
-        # Ensure that the function behaves the same; this is from SciPy 0.7.0
+        # Ensure that the function behaves the same; this is from Scipy 0.7.0
         assert_allclose(self.trace[3:5],
                         [[-4.35700753e-07, -5.24869435e-01, 4.87527480e-01],
                          [-4.35700753e-07, -5.24869401e-01, 4.87527774e-01]],
@@ -464,25 +410,18 @@
                         atol=1e-6)
 
         # Ensure that function call counts are 'known good'; these are from
-        # SciPy 0.7.0. Don't allow them to increase.
-        assert_(self.funccalls <= 7, self.funccalls)   # gh10673
+        # Scipy 0.7.0. Don't allow them to increase.
+        assert_(self.funccalls == 7, self.funccalls)
         assert_(self.gradcalls <= 18, self.gradcalls)  # 0.9.0
         # assert_(self.gradcalls == 18, self.gradcalls) # 0.8.0
         # assert_(self.gradcalls == 22, self.gradcalls) # 0.7.0
 
-        # Ensure that the function behaves the same; this is from SciPy 0.7.0
+        # Ensure that the function behaves the same; this is from Scipy 0.7.0
         assert_allclose(self.trace[3:5],
                         [[-4.35700753e-07, -5.24869435e-01, 4.87527480e-01],
                          [-4.35700753e-07, -5.24869401e-01, 4.87527774e-01]],
                         atol=1e-6, rtol=1e-7)
 
-
-def test_obj_func_returns_scalar():
-    match = ("The user-provided "
-             "objective function must "
-             "return a scalar value.")
-    with assert_raises(ValueError, match=match):
-        optimize.minimize(lambda x: x, np.array([1, 1]), method='BFGS')
 
 def test_neldermead_xatol_fatol():
     # gh4484
@@ -494,166 +433,6 @@
     assert_warns(DeprecationWarning,
                  optimize._minimize._minimize_neldermead,
                  func, [1, 1], xtol=1e-3, ftol=1e-3, maxiter=2)
-
-
-def test_neldermead_adaptive():
-    func = lambda x: np.sum(x**2)
-    p0 = [0.15746215, 0.48087031, 0.44519198, 0.4223638, 0.61505159,
-          0.32308456, 0.9692297, 0.4471682, 0.77411992, 0.80441652,
-          0.35994957, 0.75487856, 0.99973421, 0.65063887, 0.09626474]
-
-    res = optimize.minimize(func, p0, method='Nelder-Mead')
-    assert_equal(res.success, False)
-
-    res = optimize.minimize(func, p0, method='Nelder-Mead',
-                            options={'adaptive': True})
-    assert_equal(res.success, True)
-
-
-def test_bounded_powell_outsidebounds():
-    # With the bounded Powell method if you start outside the bounds the final
-    # should still be within the bounds (provided that the user doesn't make a
-    # bad choice for the `direc` argument).
-    func = lambda x: np.sum(x**2)
-    bounds = (-1, 1), (-1, 1), (-1, 1)
-    x0 = [-4, .5, -.8]
-
-    # we're starting outside the bounds, so we should get a warning
-    with assert_warns(optimize.OptimizeWarning):
-        res = optimize.minimize(func, x0, bounds=bounds, method="Powell")
-    assert_allclose(res.x, np.array([0.] * len(x0)), atol=1e-6)
-    assert_equal(res.success, True)
-    assert_equal(res.status, 0)
-
-    # However, now if we change the `direc` argument such that the
-    # set of vectors does not span the parameter space, then we may
-    # not end up back within the bounds. Here we see that the first
-    # parameter cannot be updated!
-    direc = [[0, 0, 0], [0, 1, 0], [0, 0, 1]]
-    # we're starting outside the bounds, so we should get a warning
-    with assert_warns(optimize.OptimizeWarning):
-        res = optimize.minimize(func, x0,
-                                bounds=bounds, method="Powell",
-                                options={'direc': direc})
-    assert_allclose(res.x, np.array([-4., 0, 0]), atol=1e-6)
-    assert_equal(res.success, False)
-    assert_equal(res.status, 4)
-
-
-def test_bounded_powell_vs_powell():
-    # here we test an example where the bounded Powell method
-    # will return a different result than the standard Powell
-    # method.
-
-    # first we test a simple example where the minimum is at
-    # the origin and the minimum that is within the bounds is
-    # larger than the minimum at the origin.
-    func = lambda x: np.sum(x**2)
-    bounds = (-5, -1), (-10, -0.1), (1, 9.2), (-4, 7.6), (-15.9, -2)
-    x0 = [-2.1, -5.2, 1.9, 0, -2]
-
-    options = {'ftol': 1e-10, 'xtol': 1e-10}
-
-    res_powell = optimize.minimize(func, x0, method="Powell", options=options)
-    assert_allclose(res_powell.x, 0., atol=1e-6)
-    assert_allclose(res_powell.fun, 0., atol=1e-6)
-
-    res_bounded_powell = optimize.minimize(func, x0, options=options,
-                                           bounds=bounds,
-                                           method="Powell")
-    p = np.array([-1, -0.1, 1, 0, -2])
-    assert_allclose(res_bounded_powell.x, p, atol=1e-6)
-    assert_allclose(res_bounded_powell.fun, func(p), atol=1e-6)
-
-    # now we test bounded Powell but with a mix of inf bounds.
-    bounds = (None, -1), (-np.inf, -.1), (1, np.inf), (-4, None), (-15.9, -2)
-    res_bounded_powell = optimize.minimize(func, x0, options=options,
-                                           bounds=bounds,
-                                           method="Powell")
-    p = np.array([-1, -0.1, 1, 0, -2])
-    assert_allclose(res_bounded_powell.x, p, atol=1e-6)
-    assert_allclose(res_bounded_powell.fun, func(p), atol=1e-6)
-
-    # next we test an example where the global minimum is within
-    # the bounds, but the bounded Powell method performs better
-    # than the standard Powell method.
-    def func(x):
-        t = np.sin(-x[0]) * np.cos(x[1]) * np.sin(-x[0] * x[1]) * np.cos(x[1])
-        t -= np.cos(np.sin(x[1] * x[2]) * np.cos(x[2]))
-        return t**2
-
-    bounds = [(-2, 5)] * 3
-    x0 = [-0.5, -0.5, -0.5]
-
-    res_powell = optimize.minimize(func, x0, method="Powell")
-    res_bounded_powell = optimize.minimize(func, x0,
-                                           bounds=bounds,
-                                           method="Powell")
-    assert_allclose(res_powell.fun, 0.007136253919761627, atol=1e-6)
-    assert_allclose(res_bounded_powell.fun, 0, atol=1e-6)
-
-    # next we test the previous example where the we provide Powell
-    # with (-inf, inf) bounds, and compare it to providing Powell
-    # with no bounds. They should end up the same.
-    bounds = [(-np.inf, np.inf)] * 3
-
-    res_bounded_powell = optimize.minimize(func, x0,
-                                           bounds=bounds,
-                                           method="Powell")
-    assert_allclose(res_powell.fun, res_bounded_powell.fun, atol=1e-6)
-    assert_allclose(res_powell.nfev, res_bounded_powell.nfev, atol=1e-6)
-    assert_allclose(res_powell.x, res_bounded_powell.x, atol=1e-6)
-
-    # now test when x0 starts outside of the bounds.
-    x0 = [45.46254415, -26.52351498, 31.74830248]
-    bounds = [(-2, 5)] * 3
-    # we're starting outside the bounds, so we should get a warning
-    with assert_warns(optimize.OptimizeWarning):
-        res_bounded_powell = optimize.minimize(func, x0,
-                                               bounds=bounds,
-                                               method="Powell")
-    assert_allclose(res_bounded_powell.fun, 0, atol=1e-6)
-
-
-def test_onesided_bounded_powell_stability():
-    # When the Powell method is bounded on only one side, a
-    # np.tan transform is done in order to convert it into a
-    # completely bounded problem. Here we do some simple tests
-    # of one-sided bounded Powell where the optimal solutions
-    # are large to test the stability of the transformation.
-    kwargs = {'method': 'Powell',
-              'bounds': [(-np.inf, 1e6)] * 3,
-              'options': {'ftol': 1e-8, 'xtol': 1e-8}}
-    x0 = [1, 1, 1]
-
-    # df/dx is constant.
-    f = lambda x: -np.sum(x)
-    res = optimize.minimize(f, x0, **kwargs)
-    assert_allclose(res.fun, -3e6, atol=1e-4)
-
-    # df/dx gets smaller and smaller.
-    def f(x):
-        return -np.abs(np.sum(x)) ** (0.1) * (1 if np.all(x > 0) else -1)
-
-    res = optimize.minimize(f, x0, **kwargs)
-    assert_allclose(res.fun, -(3e6) ** (0.1))
-
-    # df/dx gets larger and larger.
-    def f(x):
-        return -np.abs(np.sum(x)) ** 10 * (1 if np.all(x > 0) else -1)
-
-    res = optimize.minimize(f, x0, **kwargs)
-    assert_allclose(res.fun, -(3e6) ** 10, rtol=1e-7)
-
-    # df/dx gets larger for some of the variables and smaller for others.
-    def f(x):
-        t = -np.abs(np.sum(x[:2])) ** 5 - np.abs(np.sum(x[2:])) ** (0.1)
-        t *= (1 if np.all(x > 0) else -1)
-        return t
-
-    kwargs['bounds'] = [(-np.inf, 1e3)] * 3
-    res = optimize.minimize(f, x0, **kwargs)
-    assert_allclose(res.fun, -(2e3) ** 5 - (1e6) ** (0.1), rtol=1e-7)
 
 
 class TestOptimizeWrapperDisp(CheckOptimizeParameterized):
@@ -708,9 +487,9 @@
         assert_(result['success'] is False)
 
     def test_bfgs_numerical_jacobian(self):
-        # BFGS with numerical Jacobian and a vector epsilon parameter.
+        # BFGS with numerical jacobian and a vector epsilon parameter.
         # define the epsilon parameter using a random vector
-        epsilon = np.sqrt(np.spacing(1.)) * np.random.rand(len(self.solution))
+        epsilon = np.sqrt(np.finfo(float).eps) * np.random.rand(len(self.solution))
 
         params = optimize.fmin_bfgs(self.func, self.startparams,
                                     epsilon=epsilon, args=(),
@@ -718,15 +497,6 @@
 
         assert_allclose(self.func(params), self.func(self.solution),
                         atol=1e-6)
-
-    def test_finite_differences(self):
-        methods = ['BFGS', 'CG', 'TNC']
-        jacs = ['2-point', '3-point', None]
-        for method, jac in itertools.product(methods, jacs):
-            result = optimize.minimize(self.func, self.startparams,
-                                       method=method, jac=jac)
-            assert_allclose(self.func(result.x), self.func(self.solution),
-                            atol=1e-6)
 
     def test_bfgs_gh_2169(self):
         def f(x):
@@ -737,17 +507,6 @@
         xs = optimize.fmin_bfgs(f, [10.], disp=False)
         assert_allclose(xs, 1.0, rtol=1e-4, atol=1e-4)
 
-    def test_bfgs_double_evaluations(self):
-        # check BFGS does not evaluate twice in a row at same point
-        def f(x):
-            xp = float(x)
-            assert xp not in seen
-            seen.add(xp)
-            return 10*x**2, 20*x
-
-        seen = set()
-        optimize.minimize(f, -100, method='bfgs', jac=True, tol=1e-7)
-
     def test_l_bfgs_b(self):
         # limited-memory bound-constrained BFGS algorithm
         retval = optimize.fmin_l_bfgs_b(self.func, self.startparams,
@@ -760,19 +519,18 @@
                         atol=1e-6)
 
         # Ensure that function call counts are 'known good'; these are from
-        # SciPy 0.7.0. Don't allow them to increase.
+        # Scipy 0.7.0. Don't allow them to increase.
         assert_(self.funccalls == 7, self.funccalls)
         assert_(self.gradcalls == 5, self.gradcalls)
 
-        # Ensure that the function behaves the same; this is from SciPy 0.7.0
-        # test fixed in gh10673
+        # Ensure that the function behaves the same; this is from Scipy 0.7.0
         assert_allclose(self.trace[3:5],
-                        [[8.117083e-16, -5.196198e-01, 4.897617e-01],
+                        [[0., -0.52489628, 0.48753042],
                          [0., -0.52489628, 0.48753042]],
                         atol=1e-14, rtol=1e-7)
 
     def test_l_bfgs_b_numjac(self):
-        # L-BFGS-B with numerical Jacobian
+        # L-BFGS-B with numerical jacobian
         retval = optimize.fmin_l_bfgs_b(self.func, self.startparams,
                                         approx_grad=True,
                                         maxiter=self.maxiter)
@@ -783,7 +541,7 @@
                         atol=1e-6)
 
     def test_l_bfgs_b_funjac(self):
-        # L-BFGS-B with combined objective function and Jacobian
+        # L-BFGS-B with combined objective function and jacobian
         def fun(x):
             return self.func(x), self.grad(x)
 
@@ -794,32 +552,6 @@
 
         assert_allclose(self.func(params), self.func(self.solution),
                         atol=1e-6)
-
-    def test_l_bfgs_b_maxiter(self):
-        # gh7854
-        # Ensure that not more than maxiters are ever run.
-        class Callback(object):
-            def __init__(self):
-                self.nit = 0
-                self.fun = None
-                self.x = None
-
-            def __call__(self, x):
-                self.x = x
-                self.fun = optimize.rosen(x)
-                self.nit += 1
-
-        c = Callback()
-        res = optimize.minimize(optimize.rosen, [0., 0.], method='l-bfgs-b',
-                                callback=c, options={'maxiter': 5})
-
-        assert_equal(res.nit, 5)
-        assert_almost_equal(res.x, c.x)
-        assert_almost_equal(res.fun, c.fun)
-        assert_equal(res.status, 1)
-        assert_(res.success is False)
-        assert_equal(res.message.decode(),
-                     'STOP: TOTAL NO. of ITERATIONS REACHED LIMIT')
 
     def test_minimize_l_bfgs_b(self):
         # Minimize with L-BFGS-B method
@@ -829,25 +561,13 @@
                               options=opts)
         assert_allclose(self.func(r.x), self.func(self.solution),
                         atol=1e-6)
-        assert self.gradcalls == r.njev
-
-        self.funccalls = self.gradcalls = 0
         # approximate jacobian
         ra = optimize.minimize(self.func, self.startparams,
                                method='L-BFGS-B', options=opts)
+        assert_allclose(self.func(ra.x), self.func(self.solution),
+                        atol=1e-6)
         # check that function evaluations in approximate jacobian are counted
-        # assert_(ra.nfev > r.nfev)
-        assert self.funccalls == ra.nfev
-        assert_allclose(self.func(ra.x), self.func(self.solution),
-                        atol=1e-6)
-
-        self.funccalls = self.gradcalls = 0
-        # approximate jacobian
-        ra = optimize.minimize(self.func, self.startparams, jac='3-point',
-                               method='L-BFGS-B', options=opts)
-        assert self.funccalls == ra.nfev
-        assert_allclose(self.func(ra.x), self.func(self.solution),
-                        atol=1e-6)
+        assert_(ra.nfev > r.nfev)
 
     def test_minimize_l_bfgs_b_ftol(self):
         # Check that the `ftol` parameter in l_bfgs_b works as expected
@@ -868,7 +588,7 @@
 
     def test_minimize_l_bfgs_maxls(self):
         # check that the maxls is passed down to the Fortran routine
-        sol = optimize.minimize(optimize.rosen, np.array([-1.2, 1.0]),
+        sol = optimize.minimize(optimize.rosen, np.array([-1.2,1.0]),
                                 method='L-BFGS-B', jac=optimize.rosen_der,
                                 options={'disp': False, 'maxls': 1})
         assert_(not sol.success)
@@ -878,7 +598,7 @@
         f = optimize.rosen
         g = optimize.rosen_der
         values = []
-        x0 = np.full(7, 1000)
+        x0 = np.ones(7) * 1000
 
         def objfun(x):
             value = f(x)
@@ -902,7 +622,7 @@
     def test_custom(self):
         # This function comes from the documentation example.
         def custmin(fun, x0, args=(), maxfev=None, stepsize=0.1,
-                    maxiter=100, callback=None, **options):
+                maxiter=100, callback=None, **options):
             bestx = x0
             besty = fun(x0)
             funcalls = 1
@@ -937,21 +657,6 @@
                                 options=dict(stepsize=0.05))
         assert_allclose(res.x, 1.0, rtol=1e-4, atol=1e-4)
 
-    def test_gh10771(self):
-        # check that minimize passes bounds and constraints to a custom
-        # minimizer without altering them.
-        bounds = [(-2, 2), (0, 3)]
-        constraints = 'constraints'
-
-        def custmin(fun, x0, **options):
-            assert options['bounds'] is bounds
-            assert options['constraints'] is constraints
-            return optimize.OptimizeResult()
-
-        x0 = [1, 1]
-        optimize.minimize(optimize.rosen, x0, method=custmin,
-                          bounds=bounds, constraints=constraints)
-
     def test_minimize_tol_parameter(self):
         # Check that the minimize() tol= argument does something
         def func(z):
@@ -977,74 +682,8 @@
             assert_(func(sol1.x) < func(sol2.x),
                     "%s: %s vs. %s" % (method, func(sol1.x), func(sol2.x)))
 
-    @pytest.mark.parametrize('method',
-                             ['fmin', 'fmin_powell', 'fmin_cg', 'fmin_bfgs',
-                              'fmin_ncg', 'fmin_l_bfgs_b', 'fmin_tnc',
-                              'fmin_slsqp'] + MINIMIZE_METHODS)
-    def test_minimize_callback_copies_array(self, method):
-        # Check that arrays passed to callbacks are not modified
-        # inplace by the optimizer afterward
-
-        # cobyla doesn't have callback
-        if method == 'cobyla':
-            return
-
-        if method in ('fmin_tnc', 'fmin_l_bfgs_b'):
-            func = lambda x: (optimize.rosen(x), optimize.rosen_der(x))
-        else:
-            func = optimize.rosen
-            jac = optimize.rosen_der
-            hess = optimize.rosen_hess
-
-        x0 = np.zeros(10)
-
-        # Set options
-        kwargs = {}
-        if method.startswith('fmin'):
-            routine = getattr(optimize, method)
-            if method == 'fmin_slsqp':
-                kwargs['iter'] = 5
-            elif method == 'fmin_tnc':
-                kwargs['maxfun'] = 100
-            else:
-                kwargs['maxiter'] = 5
-        else:
-            def routine(*a, **kw):
-                kw['method'] = method
-                return optimize.minimize(*a, **kw)
-
-            if method == 'tnc':
-                kwargs['options'] = dict(maxfun=100)
-            else:
-                kwargs['options'] = dict(maxiter=5)
-
-        if method in ('fmin_ncg',):
-            kwargs['fprime'] = jac
-        elif method in ('newton-cg',):
-            kwargs['jac'] = jac
-        elif method in ('trust-krylov', 'trust-exact', 'trust-ncg', 'dogleg',
-                        'trust-constr'):
-            kwargs['jac'] = jac
-            kwargs['hess'] = hess
-
-        # Run with callback
-        results = []
-
-        def callback(x, *args, **kwargs):
-            results.append((x, np.copy(x)))
-
-        routine(func, x0, callback=callback, **kwargs)
-
-        # Check returned arrays coincide with their copies
-        # and have no memory overlap
-        assert_(len(results) > 2)
-        assert_(all(np.all(x == y) for x, y in results))
-        assert_(not any(np.may_share_memory(x[0], y[0])
-                        for x, y in itertools.combinations(results, 2)))
-
-    @pytest.mark.parametrize('method', ['nelder-mead', 'powell', 'cg',
-                                        'bfgs', 'newton-cg', 'l-bfgs-b',
-                                        'tnc', 'cobyla', 'slsqp'])
+    @pytest.mark.parametrize('method', ['nelder-mead', 'powell', 'cg', 'bfgs', 'newton-cg',
+                              'l-bfgs-b', 'tnc', 'cobyla', 'slsqp'])
     def test_no_increase(self, method):
         # Check that the solver doesn't return a value worse than the
         # initial point.
@@ -1084,59 +723,6 @@
                                 constraints={'type': 'ineq', 'fun': cons})
         assert_allclose(res.x, np.array([0., 2, 5, 8])/3, atol=1e-12)
 
-    @pytest.mark.parametrize('method', ['Nelder-Mead', 'Powell', 'CG', 'BFGS',
-                                        'Newton-CG', 'L-BFGS-B', 'SLSQP',
-                                        'trust-constr', 'dogleg', 'trust-ncg',
-                                        'trust-exact', 'trust-krylov'])
-    def test_respect_maxiter(self, method):
-        # Check that the number of iterations equals max_iter, assuming
-        # convergence doesn't establish before
-        MAXITER = 4
-
-        x0 = np.zeros(10)
-
-        sf = ScalarFunction(optimize.rosen, x0, (), optimize.rosen_der,
-                            optimize.rosen_hess, None, None)
-
-        # Set options
-        kwargs = {'method': method, 'options': dict(maxiter=MAXITER)}
-
-        if method in ('Newton-CG',):
-            kwargs['jac'] = sf.grad
-        elif method in ('trust-krylov', 'trust-exact', 'trust-ncg', 'dogleg',
-                        'trust-constr'):
-            kwargs['jac'] = sf.grad
-            kwargs['hess'] = sf.hess
-
-        sol = optimize.minimize(sf.fun, x0, **kwargs)
-        assert sol.nit == MAXITER
-        assert sol.nfev >= sf.nfev
-        if hasattr(sol, 'njev'):
-            assert sol.njev >= sf.ngev
-
-        # method specific tests
-        if method == 'SLSQP':
-            assert sol.status == 9  # Iteration limit reached
-
-    def test_respect_maxiter_trust_constr_ineq_constraints(self):
-        # special case of minimization with trust-constr and inequality
-        # constraints to check maxiter limit is obeyed when using internal
-        # method 'tr_interior_point'
-        MAXITER = 4
-        f = optimize.rosen
-        jac = optimize.rosen_der
-        hess = optimize.rosen_hess
-
-        fun = lambda x: np.array([0.2 * x[0] - 0.4 * x[1] - 0.33 * x[2]])
-        cons = ({'type': 'ineq',
-                 'fun': fun},)
-
-        x0 = np.zeros(10)
-        sol = optimize.minimize(f, x0, constraints=cons, jac=jac, hess=hess,
-                                method='trust-constr',
-                                options=dict(maxiter=MAXITER))
-        assert sol.nit == MAXITER
-
     def test_minimize_automethod(self):
         def f(x):
             return x**2
@@ -1146,15 +732,10 @@
 
         x0 = np.array([10.])
         sol_0 = optimize.minimize(f, x0)
-        sol_1 = optimize.minimize(f, x0, constraints=[{'type': 'ineq',
-                                                       'fun': cons}])
+        sol_1 = optimize.minimize(f, x0, constraints=[{'type': 'ineq', 'fun': cons}])
         sol_2 = optimize.minimize(f, x0, bounds=[(5, 10)])
-        sol_3 = optimize.minimize(f, x0,
-                                  constraints=[{'type': 'ineq', 'fun': cons}],
-                                  bounds=[(5, 10)])
-        sol_4 = optimize.minimize(f, x0,
-                                  constraints=[{'type': 'ineq', 'fun': cons}],
-                                  bounds=[(1, 10)])
+        sol_3 = optimize.minimize(f, x0, constraints=[{'type': 'ineq', 'fun': cons}], bounds=[(5, 10)])
+        sol_4 = optimize.minimize(f, x0, constraints=[{'type': 'ineq', 'fun': cons}], bounds=[(1, 10)])
         for sol in [sol_0, sol_1, sol_2, sol_3, sol_4]:
             assert_(sol.success)
         assert_allclose(sol_0.x, 0, atol=1e-7)
@@ -1207,8 +788,7 @@
             res = optimize.minimize(f, x0, jac=g, method=method,
                                     options=options)
 
-            err_msg = "{0} {1}: {2}: {3}".format(method, scale,
-                                                 first_step_size,
+            err_msg = "{0} {1}: {2}: {3}".format(method, scale, first_step_size,
                                                  res)
 
             assert_(res.success, err_msg)
@@ -1219,89 +799,14 @@
                 if method in ('CG', 'BFGS'):
                     assert_allclose(first_step_size[0], 1.01, err_msg=err_msg)
                 else:
-                    # Newton-CG and L-BFGS-B use different logic for the first
-                    # step, but are both scaling invariant with step sizes ~ 1
-                    assert_(first_step_size[0] > 0.5 and
-                            first_step_size[0] < 3, err_msg)
+                    # Newton-CG and L-BFGS-B use different logic for the first step,
+                    # but are both scaling invariant with step sizes ~ 1
+                    assert_(first_step_size[0] > 0.5 and first_step_size[0] < 3,
+                            err_msg)
             else:
                 # step size has upper bound of ||grad||, so line
                 # search makes many small steps
                 pass
-
-    @pytest.mark.parametrize('method', ['nelder-mead', 'powell', 'cg', 'bfgs',
-                                        'newton-cg', 'l-bfgs-b', 'tnc',
-                                        'cobyla', 'slsqp', 'trust-constr',
-                                        'dogleg', 'trust-ncg', 'trust-exact',
-                                        'trust-krylov'])
-    def test_nan_values(self, method):
-        # Check nan values result to failed exit status
-        np.random.seed(1234)
-
-        count = [0]
-
-        def func(x):
-            return np.nan
-
-        def func2(x):
-            count[0] += 1
-            if count[0] > 2:
-                return np.nan
-            else:
-                return np.random.rand()
-
-        def grad(x):
-            return np.array([1.0])
-
-        def hess(x):
-            return np.array([[1.0]])
-
-        x0 = np.array([1.0])
-
-        needs_grad = method in ('newton-cg', 'trust-krylov', 'trust-exact',
-                                'trust-ncg', 'dogleg')
-        needs_hess = method in ('trust-krylov', 'trust-exact', 'trust-ncg',
-                                'dogleg')
-
-        funcs = [func, func2]
-        grads = [grad] if needs_grad else [grad, None]
-        hesss = [hess] if needs_hess else [hess, None]
-
-        with np.errstate(invalid='ignore'), suppress_warnings() as sup:
-            sup.filter(UserWarning, "delta_grad == 0.*")
-            sup.filter(RuntimeWarning, ".*does not use Hessian.*")
-            sup.filter(RuntimeWarning, ".*does not use gradient.*")
-
-            for f, g, h in itertools.product(funcs, grads, hesss):
-                count = [0]
-                sol = optimize.minimize(f, x0, jac=g, hess=h, method=method,
-                                        options=dict(maxiter=20))
-                assert_equal(sol.success, False)
-
-    @pytest.mark.parametrize('method', ['nelder-mead', 'cg', 'bfgs',
-                                        'l-bfgs-b', 'tnc',
-                                        'cobyla', 'slsqp', 'trust-constr',
-                                        'dogleg', 'trust-ncg', 'trust-exact',
-                                        'trust-krylov'])
-    def test_duplicate_evaluations(self, method):
-        # check that there are no duplicate evaluations for any methods
-        jac = hess = None
-        if method in ('newton-cg', 'trust-krylov', 'trust-exact',
-                      'trust-ncg', 'dogleg'):
-            jac = self.grad
-        if method in ('trust-krylov', 'trust-exact', 'trust-ncg',
-                      'dogleg'):
-            hess = self.hess
-
-        with np.errstate(invalid='ignore'), suppress_warnings() as sup:
-            # for trust-constr
-            sup.filter(UserWarning, "delta_grad == 0.*")
-            optimize.minimize(self.func, self.startparams,
-                              method=method, jac=jac, hess=hess)
-
-        for i in range(1, len(self.trace)):
-            if np.array_equal(self.trace[i - 1], self.trace[i]):
-                raise RuntimeError(
-                    "Duplicate evaluations made by {}".format(method))
 
 
 class TestLBFGSBBounds(object):
@@ -1339,31 +844,6 @@
         assert_(res['success'], res['message'])
         assert_allclose(res.x, self.solution, atol=1e-6)
 
-    @pytest.mark.parametrize('bounds', [
-        ([(10, 1), (1, 10)]),
-        ([(1, 10), (10, 1)]),
-        ([(10, 1), (10, 1)])
-    ])
-    def test_minimize_l_bfgs_b_incorrect_bounds(self, bounds):
-        with pytest.raises(ValueError, match='.*bounds.*'):
-            optimize.minimize(self.fun, [0, -1], method='L-BFGS-B',
-                              jac=self.jac, bounds=bounds)
-
-    def test_minimize_l_bfgs_b_bounds_FD(self):
-        # test that initial starting value outside bounds doesn't raise
-        # an error (done with clipping).
-        # test all different finite differences combos, with and without args
-
-        jacs = ['2-point', '3-point', None]
-        argss = [(2.,), ()]
-        for jac, args in itertools.product(jacs, argss):
-            res = optimize.minimize(self.fun, [0, -1], args=args,
-                                    method='L-BFGS-B',
-                                    jac=jac, bounds=self.bounds,
-                                    options={'finite_diff_rel_step': None})
-            assert_(res['success'], res['message'])
-            assert_allclose(res.x, self.solution, atol=1e-6)
-
 
 class TestOptimizeScalar(object):
     def setup_method(self):
@@ -1421,16 +901,14 @@
         assert_raises(ValueError, optimize.fminbound, self.fun, 5, 1)
 
     def test_fminbound_scalar(self):
-        with pytest.raises(ValueError, match='.*must be scalar.*'):
+        try:
             optimize.fminbound(self.fun, np.zeros((1, 2)), 1)
+            self.fail("exception not raised")
+        except ValueError as e:
+            assert_('must be scalar' in str(e))
 
         x = optimize.fminbound(self.fun, 1, np.array(5))
         assert_allclose(x, self.solution, atol=1e-6)
-
-    def test_gh11207(self):
-        def fun(x):
-            return x**2
-        optimize.fminbound(fun, 0, 0)
 
     def test_minimize_scalar(self):
         # combine all tests above for the minimize_scalar wrapper
@@ -1445,15 +923,15 @@
         assert_(not x.success)
 
         x = optimize.minimize_scalar(self.fun, bracket=(-3, -2),
-                                     args=(1.5, ), method='Brent').x
+                                    args=(1.5, ), method='Brent').x
         assert_allclose(x, self.solution, atol=1e-6)
 
         x = optimize.minimize_scalar(self.fun, method='Brent',
-                                     args=(1.5,)).x
+                                    args=(1.5,)).x
         assert_allclose(x, self.solution, atol=1e-6)
 
         x = optimize.minimize_scalar(self.fun, bracket=(-15, -1, 15),
-                                     args=(1.5, ), method='Brent').x
+                                    args=(1.5, ), method='Brent').x
         assert_allclose(x, self.solution, atol=1e-6)
 
         x = optimize.minimize_scalar(self.fun, bracket=(-3, -2),
@@ -1473,13 +951,13 @@
         assert_allclose(x, 1, atol=1e-4)
 
         x = optimize.minimize_scalar(self.fun, bounds=(1, 5), args=(1.5, ),
-                                     method='bounded').x
+                                    method='bounded').x
         assert_allclose(x, self.solution, atol=1e-6)
 
         x = optimize.minimize_scalar(self.fun, bounds=(np.array([1]),
-                                                       np.array([5])),
-                                     args=(np.array([1.5]), ),
-                                     method='bounded').x
+                                                      np.array([5])),
+                                    args=(np.array([1.5]), ),
+                                    method='bounded').x
         assert_allclose(x, self.solution, atol=1e-6)
 
         assert_raises(ValueError, optimize.minimize_scalar, self.fun,
@@ -1495,7 +973,7 @@
     def test_minimize_scalar_custom(self):
         # This function comes from the documentation example.
         def custmin(fun, bracket, args=(), maxfev=None, stepsize=0.1,
-                    maxiter=100, callback=None, **options):
+                maxiter=100, callback=None, **options):
             bestx = (bracket[1] + bracket[0]) / 2.0
             besty = fun(bestx)
             funcalls = 1
@@ -1522,42 +1000,13 @@
             return optimize.OptimizeResult(fun=besty, x=bestx, nit=niter,
                                            nfev=funcalls, success=(niter > 1))
 
-        res = optimize.minimize_scalar(self.fun, bracket=(0, 4),
-                                       method=custmin,
+        res = optimize.minimize_scalar(self.fun, bracket=(0, 4), method=custmin,
                                        options=dict(stepsize=0.05))
         assert_allclose(res.x, self.solution, atol=1e-6)
 
     def test_minimize_scalar_coerce_args_param(self):
         # Regression test for gh-3503
         optimize.minimize_scalar(self.fun, args=1.5)
-
-    @pytest.mark.parametrize('method', ['brent', 'bounded', 'golden'])
-    def test_nan_values(self, method):
-        # Check nan values result to failed exit status
-        np.random.seed(1234)
-
-        count = [0]
-
-        def func(x):
-            count[0] += 1
-            if count[0] > 4:
-                return np.nan
-            else:
-                return x**2 + 0.1 * np.sin(x)
-
-        bracket = (-1, 0, 1)
-        bounds = (-1, 1)
-
-        with np.errstate(invalid='ignore'), suppress_warnings() as sup:
-            sup.filter(UserWarning, "delta_grad == 0.*")
-            sup.filter(RuntimeWarning, ".*does not use Hessian.*")
-            sup.filter(RuntimeWarning, ".*does not use gradient.*")
-
-            count = [0]
-            sol = optimize.minimize_scalar(func, bracket=bracket,
-                                           bounds=bounds, method=method,
-                                           options=dict(maxiter=20))
-            assert_equal(sol.success, False)
 
 
 def test_brent_negative_tolerance():
@@ -1588,234 +1037,10 @@
         assert_allclose(sol.fun, himmelblau_min, atol=1e-4)
 
 
-def test_line_for_search():
-    # _line_for_search is only used in _linesearch_powell, which is also
-    # tested below. Thus there are more tests of _line_for_search in the
-    # test_linesearch_powell_bounded function.
-
-    line_for_search = optimize.optimize._line_for_search
-    # args are x0, alpha, lower_bound, upper_bound
-    # returns lmin, lmax
-
-    lower_bound = np.array([-5.3, -1, -1.5, -3])
-    upper_bound = np.array([1.9, 1, 2.8, 3])
-
-    # test when starting in the bounds
-    x0 = np.array([0., 0, 0, 0])
-    # and when starting outside of the bounds
-    x1 = np.array([0., 2, -3, 0])
-
-    all_tests = (
-        (x0, np.array([1., 0, 0, 0]), -5.3, 1.9),
-        (x0, np.array([0., 1, 0, 0]), -1, 1),
-        (x0, np.array([0., 0, 1, 0]), -1.5, 2.8),
-        (x0, np.array([0., 0, 0, 1]), -3, 3),
-        (x0, np.array([1., 1, 0, 0]), -1, 1),
-        (x0, np.array([1., 0, -1, 2]), -1.5, 1.5),
-        (x0, np.array([2., 0, -1, 2]), -1.5, 0.95),
-        (x1, np.array([1., 0, 0, 0]), -5.3, 1.9),
-        (x1, np.array([0., 1, 0, 0]), -3, -1),
-        (x1, np.array([0., 0, 1, 0]), 1.5, 5.8),
-        (x1, np.array([0., 0, 0, 1]), -3, 3),
-        (x1, np.array([1., 1, 0, 0]), -3, -1),
-        (x1, np.array([1., 0, -1, 0]), -5.3, -1.5),
-    )
-
-    for x, alpha, lmin, lmax in all_tests:
-        mi, ma = line_for_search(x, alpha, lower_bound, upper_bound)
-        assert_allclose(mi, lmin, atol=1e-6)
-        assert_allclose(ma, lmax, atol=1e-6)
-
-    # now with infinite bounds
-    lower_bound = np.array([-np.inf, -1, -np.inf, -3])
-    upper_bound = np.array([np.inf, 1, 2.8, np.inf])
-
-    all_tests = (
-        (x0, np.array([1., 0, 0, 0]), -np.inf, np.inf),
-        (x0, np.array([0., 1, 0, 0]), -1, 1),
-        (x0, np.array([0., 0, 1, 0]), -np.inf, 2.8),
-        (x0, np.array([0., 0, 0, 1]), -3, np.inf),
-        (x0, np.array([1., 1, 0, 0]), -1, 1),
-        (x0, np.array([1., 0, -1, 2]), -1.5, np.inf),
-        (x1, np.array([1., 0, 0, 0]), -np.inf, np.inf),
-        (x1, np.array([0., 1, 0, 0]), -3, -1),
-        (x1, np.array([0., 0, 1, 0]), -np.inf, 5.8),
-        (x1, np.array([0., 0, 0, 1]), -3, np.inf),
-        (x1, np.array([1., 1, 0, 0]), -3, -1),
-        (x1, np.array([1., 0, -1, 0]), -5.8, np.inf),
-    )
-
-    for x, alpha, lmin, lmax in all_tests:
-        mi, ma = line_for_search(x, alpha, lower_bound, upper_bound)
-        assert_allclose(mi, lmin, atol=1e-6)
-        assert_allclose(ma, lmax, atol=1e-6)
-
-
-def test_linesearch_powell():
-    # helper function in optimize.py, not a public function.
-    linesearch_powell = optimize.optimize._linesearch_powell
-    # args are func, p, xi, fval, lower_bound=None, upper_bound=None, tol=1e-3
-    # returns new_fval, p + direction, direction
-    func = lambda x: np.sum((x - np.array([-1., 2., 1.5, -.4]))**2)
-    p0 = np.array([0., 0, 0, 0])
-    fval = func(p0)
-    lower_bound = np.array([-np.inf] * 4)
-    upper_bound = np.array([np.inf] * 4)
-
-    all_tests = (
-        (np.array([1., 0, 0, 0]), -1),
-        (np.array([0., 1, 0, 0]), 2),
-        (np.array([0., 0, 1, 0]), 1.5),
-        (np.array([0., 0, 0, 1]), -.4),
-        (np.array([-1., 0, 1, 0]), 1.25),
-        (np.array([0., 0, 1, 1]), .55),
-        (np.array([2., 0, -1, 1]), -.65),
-    )
-
-    for xi, l in all_tests:
-        f, p, direction = linesearch_powell(func, p0, xi,
-                                            fval=fval, tol=1e-5)
-        assert_allclose(f, func(l * xi), atol=1e-6)
-        assert_allclose(p, l * xi, atol=1e-6)
-        assert_allclose(direction, l * xi, atol=1e-6)
-
-        f, p, direction = linesearch_powell(func, p0, xi, tol=1e-5,
-                                            lower_bound=lower_bound,
-                                            upper_bound=upper_bound,
-                                            fval=fval)
-        assert_allclose(f, func(l * xi), atol=1e-6)
-        assert_allclose(p, l * xi, atol=1e-6)
-        assert_allclose(direction, l * xi, atol=1e-6)
-
-
-def test_linesearch_powell_bounded():
-    # helper function in optimize.py, not a public function.
-    linesearch_powell = optimize.optimize._linesearch_powell
-    # args are func, p, xi, fval, lower_bound=None, upper_bound=None, tol=1e-3
-    # returns new_fval, p+direction, direction
-    func = lambda x: np.sum((x-np.array([-1., 2., 1.5, -.4]))**2)
-    p0 = np.array([0., 0, 0, 0])
-    fval = func(p0)
-
-    # first choose bounds such that the same tests from
-    # test_linesearch_powell should pass.
-    lower_bound = np.array([-2.]*4)
-    upper_bound = np.array([2.]*4)
-
-    all_tests = (
-        (np.array([1., 0, 0, 0]), -1),
-        (np.array([0., 1, 0, 0]), 2),
-        (np.array([0., 0, 1, 0]), 1.5),
-        (np.array([0., 0, 0, 1]), -.4),
-        (np.array([-1., 0, 1, 0]), 1.25),
-        (np.array([0., 0, 1, 1]), .55),
-        (np.array([2., 0, -1, 1]), -.65),
-    )
-
-    for xi, l in all_tests:
-        f, p, direction = linesearch_powell(func, p0, xi, tol=1e-5,
-                                            lower_bound=lower_bound,
-                                            upper_bound=upper_bound,
-                                            fval=fval)
-        assert_allclose(f, func(l * xi), atol=1e-6)
-        assert_allclose(p, l * xi, atol=1e-6)
-        assert_allclose(direction, l * xi, atol=1e-6)
-
-    # now choose bounds such that unbounded vs bounded gives different results
-    lower_bound = np.array([-.3]*3 + [-1])
-    upper_bound = np.array([.45]*3 + [.9])
-
-    all_tests = (
-        (np.array([1., 0, 0, 0]), -.3),
-        (np.array([0., 1, 0, 0]), .45),
-        (np.array([0., 0, 1, 0]), .45),
-        (np.array([0., 0, 0, 1]), -.4),
-        (np.array([-1., 0, 1, 0]), .3),
-        (np.array([0., 0, 1, 1]), .45),
-        (np.array([2., 0, -1, 1]), -.15),
-    )
-
-    for xi, l in all_tests:
-        f, p, direction = linesearch_powell(func, p0, xi, tol=1e-5,
-                                            lower_bound=lower_bound,
-                                            upper_bound=upper_bound,
-                                            fval=fval)
-        assert_allclose(f, func(l * xi), atol=1e-6)
-        assert_allclose(p, l * xi, atol=1e-6)
-        assert_allclose(direction, l * xi, atol=1e-6)
-
-    # now choose as above but start outside the bounds
-    p0 = np.array([-1., 0, 0, 2])
-    fval = func(p0)
-
-    all_tests = (
-        (np.array([1., 0, 0, 0]), .7),
-        (np.array([0., 1, 0, 0]), .45),
-        (np.array([0., 0, 1, 0]), .45),
-        (np.array([0., 0, 0, 1]), -2.4),
-    )
-
-    for xi, l in all_tests:
-        f, p, direction = linesearch_powell(func, p0, xi, tol=1e-5,
-                                            lower_bound=lower_bound,
-                                            upper_bound=upper_bound,
-                                            fval=fval)
-        assert_allclose(f, func(p0 + l * xi), atol=1e-6)
-        assert_allclose(p, p0 + l * xi, atol=1e-6)
-        assert_allclose(direction, l * xi, atol=1e-6)
-
-    # now mix in inf
-    p0 = np.array([0., 0, 0, 0])
-    fval = func(p0)
-
-    # now choose bounds that mix inf
-    lower_bound = np.array([-.3, -np.inf, -np.inf, -1])
-    upper_bound = np.array([np.inf, .45, np.inf, .9])
-
-    all_tests = (
-        (np.array([1., 0, 0, 0]), -.3),
-        (np.array([0., 1, 0, 0]), .45),
-        (np.array([0., 0, 1, 0]), 1.5),
-        (np.array([0., 0, 0, 1]), -.4),
-        (np.array([-1., 0, 1, 0]), .3),
-        (np.array([0., 0, 1, 1]), .55),
-        (np.array([2., 0, -1, 1]), -.15),
-    )
-
-    for xi, l in all_tests:
-        f, p, direction = linesearch_powell(func, p0, xi, tol=1e-5,
-                                            lower_bound=lower_bound,
-                                            upper_bound=upper_bound,
-                                            fval=fval)
-        assert_allclose(f, func(l * xi), atol=1e-6)
-        assert_allclose(p, l * xi, atol=1e-6)
-        assert_allclose(direction, l * xi, atol=1e-6)
-
-    # now choose as above but start outside the bounds
-    p0 = np.array([-1., 0, 0, 2])
-    fval = func(p0)
-
-    all_tests = (
-        (np.array([1., 0, 0, 0]), .7),
-        (np.array([0., 1, 0, 0]), .45),
-        (np.array([0., 0, 1, 0]), 1.5),
-        (np.array([0., 0, 0, 1]), -2.4),
-    )
-
-    for xi, l in all_tests:
-        f, p, direction = linesearch_powell(func, p0, xi, tol=1e-5,
-                                            lower_bound=lower_bound,
-                                            upper_bound=upper_bound,
-                                            fval=fval)
-        assert_allclose(f, func(p0 + l * xi), atol=1e-6)
-        assert_allclose(p, p0 + l * xi, atol=1e-6)
-        assert_allclose(direction, l * xi, atol=1e-6)
-
-
 class TestRosen(object):
 
     def test_hess(self):
-        # Compare rosen_hess(x) times p with rosen_hess_prod(x,p). See gh-1775.
+        # Compare rosen_hess(x) times p with rosen_hess_prod(x,p).  See gh-1775
         x = np.array([3, 4, 5])
         p = np.array([2, 2, 2])
         hp = optimize.rosen_hess_prod(x, p)
@@ -1825,7 +1050,7 @@
 
 def himmelblau(p):
     """
-    R^2 -> R^1 test function for optimization. The function has four local
+    R^2 -> R^1 test function for optimization.  The function has four local
     minima where himmelblau(xopt) == 0.
     """
     x, y = p
@@ -1844,7 +1069,6 @@
     x, y = p
     return np.array([[12*x**2 + 4*y - 42, 4*x + 4*y],
                      [4*x + 4*y, 4*x + 12*y**2 - 26]])
-
 
 himmelblau_x0 = [-0.27, -0.9]
 himmelblau_xopt = [3, 2]
@@ -1884,14 +1108,16 @@
         self.bounds = [(0., 10.), (0., 10.)]
 
     def test_attributes_present(self):
+        methods = ['Nelder-Mead', 'Powell', 'CG', 'BFGS', 'Newton-CG',
+                   'L-BFGS-B', 'TNC', 'COBYLA', 'SLSQP', 'dogleg',
+                   'trust-ncg']
         attributes = ['nit', 'nfev', 'x', 'success', 'status', 'fun',
                       'message']
-        skip = {'cobyla': ['nit']}
-        for method in MINIMIZE_METHODS:
+        skip = {'COBYLA': ['nit']}
+        for method in methods:
             with suppress_warnings() as sup:
                 sup.filter(RuntimeWarning,
-                           ("Method .+ does not use (gradient|Hessian.*)"
-                            " information"))
+                           "Method .+ does not use (gradient|Hessian.*) information")
                 res = optimize.minimize(self.func, self.x0, method=method,
                                         jac=self.jac, hess=self.hess,
                                         hessp=self.hessp)
@@ -1903,28 +1129,6 @@
                 assert_(attribute in dir(res))
 
 
-def f1(z, *params):
-    x, y = z
-    a, b, c, d, e, f, g, h, i, j, k, l, scale = params
-    return (a * x**2 + b * x * y + c * y**2 + d*x + e*y + f)
-
-
-def f2(z, *params):
-    x, y = z
-    a, b, c, d, e, f, g, h, i, j, k, l, scale = params
-    return (-g*np.exp(-((x-h)**2 + (y-i)**2) / scale))
-
-
-def f3(z, *params):
-    x, y = z
-    a, b, c, d, e, f, g, h, i, j, k, l, scale = params
-    return (-j*np.exp(-((x-k)**2 + (y-l)**2) / scale))
-
-
-def brute_func(z, *params):
-    return f1(z, *params) + f2(z, *params) + f3(z, *params)
-
-
 class TestBrute:
     # Test the "brute force" method
     def setup_method(self):
@@ -1932,90 +1136,40 @@
         self.rranges = (slice(-4, 4, 0.25), slice(-4, 4, 0.25))
         self.solution = np.array([-1.05665192, 1.80834843])
 
-    def brute_func(self, z, *params):
-        # an instance method optimizing
-        return brute_func(z, *params)
+    def f1(self, z, *params):
+        x, y = z
+        a, b, c, d, e, f, g, h, i, j, k, l, scale = params
+        return (a * x**2 + b * x * y + c * y**2 + d*x + e*y + f)
+
+    def f2(self, z, *params):
+        x, y = z
+        a, b, c, d, e, f, g, h, i, j, k, l, scale = params
+        return (-g*np.exp(-((x-h)**2 + (y-i)**2) / scale))
+
+    def f3(self, z, *params):
+        x, y = z
+        a, b, c, d, e, f, g, h, i, j, k, l, scale = params
+        return (-j*np.exp(-((x-k)**2 + (y-l)**2) / scale))
+
+    def func(self, z, *params):
+        return self.f1(z, *params) + self.f2(z, *params) + self.f3(z, *params)
 
     def test_brute(self):
         # test fmin
-        resbrute = optimize.brute(brute_func, self.rranges, args=self.params,
+        resbrute = optimize.brute(self.func, self.rranges, args=self.params,
                                   full_output=True, finish=optimize.fmin)
         assert_allclose(resbrute[0], self.solution, atol=1e-3)
-        assert_allclose(resbrute[1], brute_func(self.solution, *self.params),
+        assert_allclose(resbrute[1], self.func(self.solution, *self.params),
                         atol=1e-3)
 
         # test minimize
-        resbrute = optimize.brute(brute_func, self.rranges, args=self.params,
+        resbrute = optimize.brute(self.func, self.rranges, args=self.params,
                                   full_output=True,
                                   finish=optimize.minimize)
         assert_allclose(resbrute[0], self.solution, atol=1e-3)
-        assert_allclose(resbrute[1], brute_func(self.solution, *self.params),
+        assert_allclose(resbrute[1], self.func(self.solution, *self.params),
                         atol=1e-3)
 
-        # test that brute can optimize an instance method (the other tests use
-        # a non-class based function
-        resbrute = optimize.brute(self.brute_func, self.rranges,
-                                  args=self.params, full_output=True,
-                                  finish=optimize.minimize)
-        assert_allclose(resbrute[0], self.solution, atol=1e-3)
-
-    def test_1D(self):
-        # test that for a 1-D problem the test function is passed an array,
-        # not a scalar.
-        def f(x):
-            assert_(len(x.shape) == 1)
-            assert_(x.shape[0] == 1)
-            return x ** 2
-
-        optimize.brute(f, [(-1, 1)], Ns=3, finish=None)
-
-    def test_workers(self):
-        # check that parallel evaluation works
-        resbrute = optimize.brute(brute_func, self.rranges, args=self.params,
-                                  full_output=True, finish=None)
-
-        resbrute1 = optimize.brute(brute_func, self.rranges, args=self.params,
-                                   full_output=True, finish=None, workers=2)
-
-        assert_allclose(resbrute1[-1], resbrute[-1])
-        assert_allclose(resbrute1[0], resbrute[0])
-
-         
-def test_cobyla_threadsafe():
-   
-    # Verify that cobyla is threadsafe. Will segfault if it is not.
-
-    import concurrent.futures
-    import time
-
-    def objective1(x):
-        time.sleep(0.1)
-        return x[0]**2
-
-    def objective2(x):
-        time.sleep(0.1)
-        return (x[0]-1)**2
-
-    min_method = "COBYLA"
-
-    def minimizer1():
-        return optimize.minimize(objective1,
-                                      [0.0],
-                                      method=min_method)
-
-    def minimizer2():
-        return optimize.minimize(objective2,
-                                      [0.0],
-                                      method=min_method)
-
-    with concurrent.futures.ThreadPoolExecutor() as pool:
-        tasks = []
-        tasks.append(pool.submit(minimizer1))
-        tasks.append(pool.submit(minimizer2))
-        for t in tasks:
-            res = t.result()
-   
-   
 class TestIterationLimits(object):
     # Tests that optimisation does not give up before trying requested
     # number of iterations or evaluations. And that it does not succeed
@@ -2025,7 +1179,7 @@
 
     def slow_func(self, v):
         self.funcalls += 1
-        r, t = np.sqrt(v[0]**2+v[1]**2), np.arctan2(v[0], v[1])
+        r,t = np.sqrt(v[0]**2+v[1]**2), np.arctan2(v[0],v[1])
         return np.sin(r*20 + t)+r*0.5
 
     def test_neldermead_limit(self):
@@ -2035,42 +1189,36 @@
         self.check_limits("powell", 1000)
 
     def check_limits(self, method, default_iters):
-        for start_v in [[0.1, 0.1], [1, 1], [2, 2]]:
+        for start_v in [[0.1,0.1], [1,1], [2,2]]:
             for mfev in [50, 500, 5000]:
                 self.funcalls = 0
                 res = optimize.minimize(self.slow_func, start_v,
-                                        method=method,
-                                        options={"maxfev": mfev})
+                      method=method, options={"maxfev":mfev})
                 assert_(self.funcalls == res["nfev"])
                 if res["success"]:
                     assert_(res["nfev"] < mfev)
                 else:
                     assert_(res["nfev"] >= mfev)
-            for mit in [50, 500, 5000]:
+            for mit in [50, 500,5000]:
                 res = optimize.minimize(self.slow_func, start_v,
-                                        method=method,
-                                        options={"maxiter": mit})
+                      method=method, options={"maxiter":mit})
                 if res["success"]:
                     assert_(res["nit"] <= mit)
                 else:
                     assert_(res["nit"] >= mit)
-            for mfev, mit in [[50, 50], [5000, 5000], [5000, np.inf]]:
+            for mfev,mit in [[50,50], [5000,5000],[5000,np.inf]]:
                 self.funcalls = 0
                 res = optimize.minimize(self.slow_func, start_v,
-                                        method=method,
-                                        options={"maxiter": mit,
-                                                 "maxfev": mfev})
+                      method=method, options={"maxiter":mit, "maxfev":mfev})
                 assert_(self.funcalls == res["nfev"])
                 if res["success"]:
                     assert_(res["nfev"] < mfev and res["nit"] <= mit)
                 else:
                     assert_(res["nfev"] >= mfev or res["nit"] >= mit)
-            for mfev, mit in [[np.inf, None], [None, np.inf]]:
+            for mfev,mit in [[np.inf,None], [None,np.inf]]:
                 self.funcalls = 0
                 res = optimize.minimize(self.slow_func, start_v,
-                                        method=method,
-                                        options={"maxiter": mit,
-                                                 "maxfev": mfev})
+                      method=method, options={"maxiter":mit, "maxfev":mfev})
                 assert_(self.funcalls == res["nfev"])
                 if res["success"]:
                     if mfev is None:
@@ -2079,102 +1227,4 @@
                         assert_(res["nit"] <= default_iters*2)
                 else:
                     assert_(res["nfev"] >= default_iters*2 or
-                        res["nit"] >= default_iters*2)
-
-
-def test_result_x_shape_when_len_x_is_one():
-    def fun(x):
-        return x * x
-
-    def jac(x):
-        return 2. * x
-
-    def hess(x):
-        return np.array([[2.]])
-
-    methods = ['Nelder-Mead', 'Powell', 'CG', 'BFGS', 'L-BFGS-B', 'TNC',
-               'COBYLA', 'SLSQP']
-    for method in methods:
-        res = optimize.minimize(fun, np.array([0.1]), method=method)
-        assert res.x.shape == (1,)
-
-    # use jac + hess
-    methods = ['trust-constr', 'dogleg', 'trust-ncg', 'trust-exact',
-               'trust-krylov', 'Newton-CG']
-    for method in methods:
-        res = optimize.minimize(fun, np.array([0.1]), method=method, jac=jac,
-                                hess=hess)
-        assert res.x.shape == (1,)
-
-
-class FunctionWithGradient(object):
-    def __init__(self):
-        self.number_of_calls = 0
-
-    def __call__(self, x):
-        self.number_of_calls += 1
-        return np.sum(x**2), 2 * x
-
-
-@pytest.fixture
-def function_with_gradient():
-    return FunctionWithGradient()
-
-
-def test_memoize_jac_function_before_gradient(function_with_gradient):
-    memoized_function = MemoizeJac(function_with_gradient)
-
-    x0 = np.array([1.0, 2.0])
-    assert_allclose(memoized_function(x0), 5.0)
-    assert function_with_gradient.number_of_calls == 1
-
-    assert_allclose(memoized_function.derivative(x0), 2 * x0)
-    assert function_with_gradient.number_of_calls == 1, \
-        "function is not recomputed " \
-        "if gradient is requested after function value"
-
-    assert_allclose(
-        memoized_function(2 * x0), 20.0,
-        err_msg="different input triggers new computation")
-    assert function_with_gradient.number_of_calls == 2, \
-        "different input triggers new computation"
-
-
-def test_memoize_jac_gradient_before_function(function_with_gradient):
-    memoized_function = MemoizeJac(function_with_gradient)
-
-    x0 = np.array([1.0, 2.0])
-    assert_allclose(memoized_function.derivative(x0), 2 * x0)
-    assert function_with_gradient.number_of_calls == 1
-
-    assert_allclose(memoized_function(x0), 5.0)
-    assert function_with_gradient.number_of_calls == 1, \
-        "function is not recomputed " \
-        "if function value is requested after gradient"
-
-    assert_allclose(
-        memoized_function.derivative(2 * x0), 4 * x0,
-        err_msg="different input triggers new computation")
-    assert function_with_gradient.number_of_calls == 2, \
-        "different input triggers new computation"
-
-
-def test_memoize_jac_with_bfgs(function_with_gradient):
-    """ Tests that using MemoizedJac in combination with ScalarFunction
-        and BFGS does not lead to repeated function evaluations.
-        Tests changes made in response to GH11868.
-    """
-    memoized_function = MemoizeJac(function_with_gradient)
-    jac = memoized_function.derivative
-    hess = optimize.BFGS()
-
-    x0 = np.array([1.0, 0.5])
-    scalar_function = ScalarFunction(
-        memoized_function, x0, (), jac, hess, None, None)
-    assert function_with_gradient.number_of_calls == 1
-
-    scalar_function.fun(x0 + 0.1)
-    assert function_with_gradient.number_of_calls == 2
-
-    scalar_function.fun(x0 + 0.2)
-    assert function_with_gradient.number_of_calls == 3+                        res["nit"] >= default_iters*2)