"""
Unit tests for optimization routines from optimize.py

Authors:
   Ed Schofield, Nov 2005
   Andrew Straw, April 2008

"""
import sys
import itertools
import inspect
import platform
import threading
import warnings
import multiprocessing

import numpy as np
from numpy.testing import (assert_allclose, assert_equal,
                           assert_almost_equal,
                           assert_no_warnings,
                           assert_array_less)
import pytest
from pytest import raises as assert_raises

import scipy
from scipy._lib._gcutils import assert_deallocated
from scipy import optimize
from scipy.optimize._minimize import Bounds, NonlinearConstraint
from scipy.optimize._minimize import (MINIMIZE_METHODS,
                                      MINIMIZE_METHODS_NEW_CB,
                                      MINIMIZE_SCALAR_METHODS)
from scipy.optimize._linprog import LINPROG_METHODS
from scipy.optimize._root import ROOT_METHODS
from scipy.optimize._root_scalar import ROOT_SCALAR_METHODS
from scipy.optimize._qap import QUADRATIC_ASSIGNMENT_METHODS
from scipy.optimize._differentiable_functions import ScalarFunction, FD_METHODS
from scipy.optimize._optimize import (
    MemoizeJac, show_options, OptimizeResult, _minimize_bfgs
)
from scipy.optimize import rosen, rosen_der, rosen_hess

from scipy.sparse import (coo_matrix, csc_matrix, csr_matrix, coo_array,
                          csr_array, csc_array)
from scipy._lib._array_api_no_0d import xp_assert_equal
from scipy._lib._array_api import make_xp_test_case
from scipy._lib._util import MapWrapper

lazy_xp_modules = [optimize]


def test_check_grad():
    # Verify if check_grad is able to estimate the derivative of the
    # expit (logistic sigmoid) function.

    def expit(x):
        return 1 / (1 + np.exp(-x))

    def der_expit(x):
        return np.exp(-x) / (1 + np.exp(-x))**2

    x0 = np.array([1.5])

    r = optimize.check_grad(expit, der_expit, x0)
    assert_almost_equal(r, 0)
    # SPEC-007 leave one call with seed to check it still works
    r = optimize.check_grad(expit, der_expit, x0,
                            direction='random', seed=1234)
    assert_almost_equal(r, 0)

    r = optimize.check_grad(expit, der_expit, x0, epsilon=1e-6)
    assert_almost_equal(r, 0)
    r = optimize.check_grad(expit, der_expit, x0, epsilon=1e-6,
                            direction='random', rng=1234)
    assert_almost_equal(r, 0)

    # Check if the epsilon parameter is being considered.
    r = abs(optimize.check_grad(expit, der_expit, x0, epsilon=1e-1) - 0)
    assert r > 1e-7
    r = abs(optimize.check_grad(expit, der_expit, x0, epsilon=1e-1,
                                direction='random', rng=1234) - 0)
    assert r > 1e-7

    def x_sinx(x):
        return (x*np.sin(x)).sum()

    def der_x_sinx(x):
        return np.sin(x) + x*np.cos(x)

    x0 = np.arange(0, 2, 0.2)

    r = optimize.check_grad(x_sinx, der_x_sinx, x0,
                            direction='random', rng=1234)
    assert_almost_equal(r, 0)

    assert_raises(ValueError, optimize.check_grad,
                  x_sinx, der_x_sinx, x0,
                  direction='random_projection', rng=1234)

    # checking can be done for derivatives of vector valued functions
    r = optimize.check_grad(himmelblau_grad, himmelblau_hess, himmelblau_x0,
                            direction='all', rng=1234)
    assert r < 5e-7


class CheckOptimize:
    """ Base test case for a simple constrained entropy maximization problem
    (the machine translation example of Berger et al in
    Computational Linguistics, vol 22, num 1, pp 39--72, 1996.)
    """

    def setup_method(self):
        self.F = np.array([[1, 1, 1],
                           [1, 1, 0],
                           [1, 0, 1],
                           [1, 0, 0],
                           [1, 0, 0]])
        self.K = np.array([1., 0.3, 0.5])
        self.startparams = np.zeros(3, np.float64)
        self.solution = np.array([0., -0.524869316, 0.487525860])
        self.maxiter = 1000
        self.funccalls = threading.local()
        self.gradcalls = threading.local()
        self.trace = threading.local()

    def func(self, x):
        if not hasattr(self.funccalls, 'c'):
            self.funccalls.c = 0

        if not hasattr(self.gradcalls, 'c'):
            self.gradcalls.c = 0

        self.funccalls.c += 1
        if self.funccalls.c > 6000:
            raise RuntimeError("too many iterations in optimization routine")
        log_pdot = np.dot(self.F, x)
        logZ = np.log(sum(np.exp(log_pdot)))
        f = logZ - np.dot(self.K, x)
        if not hasattr(self.trace, 't'):
            self.trace.t = []
        self.trace.t.append(np.copy(x))
        return f

    def grad(self, x):
        if not hasattr(self.gradcalls, 'c'):
            self.gradcalls.c = 0
        self.gradcalls.c += 1
        log_pdot = np.dot(self.F, x)
        logZ = np.log(sum(np.exp(log_pdot)))
        p = np.exp(log_pdot - logZ)
        return np.dot(self.F.transpose(), p) - self.K

    def hess(self, x):
        log_pdot = np.dot(self.F, x)
        logZ = np.log(sum(np.exp(log_pdot)))
        p = np.exp(log_pdot - logZ)
        return np.dot(self.F.T,
                      np.dot(np.diag(p), self.F - np.dot(self.F.T, p)))

    def hessp(self, x, p):
        return np.dot(self.hess(x), p)


class CheckOptimizeParameterized(CheckOptimize):

    def test_cg(self):
        # conjugate gradient optimization routine
        if self.use_wrapper:
            opts = {'maxiter': self.maxiter, 'disp': self.disp,
                    'return_all': False}
            res = optimize.minimize(self.func, self.startparams, args=(),
                                    method='CG', jac=self.grad,
                                    options=opts)
            params, fopt, func_calls, grad_calls, warnflag = \
                res['x'], res['fun'], res['nfev'], res['njev'], res['status']
        else:
            retval = optimize.fmin_cg(self.func, self.startparams,
                                      self.grad, (), maxiter=self.maxiter,
                                      full_output=True, disp=self.disp,
                                      retall=False)
            (params, fopt, func_calls, grad_calls, warnflag) = retval

        assert_allclose(self.func(params), self.func(self.solution),
                        atol=1e-6)

        # Ensure that function call counts are 'known good'; these are from
        # SciPy 0.7.0. Don't allow them to increase.
        assert self.funccalls.c == 9, self.funccalls.c
        assert self.gradcalls.c == 7, self.gradcalls.c

        # Ensure that the function behaves the same; this is from SciPy 0.7.0
        assert_allclose(self.trace.t[2:4],
                        [[0, -0.5, 0.5],
                         [0, -5.05700028e-01, 4.95985862e-01]],
                        atol=1e-14, rtol=1e-7)

    def test_cg_cornercase(self):
        def f(r):
            return 2.5 * (1 - np.exp(-1.5*(r - 0.5)))**2

        # Check several initial guesses. (Too far away from the
        # minimum, the function ends up in the flat region of exp.)
        for x0 in np.linspace(-0.75, 3, 71):
            sol = optimize.minimize(f, [x0], method='CG')
            assert sol.success
            assert_allclose(sol.x, [0.5], rtol=1e-5)

    def test_bfgs(self):
        # Broyden-Fletcher-Goldfarb-Shanno optimization routine
        if self.use_wrapper:
            opts = {'maxiter': self.maxiter, 'disp': self.disp,
                    'return_all': False}
            res = optimize.minimize(self.func, self.startparams,
                                    jac=self.grad, method='BFGS', args=(),
                                    options=opts)

            params, fopt, gopt, Hopt, func_calls, grad_calls, warnflag = (
                    res['x'], res['fun'], res['jac'], res['hess_inv'],
                    res['nfev'], res['njev'], res['status'])
        else:
            retval = optimize.fmin_bfgs(self.func, self.startparams, self.grad,
                                        args=(), maxiter=self.maxiter,
                                        full_output=True, disp=self.disp,
                                        retall=False)
            (params, fopt, gopt, Hopt,
             func_calls, grad_calls, warnflag) = retval

        assert_allclose(self.func(params), self.func(self.solution),
                        atol=1e-6)

        # Ensure that function call counts are 'known good'; these are from
        # SciPy 0.7.0. Don't allow them to increase.
        assert self.funccalls.c == 10, self.funccalls.c
        assert self.gradcalls.c == 8, self.gradcalls.c

        # Ensure that the function behaves the same; this is from SciPy 0.7.0
        assert_allclose(self.trace.t[6:8],
                        [[0, -5.25060743e-01, 4.87748473e-01],
                         [0, -5.24885582e-01, 4.87530347e-01]],
                        atol=1e-14, rtol=1e-7)

    def test_bfgs_hess_inv0_neg(self):
        # Ensure that BFGS does not accept neg. def. initial inverse
        # Hessian estimate.
        with pytest.raises(ValueError, match="'hess_inv0' matrix isn't "
                           "positive definite."):
            x0 = np.array([1.3, 0.7, 0.8, 1.9, 1.2])
            opts = {'disp': self.disp, 'hess_inv0': -np.eye(5)}
            optimize.minimize(optimize.rosen, x0=x0, method='BFGS', args=(),
                              options=opts)

    def test_bfgs_hess_inv0_semipos(self):
        # Ensure that BFGS does not accept semi pos. def. initial inverse
        # Hessian estimate.
        with pytest.raises(ValueError, match="'hess_inv0' matrix isn't "
                           "positive definite."):
            x0 = np.array([1.3, 0.7, 0.8, 1.9, 1.2])
            hess_inv0 = np.eye(5)
            hess_inv0[0, 0] = 0
            opts = {'disp': self.disp, 'hess_inv0': hess_inv0}
            optimize.minimize(optimize.rosen, x0=x0, method='BFGS', args=(),
                              options=opts)

    def test_bfgs_hess_inv0_sanity(self):
        # Ensure that BFGS handles `hess_inv0` parameter correctly.
        fun = optimize.rosen
        x0 = np.array([1.3, 0.7, 0.8, 1.9, 1.2])
        opts = {'disp': self.disp, 'hess_inv0': 1e-2 * np.eye(5)}
        res = optimize.minimize(fun, x0=x0, method='BFGS', args=(),
                                options=opts)
        res_true = optimize.minimize(fun, x0=x0, method='BFGS', args=(),
                                     options={'disp': self.disp})
        assert_allclose(res.fun, res_true.fun, atol=1e-6)

    @pytest.mark.filterwarnings('ignore::UserWarning')
    def test_bfgs_infinite(self):
        # Test corner case where -Inf is the minimum.  See gh-2019.
        def func(x):
            return -np.e ** (-x)
        def fprime(x):
            return -func(x)
        x0 = [0]
        with np.errstate(over='ignore'):
            if self.use_wrapper:
                opts = {'disp': self.disp}
                x = optimize.minimize(func, x0, jac=fprime, method='BFGS',
                                      args=(), options=opts)['x']
            else:
                x = optimize.fmin_bfgs(func, x0, fprime, disp=self.disp)
            assert not np.isfinite(func(x))

    def test_bfgs_xrtol(self):
        # test for #17345 to test xrtol parameter
        x0 = [1.3, 0.7, 0.8, 1.9, 1.2]
        res = optimize.minimize(optimize.rosen,
                                x0, method='bfgs', options={'xrtol': 1e-3})
        ref = optimize.minimize(optimize.rosen,
                                x0, method='bfgs', options={'gtol': 1e-3})
        assert res.nit != ref.nit

    def test_bfgs_c1(self):
        # test for #18977 insufficiently low value of c1 leads to precision loss
        # for poor starting parameters
        x0 = [10.3, 20.7, 10.8, 1.9, -1.2]
        res_c1_small = optimize.minimize(optimize.rosen,
                                         x0, method='bfgs', options={'c1': 1e-8})
        res_c1_big = optimize.minimize(optimize.rosen,
                                       x0, method='bfgs', options={'c1': 1e-1})

        assert res_c1_small.nfev > res_c1_big.nfev

    def test_bfgs_c2(self):
        # test that modification of c2 parameter
        # results in different number of iterations
        x0 = [1.3, 0.7, 0.8, 1.9, 1.2]
        res_default = optimize.minimize(optimize.rosen,
                                        x0, method='bfgs', options={'c2': .9})
        res_mod = optimize.minimize(optimize.rosen,
                                    x0, method='bfgs', options={'c2': 1e-2})
        assert res_default.nit > res_mod.nit

    @pytest.mark.parametrize(["c1", "c2"], [[0.5, 2],
                                            [-0.1, 0.1],
                                            [0.2, 0.1]])
    def test_invalid_c1_c2(self, c1, c2):
        with pytest.raises(ValueError, match="'c1' and 'c2'"):
            x0 = [10.3, 20.7, 10.8, 1.9, -1.2]
            optimize.minimize(optimize.rosen, x0, method='cg',
                              options={'c1': c1, 'c2': c2})

    def test_powell(self):
        # Powell (direction set) optimization routine
        if self.use_wrapper:
            opts = {'maxiter': self.maxiter, 'disp': self.disp,
                    'return_all': False}
            res = optimize.minimize(self.func, self.startparams, args=(),
                                    method='Powell', options=opts)
            params, fopt, direc, numiter, func_calls, warnflag = (
                    res['x'], res['fun'], res['direc'], res['nit'],
                    res['nfev'], res['status'])
        else:
            retval = optimize.fmin_powell(self.func, self.startparams,
                                          args=(), maxiter=self.maxiter,
                                          full_output=True, disp=self.disp,
                                          retall=False)
            (params, fopt, direc, numiter, func_calls, warnflag) = retval

        assert_allclose(self.func(params), self.func(self.solution),
                        atol=1e-6)
        # params[0] does not affect the objective function
        assert_allclose(params[1:], self.solution[1:], atol=5e-6)

        # Ensure that function call counts are 'known good'; these are from
        # SciPy 0.7.0. Don't allow them to increase.
        #
        # However, some leeway must be added: the exact evaluation
        # count is sensitive to numerical error, and floating-point
        # computations are not bit-for-bit reproducible across
        # machines, and when using e.g., MKL, data alignment
        # etc., affect the rounding error.
        #
        assert self.funccalls.c <= 116 + 20, self.funccalls.c
        assert self.gradcalls.c == 0, self.gradcalls.c

    @pytest.mark.xfail(reason="This part of test_powell fails on some "
                       "platforms, but the solution returned by powell is "
                       "still valid.")
    def test_powell_gh14014(self):
        # This part of test_powell started failing on some CI platforms;
        # see gh-14014. Since the solution is still correct and the comments
        # in test_powell suggest that small differences in the bits are known
        # to change the "trace" of the solution, seems safe to xfail to get CI
        # green now and investigate later.

        # Powell (direction set) optimization routine
        if self.use_wrapper:
            opts = {'maxiter': self.maxiter, 'disp': self.disp,
                    'return_all': False}
            res = optimize.minimize(self.func, self.startparams, args=(),
                                    method='Powell', options=opts)
            params, fopt, direc, numiter, func_calls, warnflag = (
                    res['x'], res['fun'], res['direc'], res['nit'],
                    res['nfev'], res['status'])
        else:
            retval = optimize.fmin_powell(self.func, self.startparams,
                                          args=(), maxiter=self.maxiter,
                                          full_output=True, disp=self.disp,
                                          retall=False)
            (params, fopt, direc, numiter, func_calls, warnflag) = retval

        # Ensure that the function behaves the same; this is from SciPy 0.7.0
        assert_allclose(self.trace[34:39],
                        [[0.72949016, -0.44156936, 0.47100962],
                         [0.72949016, -0.44156936, 0.48052496],
                         [1.45898031, -0.88313872, 0.95153458],
                         [0.72949016, -0.44156936, 0.47576729],
                         [1.72949016, -0.44156936, 0.47576729]],
                        atol=1e-14, rtol=1e-7)

    def test_powell_bounded(self):
        # Powell (direction set) optimization routine
        # same as test_powell above, but with bounds
        bounds = [(-np.pi, np.pi) for _ in self.startparams]
        if self.use_wrapper:
            opts = {'maxiter': self.maxiter, 'disp': self.disp,
                    'return_all': False}
            res = optimize.minimize(self.func, self.startparams, args=(),
                                    bounds=bounds,
                                    method='Powell', options=opts)
            params, func_calls = (res['x'], res['nfev'])

            assert func_calls == self.funccalls.c
            assert_allclose(self.func(params), self.func(self.solution),
                            atol=1e-6, rtol=1e-5)

            # The exact evaluation count is sensitive to numerical error, and
            # floating-point computations are not bit-for-bit reproducible
            # across machines, and when using e.g. MKL, data alignment etc.
            # affect the rounding error.
            # It takes 155 calls on my machine, but we can add the same +20
            # margin as is used in `test_powell`
            assert self.funccalls.c <= 155 + 20
            assert self.gradcalls.c == 0

    def test_neldermead(self):
        # Nelder-Mead simplex algorithm
        if self.use_wrapper:
            opts = {'maxiter': self.maxiter, 'disp': self.disp,
                    'return_all': False}
            res = optimize.minimize(self.func, self.startparams, args=(),
                                    method='Nelder-mead', options=opts)
            params, fopt, numiter, func_calls, warnflag = (
                    res['x'], res['fun'], res['nit'], res['nfev'],
                    res['status'])
        else:
            retval = optimize.fmin(self.func, self.startparams,
                                   args=(), maxiter=self.maxiter,
                                   full_output=True, disp=self.disp,
                                   retall=False)
            (params, fopt, numiter, func_calls, warnflag) = retval

        assert_allclose(self.func(params), self.func(self.solution),
                        atol=1e-6)

        # Ensure that function call counts are 'known good'; these are from
        # SciPy 0.7.0. Don't allow them to increase.
        assert self.funccalls.c == 167, self.funccalls.c
        assert self.gradcalls.c == 0, self.gradcalls.c

        # Ensure that the function behaves the same; this is from SciPy 0.7.0
        assert_allclose(self.trace.t[76:78],
                        [[0.1928968, -0.62780447, 0.35166118],
                         [0.19572515, -0.63648426, 0.35838135]],
                        atol=1e-14, rtol=1e-7)

    def test_neldermead_initial_simplex(self):
        # Nelder-Mead simplex algorithm
        simplex = np.zeros((4, 3))
        simplex[...] = self.startparams
        for j in range(3):
            simplex[j+1, j] += 0.1

        if self.use_wrapper:
            opts = {'maxiter': self.maxiter, 'disp': False,
                    'return_all': True, 'initial_simplex': simplex}
            res = optimize.minimize(self.func, self.startparams, args=(),
                                    method='Nelder-mead', options=opts)
            params, fopt, numiter, func_calls, warnflag = (res['x'],
                                                           res['fun'],
                                                           res['nit'],
                                                           res['nfev'],
                                                           res['status'])
            assert_allclose(res['allvecs'][0], simplex[0])
        else:
            retval = optimize.fmin(self.func, self.startparams,
                                   args=(), maxiter=self.maxiter,
                                   full_output=True, disp=False, retall=False,
                                   initial_simplex=simplex)

            (params, fopt, numiter, func_calls, warnflag) = retval

        assert_allclose(self.func(params), self.func(self.solution),
                        atol=1e-6)

        # Ensure that function call counts are 'known good'; these are from
        # SciPy 0.17.0. Don't allow them to increase.
        assert self.funccalls.c == 100, self.funccalls.c
        assert self.gradcalls.c == 0, self.gradcalls.c

        # Ensure that the function behaves the same; this is from SciPy 0.15.0
        assert_allclose(self.trace.t[50:52],
                        [[0.14687474, -0.5103282, 0.48252111],
                         [0.14474003, -0.5282084, 0.48743951]],
                        atol=1e-14, rtol=1e-7)

    def test_neldermead_initial_simplex_bad(self):
        # Check it fails with a bad simplices
        bad_simplices = []

        simplex = np.zeros((3, 2))
        simplex[...] = self.startparams[:2]
        for j in range(2):
            simplex[j+1, j] += 0.1
        bad_simplices.append(simplex)

        simplex = np.zeros((3, 3))
        bad_simplices.append(simplex)

        for simplex in bad_simplices:
            if self.use_wrapper:
                opts = {'maxiter': self.maxiter, 'disp': False,
                        'return_all': False, 'initial_simplex': simplex}
                assert_raises(ValueError,
                              optimize.minimize,
                              self.func,
                              self.startparams,
                              args=(),
                              method='Nelder-mead',
                              options=opts)
            else:
                assert_raises(ValueError, optimize.fmin,
                              self.func, self.startparams,
                              args=(), maxiter=self.maxiter,
                              full_output=True, disp=False, retall=False,
                              initial_simplex=simplex)

    def test_neldermead_x0_ub(self):
        # checks whether minimisation occurs correctly for entries where
        # x0 == ub
        # gh19991
        def quad(x):
            return np.sum(x**2)

        res = optimize.minimize(
            quad,
            [1],
            bounds=[(0, 1.)],
            method='nelder-mead'
        )
        assert_allclose(res.x, [0])

        res = optimize.minimize(
            quad,
            [1, 2],
            bounds=[(0, 1.), (1, 3.)],
            method='nelder-mead'
        )
        assert_allclose(res.x, [0, 1])

    def test_ncg_negative_maxiter(self):
        # Regression test for gh-8241
        opts = {'maxiter': -1}
        result = optimize.minimize(self.func, self.startparams,
                                   method='Newton-CG', jac=self.grad,
                                   args=(), options=opts)
        assert result.status == 1

    def test_ncg_zero_xtol(self):
        # Regression test for gh-20214
        def cosine(x):
            return np.cos(x[0])

        def jac(x):
            return -np.sin(x[0])

        x0 = [0.1]
        xtol = 0
        result = optimize.minimize(cosine,
                                   x0=x0,
                                   jac=jac,
                                   method="newton-cg",
                                   options=dict(xtol=xtol))
        assert result.status == 0
        assert_almost_equal(result.x[0], np.pi)

    def test_ncg(self):
        # line-search Newton conjugate gradient optimization routine
        if self.use_wrapper:
            opts = {'maxiter': self.maxiter, 'disp': self.disp,
                    'return_all': False}
            retval = optimize.minimize(self.func, self.startparams,
                                       method='Newton-CG', jac=self.grad,
                                       args=(), options=opts)['x']
        else:
            retval = optimize.fmin_ncg(self.func, self.startparams, self.grad,
                                       args=(), maxiter=self.maxiter,
                                       full_output=False, disp=self.disp,
                                       retall=False)

        params = retval

        assert_allclose(self.func(params), self.func(self.solution),
                        atol=1e-6)

        # Ensure that function call counts are 'known good'; these are from
        # SciPy 0.7.0. Don't allow them to increase.
        assert self.funccalls.c == 7, self.funccalls.c
        assert self.gradcalls.c <= 22, self.gradcalls.c  # 0.13.0
        # assert self.gradcalls <= 18, self.gradcalls  # 0.9.0
        # assert self.gradcalls == 18, self.gradcalls  # 0.8.0
        # assert self.gradcalls == 22, self.gradcalls  # 0.7.0

        # Ensure that the function behaves the same; this is from SciPy 0.7.0
        assert_allclose(self.trace.t[3:5],
                        [[-4.35700753e-07, -5.24869435e-01, 4.87527480e-01],
                         [-4.35700753e-07, -5.24869401e-01, 4.87527774e-01]],
                        atol=1e-6, rtol=1e-7)

    def test_ncg_hess(self):
        # Newton conjugate gradient with Hessian
        if self.use_wrapper:
            opts = {'maxiter': self.maxiter, 'disp': self.disp,
                    'return_all': False}
            retval = optimize.minimize(self.func, self.startparams,
                                       method='Newton-CG', jac=self.grad,
                                       hess=self.hess,
                                       args=(), options=opts)['x']
        else:
            retval = optimize.fmin_ncg(self.func, self.startparams, self.grad,
                                       fhess=self.hess,
                                       args=(), maxiter=self.maxiter,
                                       full_output=False, disp=self.disp,
                                       retall=False)

        params = retval

        assert_allclose(self.func(params), self.func(self.solution),
                        atol=1e-6)

        # Ensure that function call counts are 'known good'; these are from
        # SciPy 0.7.0. Don't allow them to increase.
        assert self.funccalls.c <= 7, self.funccalls.c  # gh10673
        assert self.gradcalls.c <= 18, self.gradcalls.c  # 0.9.0
        # assert self.gradcalls == 18, self.gradcalls  # 0.8.0
        # assert self.gradcalls == 22, self.gradcalls  # 0.7.0

        # Ensure that the function behaves the same; this is from SciPy 0.7.0
        assert_allclose(self.trace.t[3:5],
                        [[-4.35700753e-07, -5.24869435e-01, 4.87527480e-01],
                         [-4.35700753e-07, -5.24869401e-01, 4.87527774e-01]],
                        atol=1e-6, rtol=1e-7)

    def test_ncg_hessp(self):
        # Newton conjugate gradient with Hessian times a vector p.
        if self.use_wrapper:
            opts = {'maxiter': self.maxiter, 'disp': self.disp,
                    'return_all': False}
            retval = optimize.minimize(self.func, self.startparams,
                                       method='Newton-CG', jac=self.grad,
                                       hessp=self.hessp,
                                       args=(), options=opts)['x']
        else:
            retval = optimize.fmin_ncg(self.func, self.startparams, self.grad,
                                       fhess_p=self.hessp,
                                       args=(), maxiter=self.maxiter,
                                       full_output=False, disp=self.disp,
                                       retall=False)

        params = retval

        assert_allclose(self.func(params), self.func(self.solution),
                        atol=1e-6)

        # Ensure that function call counts are 'known good'; these are from
        # SciPy 0.7.0. Don't allow them to increase.
        assert self.funccalls.c <= 7, self.funccalls.c  # gh10673
        assert self.gradcalls.c <= 18, self.gradcalls.c  # 0.9.0
        # assert self.gradcalls == 18, self.gradcalls  # 0.8.0
        # assert self.gradcalls == 22, self.gradcalls  # 0.7.0

        # Ensure that the function behaves the same; this is from SciPy 0.7.0
        assert_allclose(self.trace.t[3:5],
                        [[-4.35700753e-07, -5.24869435e-01, 4.87527480e-01],
                         [-4.35700753e-07, -5.24869401e-01, 4.87527774e-01]],
                        atol=1e-6, rtol=1e-7)

    def test_cobyqa(self):
        # COBYQA method.
        if self.use_wrapper:
            res = optimize.minimize(
                self.func,
                self.startparams,
                method='cobyqa',
                options={'maxiter': self.maxiter, 'disp': self.disp},
            )
            assert_allclose(res.fun, self.func(self.solution), atol=1e-6)

            # Ensure that function call counts are 'known good'; these are from
            # SciPy 1.14.0. Don't allow them to increase. The exact evaluation
            # count is sensitive to numerical error and floating-point
            # computations are not bit-for-bit reproducible across machines. It
            # takes 45 calls on my machine, but we can add the same +20 margin
            # as is used in `test_powell`
            assert self.funccalls.c <= 45 + 20, self.funccalls.c


def test_maxfev_test():
    rng = np.random.default_rng(271707100830272976862395227613146332411)

    def cost(x):
        return rng.random(1) * 1000  # never converged problem

    for imaxfev in [1, 10, 50]:
        # "TNC" and "L-BFGS-B" also supports max function evaluation, but
        # these may violate the limit because of evaluating gradients
        # by numerical differentiation. See the discussion in PR #14805.
        for method in ['Powell', 'Nelder-Mead']:
            result = optimize.minimize(cost, rng.random(10),
                                       method=method,
                                       options={'maxfev': imaxfev})
            assert result["nfev"] == imaxfev


def test_wrap_scalar_function_with_validation():

    def func_(x):
        return x

    fcalls, func = optimize._optimize.\
        _wrap_scalar_function_maxfun_validation(func_, np.asarray(1), 5)

    for i in range(5):
        func(np.asarray(i))
        assert fcalls[0] == i+1

    msg = "Too many function calls"
    with assert_raises(optimize._optimize._MaxFuncCallError, match=msg):
        func(np.asarray(i))  # exceeded maximum function call

    fcalls, func = optimize._optimize.\
        _wrap_scalar_function_maxfun_validation(func_, np.asarray(1), 5)

    msg = "The user-provided objective function must return a scalar value."
    with assert_raises(ValueError, match=msg):
        func(np.array([1, 1]))


def test_obj_func_returns_scalar():
    match = ("The user-provided "
             "objective function must "
             "return a scalar value.")
    with assert_raises(ValueError, match=match):
        optimize.minimize(lambda x: x, np.array([1, 1]), method='BFGS')


def test_neldermead_iteration_num():
    x0 = np.array([1.3, 0.7, 0.8, 1.9, 1.2])
    res = optimize._minimize._minimize_neldermead(optimize.rosen, x0,
                                                  xatol=1e-8)
    assert res.nit <= 339


def test_neldermead_respect_fp():
    # Nelder-Mead should respect the fp type of the input + function
    x0 = np.array([5.0, 4.0]).astype(np.float32)
    def rosen_(x):
        assert x.dtype == np.float32
        return optimize.rosen(x)

    optimize.minimize(rosen_, x0, method='Nelder-Mead')


def test_neldermead_xatol_fatol():
    # gh4484
    # test we can call with fatol, xatol specified
    def func(x):
        return x[0] ** 2 + x[1] ** 2

    optimize._minimize._minimize_neldermead(func, [1, 1], maxiter=2,
                                            xatol=1e-3, fatol=1e-3)


def test_neldermead_adaptive():
    def func(x):
        return np.sum(x ** 2)
    p0 = [0.15746215, 0.48087031, 0.44519198, 0.4223638, 0.61505159,
          0.32308456, 0.9692297, 0.4471682, 0.77411992, 0.80441652,
          0.35994957, 0.75487856, 0.99973421, 0.65063887, 0.09626474]

    res = optimize.minimize(func, p0, method='Nelder-Mead')
    assert_equal(res.success, False)

    res = optimize.minimize(func, p0, method='Nelder-Mead',
                            options={'adaptive': True})
    assert_equal(res.success, True)


def test_bounded_powell_outsidebounds():
    # With the bounded Powell method if you start outside the bounds the final
    # should still be within the bounds (provided that the user doesn't make a
    # bad choice for the `direc` argument).
    def func(x):
        return np.sum(x ** 2)
    bounds = (-1, 1), (-1, 1), (-1, 1)
    x0 = [-4, .5, -.8]

    # we're starting outside the bounds, so we should get a warning
    with pytest.warns(optimize.OptimizeWarning):
        res = optimize.minimize(func, x0, bounds=bounds, method="Powell")
    assert_allclose(res.x, np.array([0.] * len(x0)), atol=1e-6)
    assert_equal(res.success, True)
    assert_equal(res.status, 0)

    # However, now if we change the `direc` argument such that the
    # set of vectors does not span the parameter space, then we may
    # not end up back within the bounds. Here we see that the first
    # parameter cannot be updated!
    direc = [[0, 0, 0], [0, 1, 0], [0, 0, 1]]
    # we're starting outside the bounds, so we should get a warning
    with pytest.warns(optimize.OptimizeWarning):
        res = optimize.minimize(func, x0,
                                bounds=bounds, method="Powell",
                                options={'direc': direc})
    assert_allclose(res.x, np.array([-4., 0, 0]), atol=1e-6)
    assert_equal(res.success, False)
    assert_equal(res.status, 4)


def test_bounded_powell_vs_powell():
    # here we test an example where the bounded Powell method
    # will return a different result than the standard Powell
    # method.

    # first we test a simple example where the minimum is at
    # the origin and the minimum that is within the bounds is
    # larger than the minimum at the origin.
    def func(x):
        return np.sum(x ** 2)
    bounds = (-5, -1), (-10, -0.1), (1, 9.2), (-4, 7.6), (-15.9, -2)
    x0 = [-2.1, -5.2, 1.9, 0, -2]

    options = {'ftol': 1e-10, 'xtol': 1e-10}

    res_powell = optimize.minimize(func, x0, method="Powell", options=options)
    assert_allclose(res_powell.x, 0., atol=1e-6)
    assert_allclose(res_powell.fun, 0., atol=1e-6)

    res_bounded_powell = optimize.minimize(func, x0, options=options,
                                           bounds=bounds,
                                           method="Powell")
    p = np.array([-1, -0.1, 1, 0, -2])
    assert_allclose(res_bounded_powell.x, p, atol=1e-6)
    assert_allclose(res_bounded_powell.fun, func(p), atol=1e-6)

    # now we test bounded Powell but with a mix of inf bounds.
    bounds = (None, -1), (-np.inf, -.1), (1, np.inf), (-4, None), (-15.9, -2)
    res_bounded_powell = optimize.minimize(func, x0, options=options,
                                           bounds=bounds,
                                           method="Powell")
    p = np.array([-1, -0.1, 1, 0, -2])
    assert_allclose(res_bounded_powell.x, p, atol=1e-6)
    assert_allclose(res_bounded_powell.fun, func(p), atol=1e-6)

    # next we test an example where the global minimum is within
    # the bounds, but the bounded Powell method performs better
    # than the standard Powell method.
    def func(x):
        t = np.sin(-x[0]) * np.cos(x[1]) * np.sin(-x[0] * x[1]) * np.cos(x[1])
        t -= np.cos(np.sin(x[1] * x[2]) * np.cos(x[2]))
        return t**2

    bounds = [(-2, 5)] * 3
    x0 = [-0.5, -0.5, -0.5]

    res_powell = optimize.minimize(func, x0, method="Powell")
    res_bounded_powell = optimize.minimize(func, x0,
                                           bounds=bounds,
                                           method="Powell")
    assert_allclose(res_powell.fun, 0.007136253919761627, atol=1e-6)
    assert_allclose(res_bounded_powell.fun, 0, atol=1e-6)

    # next we test the previous example where the we provide Powell
    # with (-inf, inf) bounds, and compare it to providing Powell
    # with no bounds. They should end up the same.
    bounds = [(-np.inf, np.inf)] * 3

    res_bounded_powell = optimize.minimize(func, x0,
                                           bounds=bounds,
                                           method="Powell")
    assert_allclose(res_powell.fun, res_bounded_powell.fun, atol=1e-6)
    assert_allclose(res_powell.nfev, res_bounded_powell.nfev, atol=1e-6)
    assert_allclose(res_powell.x, res_bounded_powell.x, atol=1e-6)

    # now test when x0 starts outside of the bounds.
    x0 = [45.46254415, -26.52351498, 31.74830248]
    bounds = [(-2, 5)] * 3
    # we're starting outside the bounds, so we should get a warning
    with pytest.warns(optimize.OptimizeWarning):
        res_bounded_powell = optimize.minimize(func, x0,
                                               bounds=bounds,
                                               method="Powell")
    assert_allclose(res_bounded_powell.fun, 0, atol=1e-6)


def test_onesided_bounded_powell_stability():
    # When the Powell method is bounded on only one side, a
    # np.tan transform is done in order to convert it into a
    # completely bounded problem. Here we do some simple tests
    # of one-sided bounded Powell where the optimal solutions
    # are large to test the stability of the transformation.
    kwargs = {'method': 'Powell',
              'bounds': [(-np.inf, 1e6)] * 3,
              'options': {'ftol': 1e-8, 'xtol': 1e-8}}
    x0 = [1, 1, 1]

    # df/dx is constant.
    def f(x):
        return -np.sum(x)
    res = optimize.minimize(f, x0, **kwargs)
    assert_allclose(res.fun, -3e6, atol=1e-4)

    # df/dx gets smaller and smaller.
    def f(x):
        return -np.abs(np.sum(x)) ** (0.1) * (1 if np.all(x > 0) else -1)

    res = optimize.minimize(f, x0, **kwargs)
    assert_allclose(res.fun, -(3e6) ** (0.1))

    # df/dx gets larger and larger.
    def f(x):
        return -np.abs(np.sum(x)) ** 10 * (1 if np.all(x > 0) else -1)

    res = optimize.minimize(f, x0, **kwargs)
    assert_allclose(res.fun, -(3e6) ** 10, rtol=1e-7)

    # df/dx gets larger for some of the variables and smaller for others.
    def f(x):
        t = -np.abs(np.sum(x[:2])) ** 5 - np.abs(np.sum(x[2:])) ** (0.1)
        t *= (1 if np.all(x > 0) else -1)
        return t

    kwargs['bounds'] = [(-np.inf, 1e3)] * 3
    res = optimize.minimize(f, x0, **kwargs)
    assert_allclose(res.fun, -(2e3) ** 5 - (1e6) ** (0.1), rtol=1e-7)


class TestOptimizeWrapperDisp(CheckOptimizeParameterized):
    use_wrapper = True
    disp = True


class TestOptimizeWrapperNoDisp(CheckOptimizeParameterized):
    use_wrapper = True
    disp = False


class TestOptimizeNoWrapperDisp(CheckOptimizeParameterized):
    use_wrapper = False
    disp = True


class TestOptimizeNoWrapperNoDisp(CheckOptimizeParameterized):
    use_wrapper = False
    disp = False


class TestOptimizeSimple(CheckOptimize):

    def test_bfgs_nan(self):
        # Test corner case where nan is fed to optimizer.  See gh-2067.
        def func(x):
            return x
        def fprime(x):
            return np.ones_like(x)
        x0 = [np.nan]
        with np.errstate(over='ignore', invalid='ignore'):
            x = optimize.fmin_bfgs(func, x0, fprime, disp=False)
            assert np.isnan(func(x))

    def test_bfgs_nan_return(self):
        # Test corner cases where fun returns NaN. See gh-4793.

        # First case: NaN from first call.
        def func(x):
            return np.nan
        with np.errstate(invalid='ignore'):
            result = optimize.minimize(func, 0)

        assert np.isnan(result['fun'])
        assert result['success'] is False

        # Second case: NaN from second call.
        def func(x):
            return 0 if x == 0 else np.nan
        def fprime(x):
            return np.ones_like(x)  # Steer away from zero.
        with np.errstate(invalid='ignore'):
            result = optimize.minimize(func, 0, jac=fprime)

        assert np.isnan(result['fun'])
        assert result['success'] is False

    def test_bfgs_numerical_jacobian(self):
        # BFGS with numerical Jacobian and a vector epsilon parameter.
        # define the epsilon parameter using a random vector
        rng = np.random.default_rng(1234)
        epsilon = np.sqrt(np.spacing(1.)) * rng.random(len(self.solution))

        params = optimize.fmin_bfgs(self.func, self.startparams,
                                    epsilon=epsilon, args=(),
                                    maxiter=self.maxiter, disp=False)

        assert_allclose(self.func(params), self.func(self.solution),
                        atol=1e-6)

    def test_finite_differences_jac(self):
        methods = ['BFGS', 'CG', 'TNC']
        jacs = ['2-point', '3-point', None]
        for method, jac in itertools.product(methods, jacs):
            result = optimize.minimize(self.func, self.startparams,
                                       method=method, jac=jac)
            assert_allclose(self.func(result.x), self.func(self.solution),
                            atol=1e-6)

    def test_finite_differences_hess(self):
        # test that all the methods that require hess can use finite-difference
        # For Newton-CG, trust-ncg, trust-krylov the FD estimated hessian is
        # wrapped in a hessp function
        # dogleg, trust-exact actually require true hessians at the moment, so
        # they're excluded.
        methods = ['trust-constr', 'Newton-CG', 'trust-ncg', 'trust-krylov']
        hesses = FD_METHODS + (optimize.BFGS,)
        for method, hess in itertools.product(methods, hesses):
            if hess is optimize.BFGS:
                hess = hess()
            result = optimize.minimize(self.func, self.startparams,
                                       method=method, jac=self.grad,
                                       hess=hess)
            assert result.success

        # check that the methods demand some sort of Hessian specification
        # Newton-CG creates its own hessp, and trust-constr doesn't need a hess
        # specified either
        methods = ['trust-ncg', 'trust-krylov', 'dogleg', 'trust-exact']
        for method in methods:
            with pytest.raises(ValueError):
                optimize.minimize(self.func, self.startparams,
                                  method=method, jac=self.grad,
                                  hess=None)

    def test_bfgs_gh_2169(self):
        def f(x):
            if x < 0:
                return 1.79769313e+308
            else:
                return x + 1./x
        xs = optimize.fmin_bfgs(f, [10.], disp=False)
        assert_allclose(xs, 1.0, rtol=1e-4, atol=1e-4)

    def test_bfgs_double_evaluations(self):
        # check BFGS does not evaluate twice in a row at same point
        def f(x):
            xp = x[0]
            assert xp not in seen
            seen.add(xp)
            return 10*x**2, 20*x

        seen = set()
        optimize.minimize(f, -100, method='bfgs', jac=True, tol=1e-7)

    def test_l_bfgs_b(self):
        # limited-memory bound-constrained BFGS algorithm
        retval = optimize.fmin_l_bfgs_b(self.func, self.startparams,
                                        self.grad, args=(),
                                        maxiter=self.maxiter)

        (params, fopt, d) = retval

        assert_allclose(self.func(params), self.func(self.solution),
                        atol=1e-6)

        # Ensure that function call counts are 'known good'; these are from
        # SciPy 0.7.0. Don't allow them to increase.
        assert self.funccalls.c == 7, self.funccalls.c
        assert self.gradcalls.c == 5, self.gradcalls.c

        # Ensure that the function behaves the same; this is from SciPy 0.7.0
        # test fixed in gh10673
        assert_allclose(self.trace.t[3:5],
                        [[8.117083e-16, -5.196198e-01, 4.897617e-01],
                         [0., -0.52489628, 0.48753042]],
                        atol=1e-14, rtol=1e-7)

    def test_l_bfgs_b_numjac(self):
        # L-BFGS-B with numerical Jacobian
        retval = optimize.fmin_l_bfgs_b(self.func, self.startparams,
                                        approx_grad=True,
                                        maxiter=self.maxiter)

        (params, fopt, d) = retval

        assert_allclose(self.func(params), self.func(self.solution),
                        atol=1e-6)

    def test_l_bfgs_b_funjac(self):
        # L-BFGS-B with combined objective function and Jacobian
        def fun(x):
            return self.func(x), self.grad(x)

        retval = optimize.fmin_l_bfgs_b(fun, self.startparams,
                                        maxiter=self.maxiter)

        (params, fopt, d) = retval

        assert_allclose(self.func(params), self.func(self.solution),
                        atol=1e-6)

    def test_l_bfgs_b_maxiter(self):
        # gh7854
        # Ensure that not more than maxiters are ever run.
        class Callback:
            def __init__(self):
                self.nit = 0
                self.fun = None
                self.x = None

            def __call__(self, x):
                self.x = x
                self.fun = optimize.rosen(x)
                self.nit += 1

        c = Callback()
        res = optimize.minimize(optimize.rosen, [0., 0.], method='l-bfgs-b',
                                callback=c, options={'maxiter': 5})

        assert_equal(res.nit, 5)
        assert_almost_equal(res.x, c.x)
        assert_almost_equal(res.fun, c.fun)
        assert_equal(res.status, 1)
        assert res.success is False
        assert_equal(res.message,
                     'STOP: TOTAL NO. OF ITERATIONS REACHED LIMIT')

    def test_minimize_l_bfgs_b(self):
        # Minimize with L-BFGS-B method
        opts = {'maxiter': self.maxiter}
        r = optimize.minimize(self.func, self.startparams,
                              method='L-BFGS-B', jac=self.grad,
                              options=opts)
        assert_allclose(self.func(r.x), self.func(self.solution),
                        atol=1e-6)
        assert self.gradcalls.c == r.njev

        self.funccalls.c = self.gradcalls.c = 0
        # approximate jacobian
        ra = optimize.minimize(self.func, self.startparams,
                               method='L-BFGS-B', options=opts)
        # check that function evaluations in approximate jacobian are counted
        # assert_(ra.nfev > r.nfev)
        assert self.funccalls.c == ra.nfev
        assert_allclose(self.func(ra.x), self.func(self.solution),
                        atol=1e-6)

        self.funccalls.c = self.gradcalls.c = 0
        # approximate jacobian
        ra = optimize.minimize(self.func, self.startparams, jac='3-point',
                               method='L-BFGS-B', options=opts)
        assert self.funccalls.c == ra.nfev
        assert_allclose(self.func(ra.x), self.func(self.solution),
                        atol=1e-6)

    def test_minimize_l_bfgs_b_ftol(self):
        # Check that the `ftol` parameter in l_bfgs_b works as expected
        v0 = None
        for tol in [1e-1, 1e-4, 1e-7, 1e-10]:
            opts = {'maxiter': self.maxiter, 'ftol': tol}
            sol = optimize.minimize(self.func, self.startparams,
                                    method='L-BFGS-B', jac=self.grad,
                                    options=opts)
            v = self.func(sol.x)

            if v0 is None:
                v0 = v
            else:
                assert v < v0

            assert_allclose(v, self.func(self.solution), rtol=tol)

    def test_minimize_l_bfgs_maxls(self):
        # check that the maxls is passed down to the Fortran routine
        sol = optimize.minimize(optimize.rosen, np.array([-1.2, 1.0]),
                                method='L-BFGS-B', jac=optimize.rosen_der,
                                options={'maxls': 1})
        assert not sol.success

    def test_minimize_l_bfgs_b_maxfun_interruption(self):
        # gh-6162
        f = optimize.rosen
        g = optimize.rosen_der
        values = []
        x0 = np.full(7, 1000)

        def objfun(x):
            value = f(x)
            values.append(value)
            return value

        # Look for an interesting test case.
        # Request a maxfun that stops at a particularly bad function
        # evaluation somewhere between 100 and 300 evaluations.
        low, medium, high = 30, 100, 300
        optimize.fmin_l_bfgs_b(objfun, x0, fprime=g, maxfun=high)
        v, k = max((y, i) for i, y in enumerate(values[medium:]))
        maxfun = medium + k
        # If the minimization strategy is reasonable,
        # the minimize() result should not be worse than the best
        # of the first 30 function evaluations.
        target = min(values[:low])
        xmin, fmin, d = optimize.fmin_l_bfgs_b(f, x0, fprime=g, maxfun=maxfun)
        assert_array_less(fmin, target)

    def test_custom(self):
        # This function comes from the documentation example.
        def custmin(fun, x0, args=(), maxfev=None, stepsize=0.1,
                    maxiter=100, callback=None, **options):
            bestx = x0
            besty = fun(x0)
            funcalls = 1
            niter = 0
            improved = True
            stop = False

            while improved and not stop and niter < maxiter:
                improved = False
                niter += 1
                for dim in range(np.size(x0)):
                    for s in [bestx[dim] - stepsize, bestx[dim] + stepsize]:
                        testx = np.copy(bestx)
                        testx[dim] = s
                        testy = fun(testx, *args)
                        funcalls += 1
                        if testy < besty:
                            besty = testy
                            bestx = testx
                            improved = True
                    if callback is not None:
                        callback(bestx)
                    if maxfev is not None and funcalls >= maxfev:
                        stop = True
                        break

            return optimize.OptimizeResult(fun=besty, x=bestx, nit=niter,
                                           nfev=funcalls, success=(niter > 1))

        x0 = [1.35, 0.9, 0.8, 1.1, 1.2]
        res = optimize.minimize(optimize.rosen, x0, method=custmin,
                                options=dict(stepsize=0.05))
        assert_allclose(res.x, 1.0, rtol=1e-4, atol=1e-4)

    def test_gh10771(self):
        # check that minimize passes bounds and constraints to a custom
        # minimizer without altering them.
        bounds = [(-2, 2), (0, 3)]
        constraints = 'constraints'

        def custmin(fun, x0, **options):
            assert options['bounds'] is bounds
            assert options['constraints'] is constraints
            return optimize.OptimizeResult()

        x0 = [1, 1]
        optimize.minimize(optimize.rosen, x0, method=custmin,
                          bounds=bounds, constraints=constraints)

    def test_minimize_tol_parameter(self):
        # Check that the minimize() tol= argument does something
        def func(z):
            x, y = z
            return x**2*y**2 + x**4 + 1

        def dfunc(z):
            x, y = z
            return np.array([2*x*y**2 + 4*x**3, 2*x**2*y])

        for method in ['nelder-mead', 'powell', 'cg', 'bfgs',
                       'newton-cg', 'l-bfgs-b', 'tnc',
                       'cobyla', 'cobyqa', 'slsqp']:
            if method in ('nelder-mead', 'powell', 'cobyla', 'cobyqa'):
                jac = None
            else:
                jac = dfunc

            sol1 = optimize.minimize(func, [2, 2], jac=jac, tol=1e-10,
                                     method=method)
            sol2 = optimize.minimize(func, [2, 2], jac=jac, tol=1.0,
                                     method=method)
            assert func(sol1.x) < func(sol2.x), \
                   f"{method}: {func(sol1.x)} vs. {func(sol2.x)}"

    @pytest.mark.fail_slow(10)
    @pytest.mark.filterwarnings('ignore::UserWarning')
    @pytest.mark.filterwarnings('ignore::RuntimeWarning')  # See gh-18547
    @pytest.mark.parametrize('method',
                             ['fmin', 'fmin_powell', 'fmin_cg', 'fmin_bfgs',
                              'fmin_ncg', 'fmin_l_bfgs_b', 'fmin_tnc',
                              'fmin_slsqp'] + MINIMIZE_METHODS)
    def test_minimize_callback_copies_array(self, method):
        # Check that arrays passed to callbacks are not modified
        # inplace by the optimizer afterward

        if method in ('fmin_tnc', 'fmin_l_bfgs_b'):
            def func(x):
                return optimize.rosen(x), optimize.rosen_der(x)
        else:
            func = optimize.rosen
            jac = optimize.rosen_der
            hess = optimize.rosen_hess

        x0 = np.zeros(10)

        # Set options
        kwargs = {}
        if method.startswith('fmin'):
            routine = getattr(optimize, method)
            if method == 'fmin_slsqp':
                kwargs['iter'] = 5
            elif method == 'fmin_tnc':
                kwargs['maxfun'] = 100
            elif method in ('fmin', 'fmin_powell'):
                kwargs['maxiter'] = 3500
            else:
                kwargs['maxiter'] = 5
        else:
            def routine(*a, **kw):
                kw['method'] = method
                return optimize.minimize(*a, **kw)

            if method == 'tnc':
                kwargs['options'] = dict(maxfun=100)
            elif method == 'cobyla':
                kwargs['options'] = dict(maxiter=100)
            else:
                kwargs['options'] = dict(maxiter=5)

        if method in ('fmin_ncg',):
            kwargs['fprime'] = jac
        elif method in ('newton-cg',):
            kwargs['jac'] = jac
        elif method in ('trust-krylov', 'trust-exact', 'trust-ncg', 'dogleg',
                        'trust-constr'):
            kwargs['jac'] = jac
            kwargs['hess'] = hess

        # Run with callback
        results = []

        def callback(x, *args, **kwargs):
            assert not isinstance(x, optimize.OptimizeResult)
            results.append((x, np.copy(x)))

        routine(func, x0, callback=callback, **kwargs)

        # Check returned arrays coincide with their copies
        # and have no memory overlap
        assert len(results) > 2
        assert all(np.all(x == y) for x, y in results)
        combinations = itertools.combinations(results, 2)
        assert not any(np.may_share_memory(x[0], y[0]) for x, y in combinations)

    @pytest.mark.parametrize('method', ['nelder-mead', 'powell', 'cg',
                                        'bfgs', 'newton-cg', 'l-bfgs-b',
                                        'tnc', 'cobyla', 'cobyqa', 'slsqp'])
    def test_no_increase(self, method):
        # Check that the solver doesn't return a value worse than the
        # initial point.

        def func(x):
            return (x - 1)**2

        def bad_grad(x):
            # purposefully invalid gradient function, simulates a case
            # where line searches start failing
            return 2*(x - 1) * (-1) - 2

        x0 = np.array([2.0])
        f0 = func(x0)
        jac = bad_grad
        options = dict(maxfun=20) if method == 'tnc' else dict(maxiter=20)
        if method in ['nelder-mead', 'powell', 'cobyla', 'cobyqa']:
            jac = None
        sol = optimize.minimize(func, x0, jac=jac, method=method,
                                options=options)
        assert_equal(func(sol.x), sol.fun)

        if method == 'slsqp':
            pytest.xfail("SLSQP returns slightly worse")
        assert func(sol.x) <= f0

    def test_slsqp_respect_bounds(self):
        # Regression test for gh-3108
        def f(x):
            return sum((x - np.array([1., 2., 3., 4.]))**2)

        def cons(x):
            a = np.array([[-1, -1, -1, -1], [-3, -3, -2, -1]])
            return np.concatenate([np.dot(a, x) + np.array([5, 10]), x])

        x0 = np.array([0.5, 1., 1.5, 2.])
        res = optimize.minimize(f, x0, method='slsqp',
                                constraints={'type': 'ineq', 'fun': cons})
        assert_allclose(res.x, np.array([0., 2, 5, 8])/3, atol=1e-12)

    @pytest.mark.parametrize('method', ['Nelder-Mead', 'Powell', 'CG', 'BFGS',
                                        'Newton-CG', 'L-BFGS-B', 'SLSQP',
                                        'trust-constr', 'dogleg', 'trust-ncg',
                                        'trust-exact', 'trust-krylov',
                                        'cobyqa'])
    def test_respect_maxiter(self, method):
        # Check that the number of iterations equals max_iter, assuming
        # convergence doesn't establish before
        MAXITER = 4

        x0 = np.zeros(10)

        sf = ScalarFunction(optimize.rosen, x0, (), optimize.rosen_der,
                            optimize.rosen_hess, None, None)

        # Set options
        kwargs = {'method': method, 'options': dict(maxiter=MAXITER)}

        if method in ('Newton-CG',):
            kwargs['jac'] = sf.grad
        elif method in ('trust-krylov', 'trust-exact', 'trust-ncg', 'dogleg',
                        'trust-constr'):
            kwargs['jac'] = sf.grad
            kwargs['hess'] = sf.hess

        sol = optimize.minimize(sf.fun, x0, **kwargs)
        assert sol.nit == MAXITER
        assert sol.nfev >= sf.nfev
        if hasattr(sol, 'njev'):
            assert sol.njev >= sf.ngev

        # method specific tests
        if method == 'SLSQP':
            assert sol.status == 9  # Iteration limit reached
        elif method == 'cobyqa':
            assert sol.status == 6  # Iteration limit reached

    @pytest.mark.parametrize('method', ['Nelder-Mead', 'Powell',
                                        'fmin', 'fmin_powell'])
    def test_runtime_warning(self, method):
        x0 = np.zeros(10)
        sf = ScalarFunction(optimize.rosen, x0, (), optimize.rosen_der,
                            optimize.rosen_hess, None, None)
        options = {"maxiter": 1, "disp": True}
        with pytest.warns(RuntimeWarning,
                          match=r'Maximum number of iterations'):
            if method.startswith('fmin'):
                routine = getattr(optimize, method)
                routine(sf.fun, x0, **options)
            else:
                optimize.minimize(sf.fun, x0, method=method, options=options)

    def test_respect_maxiter_trust_constr_ineq_constraints(self):
        # special case of minimization with trust-constr and inequality
        # constraints to check maxiter limit is obeyed when using internal
        # method 'tr_interior_point'
        MAXITER = 4
        f = optimize.rosen
        jac = optimize.rosen_der
        hess = optimize.rosen_hess

        def fun(x):
            return np.array([0.2 * x[0] - 0.4 * x[1] - 0.33 * x[2]])
        cons = ({'type': 'ineq',
                 'fun': fun},)

        x0 = np.zeros(10)
        sol = optimize.minimize(f, x0, constraints=cons, jac=jac, hess=hess,
                                method='trust-constr',
                                options=dict(maxiter=MAXITER))
        assert sol.nit == MAXITER

    def test_minimize_automethod(self):
        def f(x):
            return x**2

        def cons(x):
            return x - 2

        x0 = np.array([10.])
        sol_0 = optimize.minimize(f, x0)
        sol_1 = optimize.minimize(f, x0, constraints=[{'type': 'ineq',
                                                       'fun': cons}])
        sol_2 = optimize.minimize(f, x0, bounds=[(5, 10)])
        sol_3 = optimize.minimize(f, x0,
                                  constraints=[{'type': 'ineq', 'fun': cons}],
                                  bounds=[(5, 10)])
        sol_4 = optimize.minimize(f, x0,
                                  constraints=[{'type': 'ineq', 'fun': cons}],
                                  bounds=[(1, 10)])
        for sol in [sol_0, sol_1, sol_2, sol_3, sol_4]:
            assert sol.success
        assert_allclose(sol_0.x, 0, atol=1e-7)
        assert_allclose(sol_1.x, 2, atol=1e-7)
        assert_allclose(sol_2.x, 5, atol=1e-7)
        assert_allclose(sol_3.x, 5, atol=1e-7)
        assert_allclose(sol_4.x, 2, atol=1e-7)

    def test_minimize_coerce_args_param(self):
        # Regression test for gh-3503
        def Y(x, c):
            return np.sum((x-c)**2)

        def dY_dx(x, c=None):
            return 2*(x-c)

        c = np.array([3, 1, 4, 1, 5, 9, 2, 6, 5, 3, 5])
        rng = np.random.default_rng(1234)
        xinit = rng.standard_normal(len(c))
        optimize.minimize(Y, xinit, jac=dY_dx, args=(c), method="BFGS")

    def test_initial_step_scaling(self):
        # Check that optimizer initial step is not huge even if the
        # function and gradients are

        scales = [1e-50, 1, 1e50]
        methods = ['CG', 'BFGS', 'L-BFGS-B', 'Newton-CG']

        def f(x):
            if first_step_size[0] is None and x[0] != x0[0]:
                first_step_size[0] = abs(x[0] - x0[0])
            if abs(x).max() > 1e4:
                raise AssertionError("Optimization stepped far away!")
            return scale*(x[0] - 1)**2

        def g(x):
            return np.array([scale*(x[0] - 1)])

        for scale, method in itertools.product(scales, methods):
            if method in ('CG', 'BFGS'):
                options = dict(gtol=scale*1e-8)
            else:
                options = dict()

            if scale < 1e-10 and method in ('L-BFGS-B', 'Newton-CG'):
                # XXX: return initial point if they see small gradient
                continue

            x0 = [-1.0]
            first_step_size = [None]
            res = optimize.minimize(f, x0, jac=g, method=method,
                                    options=options)

            err_msg = f"{method} {scale}: {first_step_size}: {res}"

            assert res.success, err_msg
            assert_allclose(res.x, [1.0], err_msg=err_msg)
            assert res.nit <= 3, err_msg

            if scale > 1e-10:
                if method in ('CG', 'BFGS'):
                    assert_allclose(first_step_size[0], 1.01, err_msg=err_msg)
                else:
                    # Newton-CG and L-BFGS-B use different logic for the first
                    # step, but are both scaling invariant with step sizes ~ 1
                    assert first_step_size[0] > 0.5 and first_step_size[0] < 3, err_msg
            else:
                # step size has upper bound of ||grad||, so line
                # search makes many small steps
                pass

    @pytest.mark.parametrize('method', ['nelder-mead', 'powell', 'cg', 'bfgs',
                                        'newton-cg', 'l-bfgs-b', 'tnc',
                                        'cobyqa', 'slsqp',
                                        'trust-constr', 'dogleg', 'trust-ncg',
                                        'trust-exact', 'trust-krylov'])
    def test_nan_values(self, method, num_parallel_threads):
        if num_parallel_threads > 1 and method == 'cobyqa':
            pytest.skip('COBYQA does not support concurrent execution')

        # Check nan values result to failed exit status

        # test is dependent on exact seed
        rng = np.random.default_rng(123122)

        count = [0]

        def func(x):
            return np.nan

        def func2(x):
            count[0] += 1
            if count[0] > 2:
                return np.nan
            else:
                return rng.random()

        def grad(x):
            return np.array([1.0])

        def hess(x):
            return np.array([[1.0]])

        x0 = np.array([1.0])

        needs_grad = method in ('newton-cg', 'trust-krylov', 'trust-exact',
                                'trust-ncg', 'dogleg')
        needs_hess = method in ('trust-krylov', 'trust-exact', 'trust-ncg',
                                'dogleg')

        funcs = [func, func2]
        grads = [grad] if needs_grad else [grad, None]
        hesss = [hess] if needs_hess else [hess, None]
        options = dict(maxfun=20) if method == 'tnc' else dict(maxiter=20)

        with np.errstate(invalid='ignore'), warnings.catch_warnings():
            warnings.filterwarnings("ignore", "delta_grad == 0.*", UserWarning)
            warnings.filterwarnings(
                "ignore", ".*does not use Hessian.*", RuntimeWarning)
            warnings.filterwarnings(
                "ignore", ".*does not use gradient.*", RuntimeWarning)

            for f, g, h in itertools.product(funcs, grads, hesss):
                count = [0]
                sol = optimize.minimize(f, x0, jac=g, hess=h, method=method,
                                        options=options)
                assert_equal(sol.success, False)

    @pytest.mark.parametrize('method', ['nelder-mead', 'cg', 'bfgs',
                                        'l-bfgs-b', 'tnc',
                                        'cobyla', 'cobyqa', 'slsqp',
                                        'trust-constr', 'dogleg', 'trust-ncg',
                                        'trust-exact', 'trust-krylov'])
    def test_duplicate_evaluations(self, method):
        # check that there are no duplicate evaluations for any methods
        jac = hess = None
        if method in ('newton-cg', 'trust-krylov', 'trust-exact',
                      'trust-ncg', 'dogleg'):
            jac = self.grad
        if method in ('trust-krylov', 'trust-exact', 'trust-ncg',
                      'dogleg'):
            hess = self.hess

        with np.errstate(invalid='ignore'), warnings.catch_warnings():
            # for trust-constr
            warnings.filterwarnings("ignore", "delta_grad == 0.*", UserWarning)
            optimize.minimize(self.func, self.startparams,
                              method=method, jac=jac, hess=hess)

        for i in range(1, len(self.trace.t)):
            if np.array_equal(self.trace.t[i - 1], self.trace.t[i]):
                raise RuntimeError(
                    f"Duplicate evaluations made by {method}")

    @pytest.mark.filterwarnings('ignore::RuntimeWarning')
    @pytest.mark.parametrize('method', MINIMIZE_METHODS_NEW_CB)
    @pytest.mark.parametrize('new_cb_interface', [0, 1, 2])
    def test_callback_stopiteration(self, method, new_cb_interface):
        # Check that if callback raises StopIteration, optimization
        # terminates with the same result as if iterations were limited

        def f(x):
            f.flag = False  # check that f isn't called after StopIteration
            return optimize.rosen(x)
        f.flag = False

        def g(x):
            f.flag = False
            return optimize.rosen_der(x)

        def h(x):
            f.flag = False
            return optimize.rosen_hess(x)

        maxiter = 5

        if new_cb_interface == 1:
            def callback_interface(*, intermediate_result):
                assert intermediate_result.fun == f(intermediate_result.x)
                callback()
        elif new_cb_interface == 2:
            class Callback:
                def __call__(self, intermediate_result: OptimizeResult):
                    assert intermediate_result.fun == f(intermediate_result.x)
                    callback()
            callback_interface = Callback()
        else:
            def callback_interface(xk, *args):  # type: ignore[misc]
                callback()

        def callback():
            callback.i += 1
            callback.flag = False
            if callback.i == maxiter:
                callback.flag = True
                raise StopIteration()
        callback.i = 0
        callback.flag = False

        kwargs = {'x0': [1.1]*5, 'method': method,
                  'fun': f, 'jac': g, 'hess': h}

        res = optimize.minimize(**kwargs, callback=callback_interface)
        if method == 'nelder-mead':
            maxiter = maxiter + 1  # nelder-mead counts differently
        if method == 'cobyqa':
            ref = optimize.minimize(**kwargs, options={'maxfev': maxiter})
            assert res.nfev == ref.nfev == maxiter
        elif method == 'cobyla':
            # COBYLA calls the callback once per iteration, not once per function
            # evaluation, so this test is not applicable. However we can test
            # the COBYLA status to verify that res stopped back on the callback
            # and ref stopped based on the iteration limit.
            # COBYLA requires at least n+2 function evaluations
            maxiter = max(maxiter, len(kwargs['x0'])+2)
            ref = optimize.minimize(**kwargs, options={'maxiter': maxiter})
            assert res.status == 30
            assert res.message == ("Return from COBYLA because the callback function "
                                   "requested termination")
            assert ref.status == 3
            assert ref.message == ("Return from COBYLA because the objective function "
                                   "has been evaluated MAXFUN times.")
            # Return early because res/ref will be unequal for COBYLA for the reasons
            # mentioned above.
            return
        else:
            ref = optimize.minimize(**kwargs, options={'maxiter': maxiter})
            assert res.message.startswith("`callback` raised `StopIteration`")
            assert res.nit == ref.nit == maxiter
        if method != 'slsqp':
            # Unlike all other methods, apparently SLSQP updates x/fun after the last
            # call to the callback
            assert res.fun == ref.fun
            assert_equal(res.x, ref.x)
        assert res.status == 3 if method in {'trust-constr', 'cobyqa'} else 99
        if method != 'cobyqa':
            assert not res.success

    def test_ndim_error(self):
        msg = "'x0' must only have one dimension."
        with assert_raises(ValueError, match=msg):
            optimize.minimize(lambda x: x, np.ones((2, 1)))

    @pytest.mark.parametrize('method', ('nelder-mead', 'l-bfgs-b', 'tnc',
                                        'powell', 'cobyla', 'cobyqa',
                                        'trust-constr'))
    def test_minimize_invalid_bounds(self, method):
        def f(x):
            return np.sum(x**2)

        bounds = Bounds([1, 2], [3, 4])
        msg = 'The number of bounds is not compatible with the length of `x0`.'
        with pytest.raises(ValueError, match=msg):
            optimize.minimize(f, x0=[1, 2, 3], method=method, bounds=bounds)

        bounds = Bounds([1, 6, 1], [3, 4, 2])
        msg = 'An upper bound is less than the corresponding lower bound.'
        with pytest.raises(ValueError, match=msg):
            optimize.minimize(f, x0=[1, 2, 3], method=method, bounds=bounds)

    @pytest.mark.parametrize('method', ['bfgs', 'cg', 'newton-cg', 'powell'])
    def test_minimize_warnings_gh1953(self, method):
        # test that minimize methods produce warnings rather than just using
        # `print`; see gh-1953.
        kwargs = {} if method=='powell' else {'jac': optimize.rosen_der}
        warning_type = (RuntimeWarning if method=='powell'
                        else optimize.OptimizeWarning)

        options = {'disp': True, 'maxiter': 10}
        with pytest.warns(warning_type, match='Maximum number'):
            optimize.minimize(lambda x: optimize.rosen(x), [0, 0],
                              method=method, options=options, **kwargs)

        options['disp'] = False
        optimize.minimize(lambda x: optimize.rosen(x), [0, 0],
                          method=method, options=options, **kwargs)


@pytest.mark.parametrize(
    'method',
    ['l-bfgs-b', 'tnc', 'Powell', 'Nelder-Mead', 'cobyqa']
)
def test_minimize_with_scalar(method):
    # checks that minimize works with a scalar being provided to it.
    def f(x):
        return np.sum(x ** 2)

    res = optimize.minimize(f, 17, bounds=[(-100, 100)], method=method)
    assert res.success
    assert_allclose(res.x, [0.0], atol=1e-5)


class TestLBFGSBBounds:
    def setup_method(self):
        self.bounds = ((1, None), (None, None))
        self.solution = (1, 0)

    def fun(self, x, p=2.0):
        return 1.0 / p * (x[0]**p + x[1]**p)

    def jac(self, x, p=2.0):
        return x**(p - 1)

    def fj(self, x, p=2.0):
        return self.fun(x, p), self.jac(x, p)

    def test_l_bfgs_b_bounds(self):
        x, f, d = optimize.fmin_l_bfgs_b(self.fun, [0, -1],
                                         fprime=self.jac,
                                         bounds=self.bounds)
        assert d['warnflag'] == 0, d['task']
        assert_allclose(x, self.solution, atol=1e-6)

    def test_l_bfgs_b_funjac(self):
        # L-BFGS-B with fun and jac combined and extra arguments
        x, f, d = optimize.fmin_l_bfgs_b(self.fj, [0, -1], args=(2.0, ),
                                         bounds=self.bounds)
        assert d['warnflag'] == 0, d['task']
        assert_allclose(x, self.solution, atol=1e-6)

    def test_minimize_l_bfgs_b_bounds(self):
        # Minimize with method='L-BFGS-B' with bounds
        res = optimize.minimize(self.fun, [0, -1], method='L-BFGS-B',
                                jac=self.jac, bounds=self.bounds)
        assert res['success'], res['message']
        assert_allclose(res.x, self.solution, atol=1e-6)

    @pytest.mark.parametrize('bounds', [
        ([(10, 1), (1, 10)]),
        ([(1, 10), (10, 1)]),
        ([(10, 1), (10, 1)])
    ])
    def test_minimize_l_bfgs_b_incorrect_bounds(self, bounds):
        with pytest.raises(ValueError, match='.*bound.*'):
            optimize.minimize(self.fun, [0, -1], method='L-BFGS-B',
                              jac=self.jac, bounds=bounds)

    def test_minimize_l_bfgs_b_bounds_FD(self):
        # test that initial starting value outside bounds doesn't raise
        # an error (done with clipping).
        # test all different finite differences combos, with and without args

        jacs = ['2-point', '3-point', None]
        argss = [(2.,), ()]
        for jac, args in itertools.product(jacs, argss):
            res = optimize.minimize(self.fun, [0, -1], args=args,
                                    method='L-BFGS-B',
                                    jac=jac, bounds=self.bounds,
                                    options={'finite_diff_rel_step': None})
            assert res['success'], res['message']
            assert_allclose(res.x, self.solution, atol=1e-6)


class TestOptimizeScalar:
    def setup_method(self):
        self.solution = 1.5

    def fun(self, x, a=1.5):
        """Objective function"""
        return (x - a)**2 - 0.8

    def test_brent(self):
        x = optimize.brent(self.fun)
        assert_allclose(x, self.solution, atol=1e-6)

        x = optimize.brent(self.fun, brack=(-3, -2))
        assert_allclose(x, self.solution, atol=1e-6)

        x = optimize.brent(self.fun, full_output=True)
        assert_allclose(x[0], self.solution, atol=1e-6)

        x = optimize.brent(self.fun, brack=(-15, -1, 15))
        assert_allclose(x, self.solution, atol=1e-6)

        message = r"\(f\(xb\) < f\(xa\)\) and \(f\(xb\) < f\(xc\)\)"
        with pytest.raises(ValueError, match=message):
            optimize.brent(self.fun, brack=(-1, 0, 1))

        message = r"\(xa < xb\) and \(xb < xc\)"
        with pytest.raises(ValueError, match=message):
            optimize.brent(self.fun, brack=(0, -1, 1))

    @pytest.mark.filterwarnings('ignore::UserWarning')
    def test_golden(self):
        x = optimize.golden(self.fun)
        assert_allclose(x, self.solution, atol=1e-6)

        x = optimize.golden(self.fun, brack=(-3, -2))
        assert_allclose(x, self.solution, atol=1e-6)

        x = optimize.golden(self.fun, full_output=True)
        assert_allclose(x[0], self.solution, atol=1e-6)

        x = optimize.golden(self.fun, brack=(-15, -1, 15))
        assert_allclose(x, self.solution, atol=1e-6)

        x = optimize.golden(self.fun, tol=0)
        assert_allclose(x, self.solution)

        maxiter_test_cases = [0, 1, 5]
        for maxiter in maxiter_test_cases:
            x0 = optimize.golden(self.fun, maxiter=0, full_output=True)
            x = optimize.golden(self.fun, maxiter=maxiter, full_output=True)
            nfev0, nfev = x0[2], x[2]
            assert_equal(nfev - nfev0, maxiter)

        message = r"\(f\(xb\) < f\(xa\)\) and \(f\(xb\) < f\(xc\)\)"
        with pytest.raises(ValueError, match=message):
            optimize.golden(self.fun, brack=(-1, 0, 1))

        message = r"\(xa < xb\) and \(xb < xc\)"
        with pytest.raises(ValueError, match=message):
            optimize.golden(self.fun, brack=(0, -1, 1))

    def test_fminbound(self):
        x = optimize.fminbound(self.fun, 0, 1)
        assert_allclose(x, 1, atol=1e-4)

        x = optimize.fminbound(self.fun, 1, 5)
        assert_allclose(x, self.solution, atol=1e-6)

        x = optimize.fminbound(self.fun, np.array([1]), np.array([5]))
        assert_allclose(x, self.solution, atol=1e-6)
        assert_raises(ValueError, optimize.fminbound, self.fun, 5, 1)

    def test_fminbound_scalar(self):
        with pytest.raises(ValueError, match='.*must be finite scalars.*'):
            optimize.fminbound(self.fun, np.zeros((1, 2)), 1)

        x = optimize.fminbound(self.fun, 1, np.array(5))
        assert_allclose(x, self.solution, atol=1e-6)

    def test_gh11207(self):
        def fun(x):
            return x**2
        optimize.fminbound(fun, 0, 0)

    def test_minimize_scalar(self):
        # combine all tests above for the minimize_scalar wrapper
        x = optimize.minimize_scalar(self.fun).x
        assert_allclose(x, self.solution, atol=1e-6)

        x = optimize.minimize_scalar(self.fun, method='Brent')
        assert x.success

        x = optimize.minimize_scalar(self.fun, method='Brent',
                                     options=dict(maxiter=3))
        assert not x.success

        x = optimize.minimize_scalar(self.fun, bracket=(-3, -2),
                                     args=(1.5, ), method='Brent').x
        assert_allclose(x, self.solution, atol=1e-6)

        x = optimize.minimize_scalar(self.fun, method='Brent',
                                     args=(1.5,)).x
        assert_allclose(x, self.solution, atol=1e-6)

        x = optimize.minimize_scalar(self.fun, bracket=(-15, -1, 15),
                                     args=(1.5, ), method='Brent').x
        assert_allclose(x, self.solution, atol=1e-6)

        x = optimize.minimize_scalar(self.fun, bracket=(-3, -2),
                                     args=(1.5, ), method='golden').x
        assert_allclose(x, self.solution, atol=1e-6)

        x = optimize.minimize_scalar(self.fun, method='golden',
                                     args=(1.5,)).x
        assert_allclose(x, self.solution, atol=1e-6)

        x = optimize.minimize_scalar(self.fun, bracket=(-15, -1, 15),
                                     args=(1.5, ), method='golden').x
        assert_allclose(x, self.solution, atol=1e-6)

        x = optimize.minimize_scalar(self.fun, bounds=(0, 1), args=(1.5,),
                                     method='Bounded').x
        assert_allclose(x, 1, atol=1e-4)

        x = optimize.minimize_scalar(self.fun, bounds=(1, 5), args=(1.5, ),
                                     method='bounded').x
        assert_allclose(x, self.solution, atol=1e-6)

        x = optimize.minimize_scalar(self.fun, bounds=(np.array([1]),
                                                       np.array([5])),
                                     args=(np.array([1.5]), ),
                                     method='bounded').x
        assert_allclose(x, self.solution, atol=1e-6)

        assert_raises(ValueError, optimize.minimize_scalar, self.fun,
                      bounds=(5, 1), method='bounded', args=(1.5, ))

        assert_raises(ValueError, optimize.minimize_scalar, self.fun,
                      bounds=(np.zeros(2), 1), method='bounded', args=(1.5, ))

        x = optimize.minimize_scalar(self.fun, bounds=(1, np.array(5)),
                                     method='bounded').x
        assert_allclose(x, self.solution, atol=1e-6)

    def test_minimize_scalar_custom(self):
        # This function comes from the documentation example.
        def custmin(fun, bracket, args=(), maxfev=None, stepsize=0.1,
                    maxiter=100, callback=None, **options):
            bestx = (bracket[1] + bracket[0]) / 2.0
            besty = fun(bestx)
            funcalls = 1
            niter = 0
            improved = True
            stop = False

            while improved and not stop and niter < maxiter:
                improved = False
                niter += 1
                for testx in [bestx - stepsize, bestx + stepsize]:
                    testy = fun(testx, *args)
                    funcalls += 1
                    if testy < besty:
                        besty = testy
                        bestx = testx
                        improved = True
                if callback is not None:
                    callback(bestx)
                if maxfev is not None and funcalls >= maxfev:
                    stop = True
                    break

            return optimize.OptimizeResult(fun=besty, x=bestx, nit=niter,
                                           nfev=funcalls, success=(niter > 1))

        res = optimize.minimize_scalar(self.fun, bracket=(0, 4),
                                       method=custmin,
                                       options=dict(stepsize=0.05))
        assert_allclose(res.x, self.solution, atol=1e-6)

    def test_minimize_scalar_coerce_args_param(self):
        # Regression test for gh-3503
        optimize.minimize_scalar(self.fun, args=1.5)

    @pytest.mark.parametrize('method', ['brent', 'bounded', 'golden'])
    def test_disp(self, method):
        # test that all minimize_scalar methods accept a disp option.
        for disp in [0, 1, 2, 3]:
            optimize.minimize_scalar(self.fun, options={"disp": disp})

    @pytest.mark.parametrize('method', ['brent', 'bounded', 'golden'])
    def test_result_attributes(self, method):
        kwargs = {"bounds": [-10, 10]} if method == 'bounded' else {}
        result = optimize.minimize_scalar(self.fun, method=method, **kwargs)
        assert hasattr(result, "x")
        assert hasattr(result, "success")
        assert hasattr(result, "message")
        assert hasattr(result, "fun")
        assert hasattr(result, "nfev")
        assert hasattr(result, "nit")

    @pytest.mark.filterwarnings('ignore::UserWarning')
    @pytest.mark.parametrize('method', ['brent', 'bounded', 'golden'])
    def test_nan_values(self, method):
        # Check nan values result to failed exit status

        count = [0]

        def func(x):
            count[0] += 1
            if count[0] > 4:
                return np.nan
            else:
                return x**2 + 0.1 * np.sin(x)

        bracket = (-1, 0, 1)
        bounds = (-1, 1)

        with np.errstate(invalid='ignore'), warnings.catch_warnings():
            warnings.filterwarnings("ignore", "delta_grad == 0.*", UserWarning)
            warnings.filterwarnings(
                "ignore", ".*does not use Hessian.*", RuntimeWarning)
            warnings.filterwarnings(
                "ignore", ".*does not use gradient.*", RuntimeWarning)

            count = [0]

            kwargs = {"bounds": bounds} if method == 'bounded' else {}
            sol = optimize.minimize_scalar(func, bracket=bracket,
                                           **kwargs, method=method,
                                           options=dict(maxiter=20))
            assert_equal(sol.success, False)

    def test_minimize_scalar_defaults_gh10911(self):
        # Previously, bounds were silently ignored unless `method='bounds'`
        # was chosen. See gh-10911. Check that this is no longer the case.
        def f(x):
            return x**2

        res = optimize.minimize_scalar(f)
        assert_allclose(res.x, 0, atol=1e-8)

        res = optimize.minimize_scalar(f, bounds=(1, 100),
                                       options={'xatol': 1e-10})
        assert_allclose(res.x, 1)

    def test_minimize_non_finite_bounds_gh10911(self):
        # Previously, minimize_scalar misbehaved with infinite bounds.
        # See gh-10911. Check that it now raises an error, instead.
        msg = "Optimization bounds must be finite scalars."
        with pytest.raises(ValueError, match=msg):
            optimize.minimize_scalar(np.sin, bounds=(1, np.inf))
        with pytest.raises(ValueError, match=msg):
            optimize.minimize_scalar(np.sin, bounds=(np.nan, 1))

    @pytest.mark.parametrize("method", ['brent', 'golden'])
    def test_minimize_unbounded_method_with_bounds_gh10911(self, method):
        # Previously, `bounds` were silently ignored when `method='brent'` or
        # `method='golden'`. See gh-10911. Check that error is now raised.
        msg = "Use of `bounds` is incompatible with..."
        with pytest.raises(ValueError, match=msg):
            optimize.minimize_scalar(np.sin, method=method, bounds=(1, 2))

    @pytest.mark.filterwarnings('ignore::RuntimeWarning')
    @pytest.mark.parametrize("method", MINIMIZE_SCALAR_METHODS)
    @pytest.mark.parametrize("tol", [1, 1e-6])
    @pytest.mark.parametrize("fshape", [(), (1,), (1, 1)])
    def test_minimize_scalar_dimensionality_gh16196(self, method, tol, fshape):
        # gh-16196 reported that the output shape of `minimize_scalar` was not
        # consistent when an objective function returned an array. Check that
        # `res.fun` and `res.x` are now consistent.
        def f(x):
            return np.array(x**4).reshape(fshape)

        a, b = -0.1, 0.2
        kwargs = (dict(bracket=(a, b)) if method != "bounded"
                  else dict(bounds=(a, b)))
        kwargs.update(dict(method=method, tol=tol))

        res = optimize.minimize_scalar(f, **kwargs)
        assert res.x.shape == res.fun.shape == f(res.x).shape == fshape

    @pytest.mark.parametrize('method', ['bounded', 'brent', 'golden'])
    def test_minimize_scalar_warnings_gh1953(self, method):
        # test that minimize_scalar methods produce warnings rather than just
        # using `print`; see gh-1953.
        def f(x):
            return (x - 1)**2

        kwargs = {}
        kwd = 'bounds' if method == 'bounded' else 'bracket'
        kwargs[kwd] = [-2, 10]

        options = {'disp': True, 'maxiter': 3}
        with pytest.warns(optimize.OptimizeWarning, match='Maximum number'):
            optimize.minimize_scalar(f, method=method, options=options,
                                     **kwargs)

        options['disp'] = False
        optimize.minimize_scalar(f, method=method, options=options, **kwargs)


class TestBracket:

    @pytest.mark.filterwarnings('ignore::RuntimeWarning')
    def test_errors_and_status_false(self):
        # Check that `bracket` raises the errors it is supposed to
        def f(x):  # gh-14858
            return x**2 if ((-1 < x) & (x < 1)) else 100.0

        message = "The algorithm terminated without finding a valid bracket."
        with pytest.raises(RuntimeError, match=message):
            optimize.bracket(f, -1, 1)
        with pytest.raises(RuntimeError, match=message):
            optimize.bracket(f, -1, np.inf)
        with pytest.raises(RuntimeError, match=message):
            optimize.brent(f, brack=(-1, 1))
        with pytest.raises(RuntimeError, match=message):
            optimize.golden(f, brack=(-1, 1))

        def f(x):  # gh-5899
            return -5 * x**5 + 4 * x**4 - 12 * x**3 + 11 * x**2 - 2 * x + 1

        message = "No valid bracket was found before the iteration limit..."
        with pytest.raises(RuntimeError, match=message):
            optimize.bracket(f, -0.5, 0.5, maxiter=10)

    @pytest.mark.parametrize('method', ('brent', 'golden'))
    def test_minimize_scalar_success_false(self, method):
        # Check that status information from `bracket` gets to minimize_scalar
        def f(x):  # gh-14858
            return x**2 if ((-1 < x) & (x < 1)) else 100.0

        message = "The algorithm terminated without finding a valid bracket."

        res = optimize.minimize_scalar(f, bracket=(-1, 1), method=method)
        assert not res.success
        assert message in res.message
        assert res.nfev == 3
        assert res.nit == 0
        assert res.fun == 100


def test_brent_negative_tolerance():
    assert_raises(ValueError, optimize.brent, np.cos, tol=-.01)


class TestNewtonCg:
    def test_rosenbrock(self):
        x0 = np.array([-1.2, 1.0])
        sol = optimize.minimize(optimize.rosen, x0,
                                jac=optimize.rosen_der,
                                hess=optimize.rosen_hess,
                                tol=1e-5,
                                method='Newton-CG')
        assert sol.success, sol.message
        assert_allclose(sol.x, np.array([1, 1]), rtol=1e-4)

    def test_himmelblau(self):
        x0 = np.array(himmelblau_x0)
        sol = optimize.minimize(himmelblau,
                                x0,
                                jac=himmelblau_grad,
                                hess=himmelblau_hess,
                                method='Newton-CG',
                                tol=1e-6)
        assert sol.success, sol.message
        assert_allclose(sol.x, himmelblau_xopt, rtol=1e-4)
        assert_allclose(sol.fun, himmelblau_min, atol=1e-4)

    def test_finite_difference(self):
        x0 = np.array([-1.2, 1.0])
        sol = optimize.minimize(optimize.rosen, x0,
                                jac=optimize.rosen_der,
                                hess='2-point',
                                tol=1e-5,
                                method='Newton-CG')
        assert sol.success, sol.message
        assert_allclose(sol.x, np.array([1, 1]), rtol=1e-4)

    def test_hessian_update_strategy(self):
        x0 = np.array([-1.2, 1.0])
        sol = optimize.minimize(optimize.rosen, x0,
                                jac=optimize.rosen_der,
                                hess=optimize.BFGS(),
                                tol=1e-5,
                                method='Newton-CG')
        assert sol.success, sol.message
        assert_allclose(sol.x, np.array([1, 1]), rtol=1e-4)


def test_line_for_search():
    # _line_for_search is only used in _linesearch_powell, which is also
    # tested below. Thus there are more tests of _line_for_search in the
    # test_linesearch_powell_bounded function.

    line_for_search = optimize._optimize._line_for_search
    # args are x0, alpha, lower_bound, upper_bound
    # returns lmin, lmax

    lower_bound = np.array([-5.3, -1, -1.5, -3])
    upper_bound = np.array([1.9, 1, 2.8, 3])

    # test when starting in the bounds
    x0 = np.array([0., 0, 0, 0])
    # and when starting outside of the bounds
    x1 = np.array([0., 2, -3, 0])

    all_tests = (
        (x0, np.array([1., 0, 0, 0]), -5.3, 1.9),
        (x0, np.array([0., 1, 0, 0]), -1, 1),
        (x0, np.array([0., 0, 1, 0]), -1.5, 2.8),
        (x0, np.array([0., 0, 0, 1]), -3, 3),
        (x0, np.array([1., 1, 0, 0]), -1, 1),
        (x0, np.array([1., 0, -1, 2]), -1.5, 1.5),
        (x0, np.array([2., 0, -1, 2]), -1.5, 0.95),
        (x1, np.array([1., 0, 0, 0]), -5.3, 1.9),
        (x1, np.array([0., 1, 0, 0]), -3, -1),
        (x1, np.array([0., 0, 1, 0]), 1.5, 5.8),
        (x1, np.array([0., 0, 0, 1]), -3, 3),
        (x1, np.array([1., 1, 0, 0]), -3, -1),
        (x1, np.array([1., 0, -1, 0]), -5.3, -1.5),
    )

    for x, alpha, lmin, lmax in all_tests:
        mi, ma = line_for_search(x, alpha, lower_bound, upper_bound)
        assert_allclose(mi, lmin, atol=1e-6)
        assert_allclose(ma, lmax, atol=1e-6)

    # now with infinite bounds
    lower_bound = np.array([-np.inf, -1, -np.inf, -3])
    upper_bound = np.array([np.inf, 1, 2.8, np.inf])

    all_tests = (
        (x0, np.array([1., 0, 0, 0]), -np.inf, np.inf),
        (x0, np.array([0., 1, 0, 0]), -1, 1),
        (x0, np.array([0., 0, 1, 0]), -np.inf, 2.8),
        (x0, np.array([0., 0, 0, 1]), -3, np.inf),
        (x0, np.array([1., 1, 0, 0]), -1, 1),
        (x0, np.array([1., 0, -1, 2]), -1.5, np.inf),
        (x1, np.array([1., 0, 0, 0]), -np.inf, np.inf),
        (x1, np.array([0., 1, 0, 0]), -3, -1),
        (x1, np.array([0., 0, 1, 0]), -np.inf, 5.8),
        (x1, np.array([0., 0, 0, 1]), -3, np.inf),
        (x1, np.array([1., 1, 0, 0]), -3, -1),
        (x1, np.array([1., 0, -1, 0]), -5.8, np.inf),
    )

    for x, alpha, lmin, lmax in all_tests:
        mi, ma = line_for_search(x, alpha, lower_bound, upper_bound)
        assert_allclose(mi, lmin, atol=1e-6)
        assert_allclose(ma, lmax, atol=1e-6)


def test_linesearch_powell():
    # helper function in optimize.py, not a public function.
    linesearch_powell = optimize._optimize._linesearch_powell
    # args are func, p, xi, fval, lower_bound=None, upper_bound=None, tol=1e-3
    # returns new_fval, p + direction, direction
    def func(x):
        return np.sum((x - np.array([-1.0, 2.0, 1.5, -0.4])) ** 2)
    p0 = np.array([0., 0, 0, 0])
    fval = func(p0)
    lower_bound = np.array([-np.inf] * 4)
    upper_bound = np.array([np.inf] * 4)

    all_tests = (
        (np.array([1., 0, 0, 0]), -1),
        (np.array([0., 1, 0, 0]), 2),
        (np.array([0., 0, 1, 0]), 1.5),
        (np.array([0., 0, 0, 1]), -.4),
        (np.array([-1., 0, 1, 0]), 1.25),
        (np.array([0., 0, 1, 1]), .55),
        (np.array([2., 0, -1, 1]), -.65),
    )

    for xi, l in all_tests:
        f, p, direction = linesearch_powell(func, p0, xi,
                                            fval=fval, tol=1e-5)
        assert_allclose(f, func(l * xi), atol=1e-6)
        assert_allclose(p, l * xi, atol=1e-6)
        assert_allclose(direction, l * xi, atol=1e-6)

        f, p, direction = linesearch_powell(func, p0, xi, tol=1e-5,
                                            lower_bound=lower_bound,
                                            upper_bound=upper_bound,
                                            fval=fval)
        assert_allclose(f, func(l * xi), atol=1e-6)
        assert_allclose(p, l * xi, atol=1e-6)
        assert_allclose(direction, l * xi, atol=1e-6)


def test_linesearch_powell_bounded():
    # helper function in optimize.py, not a public function.
    linesearch_powell = optimize._optimize._linesearch_powell
    # args are func, p, xi, fval, lower_bound=None, upper_bound=None, tol=1e-3
    # returns new_fval, p+direction, direction
    def func(x):
        return np.sum((x - np.array([-1.0, 2.0, 1.5, -0.4])) ** 2)
    p0 = np.array([0., 0, 0, 0])
    fval = func(p0)

    # first choose bounds such that the same tests from
    # test_linesearch_powell should pass.
    lower_bound = np.array([-2.]*4)
    upper_bound = np.array([2.]*4)

    all_tests = (
        (np.array([1., 0, 0, 0]), -1),
        (np.array([0., 1, 0, 0]), 2),
        (np.array([0., 0, 1, 0]), 1.5),
        (np.array([0., 0, 0, 1]), -.4),
        (np.array([-1., 0, 1, 0]), 1.25),
        (np.array([0., 0, 1, 1]), .55),
        (np.array([2., 0, -1, 1]), -.65),
    )

    for xi, l in all_tests:
        f, p, direction = linesearch_powell(func, p0, xi, tol=1e-5,
                                            lower_bound=lower_bound,
                                            upper_bound=upper_bound,
                                            fval=fval)
        assert_allclose(f, func(l * xi), atol=1e-6)
        assert_allclose(p, l * xi, atol=1e-6)
        assert_allclose(direction, l * xi, atol=1e-6)

    # now choose bounds such that unbounded vs bounded gives different results
    lower_bound = np.array([-.3]*3 + [-1])
    upper_bound = np.array([.45]*3 + [.9])

    all_tests = (
        (np.array([1., 0, 0, 0]), -.3),
        (np.array([0., 1, 0, 0]), .45),
        (np.array([0., 0, 1, 0]), .45),
        (np.array([0., 0, 0, 1]), -.4),
        (np.array([-1., 0, 1, 0]), .3),
        (np.array([0., 0, 1, 1]), .45),
        (np.array([2., 0, -1, 1]), -.15),
    )

    for xi, l in all_tests:
        f, p, direction = linesearch_powell(func, p0, xi, tol=1e-5,
                                            lower_bound=lower_bound,
                                            upper_bound=upper_bound,
                                            fval=fval)
        assert_allclose(f, func(l * xi), atol=1e-6)
        assert_allclose(p, l * xi, atol=1e-6)
        assert_allclose(direction, l * xi, atol=1e-6)

    # now choose as above but start outside the bounds
    p0 = np.array([-1., 0, 0, 2])
    fval = func(p0)

    all_tests = (
        (np.array([1., 0, 0, 0]), .7),
        (np.array([0., 1, 0, 0]), .45),
        (np.array([0., 0, 1, 0]), .45),
        (np.array([0., 0, 0, 1]), -2.4),
    )

    for xi, l in all_tests:
        f, p, direction = linesearch_powell(func, p0, xi, tol=1e-5,
                                            lower_bound=lower_bound,
                                            upper_bound=upper_bound,
                                            fval=fval)
        assert_allclose(f, func(p0 + l * xi), atol=1e-6)
        assert_allclose(p, p0 + l * xi, atol=1e-6)
        assert_allclose(direction, l * xi, atol=1e-6)

    # now mix in inf
    p0 = np.array([0., 0, 0, 0])
    fval = func(p0)

    # now choose bounds that mix inf
    lower_bound = np.array([-.3, -np.inf, -np.inf, -1])
    upper_bound = np.array([np.inf, .45, np.inf, .9])

    all_tests = (
        (np.array([1., 0, 0, 0]), -.3),
        (np.array([0., 1, 0, 0]), .45),
        (np.array([0., 0, 1, 0]), 1.5),
        (np.array([0., 0, 0, 1]), -.4),
        (np.array([-1., 0, 1, 0]), .3),
        (np.array([0., 0, 1, 1]), .55),
        (np.array([2., 0, -1, 1]), -.15),
    )

    for xi, l in all_tests:
        f, p, direction = linesearch_powell(func, p0, xi, tol=1e-5,
                                            lower_bound=lower_bound,
                                            upper_bound=upper_bound,
                                            fval=fval)
        assert_allclose(f, func(l * xi), atol=1e-6)
        assert_allclose(p, l * xi, atol=1e-6)
        assert_allclose(direction, l * xi, atol=1e-6)

    # now choose as above but start outside the bounds
    p0 = np.array([-1., 0, 0, 2])
    fval = func(p0)

    all_tests = (
        (np.array([1., 0, 0, 0]), .7),
        (np.array([0., 1, 0, 0]), .45),
        (np.array([0., 0, 1, 0]), 1.5),
        (np.array([0., 0, 0, 1]), -2.4),
    )

    for xi, l in all_tests:
        f, p, direction = linesearch_powell(func, p0, xi, tol=1e-5,
                                            lower_bound=lower_bound,
                                            upper_bound=upper_bound,
                                            fval=fval)
        assert_allclose(f, func(p0 + l * xi), atol=1e-6)
        assert_allclose(p, p0 + l * xi, atol=1e-6)
        assert_allclose(direction, l * xi, atol=1e-6)


def test_powell_limits():
    # gh15342 - powell was going outside bounds for some function evaluations.
    bounds = optimize.Bounds([0, 0], [0.6, 20])

    def fun(x):
        a, b = x
        assert (x >= bounds.lb).all() and (x <= bounds.ub).all()
        return a ** 2 + b ** 2

    optimize.minimize(fun, x0=[0.6, 20], method='Powell', bounds=bounds)

    # Another test from the original report - gh-13411
    bounds = optimize.Bounds(lb=[0,], ub=[1,], keep_feasible=[True,])

    def func(x):
        assert x >= 0 and x <= 1
        return np.exp(x)

    optimize.minimize(fun=func, x0=[0.5], method='powell', bounds=bounds)


def test_powell_output():
    funs = [rosen, lambda x: np.array(rosen(x)), lambda x: np.array([rosen(x)])]
    for fun in funs:
        res = optimize.minimize(fun, x0=[0.6, 20], method='Powell')
        assert np.isscalar(res.fun)


class TestRosen:
    @make_xp_test_case(optimize.rosen)
    def test_rosen(self, xp):
        # integer input should be promoted to the default floating type
        x = xp.asarray([1, 1, 1])
        xp_assert_equal(optimize.rosen(x),
                        xp.asarray(0.))

    @make_xp_test_case(optimize.rosen_der)
    def test_rosen_der(self, xp):
        x = xp.asarray([1, 1, 1, 1])
        xp_assert_equal(optimize.rosen_der(x),
                        xp.zeros_like(x, dtype=xp.asarray(1.).dtype))

    @make_xp_test_case(optimize.rosen_hess, optimize.rosen_hess_prod)
    def test_hess_prod(self, xp):
        one = xp.asarray(1.)

        # Compare rosen_hess(x) times p with rosen_hess_prod(x,p). See gh-1775.
        x = xp.asarray([3, 4, 5])
        p = xp.asarray([2, 2, 2])
        hp = optimize.rosen_hess_prod(x, p)
        p = xp.astype(p, one.dtype)
        dothp = optimize.rosen_hess(x) @ p
        xp_assert_equal(hp, dothp)


def himmelblau(p):
    """
    R^2 -> R^1 test function for optimization. The function has four local
    minima where himmelblau(xopt) == 0.
    """
    x, y = p
    a = x*x + y - 11
    b = x + y*y - 7
    return a*a + b*b


def himmelblau_grad(p):
    x, y = p
    return np.array([4*x**3 + 4*x*y - 42*x + 2*y**2 - 14,
                     2*x**2 + 4*x*y + 4*y**3 - 26*y - 22])


def himmelblau_hess(p):
    x, y = p
    return np.array([[12*x**2 + 4*y - 42, 4*x + 4*y],
                     [4*x + 4*y, 4*x + 12*y**2 - 26]])


himmelblau_x0 = [-0.27, -0.9]
himmelblau_xopt = [3, 2]
himmelblau_min = 0.0


def test_minimize_multiple_constraints():
    # Regression test for gh-4240.
    def func(x):
        return np.array([25 - 0.2 * x[0] - 0.4 * x[1] - 0.33 * x[2]])

    def func1(x):
        return np.array([x[1]])

    def func2(x):
        return np.array([x[2]])

    cons = ({'type': 'ineq', 'fun': func},
            {'type': 'ineq', 'fun': func1},
            {'type': 'ineq', 'fun': func2})

    def f(x):
        return -1 * (x[0] + x[1] + x[2])

    res = optimize.minimize(f, [0, 0, 0], method='SLSQP', constraints=cons)
    assert_allclose(res.x, [125, 0, 0], atol=1e-10)


class TestOptimizeResultAttributes:
    # Test that all minimizers return an OptimizeResult containing
    # all the OptimizeResult attributes
    def setup_method(self):
        self.x0 = [5, 5]
        self.func = optimize.rosen
        self.jac = optimize.rosen_der
        self.hess = optimize.rosen_hess
        self.hessp = optimize.rosen_hess_prod
        self.bounds = [(0., 10.), (0., 10.)]

    @pytest.mark.fail_slow(2)
    def test_attributes_present(self):
        attributes = ['nit', 'nfev', 'x', 'success', 'status', 'fun',
                      'message']
        skip = {'cobyla': ['nit']}
        for method in MINIMIZE_METHODS:
            with warnings.catch_warnings():
                warnings.filterwarnings("ignore",
                           ("Method .+ does not use (gradient|Hessian.*)"
                            " information"), RuntimeWarning)
                res = optimize.minimize(self.func, self.x0, method=method,
                                        jac=self.jac, hess=self.hess,
                                        hessp=self.hessp)
            for attribute in attributes:
                if method in skip and attribute in skip[method]:
                    continue

                assert hasattr(res, attribute)
                assert attribute in dir(res)

            # gh13001, OptimizeResult.message should be a str
            assert isinstance(res.message, str)


def f1(z, *params):
    x, y = z
    a, b, c, d, e, f, g, h, i, j, k, l, scale = params
    return (a * x**2 + b * x * y + c * y**2 + d*x + e*y + f)


def f2(z, *params):
    x, y = z
    a, b, c, d, e, f, g, h, i, j, k, l, scale = params
    return (-g*np.exp(-((x-h)**2 + (y-i)**2) / scale))


def f3(z, *params):
    x, y = z
    a, b, c, d, e, f, g, h, i, j, k, l, scale = params
    return (-j*np.exp(-((x-k)**2 + (y-l)**2) / scale))


def brute_func(z, *params):
    return f1(z, *params) + f2(z, *params) + f3(z, *params)


class TestBrute:
    # Test the "brute force" method
    def setup_method(self):
        self.params = (2, 3, 7, 8, 9, 10, 44, -1, 2, 26, 1, -2, 0.5)
        self.rranges = (slice(-4, 4, 0.25), slice(-4, 4, 0.25))
        self.solution = np.array([-1.05665192, 1.80834843])

    def brute_func(self, z, *params):
        # an instance method optimizing
        return brute_func(z, *params)

    def test_brute(self):
        # test fmin
        resbrute = optimize.brute(brute_func, self.rranges, args=self.params,
                                  full_output=True, finish=optimize.fmin)
        assert_allclose(resbrute[0], self.solution, atol=1e-3)
        assert_allclose(resbrute[1], brute_func(self.solution, *self.params),
                        atol=1e-3)

        # test minimize
        resbrute = optimize.brute(brute_func, self.rranges, args=self.params,
                                  full_output=True,
                                  finish=optimize.minimize)
        assert_allclose(resbrute[0], self.solution, atol=1e-3)
        assert_allclose(resbrute[1], brute_func(self.solution, *self.params),
                        atol=1e-3)

        # test that brute can optimize an instance method (the other tests use
        # a non-class based function
        resbrute = optimize.brute(self.brute_func, self.rranges,
                                  args=self.params, full_output=True,
                                  finish=optimize.minimize)
        assert_allclose(resbrute[0], self.solution, atol=1e-3)

    def test_1D(self):
        # test that for a 1-D problem the test function is passed an array,
        # not a scalar.
        def f(x):
            assert len(x.shape) == 1
            assert x.shape[0] == 1
            return x ** 2

        optimize.brute(f, [(-1, 1)], Ns=3, finish=None)

    @pytest.mark.fail_slow(10)
    def test_workers(self):
        # check that parallel evaluation works
        resbrute = optimize.brute(brute_func, self.rranges, args=self.params,
                                  full_output=True, finish=None)

        resbrute1 = optimize.brute(brute_func, self.rranges, args=self.params,
                                   full_output=True, finish=None, workers=2)

        assert_allclose(resbrute1[-1], resbrute[-1])
        assert_allclose(resbrute1[0], resbrute[0])

    def test_runtime_warning(self, capsys):
        rng = np.random.default_rng(1234)

        def func(z, *params):
            return rng.random(1) * 1000  # never converged problem

        msg = "final optimization did not succeed.*|Maximum number of function eval.*"
        with pytest.warns(RuntimeWarning, match=msg):
            optimize.brute(func, self.rranges, args=self.params, disp=True)

    def test_coerce_args_param(self):
        # optimize.brute should coerce non-iterable args to a tuple.
        def f(x, *args):
            return x ** args[0]

        resbrute = optimize.brute(f, (slice(-4, 4, .25),), args=2)
        assert_allclose(resbrute, 0)


@pytest.mark.fail_slow(20)
def test_cobyla_threadsafe():

    # Verify that cobyla is threadsafe. Will segfault if it is not.

    import concurrent.futures
    import time

    def objective1(x):
        time.sleep(0.1)
        return x[0]**2

    def objective2(x):
        time.sleep(0.1)
        return (x[0]-1)**2

    min_method = "COBYLA"

    def minimizer1():
        return optimize.minimize(objective1,
                                      [0.0],
                                      method=min_method)

    def minimizer2():
        return optimize.minimize(objective2,
                                      [0.0],
                                      method=min_method)

    with concurrent.futures.ThreadPoolExecutor() as pool:
        tasks = []
        tasks.append(pool.submit(minimizer1))
        tasks.append(pool.submit(minimizer2))
        for t in tasks:
            t.result()


class TestIterationLimits:
    # Tests that optimisation does not give up before trying requested
    # number of iterations or evaluations. And that it does not succeed
    # by exceeding the limits.
    def setup_method(self):
        self.funcalls = threading.local()

    def slow_func(self, v):
        if not hasattr(self.funcalls, 'c'):
            self.funcalls.c = 0
        self.funcalls.c += 1
        r, t = np.sqrt(v[0]**2+v[1]**2), np.arctan2(v[0], v[1])
        return np.sin(r*20 + t)+r*0.5

    @pytest.mark.fail_slow(10)
    def test_neldermead_limit(self):
        self.check_limits("Nelder-Mead", 200)

    def test_powell_limit(self):
        self.check_limits("powell", 1000)

    def check_limits(self, method, default_iters):
        for start_v in [[0.1, 0.1], [1, 1], [2, 2]]:
            for mfev in [50, 500, 5000]:
                self.funcalls.c = 0
                res = optimize.minimize(self.slow_func, start_v,
                                        method=method,
                                        options={"maxfev": mfev})
                assert self.funcalls.c == res["nfev"]
                if res["success"]:
                    assert res["nfev"] < mfev
                else:
                    assert res["nfev"] >= mfev
            for mit in [50, 500, 5000]:
                res = optimize.minimize(self.slow_func, start_v,
                                        method=method,
                                        options={"maxiter": mit})
                if res["success"]:
                    assert res["nit"] <= mit
                else:
                    assert res["nit"] >= mit
            for mfev, mit in [[50, 50], [5000, 5000], [5000, np.inf]]:
                self.funcalls.c = 0
                res = optimize.minimize(self.slow_func, start_v,
                                        method=method,
                                        options={"maxiter": mit,
                                                 "maxfev": mfev})
                assert self.funcalls.c == res["nfev"]
                if res["success"]:
                    assert res["nfev"] < mfev and res["nit"] <= mit
                else:
                    assert res["nfev"] >= mfev or res["nit"] >= mit
            for mfev, mit in [[np.inf, None], [None, np.inf]]:
                self.funcalls.c = 0
                res = optimize.minimize(self.slow_func, start_v,
                                        method=method,
                                        options={"maxiter": mit,
                                                 "maxfev": mfev})
                assert self.funcalls.c == res["nfev"]
                if res["success"]:
                    if mfev is None:
                        assert res["nfev"] < default_iters*2
                    else:
                        assert res["nit"] <= default_iters*2
                else:
                    assert (res["nfev"] >= default_iters*2
                            or res["nit"] >= default_iters*2)


def test_result_x_shape_when_len_x_is_one():
    def fun(x):
        return x * x

    def jac(x):
        return 2. * x

    def hess(x):
        return np.array([[2.]])

    methods = ['Nelder-Mead', 'Powell', 'CG', 'BFGS', 'L-BFGS-B', 'TNC',
               'COBYLA', 'COBYQA', 'SLSQP']
    for method in methods:
        res = optimize.minimize(fun, np.array([0.1]), method=method)
        assert res.x.shape == (1,)

    # use jac + hess
    methods = ['trust-constr', 'dogleg', 'trust-ncg', 'trust-exact',
               'trust-krylov', 'Newton-CG']
    for method in methods:
        res = optimize.minimize(fun, np.array([0.1]), method=method, jac=jac,
                                hess=hess)
        assert res.x.shape == (1,)


class FunctionWithGradient:
    def __init__(self):
        self.number_of_calls = threading.local()

    def __call__(self, x):
        if not hasattr(self.number_of_calls, 'c'):
            self.number_of_calls.c = 0
        self.number_of_calls.c += 1
        return np.sum(x**2), 2 * x


@pytest.fixture
def function_with_gradient():
    return FunctionWithGradient()


def test_memoize_jac_function_before_gradient(function_with_gradient):
    memoized_function = MemoizeJac(function_with_gradient)

    x0 = np.array([1.0, 2.0])
    assert_allclose(memoized_function(x0), 5.0)
    assert function_with_gradient.number_of_calls.c == 1

    assert_allclose(memoized_function.derivative(x0), 2 * x0)
    assert function_with_gradient.number_of_calls.c == 1, \
        "function is not recomputed " \
        "if gradient is requested after function value"

    assert_allclose(
        memoized_function(2 * x0), 20.0,
        err_msg="different input triggers new computation")
    assert function_with_gradient.number_of_calls.c == 2, \
        "different input triggers new computation"


def test_memoize_jac_gradient_before_function(function_with_gradient):
    memoized_function = MemoizeJac(function_with_gradient)

    x0 = np.array([1.0, 2.0])
    assert_allclose(memoized_function.derivative(x0), 2 * x0)
    assert function_with_gradient.number_of_calls.c == 1

    assert_allclose(memoized_function(x0), 5.0)
    assert function_with_gradient.number_of_calls.c == 1, \
        "function is not recomputed " \
        "if function value is requested after gradient"

    assert_allclose(
        memoized_function.derivative(2 * x0), 4 * x0,
        err_msg="different input triggers new computation")
    assert function_with_gradient.number_of_calls.c == 2, \
        "different input triggers new computation"


def test_memoize_jac_with_bfgs(function_with_gradient):
    """ Tests that using MemoizedJac in combination with ScalarFunction
        and BFGS does not lead to repeated function evaluations.
        Tests changes made in response to GH11868.
    """
    memoized_function = MemoizeJac(function_with_gradient)
    jac = memoized_function.derivative
    hess = optimize.BFGS()

    x0 = np.array([1.0, 0.5])
    scalar_function = ScalarFunction(
        memoized_function, x0, (), jac, hess, None, None)
    assert function_with_gradient.number_of_calls.c == 1

    scalar_function.fun(x0 + 0.1)
    assert function_with_gradient.number_of_calls.c == 2

    scalar_function.fun(x0 + 0.2)
    assert function_with_gradient.number_of_calls.c == 3


def test_gh12696():
    # Test that optimize doesn't throw warning gh-12696
    with assert_no_warnings():
        optimize.fminbound(
            lambda x: np.array([x**2]), -np.pi, np.pi, disp=False)


# --- Test minimize with equal upper and lower bounds --- #

def setup_test_equal_bounds():
    # the success of test_equal_bounds depends on the exact seed
    rng = np.random.default_rng(12223)
    x0 = rng.random(4)
    lb = np.array([0, 2, -1, -1.0])
    ub = np.array([3, 2, 2, -1.0])
    i_eb = (lb == ub)

    def check_x(x, check_size=True, check_values=True):
        if check_size:
            assert x.size == 4
        if check_values:
            assert_allclose(x[i_eb], lb[i_eb])

    def func(x):
        check_x(x)
        return optimize.rosen(x)

    def grad(x):
        check_x(x)
        return optimize.rosen_der(x)

    def callback(x, *args):
        check_x(x)

    def callback2(intermediate_result):
        assert isinstance(intermediate_result, OptimizeResult)
        check_x(intermediate_result.x)

    def constraint1(x):
        check_x(x, check_values=False)
        return x[0:1] - 1

    def jacobian1(x):
        check_x(x, check_values=False)
        dc = np.zeros_like(x)
        dc[0] = 1
        return dc

    def constraint2(x):
        check_x(x, check_values=False)
        return x[2:3] - 0.5

    def jacobian2(x):
        check_x(x, check_values=False)
        dc = np.zeros_like(x)
        dc[2] = 1
        return dc

    c1a = NonlinearConstraint(constraint1, -np.inf, 0)
    c1b = NonlinearConstraint(constraint1, -np.inf, 0, jacobian1)
    c2a = NonlinearConstraint(constraint2, -np.inf, 0)
    c2b = NonlinearConstraint(constraint2, -np.inf, 0, jacobian2)

    # test using the three methods that accept bounds, use derivatives, and
    # have some trouble when bounds fix variables
    methods = ('L-BFGS-B', 'SLSQP', 'TNC')

    # test w/out gradient, w/ gradient, and w/ combined objective/gradient
    kwds = ({"fun": func, "jac": False},
            {"fun": func, "jac": grad},
            {"fun": (lambda x: (func(x), grad(x))),
             "jac": True})

    # test with both old- and new-style bounds
    bound_types = (lambda lb, ub: list(zip(lb, ub)),
                   Bounds)

    # Test for many combinations of constraints w/ and w/out jacobian
    # Pairs in format: (test constraints, reference constraints)
    # (always use analytical jacobian in reference)
    constraints = ((None, None), ([], []),
                   (c1a, c1b), (c2b, c2b),
                   ([c1b], [c1b]), ([c2a], [c2b]),
                   ([c1a, c2a], [c1b, c2b]),
                   ([c1a, c2b], [c1b, c2b]),
                   ([c1b, c2b], [c1b, c2b]))

    # test with and without callback function
    callbacks = (None, callback, callback2)

    data = {"methods": methods, "kwds": kwds, "bound_types": bound_types,
            "constraints": constraints, "callbacks": callbacks,
            "lb": lb, "ub": ub, "x0": x0, "i_eb": i_eb}

    return data


eb_data = setup_test_equal_bounds()


# This test is about handling fixed variables, not the accuracy of the solvers
@pytest.mark.xfail_on_32bit("Failures due to floating point issues, not logic")
@pytest.mark.xfail(scipy.show_config(mode='dicts')['Compilers']['fortran']['name'] ==
                   "intel-llvm",
                   reason="Failures due to floating point issues, not logic")
@pytest.mark.parametrize('method', eb_data["methods"])
@pytest.mark.parametrize('kwds', eb_data["kwds"])
@pytest.mark.parametrize('bound_type', eb_data["bound_types"])
@pytest.mark.parametrize('constraints', eb_data["constraints"])
@pytest.mark.parametrize('callback', eb_data["callbacks"])
def test_equal_bounds(method, kwds, bound_type, constraints, callback):
    """
    Tests that minimizers still work if (bounds.lb == bounds.ub).any()
    gh12502 - Divide by zero in Jacobian numerical differentiation when
    equality bounds constraints are used
    """
    # GH-15051; slightly more skips than necessary; hopefully fixed by GH-14882
    if (platform.machine() == 'aarch64' and method == "TNC"
            and kwds["jac"] is False and callback is not None):
        pytest.skip('Tolerance violation on aarch')

    lb, ub = eb_data["lb"], eb_data["ub"]
    x0, i_eb = eb_data["x0"], eb_data["i_eb"]

    test_constraints, reference_constraints = constraints
    if test_constraints and not method == 'SLSQP':
        pytest.skip('Only SLSQP supports nonlinear constraints')

    if method in ['SLSQP', 'TNC'] and callable(callback):
        sig = inspect.signature(callback)
        if 'intermediate_result' in set(sig.parameters):
            pytest.skip("SLSQP, TNC don't support intermediate_result")

    # reference constraints always have analytical jacobian
    # if test constraints are not the same, we'll need finite differences
    fd_needed = (test_constraints != reference_constraints)

    bounds = bound_type(lb, ub)  # old- or new-style

    kwds.update({"x0": x0, "method": method, "bounds": bounds,
                 "constraints": test_constraints, "callback": callback})
    res = optimize.minimize(**kwds)

    expected = optimize.minimize(optimize.rosen, x0, method=method,
                                 jac=optimize.rosen_der, bounds=bounds,
                                 constraints=reference_constraints)

    # compare the output of a solution with FD vs that of an analytic grad
    assert res.success
    assert_allclose(res.fun, expected.fun, rtol=5.0e-6)
    assert_allclose(res.x, expected.x, rtol=5e-4)

    if fd_needed or kwds['jac'] is False:
        expected.jac[i_eb] = np.nan
    assert res.jac.shape[0] == 4
    assert_allclose(res.jac[i_eb], expected.jac[i_eb], rtol=1e-6)

    if not (kwds['jac'] or test_constraints or isinstance(bounds, Bounds)):
        # compare the output to an equivalent FD minimization that doesn't
        # need factorization
        def fun(x):
            new_x = np.array([np.nan, 2, np.nan, -1])
            new_x[[0, 2]] = x
            return optimize.rosen(new_x)

        fd_res = optimize.minimize(fun,
                                   x0[[0, 2]],
                                   method=method,
                                   bounds=bounds[::2])
        assert_allclose(res.fun, fd_res.fun)
        # TODO this test should really be equivalent to factorized version
        # above, down to res.nfev. However, testing found that when TNC is
        # called with or without a callback the output is different. The two
        # should be the same! This indicates that the TNC callback may be
        # mutating something when it shouldn't.
        assert_allclose(res.x[[0, 2]], fd_res.x, rtol=2e-6)


@pytest.mark.parametrize('method', eb_data["methods"])
def test_all_bounds_equal(method):
    # this only tests methods that have parameters factored out when lb==ub
    # it does not test other methods that work with bounds
    def f(x, p1=1):
        return np.linalg.norm(x) + p1

    bounds = [(1, 1), (2, 2)]
    x0 = (1.0, 3.0)
    res = optimize.minimize(f, x0, bounds=bounds, method=method)
    assert res.success
    assert_allclose(res.fun, f([1.0, 2.0]))
    assert res.nfev == 1
    assert res.message == 'All independent variables were fixed by bounds.'

    args = (2,)
    res = optimize.minimize(f, x0, bounds=bounds, method=method, args=args)
    assert res.success
    assert_allclose(res.fun, f([1.0, 2.0], 2))

    if method.upper() == 'SLSQP':
        def con(x):
            return np.sum(x)
        nlc = NonlinearConstraint(con, -np.inf, 0.0)
        res = optimize.minimize(
            f, x0, bounds=bounds, method=method, constraints=[nlc]
        )
        assert res.success is False
        assert_allclose(res.fun, f([1.0, 2.0]))
        assert res.nfev == 1
        message = "All independent variables were fixed by bounds, but"
        assert res.message.startswith(message)

        nlc = NonlinearConstraint(con, -np.inf, 4)
        res = optimize.minimize(
            f, x0, bounds=bounds, method=method, constraints=[nlc]
        )
        assert res.success is True
        assert_allclose(res.fun, f([1.0, 2.0]))
        assert res.nfev == 1
        message = "All independent variables were fixed by bounds at values"
        assert res.message.startswith(message)


def test_eb_constraints():
    # make sure constraint functions aren't overwritten when equal bounds
    # are employed, and a parameter is factored out. GH14859
    def f(x):
        return x[0]**3 + x[1]**2 + x[2]*x[3]

    def cfun(x):
        return x[0] + x[1] + x[2] + x[3] - 40

    constraints = [{'type': 'ineq', 'fun': cfun}]

    bounds = [(0, 20)] * 4
    bounds[1] = (5, 5)
    optimize.minimize(
        f,
        x0=[1, 2, 3, 4],
        method='SLSQP',
        bounds=bounds,
        constraints=constraints,
    )
    assert constraints[0]['fun'] == cfun


def test_show_options():
    solver_methods = {
        'minimize': MINIMIZE_METHODS,
        'minimize_scalar': MINIMIZE_SCALAR_METHODS,
        'root': ROOT_METHODS,
        'root_scalar': ROOT_SCALAR_METHODS,
        'linprog': LINPROG_METHODS,
        'quadratic_assignment': QUADRATIC_ASSIGNMENT_METHODS,
    }
    for solver, methods in solver_methods.items():
        for method in methods:
            # testing that `show_options` works without error
            show_options(solver, method)

    unknown_solver_method = {
        'minimize': "ekki",  # unknown method
        'maximize': "cg",  # unknown solver
        'maximize_scalar': "ekki",  # unknown solver and method
    }
    for solver, method in unknown_solver_method.items():
        # testing that `show_options` raises ValueError
        assert_raises(ValueError, show_options, solver, method)


def test_bounds_with_list():
    # gh13501. Bounds created with lists weren't working for Powell.
    bounds = optimize.Bounds(lb=[5., 5.], ub=[10., 10.])
    optimize.minimize(
        optimize.rosen, x0=np.array([9, 9]), method='Powell', bounds=bounds
    )


@pytest.mark.parametrize('method', (
    'slsqp', 'cg', 'cobyqa', 'powell','nelder-mead', 'bfgs', 'l-bfgs-b',
    'trust-constr'))
def test_minimize_maxiter_noninteger(method):
    # Regression test for gh-23430
    x0 = np.array([1.3, 0.7, 0.8, 1.9, 1.2])
    optimize.minimize(rosen, x0, method=method, options={'maxiter': 100.1})


def test_x_overwritten_user_function():
    # if the user overwrites the x-array in the user function it's likely
    # that the minimizer stops working properly.
    # gh13740
    def fquad(x):
        a = np.arange(np.size(x))
        x -= a
        x *= x
        return np.sum(x)

    def fquad_jac(x):
        a = np.arange(np.size(x))
        x *= 2
        x -= 2 * a
        return x

    def fquad_hess(x):
        return np.eye(np.size(x)) * 2.0

    meth_jac = [
        'newton-cg', 'dogleg', 'trust-ncg', 'trust-exact',
        'trust-krylov', 'trust-constr'
    ]
    meth_hess = [
        'dogleg', 'trust-ncg', 'trust-exact', 'trust-krylov', 'trust-constr'
    ]

    x0 = np.ones(5) * 1.5

    for meth in MINIMIZE_METHODS:
        jac = None
        hess = None
        if meth in meth_jac:
            jac = fquad_jac
        if meth in meth_hess:
            hess = fquad_hess
        res = optimize.minimize(fquad, x0, method=meth, jac=jac, hess=hess)
        assert_allclose(res.x, np.arange(np.size(x0)), atol=2e-4)


class TestGlobalOptimization:

    def test_optimize_result_attributes(self):
        def func(x):
            return x ** 2

        # Note that `brute` solver does not return `OptimizeResult`
        results = [optimize.basinhopping(func, x0=1),
                   optimize.differential_evolution(func, [(-4, 4)]),
                   optimize.shgo(func, [(-4, 4)]),
                   optimize.dual_annealing(func, [(-4, 4)]),
                   optimize.direct(func, [(-4, 4)]),
                   ]

        for result in results:
            assert isinstance(result, optimize.OptimizeResult)
            assert hasattr(result, "x")
            assert hasattr(result, "success")
            assert hasattr(result, "message")
            assert hasattr(result, "fun")
            assert hasattr(result, "nfev")
            assert hasattr(result, "nit")


def test_approx_fprime():
    # check that approx_fprime (serviced by approx_derivative) works for
    # jac and hess
    g = optimize.approx_fprime(himmelblau_x0, himmelblau)
    assert_allclose(g, himmelblau_grad(himmelblau_x0), rtol=5e-6)

    h = optimize.approx_fprime(himmelblau_x0, himmelblau_grad)
    assert_allclose(h, himmelblau_hess(himmelblau_x0), rtol=5e-6)


def test_gh12594():
    # gh-12594 reported an error in `_linesearch_powell` and
    # `_line_for_search` when `Bounds` was passed lists instead of arrays.
    # Check that results are the same whether the inputs are lists or arrays.

    def f(x):
        return x[0]**2 + (x[1] - 1)**2

    bounds = Bounds(lb=[-10, -10], ub=[10, 10])
    res = optimize.minimize(f, x0=(0, 0), method='Powell', bounds=bounds)
    bounds = Bounds(lb=np.array([-10, -10]), ub=np.array([10, 10]))
    ref = optimize.minimize(f, x0=(0, 0), method='Powell', bounds=bounds)

    assert_allclose(res.fun, ref.fun)
    assert_allclose(res.x, ref.x)

def test_gh12513_trustregion_exact_infinite_loop():
    # gh-12513 reported that optimize.minimize might hang when
    # method='trust-exact', using the option ``subproblem_maxiter``,
    # this can be avoided.
    H = np.array(
        [[3.67335930e01, -2.52334820e02, 1.15477558e01, -1.19933725e-03,
          -2.06408851e03, -2.05821411e00, -2.52334820e02, -6.52076924e02,
          -2.71362566e-01, -1.98885126e00, 1.22085415e00, 2.30220713e00,
          -9.71278532e-02, -5.11210123e-01, -1.00399562e00, 1.43319679e-01,
          6.03815471e00, -6.38719934e-02, 1.65623929e-01],
         [-2.52334820e02, 1.76757312e03, -9.92814996e01, 1.06533600e-02,
          1.44442941e04, 1.43811694e01, 1.76757312e03, 4.56694461e03,
          2.22263363e00, 1.62977318e01, -7.81539315e00, -1.24938012e01,
          6.74029088e-01, 3.22802671e00, 5.14978971e00, -9.58561209e-01,
          -3.92199895e01, 4.47201278e-01, -1.17866744e00],
         [1.15477558e01, -9.92814996e01, 3.63872363e03, -4.40007197e-01,
          -9.55435081e02, -1.13985105e00, -9.92814996e01, -2.58307255e02,
          -5.21335218e01, -3.77485107e02, -6.75338369e01, -1.89457169e02,
          5.67828623e00, 5.82402681e00, 1.72734354e01, -4.29114840e00,
          -7.84885258e01, 3.17594634e00, 2.45242852e00],
         [-1.19933725e-03, 1.06533600e-02, -4.40007197e-01, 5.73576663e-05,
          1.01563710e-01, 1.18838745e-04, 1.06533600e-02, 2.76535767e-02,
          6.25788669e-03, 4.50699620e-02, 8.64152333e-03, 2.27772377e-02,
          -8.51026855e-04, 1.65316383e-04, 1.38977551e-03, 5.51629259e-04,
          1.38447755e-02, -5.17956723e-04, -1.29260347e-04],
         [-2.06408851e03, 1.44442941e04, -9.55435081e02, 1.01563710e-01,
          1.23101825e05, 1.26467259e02, 1.44442941e04, 3.74590279e04,
          2.18498571e01, 1.60254460e02, -7.52977260e01, -1.17989623e02,
          6.58253160e00, 3.14949206e01, 4.98527190e01, -9.33338661e00,
          -3.80465752e02, 4.33872213e00, -1.14768816e01],
         [-2.05821411e00, 1.43811694e01, -1.13985105e00, 1.18838745e-04,
          1.26467259e02, 1.46226198e-01, 1.43811694e01, 3.74509252e01,
          2.76928748e-02, 2.03023837e-01, -8.84279903e-02, -1.29523344e-01,
          8.06424434e-03, 3.83330661e-02, 5.81579023e-02, -1.12874980e-02,
          -4.48118297e-01, 5.15022284e-03, -1.41501894e-02],
         [-2.52334820e02, 1.76757312e03, -9.92814996e01, 1.06533600e-02,
          1.44442941e04, 1.43811694e01, 1.76757312e03, 4.56694461e03,
          2.22263363e00, 1.62977318e01, -7.81539315e00, -1.24938012e01,
          6.74029088e-01, 3.22802671e00, 5.14978971e00, -9.58561209e-01,
          -3.92199895e01, 4.47201278e-01, -1.17866744e00],
         [-6.52076924e02, 4.56694461e03, -2.58307255e02, 2.76535767e-02,
          3.74590279e04, 3.74509252e01, 4.56694461e03, 1.18278398e04,
          5.82242837e00, 4.26867612e01, -2.03167952e01, -3.22894255e01,
          1.75705078e00, 8.37153730e00, 1.32246076e01, -2.49238529e00,
          -1.01316422e02, 1.16165466e00, -3.09390862e00],
         [-2.71362566e-01, 2.22263363e00, -5.21335218e01, 6.25788669e-03,
          2.18498571e01, 2.76928748e-02, 2.22263363e00, 5.82242837e00,
          4.36278066e01, 3.14836583e02, -2.04747938e01, -3.05535101e01,
          -1.24881456e-01, 1.15775394e01, 4.06907410e01, -1.39317748e00,
          -3.90902798e01, -9.71716488e-02, 1.06851340e-01],
         [-1.98885126e00, 1.62977318e01, -3.77485107e02, 4.50699620e-02,
          1.60254460e02, 2.03023837e-01, 1.62977318e01, 4.26867612e01,
          3.14836583e02, 2.27255216e03, -1.47029712e02, -2.19649109e02,
          -8.83963155e-01, 8.28571708e01, 2.91399776e02, -9.97382920e00,
          -2.81069124e02, -6.94946614e-01, 7.38151960e-01],
         [1.22085415e00, -7.81539315e00, -6.75338369e01, 8.64152333e-03,
          -7.52977260e01, -8.84279903e-02, -7.81539315e00, -2.03167952e01,
          -2.04747938e01, -1.47029712e02, 7.83372613e01, 1.64416651e02,
          -4.30243758e00, -2.59579610e01, -6.25644064e01, 6.69974667e00,
          2.31011701e02, -2.68540084e00, 5.44531151e00],
         [2.30220713e00, -1.24938012e01, -1.89457169e02, 2.27772377e-02,
          -1.17989623e02, -1.29523344e-01, -1.24938012e01, -3.22894255e01,
          -3.05535101e01, -2.19649109e02, 1.64416651e02, 3.75893031e02,
          -7.42084715e00, -4.56437599e01, -1.11071032e02, 1.18761368e01,
          4.78724142e02, -5.06804139e00, 8.81448081e00],
         [-9.71278532e-02, 6.74029088e-01, 5.67828623e00, -8.51026855e-04,
          6.58253160e00, 8.06424434e-03, 6.74029088e-01, 1.75705078e00,
          -1.24881456e-01, -8.83963155e-01, -4.30243758e00, -7.42084715e00,
          9.62009425e-01, 1.53836355e00, 2.23939458e00, -8.01872920e-01,
          -1.92191084e01, 3.77713908e-01, -8.32946970e-01],
         [-5.11210123e-01, 3.22802671e00, 5.82402681e00, 1.65316383e-04,
          3.14949206e01, 3.83330661e-02, 3.22802671e00, 8.37153730e00,
          1.15775394e01, 8.28571708e01, -2.59579610e01, -4.56437599e01,
          1.53836355e00, 2.63851056e01, 7.34859767e01, -4.39975402e00,
          -1.12015747e02, 5.11542219e-01, -2.64962727e00],
         [-1.00399562e00, 5.14978971e00, 1.72734354e01, 1.38977551e-03,
          4.98527190e01, 5.81579023e-02, 5.14978971e00, 1.32246076e01,
          4.06907410e01, 2.91399776e02, -6.25644064e01, -1.11071032e02,
          2.23939458e00, 7.34859767e01, 2.36535458e02, -1.09636675e01,
          -2.72152068e02, 6.65888059e-01, -6.29295273e00],
         [1.43319679e-01, -9.58561209e-01, -4.29114840e00, 5.51629259e-04,
          -9.33338661e00, -1.12874980e-02, -9.58561209e-01, -2.49238529e00,
          -1.39317748e00, -9.97382920e00, 6.69974667e00, 1.18761368e01,
          -8.01872920e-01, -4.39975402e00, -1.09636675e01, 1.16820748e00,
          3.00817252e01, -4.51359819e-01, 9.82625204e-01],
         [6.03815471e00, -3.92199895e01, -7.84885258e01, 1.38447755e-02,
          -3.80465752e02, -4.48118297e-01, -3.92199895e01, -1.01316422e02,
          -3.90902798e01, -2.81069124e02, 2.31011701e02, 4.78724142e02,
          -1.92191084e01, -1.12015747e02, -2.72152068e02, 3.00817252e01,
          1.13232557e03, -1.33695932e01, 2.22934659e01],
         [-6.38719934e-02, 4.47201278e-01, 3.17594634e00, -5.17956723e-04,
          4.33872213e00, 5.15022284e-03, 4.47201278e-01, 1.16165466e00,
          -9.71716488e-02, -6.94946614e-01, -2.68540084e00, -5.06804139e00,
          3.77713908e-01, 5.11542219e-01, 6.65888059e-01, -4.51359819e-01,
          -1.33695932e01, 4.27994168e-01, -5.09020820e-01],
         [1.65623929e-01, -1.17866744e00, 2.45242852e00, -1.29260347e-04,
          -1.14768816e01, -1.41501894e-02, -1.17866744e00, -3.09390862e00,
          1.06851340e-01, 7.38151960e-01, 5.44531151e00, 8.81448081e00,
          -8.32946970e-01, -2.64962727e00, -6.29295273e00, 9.82625204e-01,
          2.22934659e01, -5.09020820e-01, 4.09964606e00]]
    )
    J = np.array([
        -2.53298102e-07, 1.76392040e-06, 1.74776130e-06, -4.19479903e-10,
        1.44167498e-05, 1.41703911e-08, 1.76392030e-06, 4.96030153e-06,
        -2.35771675e-07, -1.68844985e-06, 4.29218258e-07, 6.65445159e-07,
        -3.87045830e-08, -3.17236594e-07, -1.21120169e-06, 4.59717313e-08,
        1.67123246e-06, 1.46624675e-08, 4.22723383e-08
    ])

    def fun(x):
        return np.dot(np.dot(x, H), x) / 2 + np.dot(x, J)

    def jac(x):
        return np.dot(x, H) + J

    def hess(x):
        return H

    x0 = np.zeros(19)

    res = optimize.minimize(
        fun,
        x0,
        jac=jac,
        hess=hess,
        method="trust-exact",
        options={"gtol": 1e-6, "subproblem_maxiter": 10},
    )
    assert res.success
    assert abs(fun(res.x)) < 1e-5


@pytest.mark.parametrize('method', ['Newton-CG', 'trust-constr'])
@pytest.mark.parametrize('sparse_type', [coo_matrix, csc_matrix, csr_matrix,
                                         coo_array, csr_array, csc_array])
def test_sparse_hessian(method, sparse_type):
    # gh-8792 reported an error for minimization with `newton_cg` when `hess`
    # returns a sparse array. Check that results are the same whether `hess`
    # returns a dense or sparse array for optimization methods that accept
    # sparse Hessian matrices.

    def sparse_rosen_hess(x):
        return sparse_type(rosen_hess(x))

    x0 = [2., 2.]

    res_sparse = optimize.minimize(rosen, x0, method=method,
                                   jac=rosen_der, hess=sparse_rosen_hess)
    res_dense = optimize.minimize(rosen, x0, method=method,
                                  jac=rosen_der, hess=rosen_hess)

    assert_allclose(res_dense.fun, res_sparse.fun)
    assert_allclose(res_dense.x, res_sparse.x)
    assert res_dense.nfev == res_sparse.nfev
    assert res_dense.njev == res_sparse.njev
    assert res_dense.nhev == res_sparse.nhev


@pytest.mark.parametrize('workers', [None, 2])
@pytest.mark.parametrize(
    'method',
    ['l-bfgs-b',
     'bfgs',
     'slsqp',
     'trust-constr',
     'Newton-CG',
     'CG',
     'tnc',
     'trust-ncg',
     'trust-krylov'])
class TestWorkers:

    def setup_method(self):
        self.x0 = np.array([1.0, 2.0, 3.0])

    def test_smoke(self, workers, method):
        # checks parallelised optimization output is same as serial
        workers = workers or map

        kwds = {'jac': None, 'hess': None}
        if method in ['Newton-CG', 'trust-ncg', 'trust-krylov']:
            #  methods that require a callable jac
            kwds['jac'] = rosen_der
            kwds['hess'] = '2-point'

        with MapWrapper(workers) as mf:
            res = optimize.minimize(
                rosen, self.x0, options={"workers":mf}, method=method, **kwds
            )
        res_default = optimize.minimize(
            rosen, self.x0, method=method, **kwds
        )
        assert_equal(res.x, res_default.x)
        assert_equal(res.nfev, res_default.nfev)

    def test_equal_bounds(self, workers, method):
        workers = workers or map
        if method not in ['l-bfgs-b', 'slsqp', 'trust-constr', 'tnc']:
            pytest.skip(f"{method} cannot use bounds")

        bounds = Bounds([0, 2.0, 0.], [10., 2.0, 10.])
        with MapWrapper(workers) as mf:
            res = optimize.minimize(
                rosen, self.x0, bounds=bounds, options={"workers": mf}, method=method
            )
        assert res.success
        assert_allclose(res.x[1], 2.0)


<<<<<<< HEAD
# Tests for PEP 649/749 style annotations in callback and objective functions
if sys.version_info < (3, 14):
    from typing import Any
    _DUMMY_TYPE = Any
else:
    import typing
    if typing.TYPE_CHECKING:
        _DUMMY_TYPE = typing.Any

def rosen_annotated(x: _DUMMY_TYPE) -> float:
    return rosen(x) + 1

def rosen_der_annotated(x: _DUMMY_TYPE) -> _DUMMY_TYPE:
    return rosen_der(x)

def rosen_hess_annotated(x: _DUMMY_TYPE) -> _DUMMY_TYPE:
    return rosen_hess(x)

def callable_annotated(intermediate_result: _DUMMY_TYPE) -> None:
    pass

@pytest.mark.skipif(sys.version_info < (3, 14),
                    reason="Requires PEP 649/749 from Python 3.14+.")
class TestAnnotations:

    def setup_method(self):
        self.x0 = np.array([1.0, 1.01])
        self.brute_params = (2, 3, 7, 8, 9, 10, 44, -1, 2, 26, 1, -2, 0.5)

    @pytest.mark.parametrize("method", [
        'Nelder-Mead',
        'Powell',
        'CG',
        'bfgs',
        'Newton-CG',
        'l-bfgs-b',
        'tnc',
        'COBYLA',
        # 'COBYQA', # External module. Will trigger NameError, skip for now
        'slsqp',
        'trust-constr',
        'dogleg',
        'trust-ncg',
        'trust-exact',
        'trust-krylov'
    ])
    def test_callable_annotations(self, method):
        kwds = {'jac': None, 'hess': None, 'callback': callable_annotated}
        if method in ['CG', 'BFGS', 'Newton-CG', "L-BFGS-B", 'TNC', 'SLSQP', 'dogleg', 
                      'trust-ncg', 'trust-krylov', 'trust-exact', 'trust-constr']:
            #  methods that require a callable jac
            kwds['jac'] = rosen_der_annotated
        if method in ['Newton-CG', 'dogleg', 'trust-ncg', 'trust-exact', 
                      'trust-krylov', 'trust-constr']:
            kwds['hess'] = rosen_hess_annotated
        optimize.minimize(rosen_annotated, self.x0, method=method, **kwds)

    def test_differential_evolution_annotations(self):
        bounds = [(-5, 5), (-5, 5)]
        res = optimize.differential_evolution(rosen_annotated, bounds,
                                              callback=callable_annotated)
        assert res.success, "Unexpected error"

    def test_curve_fit_annotations(self):

        def model_func(x: _DUMMY_TYPE, a: float, b, c) -> _DUMMY_TYPE:
            return a * np.exp(-b * x) + c

        def model_jac(x: _DUMMY_TYPE, a: float, b, c) -> _DUMMY_TYPE:
            return np.array([
                np.exp(-b * x),
                -a * x * np.exp(-b * x),
                np.ones_like(x)
            ]).T

        xdata = np.linspace(0, 4, 10)
        ydata = model_func(xdata, 2.5, 1.3, 0.5)

        _,_,_,_,res = optimize.curve_fit(model_func, xdata, ydata, jac=model_jac,
                                         full_output=True)
        assert (res in [1, 2, 3, 4]), "Unexpected error"

    def test_brute_annotations(self):
        def f1(z: _DUMMY_TYPE, *params: float) -> float:
            x, y = z
            a, b, c, d, e, f, g, h, i, j, k, l, scale = params
            return (a * x**2 + b * x * y + c * y**2 + d*x + e*y + f)

        def annotated_fmin(callable: _DUMMY_TYPE, x0: _DUMMY_TYPE,
                           *args, **kwargs) -> _DUMMY_TYPE:
            return optimize.fmin(callable, x0, *args, **kwargs)

        rranges = (slice(-4, 4, 0.25), slice(-4, 4, 0.25))
        optimize.brute(f1, rranges, args=self.brute_params, finish=annotated_fmin)

    def test_basinhopping_annotations(self):
        # NOTE: basinhopping callback does not match
        #       callback(intermediate_result: OptimizeResult)
        #       signature. Consider adding when updated.
        def acceptable_test(f_new: float, x_new: _DUMMY_TYPE,
                                      f_old: float,x_old: _DUMMY_TYPE) -> bool:
            return True

        res = optimize.basinhopping(rosen_annotated, self.x0, niter=2,
                                    accept_test=acceptable_test)

        assert res.success, "Unexpected error"
=======
def test_multiprocessing_too_many_open_files_23080():
    # https://github.com/scipy/scipy/issues/23080
    x0 = np.array([0.9, 0.9])
    # check that ScalarHessWrapper doesn't keep pool object alive
    with assert_deallocated(multiprocessing.Pool, 2) as pool_obj:
        with pool_obj as p:
            _minimize_bfgs(rosen, x0, workers=p.map)
        del p
        del pool_obj
>>>>>>> 11cb6dff
<|MERGE_RESOLUTION|>--- conflicted
+++ resolved
@@ -3485,7 +3485,6 @@
         assert_allclose(res.x[1], 2.0)
 
 
-<<<<<<< HEAD
 # Tests for PEP 649/749 style annotations in callback and objective functions
 if sys.version_info < (3, 14):
     from typing import Any
@@ -3593,7 +3592,8 @@
                                     accept_test=acceptable_test)
 
         assert res.success, "Unexpected error"
-=======
+
+
 def test_multiprocessing_too_many_open_files_23080():
     # https://github.com/scipy/scipy/issues/23080
     x0 = np.array([0.9, 0.9])
@@ -3602,5 +3602,4 @@
         with pool_obj as p:
             _minimize_bfgs(rosen, x0, workers=p.map)
         del p
-        del pool_obj
->>>>>>> 11cb6dff
+        del pool_obj