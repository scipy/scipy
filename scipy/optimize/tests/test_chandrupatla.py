--- conflicted
+++ resolved
@@ -380,11 +380,7 @@
         with pytest.raises(ValueError, match=message):
             _chandrupatla_minimize(lambda x: x, [-2, -3], [0, 0], [3, 4, 5])
 
-<<<<<<< HEAD
-        message = "The shape of the array returned by `func`..."
-=======
         message = "The shape of the array returned by `func` must be the same"
->>>>>>> 9e3f5fde
         with pytest.raises(ValueError, match=message):
             _chandrupatla_minimize(lambda x: [x[0], x[1], x[1]], [-3, -3],
                                    [0, 0], [5, 5])
