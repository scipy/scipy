"""
Unit test for Linear Programming
"""
import sys

import numpy as np
from numpy.testing import (assert_, assert_allclose, assert_equal,
                           assert_array_less, assert_warns, suppress_warnings)
from pytest import raises as assert_raises
from scipy.optimize import linprog, OptimizeWarning
from scipy.sparse.linalg import MatrixRankWarning
from scipy.linalg import LinAlgWarning
import pytest

has_umfpack = True
try:
    from scikits.umfpack import UmfpackWarning
except ImportError:
    has_umfpack = False

has_cholmod = True
try:
    import sksparse
except ImportError:
    has_cholmod = False


def _assert_iteration_limit_reached(res, maxiter):
    assert_(not res.success, "Incorrectly reported success")
    assert_(res.success < maxiter, "Incorrectly reported number of iterations")
    assert_equal(res.status, 1, "Failed to report iteration limit reached")


def _assert_infeasible(res):
    # res: linprog result object
    assert_(not res.success, "incorrectly reported success")
    assert_equal(res.status, 2, "failed to report infeasible status")


def _assert_unbounded(res):
    # res: linprog result object
    assert_(not res.success, "incorrectly reported success")
    assert_equal(res.status, 3, "failed to report unbounded status")


def _assert_unable_to_find_basic_feasible_sol(res):
    # res: linprog result object

    # The status may be either 2 or 4 depending on why the feasible solution
    # could not be found. If the undelying problem is expected to not have a
    # feasible solution, _assert_infeasible should be used.
    assert_(not res.success, "incorrectly reported success")
    assert_(res.status in (2, 4), "failed to report optimization failure")


def _assert_success(res, desired_fun=None, desired_x=None,
                    rtol=1e-8, atol=1e-8):
    # res: linprog result object
    # desired_fun: desired objective function value or None
    # desired_x: desired solution or None
    if not res.success:
        msg = "linprog status {0}, message: {1}".format(res.status,
                                                        res.message)
        raise AssertionError(msg)

    assert_equal(res.status, 0)
    if desired_fun is not None:
        assert_allclose(res.fun, desired_fun,
                        err_msg="converged to an unexpected objective value",
                        rtol=rtol, atol=atol)
    if desired_x is not None:
        assert_allclose(res.x, desired_x,
                        err_msg="converged to an unexpected solution",
                        rtol=rtol, atol=atol)

import pytest


def magic_square(n):
    """
    Generates a linear program for which integer solutions represent an
    n x n magic square; binary decision variables represent the presence
    (or absence) of an integer 1 to n^2 in each position of the square.
    """

    np.random.seed(0)
    M = n * (n**2 + 1) / 2

    numbers = np.arange(n**4) // n**2 + 1

    numbers = numbers.reshape(n**2, n, n)

    zeros = np.zeros((n**2, n, n))

    A_list = []
    b_list = []

    # Rule 1: use every number exactly once
    for i in range(n**2):
        A_row = zeros.copy()
        A_row[i, :, :] = 1
        A_list.append(A_row.flatten())
        b_list.append(1)

    # Rule 2: Only one number per square
    for i in range(n):
        for j in range(n):
            A_row = zeros.copy()
            A_row[:, i, j] = 1
            A_list.append(A_row.flatten())
            b_list.append(1)

    # Rule 3: sum of rows is M
    for i in range(n):
        A_row = zeros.copy()
        A_row[:, i, :] = numbers[:, i, :]
        A_list.append(A_row.flatten())
        b_list.append(M)

    # Rule 4: sum of columns is M
    for i in range(n):
        A_row = zeros.copy()
        A_row[:, :, i] = numbers[:, :, i]
        A_list.append(A_row.flatten())
        b_list.append(M)

    # Rule 5: sum of diagonals is M
    A_row = zeros.copy()
    A_row[:, range(n), range(n)] = numbers[:, range(n), range(n)]
    A_list.append(A_row.flatten())
    b_list.append(M)
    A_row = zeros.copy()
    A_row[:, range(n), range(-1, -n - 1, -1)] = \
        numbers[:, range(n), range(-1, -n - 1, -1)]
    A_list.append(A_row.flatten())
    b_list.append(M)

    A = np.array(np.vstack(A_list), dtype=float)
    b = np.array(b_list, dtype=float)
    c = np.random.rand(A.shape[1])

    return A, b, c, numbers


def lpgen_2d(m, n):
    """ -> A b c LP test: m*n vars, m+n constraints
        row sums == n/m, col sums == 1
        https://gist.github.com/denis-bz/8647461
    """
    np.random.seed(0)
    c = - np.random.exponential(size=(m, n))
    Arow = np.zeros((m, m * n))
    brow = np.zeros(m)
    for j in range(m):
        j1 = j + 1
        Arow[j, j * n:j1 * n] = 1
        brow[j] = n / m

    Acol = np.zeros((n, m * n))
    bcol = np.zeros(n)
    for j in range(n):
        j1 = j + 1
        Acol[j, j::n] = 1
        bcol[j] = 1

    A = np.vstack((Arow, Acol))
    b = np.hstack((brow, bcol))

    return A, b, c.ravel()


def nontrivial_problem():
    c = [-1, 8, 4, -6]
    A_ub = [[-7, -7, 6, 9],
            [1, -1, -3, 0],
            [10, -10, -7, 7],
            [6, -1, 3, 4]]
    b_ub = [-3, 6, -6, 6]
    A_eq = [[-10, 1, 1, -8]]
    b_eq = [-4]
    x_star = [101 / 1391, 1462 / 1391, 0, 752 / 1391]
    f_star = 7083 / 1391
    return c, A_ub, b_ub, A_eq, b_eq, x_star, f_star


def generic_callback_test(self):
    # Check that callback is as advertised
    last_cb = {}

    def cb(res):
        message = res.pop('message')
        complete = res.pop('complete')

<<<<<<< HEAD
        assert_(res.pop('phase') in (1, 2))
        assert_(res.pop('status') in range(4))
        assert_(isinstance(res.pop('nit'), int))
        assert_(isinstance(complete, bool))
        assert_(isinstance(message, str))

        last_cb['x'] = res['x']
        last_cb['fun'] = res['fun']
        last_cb['slack'] = res['slack']
        last_cb['con'] = res['con']

    c = np.array([-3, -2])
    A_ub = [[2, 1], [1, 1], [1, 0]]
    b_ub = [10, 8, 4]
    res = linprog(c, A_ub=A_ub, b_ub=b_ub, callback=cb, method=self.method)

    _assert_success(res, desired_fun=-18.0, desired_x=[2, 6])
    assert_allclose(last_cb['fun'], res['fun'])
    assert_allclose(last_cb['x'], res['x'])
    assert_allclose(last_cb['con'], res['con'])
    assert_allclose(last_cb['slack'], res['slack'])


def test_unknown_solver():
    c = np.array([-3, -2])
    A_ub = [[2, 1], [1, 1], [1, 0]]
    b_ub = [10, 8, 4]

    assert_raises(ValueError, linprog,
                  c, A_ub=A_ub, b_ub=b_ub, method='ekki-ekki-ekki')


A_ub = None
b_ub = None
A_eq = None
b_eq = None
bounds = None

################
# Common Tests #
################
=======
def _assert_success(res, desired_fun=None, desired_x=None,
                    rtol=1e-8, atol=1e-8):
    # res: linprog result object
    # desired_fun: desired objective function value or None
    # desired_x: desired solution or None
    if not res.success:
        msg = "linprog status {0}, message: {1}".format(res.status,
                                                        res.message)
        raise AssertionError(msg)

    assert_equal(res.status, 0)
    if desired_fun is not None:
        assert_allclose(res.fun, desired_fun,
                        err_msg="converged to an unexpected objective value",
                        rtol=rtol, atol=atol)
    if desired_x is not None:
        assert_allclose(res.x, desired_x,
                        err_msg="converged to an unexpected solution",
                        rtol=rtol, atol=atol)
>>>>>>> 7511430b


class LinprogCommonTests(object):
    """
    Base class for `linprog` tests. Generally, each test will be performed
    once for every derived class of LinprogCommonTests, each of which will
    typically change self.options and/or self.method. Effectively, these tests
    are run for many combination of method (simplex, revised simplex, and
    interior point) and options (such as pivoting rule or sparse treatment).
    """

    ##################
    # Targeted Tests #
    ##################

    def test_callback(self):
        generic_callback_test(self)

    def test_disp(self):
        # test that display option does not break anything.
        A, b, c = lpgen_2d(20, 20)
        res = linprog(c, A_ub=A, b_ub=b, method=self.method,
                      options={"disp": True})
        _assert_success(res, desired_fun=-64.049494229)

    def test_docstring_example(self):
        # Example from linprog docstring.
        c = [-1, 4]
        A = [[-3, 1], [1, 2]]
        b = [6, 4]
        x0_bounds = (None, None)
        x1_bounds = (-3, None)
        res = linprog(c, A_ub=A, b_ub=b, bounds=(x0_bounds, x1_bounds),
                      options=self.options, method=self.method)
        _assert_success(res, desired_fun=-22)

    def test_type_error(self):
        # (presumably) checks that linprog recognizes type errors
        # This is tested more carefully in test__linprog_clean_inputs.py
        c = [1]
        A_eq = [[1]]
        b_eq = "hello"
        assert_raises(TypeError, linprog,
                      c, A_eq=A_eq, b_eq=b_eq,
                      method=self.method, options=self.options)

    def test_aliasing_b_ub(self):
        # (presumably) checks that linprog does not modify b_ub
        # This is tested more carefully in test__linprog_clean_inputs.py
        c = np.array([1.0])
        A_ub = np.array([[1.0]])
        b_ub_orig = np.array([3.0])
        b_ub = b_ub_orig.copy()
        bounds = (-4.0, np.inf)
        res = linprog(c, A_ub, b_ub, A_eq, b_eq, bounds,
                      method=self.method, options=self.options)
        _assert_success(res, desired_fun=-4, desired_x=[-4])
        assert_allclose(b_ub_orig, b_ub)

    def test_aliasing_b_eq(self):
        # (presumably) checks that linprog does not modify b_eq
        # This is tested more carefully in test__linprog_clean_inputs.py
        c = np.array([1.0])
        A_eq = np.array([[1.0]])
        b_eq_orig = np.array([3.0])
        b_eq = b_eq_orig.copy()
        bounds = (-4.0, np.inf)
        res = linprog(c, A_ub, b_ub, A_eq, b_eq, bounds,
                      method=self.method, options=self.options)
        _assert_success(res, desired_fun=3, desired_x=[3])
        assert_allclose(b_eq_orig, b_eq)

    def test_non_ndarray_args(self):
        # (presumably) checks that linprog accepts list in place of arrays
        # This is tested more carefully in test__linprog_clean_inputs.py
        c = [1.0]
        A_ub = [[1.0]]
        b_ub = [3.0]
        A_eq = [[1.0]]
        b_eq = [2.0]
        bounds = (-1.0, 10.0)
        res = linprog(c, A_ub, b_ub, A_eq, b_eq, bounds,
                      method=self.method, options=self.options)
        _assert_success(res, desired_fun=2, desired_x=[2])

    def test_unknown_options(self):
        c = np.array([-3, -2])
        A_ub = [[2, 1], [1, 1], [1, 0]]
        b_ub = [10, 8, 4]

        def f(c, A_ub=None, b_ub=None, A_eq=None,
              b_eq=None, bounds=None, options={}):
            linprog(c, A_ub, b_ub, A_eq, b_eq, bounds,
                    method=self.method, options=options)

        o = {key: self.options[key] for key in self.options}
        o['spam'] = 42

        assert_warns(OptimizeWarning, f,
                     c, A_ub=A_ub, b_ub=b_ub, options=o)

    def test_invalid_inputs(self):

        def f(c, A_ub=None, b_ub=None, A_eq=None, b_eq=None, bounds=None):
            linprog(c, A_ub, b_ub, A_eq, b_eq, bounds,
                    method=self.method, options=self.options)

        # Test ill-formatted bounds
        assert_raises(ValueError, f, [1, 2, 3], bounds=[(1, 2), (3, 4)])
        assert_raises(ValueError, f, [1, 2, 3], bounds=[(1, 2), (3, 4), (3, 4, 5)])
        assert_raises(ValueError, f, [1, 2, 3], bounds=[(1, -2), (1, 2)])

        # Test other invalid inputs
        assert_raises(ValueError, f, [1, 2], A_ub=[[1, 2]], b_ub=[1, 2])
        assert_raises(ValueError, f, [1, 2], A_ub=[[1]], b_ub=[1])
        assert_raises(ValueError, f, [1, 2], A_eq=[[1, 2]], b_eq=[1, 2])
        assert_raises(ValueError, f, [1, 2], A_eq=[[1]], b_eq=[1])
        assert_raises(ValueError, f, [1, 2], A_eq=[1], b_eq=1)

        # this last check doesn't make sense for sparse presolve
        if ("_sparse_presolve" in self.options and
                self.options["_sparse_presolve"]):
            return
            # there aren't 3-D sparse matrices

        assert_raises(ValueError, f, [1, 2], A_ub=np.zeros((1, 1, 3)), b_eq=1)

    def test_bounds_fixed(self):

        # Test fixed bounds (upper equal to lower)
        # If presolve option True, test if solution found in presolve (i.e.
        # number of iterations is 0).
        do_presolve = self.options.get('presolve', True)

        res = linprog([1], bounds=(1, 1),
                      method=self.method, options=self.options)
        _assert_success(res, 1, 1)
        if do_presolve:
            assert_equal(res.nit, 0)

        res = linprog([1, 2, 3], bounds=[(5, 5), (-1, -1), (3, 3)],
                      method=self.method, options=self.options)
        _assert_success(res, 12, [5, -1, 3])
        if do_presolve:
            assert_equal(res.nit, 0)

        res = linprog([1, 1], bounds=[(1, 1), (1, 3)],
                      method=self.method, options=self.options)
        _assert_success(res, 2, [1, 1])
        if do_presolve:
            assert_equal(res.nit, 0)

        res = linprog([1, 1, 2], A_eq=[[1, 0, 0], [0, 1, 0]], b_eq=[1, 7],
                      bounds=[(-5, 5), (0, 10), (3.5, 3.5)],
                      method=self.method, options=self.options)
        _assert_success(res, 15, [1, 7, 3.5])
        if do_presolve:
            assert_equal(res.nit, 0)

    def test_bounds_infeasible(self):

        # Test ill-valued bounds (upper less than lower)
        # If presolve option True, test if solution found in presolve (i.e.
        # number of iterations is 0).
        do_presolve = self.options.get('presolve', True)

        res = linprog([1], bounds=(1, -2), method=self.method, options=self.options)
        _assert_infeasible(res)
        if do_presolve:
            assert_equal(res.nit, 0)

        res = linprog([1], bounds=[(1, -2)], method=self.method, options=self.options)
        _assert_infeasible(res)
        if do_presolve:
            assert_equal(res.nit, 0)

        res = linprog([1, 2, 3], bounds=[(5, 0), (1, 2), (3, 4)], method=self.method, options=self.options)
        _assert_infeasible(res)
        if do_presolve:
            assert_equal(res.nit, 0)

    def test_bounds_infeasible_2(self):

        # Test ill-valued bounds (lower inf, upper -inf)
        # If presolve option True, test if solution found in presolve (i.e.
        # number of iterations is 0).
        # For the simplex method, the cases do not result in an
        # infeasible status, but in a RuntimeWarning. This is a
        # consequence of having _presolve() take care of feasibility
        # checks. See issue gh-11618.
        do_presolve = self.options.get('presolve', True)
        simplex_without_presolve = not do_presolve and self.method == 'simplex'

        c = [1, 2, 3]
        bounds_1 = [(1, 2), (np.inf, np.inf), (3, 4)]
        bounds_2 = [(1, 2), (-np.inf, -np.inf), (3, 4)]

        if simplex_without_presolve:
            def g(c, bounds):
                res = linprog(c, bounds=bounds, method=self.method, options=self.options)
                return res

            assert_raises(RuntimeWarning, g, c, bounds=bounds_1)
            assert_raises(RuntimeWarning, g, c, bounds=bounds_2)
        else:
            res = linprog(c=c, bounds=bounds_1, method=self.method, options=self.options)
            _assert_infeasible(res)
            if do_presolve:
                assert_equal(res.nit, 0)
            res = linprog(c=c, bounds=bounds_2, method=self.method, options=self.options)
            _assert_infeasible(res)
            if do_presolve:
                assert_equal(res.nit, 0)

    def test_empty_constraint_1(self):
        c = [-1, -2]
        res = linprog(c, method=self.method, options=self.options)
        _assert_unbounded(res)

    def test_empty_constraint_2(self):
        c = [-1, 1, -1, 1]
        bounds = [(0, np.inf), (-np.inf, 0), (-1, 1), (-1, 1)]
        res = linprog(c, bounds=bounds,
                      method=self.method, options=self.options)
        _assert_unbounded(res)
        # Unboundedness detected in presolve requires no iterations
        if self.options.get('presolve', True):
            assert_equal(res.nit, 0)

    def test_empty_constraint_3(self):
        c = [1, -1, 1, -1]
        bounds = [(0, np.inf), (-np.inf, 0), (-1, 1), (-1, 1)]
        res = linprog(c, bounds=bounds,
                      method=self.method, options=self.options)
        _assert_success(res, desired_x=[0, 0, -1, 1], desired_fun=-2)

    def test_inequality_constraints(self):
        # Minimize linear function subject to linear inequality constraints.
        #  http://www.dam.brown.edu/people/huiwang/classes/am121/Archive/simplex_121_c.pdf
        c = np.array([3, 2]) * -1  # maximize
        A_ub = [[2, 1],
                [1, 1],
                [1, 0]]
        b_ub = [10, 8, 4]
        res = linprog(c, A_ub, b_ub, A_eq, b_eq, bounds,
                      method=self.method, options=self.options)
        _assert_success(res, desired_fun=-18, desired_x=[2, 6])

    def test_inequality_constraints2(self):
        # Minimize linear function subject to linear inequality constraints.
        # http://www.statslab.cam.ac.uk/~ff271/teaching/opt/notes/notes8.pdf
        # (dead link)
        c = [6, 3]
        A_ub = [[0, 3],
                [-1, -1],
                [-2, 1]]
        b_ub = [2, -1, -1]
        res = linprog(c, A_ub, b_ub, A_eq, b_eq, bounds,
                      method=self.method, options=self.options)
        _assert_success(res, desired_fun=5, desired_x=[2 / 3, 1 / 3])

    def test_bounds_simple(self):
        c = [1, 2]
        bounds = (1, 2)
        res = linprog(c, A_ub, b_ub, A_eq, b_eq, bounds,
                      method=self.method, options=self.options)
        _assert_success(res, desired_x=[1, 1])

        bounds = [(1, 2), (1, 2)]
        res = linprog(c, A_ub, b_ub, A_eq, b_eq, bounds,
                      method=self.method, options=self.options)
        _assert_success(res, desired_x=[1, 1])

    def test_bounded_below_only_1(self):
        c = np.array([1.0])
        A_eq = np.array([[1.0]])
        b_eq = np.array([3.0])
        bounds = (1.0, None)
        res = linprog(c, A_ub, b_ub, A_eq, b_eq, bounds,
                      method=self.method, options=self.options)
        _assert_success(res, desired_fun=3, desired_x=[3])

    def test_bounded_below_only_2(self):
        c = np.ones(3)
        A_eq = np.eye(3)
        b_eq = np.array([1, 2, 3])
        bounds = (0.5, np.inf)
        res = linprog(c, A_ub, b_ub, A_eq, b_eq, bounds,
                      method=self.method, options=self.options)
        _assert_success(res, desired_x=b_eq, desired_fun=np.sum(b_eq))

    def test_bounded_above_only_1(self):
        c = np.array([1.0])
        A_eq = np.array([[1.0]])
        b_eq = np.array([3.0])
        bounds = (None, 10.0)
        res = linprog(c, A_ub, b_ub, A_eq, b_eq, bounds,
                      method=self.method, options=self.options)
        _assert_success(res, desired_fun=3, desired_x=[3])

    def test_bounded_above_only_2(self):
        c = np.ones(3)
        A_eq = np.eye(3)
        b_eq = np.array([1, 2, 3])
        bounds = (-np.inf, 4)
        res = linprog(c, A_ub, b_ub, A_eq, b_eq, bounds,
                      method=self.method, options=self.options)
        _assert_success(res, desired_x=b_eq, desired_fun=np.sum(b_eq))

    def test_bounds_infinity(self):
        c = np.ones(3)
        A_eq = np.eye(3)
        b_eq = np.array([1, 2, 3])
        bounds = (-np.inf, np.inf)
        res = linprog(c, A_ub, b_ub, A_eq, b_eq, bounds,
                      method=self.method, options=self.options)
        _assert_success(res, desired_x=b_eq, desired_fun=np.sum(b_eq))

    def test_bounds_mixed(self):
        # Problem has one unbounded variable and
        # another with a negative lower bound.
        c = np.array([-1, 4]) * -1  # maximize
        A_ub = np.array([[-3, 1],
                         [1, 2]], dtype=np.float64)
        b_ub = [6, 4]
        x0_bounds = (-np.inf, np.inf)
        x1_bounds = (-3, np.inf)
        bounds = (x0_bounds, x1_bounds)
        res = linprog(c, A_ub, b_ub, A_eq, b_eq, bounds,
                      method=self.method, options=self.options)
        _assert_success(res, desired_fun=-80 / 7, desired_x=[-8 / 7, 18 / 7])

    def test_bounds_equal_but_infeasible(self):
        c = [-4, 1]
        A_ub = [[7, -2], [0, 1], [2, -2]]
        b_ub = [14, 0, 3]
        bounds = [(2, 2), (0, None)]
        res = linprog(c, A_ub, b_ub, A_eq, b_eq, bounds,
                      method=self.method, options=self.options)
        _assert_infeasible(res)

    def test_bounds_equal_but_infeasible2(self):
        c = [-4, 1]
        A_eq = [[7, -2], [0, 1], [2, -2]]
        b_eq = [14, 0, 3]
        bounds = [(2, 2), (0, None)]
        res = linprog(c, A_ub, b_ub, A_eq, b_eq, bounds,
                      method=self.method, options=self.options)
        _assert_infeasible(res)

    def test_bounds_equal_no_presolve(self):
        # There was a bug when a lower and upper bound were equal but
        # presolve was not on to eliminate the variable. The bound
        # was being converted to an equality constraint, but the bound
        # was not eliminated, leading to issues in postprocessing.
        c = [1, 2]
        A_ub = [[1, 2], [1.1, 2.2]]
        b_ub = [4, 8]
        bounds = [(1, 2), (2, 2)]

        o = {key: self.options[key] for key in self.options}
        o["presolve"] = False

        res = linprog(c, A_ub, b_ub, A_eq, b_eq, bounds,
                      method=self.method, options=o)
        _assert_infeasible(res)

    def test_zero_column_1(self):
        m, n = 3, 4
        np.random.seed(0)
        c = np.random.rand(n)
        c[1] = 1
        A_eq = np.random.rand(m, n)
        A_eq[:, 1] = 0
        b_eq = np.random.rand(m)
        A_ub = [[1, 0, 1, 1]]
        b_ub = 3
        bounds = [(-10, 10), (-10, 10), (-10, None), (None, None)]
        res = linprog(c, A_ub, b_ub, A_eq, b_eq, bounds,
                      method=self.method, options=self.options)
        _assert_success(res, desired_fun=-9.7087836730413404)

    def test_zero_column_2(self):
        np.random.seed(0)
        m, n = 2, 4
        c = np.random.rand(n)
        c[1] = -1
        A_eq = np.random.rand(m, n)
        A_eq[:, 1] = 0
        b_eq = np.random.rand(m)

        A_ub = np.random.rand(m, n)
        A_ub[:, 1] = 0
        b_ub = np.random.rand(m)
        bounds = (None, None)
        res = linprog(c, A_ub, b_ub, A_eq, b_eq, bounds,
                      method=self.method, options=self.options)
        _assert_unbounded(res)
        # Unboundedness detected in presolve
        if self.options.get('presolve', True):
            assert_equal(res.nit, 0)

    def test_zero_row_1(self):
        c = [1, 2, 3]
        A_eq = [[0, 0, 0], [1, 1, 1], [0, 0, 0]]
        b_eq = [0, 3, 0]
        res = linprog(c, A_ub, b_ub, A_eq, b_eq, bounds,
                      method=self.method, options=self.options)
        _assert_success(res, desired_fun=3)

    def test_zero_row_2(self):
        A_ub = [[0, 0, 0], [1, 1, 1], [0, 0, 0]]
        b_ub = [0, 3, 0]
        c = [1, 2, 3]
        res = linprog(c, A_ub, b_ub, A_eq, b_eq, bounds,
                      method=self.method, options=self.options)
        _assert_success(res, desired_fun=0)

    def test_zero_row_3(self):
        m, n = 2, 4
        c = np.random.rand(n)
        A_eq = np.random.rand(m, n)
        A_eq[0, :] = 0
        b_eq = np.random.rand(m)
        res = linprog(c, A_ub, b_ub, A_eq, b_eq, bounds,
                      method=self.method, options=self.options)
        _assert_infeasible(res)

        # Infeasibility detected in presolve
        if self.options.get('presolve', True):
            assert_equal(res.nit, 0)

    def test_zero_row_4(self):
        m, n = 2, 4
        c = np.random.rand(n)
        A_ub = np.random.rand(m, n)
        A_ub[0, :] = 0
        b_ub = -np.random.rand(m)
        res = linprog(c, A_ub, b_ub, A_eq, b_eq, bounds,
                      method=self.method, options=self.options)
        _assert_infeasible(res)

        # Infeasibility detected in presolve
        if self.options.get('presolve', True):
            assert_equal(res.nit, 0)

    def test_singleton_row_eq_1(self):
        c = [1, 1, 1, 2]
        A_eq = [[1, 0, 0, 0], [0, 2, 0, 0], [1, 0, 0, 0], [1, 1, 1, 1]]
        b_eq = [1, 2, 2, 4]
        res = linprog(c, A_ub, b_ub, A_eq, b_eq, bounds,
                      method=self.method, options=self.options)
        _assert_infeasible(res)

        # Infeasibility detected in presolve
        if self.options.get('presolve', True):
            assert_equal(res.nit, 0)

    def test_singleton_row_eq_2(self):
        c = [1, 1, 1, 2]
        A_eq = [[1, 0, 0, 0], [0, 2, 0, 0], [1, 0, 0, 0], [1, 1, 1, 1]]
        b_eq = [1, 2, 1, 4]
        res = linprog(c, A_ub, b_ub, A_eq, b_eq, bounds,
                      method=self.method, options=self.options)
        _assert_success(res, desired_fun=4)

    def test_singleton_row_ub_1(self):
        c = [1, 1, 1, 2]
        A_ub = [[1, 0, 0, 0], [0, 2, 0, 0], [-1, 0, 0, 0], [1, 1, 1, 1]]
        b_ub = [1, 2, -2, 4]
        bounds = [(None, None), (0, None), (0, None), (0, None)]
        res = linprog(c, A_ub, b_ub, A_eq, b_eq, bounds,
                      method=self.method, options=self.options)
        _assert_infeasible(res)

        # Infeasibility detected in presolve
        if self.options.get('presolve', True):
            assert_equal(res.nit, 0)

    def test_singleton_row_ub_2(self):
        c = [1, 1, 1, 2]
        A_ub = [[1, 0, 0, 0], [0, 2, 0, 0], [-1, 0, 0, 0], [1, 1, 1, 1]]
        b_ub = [1, 2, -0.5, 4]
        bounds = [(None, None), (0, None), (0, None), (0, None)]
        res = linprog(c, A_ub, b_ub, A_eq, b_eq, bounds,
                      method=self.method, options=self.options)
        _assert_success(res, desired_fun=0.5)

    def test_infeasible(self):
        # Test linprog response to an infeasible problem
        c = [-1, -1]
        A_ub = [[1, 0],
                [0, 1],
                [-1, -1]]
        b_ub = [2, 2, -5]
        res = linprog(c, A_ub, b_ub, A_eq, b_eq, bounds,
                      method=self.method, options=self.options)
        _assert_infeasible(res)

    def test_infeasible_inequality_bounds(self):
        c = [1]
        A_ub = [[2]]
        b_ub = 4
        bounds = (5, 6)
        res = linprog(c, A_ub, b_ub, A_eq, b_eq, bounds,
                      method=self.method, options=self.options)
        _assert_infeasible(res)

        # Infeasibility detected in presolve
        if self.options.get('presolve', True):
            assert_equal(res.nit, 0)

    def test_unbounded(self):
        # Test linprog response to an unbounded problem
        c = np.array([1, 1]) * -1  # maximize
        A_ub = [[-1, 1],
                [-1, -1]]
        b_ub = [-1, -2]
        res = linprog(c, A_ub, b_ub, A_eq, b_eq, bounds,
                      method=self.method, options=self.options)
        _assert_unbounded(res)

    def test_unbounded_below_no_presolve_corrected(self):
        c = [1]
        bounds = [(None, 1)]

        o = {key: self.options[key] for key in self.options}
        o["presolve"] = False

        res = linprog(c=c, bounds=bounds,
                      method=self.method,
                      options=o)
        if self.method == "revised simplex":
            # Revised simplex has a special pathway for no constraints.
            assert_equal(res.status, 5)
        else:
            _assert_unbounded(res)

    def test_unbounded_no_nontrivial_constraints_1(self):
        """
        Test whether presolve pathway for detecting unboundedness after
        constraint elimination is working.
        """
        c = np.array([0, 0, 0, 1, -1, -1])
        A_ub = np.array([[1, 0, 0, 0, 0, 0],
                         [0, 1, 0, 0, 0, 0],
                         [0, 0, 0, 0, 0, -1]])
        b_ub = np.array([2, -2, 0])
        bounds = [(None, None), (None, None), (None, None),
                  (-1, 1), (-1, 1), (0, None)]
        res = linprog(c, A_ub, b_ub, A_eq, b_eq, bounds,
                      method=self.method, options=self.options)
        _assert_unbounded(res)
        assert_equal(res.x[-1], np.inf)
        assert_equal(res.message[:36], "The problem is (trivially) unbounded")

    def test_unbounded_no_nontrivial_constraints_2(self):
        """
        Test whether presolve pathway for detecting unboundedness after
        constraint elimination is working.
        """
        c = np.array([0, 0, 0, 1, -1, 1])
        A_ub = np.array([[1, 0, 0, 0, 0, 0],
                         [0, 1, 0, 0, 0, 0],
                         [0, 0, 0, 0, 0, 1]])
        b_ub = np.array([2, -2, 0])
        bounds = [(None, None), (None, None), (None, None),
                  (-1, 1), (-1, 1), (None, 0)]
        res = linprog(c, A_ub, b_ub, A_eq, b_eq, bounds,
                      method=self.method, options=self.options)
        _assert_unbounded(res)
        assert_equal(res.x[-1], -np.inf)
        assert_equal(res.message[:36], "The problem is (trivially) unbounded")

    def test_cyclic_recovery(self):
        # Test linprogs recovery from cycling using the Klee-Minty problem
        # Klee-Minty  https://www.math.ubc.ca/~israel/m340/kleemin3.pdf
        c = np.array([100, 10, 1]) * -1  # maximize
        A_ub = [[1, 0, 0],
                [20, 1, 0],
                [200, 20, 1]]
        b_ub = [1, 100, 10000]
        res = linprog(c, A_ub, b_ub, A_eq, b_eq, bounds,
                      method=self.method, options=self.options)
        _assert_success(res, desired_x=[0, 0, 10000], atol=5e-6, rtol=1e-7)

    def test_cyclic_bland(self):
        # Test the effect of Bland's rule on a cycling problem
        c = np.array([-10, 57, 9, 24.])
        A_ub = np.array([[0.5, -5.5, -2.5, 9],
                         [0.5, -1.5, -0.5, 1],
                         [1, 0, 0, 0]])
        b_ub = [0, 0, 1]

        # copy the existing options dictionary but change maxiter
        maxiter = 100
        o = {key: val for key, val in self.options.items()}
        o['maxiter'] = maxiter

        res = linprog(c, A_ub, b_ub, A_eq, b_eq, bounds,
                      method=self.method, options=o)

        if self.method == 'simplex' and not self.options.get('bland'):
            # simplex cycles without Bland's rule
            _assert_iteration_limit_reached(res, o['maxiter'])
        else:
            # other methods, including simplex with Bland's rule, succeed
            _assert_success(res, desired_x=[1, 0, 1, 0])
        # note that revised simplex skips this test because it may or may not
        # cycle depending on the initial basis

    def test_remove_redundancy_infeasibility(self):
        # mostly a test of redundancy removal, which is carefully tested in
        # test__remove_redundancy.py
        m, n = 10, 10
        c = np.random.rand(n)
        A_eq = np.random.rand(m, n)
        b_eq = np.random.rand(m)
        A_eq[-1, :] = 2 * A_eq[-2, :]
        b_eq[-1] *= -1
        with suppress_warnings() as sup:
            sup.filter(OptimizeWarning, "A_eq does not appear...")
            res = linprog(c, A_ub, b_ub, A_eq, b_eq, bounds,
                          method=self.method, options=self.options)
        _assert_infeasible(res)

    #################
    # General Tests #
    #################

    def test_nontrivial_problem(self):
        # Problem involves all constraint types,
        # negative resource limits, and rounding issues.
        c, A_ub, b_ub, A_eq, b_eq, x_star, f_star = nontrivial_problem()
        res = linprog(c, A_ub, b_ub, A_eq, b_eq, bounds,
                      method=self.method, options=self.options)
        _assert_success(res, desired_fun=f_star, desired_x=x_star)

    def test_lpgen_problem(self):
        # Test linprog  with a rather large problem (400 variables,
        # 40 constraints) generated by https://gist.github.com/denis-bz/8647461
        A_ub, b_ub, c = lpgen_2d(20, 20)

        with suppress_warnings() as sup:
            sup.filter(OptimizeWarning, "Solving system with option 'sym_pos'")
            sup.filter(RuntimeWarning, "invalid value encountered")
            sup.filter(LinAlgWarning)
            res = linprog(c, A_ub, b_ub, A_eq, b_eq, bounds,
                          method=self.method, options=self.options)
        _assert_success(res, desired_fun=-64.049494229)

    def test_network_flow(self):
        # A network flow problem with supply and demand at nodes
        # and with costs along directed edges.
        # https://www.princeton.edu/~rvdb/542/lectures/lec10.pdf
        c = [2, 4, 9, 11, 4, 3, 8, 7, 0, 15, 16, 18]
        n, p = -1, 1
        A_eq = [
            [n, n, p, 0, p, 0, 0, 0, 0, p, 0, 0],
            [p, 0, 0, p, 0, p, 0, 0, 0, 0, 0, 0],
            [0, 0, n, n, 0, 0, 0, 0, 0, 0, 0, 0],
            [0, 0, 0, 0, 0, 0, p, p, 0, 0, p, 0],
            [0, 0, 0, 0, n, n, n, 0, p, 0, 0, 0],
            [0, 0, 0, 0, 0, 0, 0, n, n, 0, 0, p],
            [0, 0, 0, 0, 0, 0, 0, 0, 0, n, n, n]]
        b_eq = [0, 19, -16, 33, 0, 0, -36]
        with suppress_warnings() as sup:
            sup.filter(LinAlgWarning)
            res = linprog(c, A_ub, b_ub, A_eq, b_eq, bounds,
                          method=self.method, options=self.options)
        _assert_success(res, desired_fun=755, atol=1e-6, rtol=1e-7)

    def test_network_flow_limited_capacity(self):
        # A network flow problem with supply and demand at nodes
        # and with costs and capacities along directed edges.
        # http://blog.sommer-forst.de/2013/04/10/
        c = [2, 2, 1, 3, 1]
        bounds = [
            [0, 4],
            [0, 2],
            [0, 2],
            [0, 3],
            [0, 5]]
        n, p = -1, 1
        A_eq = [
            [n, n, 0, 0, 0],
            [p, 0, n, n, 0],
            [0, p, p, 0, n],
            [0, 0, 0, p, p]]
        b_eq = [-4, 0, 0, 4]

<<<<<<< HEAD
        with suppress_warnings() as sup:
            # this is an UmfpackWarning but I had trouble importing it
            if has_umfpack:
                sup.filter(UmfpackWarning)
            sup.filter(RuntimeWarning, "scipy.linalg.solve\nIll...")
            sup.filter(OptimizeWarning, "A_eq does not appear...")
            sup.filter(OptimizeWarning, "Solving system with option...")
            sup.filter(LinAlgWarning)
            res = linprog(c, A_ub, b_ub, A_eq, b_eq, bounds,
                          method=self.method, options=self.options)
=======
        if self.method == "simplex":
            # Including the callback here ensures the solution can be
            # calculated correctly, even when phase 1 terminated
            # with some of the artificial variables as pivots
            # (i.e. basis[:m] contains elements corresponding to
            # the artificial variables)
            res = linprog(c=cost, A_eq=A_eq, b_eq=b_eq, bounds=bounds,
                          method=self.method, options=self.options,
                          callback=lambda x, **kwargs: None)
        else:
            with suppress_warnings() as sup:
                sup.filter(RuntimeWarning, "scipy.linalg.solve\nIll...")
                sup.filter(OptimizeWarning, "A_eq does not appear...")
                sup.filter(OptimizeWarning, "Solving system with option...")
                res = linprog(c=cost, A_eq=A_eq, b_eq=b_eq, bounds=bounds,
                              method=self.method, options=self.options)
>>>>>>> 7511430b
        _assert_success(res, desired_fun=14)

    def test_simplex_algorithm_wikipedia_example(self):
        # https://en.wikipedia.org/wiki/Simplex_algorithm#Example
        c = [-2, -3, -4]
        A_ub = [
            [3, 2, 1],
            [2, 5, 3]]
        b_ub = [10, 15]
        res = linprog(c, A_ub, b_ub, A_eq, b_eq, bounds,
                      method=self.method, options=self.options)
        _assert_success(res, desired_fun=-20)

    def test_enzo_example(self):
        # https://github.com/scipy/scipy/issues/1779 lp2.py
        #
        # Translated from Octave code at:
        # http://www.ecs.shimane-u.ac.jp/~kyoshida/lpeng.htm
        # and placed under MIT licence by Enzo Michelangeli
        # with permission explicitly granted by the original author,
        # Prof. Kazunobu Yoshida
        c = [4, 8, 3, 0, 0, 0]
        A_eq = [
            [2, 5, 3, -1, 0, 0],
            [3, 2.5, 8, 0, -1, 0],
            [8, 10, 4, 0, 0, -1]]
        b_eq = [185, 155, 600]
        res = linprog(c, A_ub, b_ub, A_eq, b_eq, bounds,
                      method=self.method, options=self.options)
        _assert_success(res, desired_fun=317.5,
                        desired_x=[66.25, 0, 17.5, 0, 183.75, 0],
                        atol=6e-6, rtol=1e-7)

    def test_enzo_example_b(self):
        # rescued from https://github.com/scipy/scipy/pull/218
        c = [2.8, 6.3, 10.8, -2.8, -6.3, -10.8]
        A_eq = [[-1, -1, -1, 0, 0, 0],
                [0, 0, 0, 1, 1, 1],
                [1, 0, 0, 1, 0, 0],
                [0, 1, 0, 0, 1, 0],
                [0, 0, 1, 0, 0, 1]]
        b_eq = [-0.5, 0.4, 0.3, 0.3, 0.3]

        with suppress_warnings() as sup:
            sup.filter(OptimizeWarning, "A_eq does not appear...")
            res = linprog(c, A_ub, b_ub, A_eq, b_eq, bounds,
                          method=self.method, options=self.options)
        _assert_success(res, desired_fun=-1.77,
                        desired_x=[0.3, 0.2, 0.0, 0.0, 0.1, 0.3])

    def test_enzo_example_c_with_degeneracy(self):
        # rescued from https://github.com/scipy/scipy/pull/218
        m = 20
        c = -np.ones(m)
        tmp = 2 * np.pi * np.arange(1, m + 1) / (m + 1)
        A_eq = np.vstack((np.cos(tmp) - 1, np.sin(tmp)))
        b_eq = [0, 0]
        res = linprog(c, A_ub, b_ub, A_eq, b_eq, bounds,
                      method=self.method, options=self.options)
        _assert_success(res, desired_fun=0, desired_x=np.zeros(m))

    def test_enzo_example_c_with_unboundedness(self):
        # rescued from https://github.com/scipy/scipy/pull/218
        m = 50
        c = -np.ones(m)
        tmp = 2 * np.pi * np.arange(m) / (m + 1)
        A_eq = np.vstack((np.cos(tmp) - 1, np.sin(tmp)))
        b_eq = [0, 0]
        res = linprog(c, A_ub, b_ub, A_eq, b_eq, bounds,
                      method=self.method, options=self.options)
        _assert_unbounded(res)

    def test_enzo_example_c_with_infeasibility(self):
        # rescued from https://github.com/scipy/scipy/pull/218
        m = 50
        c = -np.ones(m)
        tmp = 2 * np.pi * np.arange(m) / (m + 1)
        A_eq = np.vstack((np.cos(tmp) - 1, np.sin(tmp)))
        b_eq = [1, 1]

        o = {key: self.options[key] for key in self.options}
        o["presolve"] = False

        res = linprog(c, A_ub, b_ub, A_eq, b_eq, bounds,
                      method=self.method, options=o)
        _assert_infeasible(res)

    def test_basic_artificial_vars(self):
        # Problem is chosen to test two phase simplex methods when at the end
        # of phase 1 some artificial variables remain in the basis.
        # Also, for `method='simplex'`, the row in the tableau corresponding
        # with the artificial variables is not all zero.
        c = np.array([-0.1, -0.07, 0.004, 0.004, 0.004, 0.004])
        A_ub = np.array([[1.0, 0, 0, 0, 0, 0], [-1.0, 0, 0, 0, 0, 0],
                         [0, -1.0, 0, 0, 0, 0], [0, 1.0, 0, 0, 0, 0],
                         [1.0, 1.0, 0, 0, 0, 0]])
        b_ub = np.array([3.0, 3.0, 3.0, 3.0, 20.0])
        A_eq = np.array([[1.0, 0, -1, 1, -1, 1], [0, -1.0, -1, 1, -1, 1]])
        b_eq = np.array([0, 0])
        res = linprog(c, A_ub, b_ub, A_eq, b_eq, bounds,
                      method=self.method, options=self.options)
        _assert_success(res, desired_fun=0, desired_x=np.zeros_like(c),
                        atol=2e-6)

    #################
    # Bug Fix Tests #
    #################

    def test_bug_5400(self):
        # https://github.com/scipy/scipy/issues/5400
        bounds = [
            (0, None),
            (0, 100), (0, 100), (0, 100), (0, 100), (0, 100), (0, 100),
            (0, 900), (0, 900), (0, 900), (0, 900), (0, 900), (0, 900),
            (0, None), (0, None), (0, None), (0, None), (0, None), (0, None)]

        f = 1 / 9
        g = -1e4
        h = -3.1
        A_ub = np.array([
            [1, -2.99, 0, 0, -3, 0, 0, 0, -1, -1, 0, -1, -1, 1, 1, 0, 0, 0, 0],
            [1, 0, -2.9, h, 0, -3, 0, -1, 0, 0, -1, 0, -1, 0, 0, 1, 1, 0, 0],
            [1, 0, 0, h, 0, 0, -3, -1, -1, 0, -1, -1, 0, 0, 0, 0, 0, 1, 1],
            [0, 1, 0, 0, 0, 0, 0, 0, 0, 0, 0, 0, 0, 0, 0, 0, 0, 0, 0],
            [0, 0, 1, 0, 0, 0, 0, 0, 0, 0, 0, 0, 0, 0, 0, 0, 0, 0, 0],
            [0, 0, 0, 1, 0, 0, 0, 0, 0, 0, 0, 0, 0, 0, 0, 0, 0, 0, 0],
            [0, 0, 0, 0, 1, 0, 0, 0, 0, 0, 0, 0, 0, 0, 0, 0, 0, 0, 0],
            [0, 0, 0, 0, 0, 1, 0, 0, 0, 0, 0, 0, 0, 0, 0, 0, 0, 0, 0],
            [0, 0, 0, 0, 0, 0, 1, 0, 0, 0, 0, 0, 0, 0, 0, 0, 0, 0, 0],
            [0, 0, 0, 0, 0, 0, 0, 1, 0, 0, 0, 0, 0, 0, 0, 0, 0, 0, 0],
            [0, 0, 0, 0, 0, 0, 0, 0, 1, 0, 0, 0, 0, 0, 0, 0, 0, 0, 0],
            [0, 0, 0, 0, 0, 0, 0, 0, 0, 1, 0, 0, 0, 0, 0, 0, 0, 0, 0],
            [0, 0, 0, 0, 0, 0, 0, 0, 0, 0, 1, 0, 0, 0, 0, 0, 0, 0, 0],
            [0, 0, 0, 0, 0, 0, 0, 0, 0, 0, 0, 1, 0, 0, 0, 0, 0, 0, 0],
            [0, 0, 0, 0, 0, 0, 0, 0, 0, 0, 0, 0, 1, 0, 0, 0, 0, 0, 0],
            [0, 0, 0, 0, 0, 0, 0, 0, 0, 0, 0, 0, 0, -1, 0, 0, 0, 0, 0],
            [0, 0, 0, 0, 0, 0, 0, 0, 0, 0, 0, 0, 0, 0, -1, 0, 0, 0, 0],
            [0, 0, 0, 0, 0, 0, 0, 0, 0, 0, 0, 0, 0, 0, 0, -1, 0, 0, 0],
            [0, 0, 0, 0, 0, 0, 0, 0, 0, 0, 0, 0, 0, 0, 0, 0, -1, 0, 0],
            [0, 0, 0, 0, 0, 0, 0, 0, 0, 0, 0, 0, 0, 0, 0, 0, 0, -1, 0],
            [0, 0, 0, 0, 0, 0, 0, 0, 0, 0, 0, 0, 0, 0, 0, 0, 0, 0, -1],
            [0, 1.99, -1, -1, 0, 0, 0, -1, f, f, 0, 0, 0, g, 0, 0, 0, 0, 0],
            [0, 0, 0, 0, 2, -1, -1, 0, 0, 0, -1, f, f, 0, g, 0, 0, 0, 0],
            [0, -1, 1.9, 2.1, 0, 0, 0, f, -1, -1, 0, 0, 0, 0, 0, g, 0, 0, 0],
            [0, 0, 0, 0, -1, 2, -1, 0, 0, 0, f, -1, f, 0, 0, 0, g, 0, 0],
            [0, -1, -1, 2.1, 0, 0, 0, f, f, -1, 0, 0, 0, 0, 0, 0, 0, g, 0],
            [0, 0, 0, 0, -1, -1, 2, 0, 0, 0, f, f, -1, 0, 0, 0, 0, 0, g]])

        b_ub = np.array([
            0.0, 0, 0, 100, 100, 100, 100, 100, 100, 900, 900, 900, 900, 900,
            900, 0, 0, 0, 0, 0, 0, 0, 0, 0, 0, 0, 0])

        c = np.array([-1.0, 1, 1, 1, 1, 1, 1, 1, 1,
                      1, 1, 1, 1, 0, 0, 0, 0, 0, 0])
        with suppress_warnings() as sup:
            sup.filter(OptimizeWarning,
                       "Solving system with option 'sym_pos'")
            sup.filter(RuntimeWarning, "invalid value encountered")
            sup.filter(LinAlgWarning)
            res = linprog(c, A_ub, b_ub, A_eq, b_eq, bounds,
                          method=self.method, options=self.options)
        _assert_success(res, desired_fun=-106.63507541835018)

    def test_bug_6139(self):
        # linprog(method='simplex') fails to find a basic feasible solution
        # if phase 1 pseudo-objective function is outside the provided tol.
        # https://github.com/scipy/scipy/issues/6139

        # Note: This is not strictly a bug as the default tolerance determines
        # if a result is "close enough" to zero and should not be expected
        # to work for all cases.

        c = np.array([1, 1, 1])
        A_eq = np.array([[1., 0., 0.], [-1000., 0., - 1000.]])
        b_eq = np.array([5.00000000e+00, -1.00000000e+04])
        A_ub = -np.array([[0., 1000000., 1010000.]])
        b_ub = -np.array([10000000.])
        bounds = (None, None)

        res = linprog(c, A_ub, b_ub, A_eq, b_eq, bounds,
                      method=self.method, options=self.options)

        _assert_success(res, desired_fun=14.95,
                        desired_x=np.array([5, 4.95, 5]))

    def test_bug_6690(self):
        # linprog simplex used to violate bound constraint despite reporting
        # success.
        # https://github.com/scipy/scipy/issues/6690

        A_eq = np.array([[0, 0, 0, 0.93, 0, 0.65, 0, 0, 0.83, 0]])
        b_eq = np.array([0.9626])
        A_ub = np.array([
            [0, 0, 0, 1.18, 0, 0, 0, -0.2, 0, -0.22],
            [0, 0, 0, 0, 0, 0, 0, 0, 0, 0],
            [0, 0, 0, 0.43, 0, 0, 0, 0, 0, 0],
            [0, -1.22, -0.25, 0, 0, 0, -2.06, 0, 0, 1.37],
            [0, 0, 0, 0, 0, 0, 0, -0.25, 0, 0]
        ])
        b_ub = np.array([0.615, 0, 0.172, -0.869, -0.022])
        bounds = np.array([
            [-0.84, -0.97, 0.34, 0.4, -0.33, -0.74, 0.47, 0.09, -1.45, -0.73],
            [0.37, 0.02, 2.86, 0.86, 1.18, 0.5, 1.76, 0.17, 0.32, -0.15]
        ]).T
        c = np.array([
            -1.64, 0.7, 1.8, -1.06, -1.16, 0.26, 2.13, 1.53, 0.66, 0.28
            ])

        with suppress_warnings() as sup:
            if has_umfpack:
                sup.filter(UmfpackWarning)
            sup.filter(OptimizeWarning,
                       "Solving system with option 'cholesky'")
            sup.filter(OptimizeWarning, "Solving system with option 'sym_pos'")
            sup.filter(RuntimeWarning, "invalid value encountered")
            sup.filter(LinAlgWarning)
            res = linprog(c, A_ub, b_ub, A_eq, b_eq, bounds,
                          method=self.method, options=self.options)

        desired_fun = -1.19099999999
        desired_x = np.array([0.3700, -0.9700, 0.3400, 0.4000, 1.1800,
                              0.5000, 0.4700, 0.0900, 0.3200, -0.7300])
        _assert_success(res, desired_fun=desired_fun, desired_x=desired_x)

        # Add small tol value to ensure arrays are less than or equal.
        atol = 1e-6
        assert_array_less(bounds[:, 0] - atol, res.x)
        assert_array_less(res.x, bounds[:, 1] + atol)

    def test_bug_7044(self):
        # linprog simplex failed to "identify correct constraints" (?)
        # leading to a non-optimal solution if A is rank-deficient.
        # https://github.com/scipy/scipy/issues/7044

        A_eq, b_eq, c, N = magic_square(3)
        with suppress_warnings() as sup:
            sup.filter(OptimizeWarning, "A_eq does not appear...")
            sup.filter(RuntimeWarning, "invalid value encountered")
            sup.filter(LinAlgWarning)
            res = linprog(c, A_ub, b_ub, A_eq, b_eq, bounds,
                          method=self.method, options=self.options)

        desired_fun = 1.730550597
        _assert_success(res, desired_fun=desired_fun)
        assert_allclose(A_eq.dot(res.x), b_eq)
        assert_array_less(np.zeros(res.x.size) - 1e-5, res.x)

    def test_bug_7237(self):
        # https://github.com/scipy/scipy/issues/7237
        # linprog simplex "explodes" when the pivot value is very
        # close to zero.

        c = np.array([-1, 0, 0, 0, 0, 0, 0, 0, 0])
        A_ub = np.array([
            [1., -724., 911., -551., -555., -896., 478., -80., -293.],
            [1., 566., 42., 937., 233., 883., 392., -909., 57.],
            [1., -208., -894., 539., 321., 532., -924., 942., 55.],
            [1., 857., -859., 83., 462., -265., -971., 826., 482.],
            [1., 314., -424., 245., -424., 194., -443., -104., -429.],
            [1., 540., 679., 361., 149., -827., 876., 633., 302.],
            [0., -1., -0., -0., -0., -0., -0., -0., -0.],
            [0., -0., -1., -0., -0., -0., -0., -0., -0.],
            [0., -0., -0., -1., -0., -0., -0., -0., -0.],
            [0., -0., -0., -0., -1., -0., -0., -0., -0.],
            [0., -0., -0., -0., -0., -1., -0., -0., -0.],
            [0., -0., -0., -0., -0., -0., -1., -0., -0.],
            [0., -0., -0., -0., -0., -0., -0., -1., -0.],
            [0., -0., -0., -0., -0., -0., -0., -0., -1.],
            [0., 1., 0., 0., 0., 0., 0., 0., 0.],
            [0., 0., 1., 0., 0., 0., 0., 0., 0.],
            [0., 0., 0., 1., 0., 0., 0., 0., 0.],
            [0., 0., 0., 0., 1., 0., 0., 0., 0.],
            [0., 0., 0., 0., 0., 1., 0., 0., 0.],
            [0., 0., 0., 0., 0., 0., 1., 0., 0.],
            [0., 0., 0., 0., 0., 0., 0., 1., 0.],
            [0., 0., 0., 0., 0., 0., 0., 0., 1.]
            ])
        b_ub = np.array([
            0., 0., 0., 0., 0., 0., 0., 0., 0., 0., 0.,
            0., 0., 0., 1., 1., 1., 1., 1., 1., 1., 1.])
        A_eq = np.array([[0., 1., 1., 1., 1., 1., 1., 1., 1.]])
        b_eq = np.array([[1.]])
        bounds = [(None, None)] * 9

        res = linprog(c, A_ub, b_ub, A_eq, b_eq, bounds,
                      method=self.method, options=self.options)
        _assert_success(res, desired_fun=108.568535, atol=1e-6)

    def test_bug_8174(self):
        # https://github.com/scipy/scipy/issues/8174
        # The simplex method sometimes "explodes" if the pivot value is very
        # close to zero.
        A_ub = np.array([
            [22714, 1008, 13380, -2713.5, -1116],
            [-4986, -1092, -31220, 17386.5, 684],
            [-4986, 0, 0, -2713.5, 0],
            [22714, 0, 0, 17386.5, 0]])
        b_ub = np.zeros(A_ub.shape[0])
        c = -np.ones(A_ub.shape[1])
        bounds = [(0, 1)] * A_ub.shape[1]
        with suppress_warnings() as sup:
            sup.filter(RuntimeWarning, "invalid value encountered")
            sup.filter(LinAlgWarning)
            res = linprog(c, A_ub, b_ub, A_eq, b_eq, bounds,
                          method=self.method, options=self.options)

        if self.options.get('tol', 1e-9) < 1e-10 and self.method == 'simplex':
            _assert_unable_to_find_basic_feasible_sol(res)
        else:
            _assert_success(res, desired_fun=-2.0080717488789235, atol=1e-6)

    def test_bug_8174_2(self):
        # Test supplementary example from issue 8174.
        # https://github.com/scipy/scipy/issues/8174
        # https://stackoverflow.com/questions/47717012/linprog-in-scipy-optimize-checking-solution
        c = np.array([1, 0, 0, 0, 0, 0, 0])
        A_ub = -np.identity(7)
        b_ub = np.array([[-2], [-2], [-2], [-2], [-2], [-2], [-2]])
        A_eq = np.array([
            [1, 1, 1, 1, 1, 1, 0],
            [0.3, 1.3, 0.9, 0, 0, 0, -1],
            [0.3, 0, 0, 0, 0, 0, -2/3],
            [0, 0.65, 0, 0, 0, 0, -1/15],
            [0, 0, 0.3, 0, 0, 0, -1/15]
        ])
        b_eq = np.array([[100], [0], [0], [0], [0]])

        with suppress_warnings() as sup:
            if has_umfpack:
                sup.filter(UmfpackWarning)
            sup.filter(OptimizeWarning, "A_eq does not appear...")
            res = linprog(c, A_ub, b_ub, A_eq, b_eq, bounds,
                          method=self.method, options=self.options)
        _assert_success(res, desired_fun=43.3333333331385)

    def test_bug_8561(self):
        # Test that pivot row is chosen correctly when using Bland's rule
        # This was originally written for the simplex method with
        # Bland's rule only, but it doesn't hurt to test all methods/options
        # https://github.com/scipy/scipy/issues/8561
        c = np.array([7, 0, -4, 1.5, 1.5])
        A_ub = np.array([
            [4, 5.5, 1.5, 1.0, -3.5],
            [1, -2.5, -2, 2.5, 0.5],
            [3, -0.5, 4, -12.5, -7],
            [-1, 4.5, 2, -3.5, -2],
            [5.5, 2, -4.5, -1, 9.5]])
        b_ub = np.array([0, 0, 0, 0, 1])
        res = linprog(c, A_ub=A_ub, b_ub=b_ub, options=self.options,
                      method=self.method)
        _assert_success(res, desired_x=[0, 0, 19, 16/3, 29/3])

    def test_bug_8662(self):
        # linprog simplex used to report incorrect optimal results
        # https://github.com/scipy/scipy/issues/8662
        c = [-10, 10, 6, 3]
        A_ub = [[8, -8, -4, 6],
                [-8, 8, 4, -6],
                [-4, 4, 8, -4],
                [3, -3, -3, -10]]
        b_ub = [9, -9, -9, -4]
        bounds = [(0, None), (0, None), (0, None), (0, None)]
        desired_fun = 36.0000000000

        with suppress_warnings() as sup:
            if has_umfpack:
                sup.filter(UmfpackWarning)
            sup.filter(RuntimeWarning, "invalid value encountered")
            sup.filter(LinAlgWarning)
            res1 = linprog(c, A_ub, b_ub, A_eq, b_eq, bounds,
                           method=self.method, options=self.options)

        # Set boundary condition as a constraint
        A_ub.append([0, 0, -1, 0])
        b_ub.append(0)
        bounds[2] = (None, None)

        with suppress_warnings() as sup:
            if has_umfpack:
                sup.filter(UmfpackWarning)
            sup.filter(RuntimeWarning, "invalid value encountered")
            sup.filter(LinAlgWarning)
            res2 = linprog(c, A_ub, b_ub, A_eq, b_eq, bounds,
                           method=self.method, options=self.options)
        rtol = 1e-5
        _assert_success(res1, desired_fun=desired_fun, rtol=rtol)
        _assert_success(res2, desired_fun=desired_fun, rtol=rtol)

    def test_bug_8663(self):
        # exposed a bug in presolve
        # https://github.com/scipy/scipy/issues/8663
        c = [1, 5]
        A_eq = [[0, -7]]
        b_eq = [-6]
        bounds = [(0, None), (None, None)]
        res = linprog(c, A_ub, b_ub, A_eq, b_eq, bounds,
                      method=self.method, options=self.options)
        _assert_success(res, desired_x=[0, 6./7], desired_fun=5*6./7)

    def test_bug_8664(self):
        # interior-point has trouble with this when presolve is off
        # tested for interior-point with presolve off in TestLinprogIPSpecific
        # https://github.com/scipy/scipy/issues/8664
        c = [4]
        A_ub = [[2], [5]]
        b_ub = [4, 4]
        A_eq = [[0], [-8], [9]]
        b_eq = [3, 2, 10]
        with suppress_warnings() as sup:
            sup.filter(RuntimeWarning)
            sup.filter(OptimizeWarning, "Solving system with option...")
            res = linprog(c, A_ub, b_ub, A_eq, b_eq, bounds,
                          method=self.method, options=self.options)
        _assert_infeasible(res)

    def test_bug_8973(self):
        """
        Test whether bug described at:
        https://github.com/scipy/scipy/issues/8973
        was fixed.
        """
        c = np.array([0, 0, 0, 1, -1])
        A_ub = np.array([[1, 0, 0, 0, 0], [0, 1, 0, 0, 0]])
        b_ub = np.array([2, -2])
        bounds = [(None, None), (None, None), (None, None), (-1, 1), (-1, 1)]
        res = linprog(c, A_ub, b_ub, A_eq, b_eq, bounds,
                      method=self.method, options=self.options)
        _assert_success(res, desired_x=[2, -2, 0, -1, 1], desired_fun=-2)

    def test_bug_8973_2(self):
        """
        Additional test for:
        https://github.com/scipy/scipy/issues/8973
        suggested in
        https://github.com/scipy/scipy/pull/8985
        review by @antonior92
        """
        c = np.zeros(1)
        A_ub = np.array([[1]])
        b_ub = np.array([-2])
        bounds = (None, None)
        res = linprog(c, A_ub, b_ub, A_eq, b_eq, bounds,
                      method=self.method, options=self.options)
        _assert_success(res, desired_x=[-2], desired_fun=0)

    def test_bug_10124(self):
        """
        Test for linprog docstring problem
        'disp'=True caused revised simplex failure
        """
        c = np.zeros(1)
        A_ub = np.array([[1]])
        b_ub = np.array([-2])
        bounds = (None, None)
        c = [-1, 4]
        A_ub = [[-3, 1], [1, 2]]
        b_ub = [6, 4]
        bounds = [(None, None), (-3, None)]
        o = {"disp": True}
        o.update(self.options)
        res = linprog(c, A_ub, b_ub, A_eq, b_eq, bounds,
                      method=self.method, options=o)
        _assert_success(res, desired_x=[10, -3], desired_fun=-22)

    def test_bug_10349(self):
        """
        Test for redundancy removal tolerance issue
        https://github.com/scipy/scipy/issues/10349
        """
        A_eq = np.array([[1, 1, 0, 0, 0, 0],
                         [0, 0, 1, 1, 0, 0],
                         [0, 0, 0, 0, 1, 1],
                         [1, 0, 1, 0, 0, 0],
                         [0, 0, 0, 1, 1, 0],
                         [0, 1, 0, 0, 0, 1]])
        b_eq = np.array([221, 210, 10, 141, 198, 102])
        c = np.concatenate((0, 1, np.zeros(4)), axis=None)
        with suppress_warnings() as sup:
            sup.filter(OptimizeWarning, "A_eq does not appear...")
            res = linprog(c, A_ub, b_ub, A_eq, b_eq, bounds,
                          method=self.method, options=self.options)
        _assert_success(res, desired_x=[129, 92, 12, 198, 0, 10], desired_fun=92)

    def test_bug_10466(self):
        """
        Test that autoscale fixes poorly-scaled problem
        """
        c = [-8., -0., -8., -0., -8., -0., -0., -0., -0., -0., -0., -0., -0.]
        A_eq = [[1., 1., 0., 0., 0., 0., 0., 0., 0., 0., 0., 0., 0.],
                [0., 0., 1., 1., 0., 0., 0., 0., 0., 0., 0., 0., 0.],
                [0., 0., 0., 0., 1., 1., 0., 0., 0., 0., 0., 0., 0.],
                [1., 0., 1., 0., 1., 0., -1., 0., 0., 0., 0., 0., 0.],
                [1., 0., 1., 0., 1., 0., 0., 1., 0., 0., 0., 0., 0.],
                [1., 0., 0., 0., 0., 0., 0., 0., 1., 0., 0., 0., 0.],
                [1., 0., 0., 0., 0., 0., 0., 0., 0., 1., 0., 0., 0.],
                [1., 0., 1., 0., 1., 0., 0., 0., 0., 0., 1., 0., 0.],
                [0., 0., 1., 0., 1., 0., 0., 0., 0., 0., 0., 1., 0.],
                [0., 0., 1., 0., 1., 0., 0., 0., 0., 0., 0., 0., 1.]]

        b_eq = [3.14572800e+08, 4.19430400e+08, 5.24288000e+08,
                1.00663296e+09, 1.07374182e+09, 1.07374182e+09,
                1.07374182e+09, 1.07374182e+09, 1.07374182e+09,
                1.07374182e+09]
        o = {"autoscale": True}
        o.update(self.options)

        with suppress_warnings() as sup:
            sup.filter(OptimizeWarning, "Solving system with option...")
            if has_umfpack:
                sup.filter(UmfpackWarning)
            sup.filter(RuntimeWarning, "scipy.linalg.solve\nIll...")
            sup.filter(RuntimeWarning, "divide by zero encountered...")
            sup.filter(RuntimeWarning, "overflow encountered...")
            sup.filter(RuntimeWarning, "invalid value encountered...")
            sup.filter(LinAlgWarning, "Ill-conditioned matrix...")
            res = linprog(c, A_ub, b_ub, A_eq, b_eq, bounds,
                          method=self.method, options=o)
        assert_allclose(res.fun, -8589934560)

#########################
# Method-specific Tests #
#########################


class LinprogSimplexTests(LinprogCommonTests):
    method = "simplex"


class LinprogIPTests(LinprogCommonTests):
    method = "interior-point"


class LinprogRSTests(LinprogCommonTests):
    method = "revised simplex"

    # Revised simplex does not reliably solve these problems.
    # Failure is intermittent due to the random choice of elements to complete
    # the basis after phase 1 terminates. In any case, linprog exists
    # gracefully, reporting numerical difficulties. I do not think this should
    # prevent revised simplex from being merged, as it solves the problems
    # most of the time and solves a broader range of problems than the existing
    # simplex implementation.
    # I believe that the root cause is the same for all three and that this
    # same issue prevents revised simplex from solving many other problems
    # reliably. Somehow the pivoting rule allows the algorithm to pivot into
    # a singular basis. I haven't been able to find a reference that
    # acknowledges this possibility, suggesting that there is a bug. On the
    # other hand, the pivoting rule is quite simple, and I can't find a
    # mistake, which suggests that this is a possibility with the pivoting
    # rule. Hopefully, a better pivoting rule will fix the issue.

    def test_bug_5400(self):
        pytest.skip("Intermittent failure acceptable.")

    def test_bug_8662(self):
        pytest.skip("Intermittent failure acceptable.")

    def test_network_flow(self):
        pytest.skip("Intermittent failure acceptable.")

################################
# Simplex Option-Specific Tests#
################################


class TestLinprogSimplexDefault(LinprogSimplexTests):

    def setup_method(self):
        self.options = {}

    def test_bug_5400(self):
        with pytest.raises(ValueError):
            super(TestLinprogSimplexDefault, self).test_bug_5400()

    def test_bug_7237_low_tol(self):
        # Fails if the tolerance is too strict. Here, we test that
        # even if the solution is wrong, the appropriate error is raised.
        self.options.update({'tol': 1e-12})
        with pytest.raises(ValueError):
            super(TestLinprogSimplexDefault, self).test_bug_7237()

    def test_bug_8174_low_tol(self):
        # Fails if the tolerance is too strict. Here, we test that
        # even if the solution is wrong, the appropriate warning is issued.
        self.options.update({'tol': 1e-12})
        with pytest.warns(OptimizeWarning):
            super(TestLinprogSimplexDefault, self).test_bug_8174()


class TestLinprogSimplexBland(LinprogSimplexTests):

    def setup_method(self):
        self.options = {'bland': True}

    def test_bug_5400(self):
        with pytest.raises(ValueError):
            super(TestLinprogSimplexBland, self).test_bug_5400()

    def test_bug_8174_low_tol(self):
        # Fails if the tolerance is too strict. Here, we test that
        # even if the solution is wrong, the appropriate error is raised.
        self.options.update({'tol': 1e-12})
        with pytest.raises(AssertionError):
            with pytest.warns(OptimizeWarning):
                super(TestLinprogSimplexBland, self).test_bug_8174()


class TestLinprogSimplexNoPresolve(LinprogSimplexTests):

    def setup_method(self):
        self.options = {'presolve': False}

    is_32_bit = np.intp(0).itemsize < 8
    is_linux = sys.platform.startswith('linux')

    @pytest.mark.xfail(
        condition=is_32_bit and is_linux,
        reason='Fails with warning on 32-bit linux')
    def test_bug_5400(self):
        super(TestLinprogSimplexNoPresolve, self).test_bug_5400()

    def test_bug_6139_low_tol(self):
        # Linprog(method='simplex') fails to find a basic feasible solution
        # if phase 1 pseudo-objective function is outside the provided tol.
        # https://github.com/scipy/scipy/issues/6139
        # Without ``presolve`` eliminating such rows the result is incorrect.
        self.options.update({'tol': 1e-12})
        with pytest.raises(ValueError):
            return super(TestLinprogSimplexNoPresolve, self).test_bug_6139()

    def test_bug_7237_low_tol(self):
        # Fails if the tolerance is too strict. Here, we test that
        # even if the solution is wrong, the appropriate error is raised.
        self.options.update({'tol': 1e-12})
        with pytest.raises(ValueError):
            super(TestLinprogSimplexNoPresolve, self).test_bug_7237()

    def test_bug_8174_low_tol(self):
        # Fails if the tolerance is too strict. Here, we test that
        # even if the solution is wrong, the appropriate warning is issued.
        self.options.update({'tol': 1e-12})
        with pytest.warns(OptimizeWarning):
            super(TestLinprogSimplexNoPresolve, self).test_bug_8174()

    def test_unbounded_no_nontrivial_constraints_1(self):
        pytest.skip("Tests behavior specific to presolve")

    def test_unbounded_no_nontrivial_constraints_2(self):
        pytest.skip("Tests behavior specific to presolve")


#######################################
# Interior-Point Option-Specific Tests#
#######################################


class TestLinprogIPDense(LinprogIPTests):
    options = {"sparse": False}


if has_cholmod:
    class TestLinprogIPSparseCholmod(LinprogIPTests):
        options = {"sparse": True, "cholesky": True}


if has_umfpack:
    class TestLinprogIPSparseUmfpack(LinprogIPTests):
        options = {"sparse": True, "cholesky": False}

        def test_bug_10466(self):
            pytest.skip("Autoscale doesn't fix everything, and that's OK.")


class TestLinprogIPSparse(LinprogIPTests):
    options = {"sparse": True, "cholesky": False, "sym_pos": False}

    @pytest.mark.xfail_on_32bit("This test is sensitive to machine epsilon level "
                                "perturbations in linear system solution in "
                                "_linprog_ip._sym_solve.")
    def test_bug_6139(self):
        super(TestLinprogIPSparse, self).test_bug_6139()

    @pytest.mark.xfail(reason='Fails with ATLAS, see gh-7877')
    def test_bug_6690(self):
        # Test defined in base class, but can't mark as xfail there
        super(TestLinprogIPSparse, self).test_bug_6690()

    def test_magic_square_sparse_no_presolve(self):
        # test linprog with a problem with a rank-deficient A_eq matrix
        A_eq, b_eq, c, N = magic_square(3)
        bounds = (0, 1)

        with suppress_warnings() as sup:
            if has_umfpack:
                sup.filter(UmfpackWarning)
            sup.filter(MatrixRankWarning, "Matrix is exactly singular")
            sup.filter(OptimizeWarning, "Solving system with option...")

            o = {key: self.options[key] for key in self.options}
            o["presolve"] = False

            res = linprog(c, A_ub, b_ub, A_eq, b_eq, bounds,
                          method=self.method, options=o)
        _assert_success(res, desired_fun=1.730550597)

    def test_sparse_solve_options(self):
        # checking that problem is solved with all column permutation options
        A_eq, b_eq, c, N = magic_square(3)
        with suppress_warnings() as sup:
            sup.filter(OptimizeWarning, "A_eq does not appear...")
            sup.filter(OptimizeWarning, "Invalid permc_spec option")
            o = {key: self.options[key] for key in self.options}
            permc_specs = ('NATURAL', 'MMD_ATA', 'MMD_AT_PLUS_A',
                           'COLAMD', 'ekki-ekki-ekki')
            # 'ekki-ekki-ekki' raises warning about invalid permc_spec option
            # and uses default
            for permc_spec in permc_specs:
                o["permc_spec"] = permc_spec
                res = linprog(c, A_ub, b_ub, A_eq, b_eq, bounds,
                              method=self.method, options=o)
                _assert_success(res, desired_fun=1.730550597)


class TestLinprogIPSparsePresolve(LinprogIPTests):
    options = {"sparse": True, "_sparse_presolve": True}

    @pytest.mark.xfail_on_32bit("This test is sensitive to machine epsilon level "
                                "perturbations in linear system solution in "
                                "_linprog_ip._sym_solve.")
    def test_bug_6139(self):
        super(TestLinprogIPSparsePresolve, self).test_bug_6139()

    def test_enzo_example_c_with_infeasibility(self):
        pytest.skip('_sparse_presolve=True incompatible with presolve=False')

    @pytest.mark.xfail(reason='Fails with ATLAS, see gh-7877')
    def test_bug_6690(self):
        # Test defined in base class, but can't mark as xfail there
        super(TestLinprogIPSparsePresolve, self).test_bug_6690()


class TestLinprogIPSpecific(object):
    method = "interior-point"
    # the following tests don't need to be performed separately for
    # sparse presolve, sparse after presolve, and dense

    def test_solver_select(self):
        # check that default solver is selected as expected
        if has_cholmod:
            options = {'sparse': True, 'cholesky': True}
        elif has_umfpack:
            options = {'sparse': True, 'cholesky': False}
        else:
            options = {'sparse': True, 'cholesky': False, 'sym_pos': False}
        A, b, c = lpgen_2d(20, 20)
        res1 = linprog(c, A_ub=A, b_ub=b, method=self.method, options=options)
        res2 = linprog(c, A_ub=A, b_ub=b, method=self.method)  # default solver
        assert_allclose(res1.fun, res2.fun,
                        err_msg="linprog default solver unexpected result",
                        rtol=1e-15, atol=1e-15)

    def test_unbounded_below_no_presolve_original(self):
        # formerly caused segfault in TravisCI w/ "cholesky":True
        c = [-1]
        bounds = [(None, 1)]
        res = linprog(c=c, bounds=bounds,
                      method=self.method,
                      options={"presolve": False, "cholesky": True})
        _assert_success(res, desired_fun=-1)

    def test_cholesky(self):
        # use cholesky factorization and triangular solves
        A, b, c = lpgen_2d(20, 20)
        res = linprog(c, A_ub=A, b_ub=b, method=self.method,
                      options={"cholesky": True})  # only for dense
        _assert_success(res, desired_fun=-64.049494229)

    def test_alternate_initial_point(self):
        # use "improved" initial point
        A, b, c = lpgen_2d(20, 20)
        with suppress_warnings() as sup:
            sup.filter(RuntimeWarning, "scipy.linalg.solve\nIll...")
            sup.filter(OptimizeWarning, "Solving system with option...")
<<<<<<< HEAD
            sup.filter(LinAlgWarning, "Ill-conditioned matrix...")
=======
>>>>>>> 7511430b
            res = linprog(c, A_ub=A, b_ub=b, method=self.method,
                          options={"ip": True, "disp": True})
            # ip code is independent of sparse/dense
        _assert_success(res, desired_fun=-64.049494229)

    def test_maxiter(self):
        # test iteration limit
        A, b, c = lpgen_2d(20, 20)
        maxiter = np.random.randint(6) + 1  # problem takes 7 iterations
        res = linprog(c, A_ub=A, b_ub=b, method=self.method,
                      options={"maxiter": maxiter})
        # maxiter is independent of sparse/dense
        _assert_iteration_limit_reached(res, maxiter)
        assert_equal(res.nit, maxiter)

    def test_bug_8664(self):
        # interior-point has trouble with this when presolve is off
        c = [4]
        A_ub = [[2], [5]]
        b_ub = [4, 4]
        A_eq = [[0], [-8], [9]]
        b_eq = [3, 2, 10]
        with suppress_warnings() as sup:
            sup.filter(RuntimeWarning)
            sup.filter(OptimizeWarning, "Solving system with option...")
            res = linprog(c, A_ub, b_ub, A_eq, b_eq, bounds,
                          method=self.method, options={"presolve": False})
        assert_(not res.success, "Incorrectly reported success")


########################################
# Revised Simplex Option-Specific Tests#
########################################


<<<<<<< HEAD
class TestLinprogRSCommon(LinprogRSTests):
    options = {}
=======
    @pytest.mark.xfail(reason='Fails with ATLAS, see gh-7877')
    def test_bug_6690(self):
        # Test defined in base class, but can't mark as xfail there
        super(TestLinprogIPSparse, self).test_bug_6690()

    def test_magic_square_sparse_no_presolve(self):
        # test linprog with a problem with a rank-deficient A_eq matrix
        A, b, c, N = magic_square(3)
        with suppress_warnings() as sup:
            sup.filter(MatrixRankWarning, "Matrix is exactly singular")
            sup.filter(OptimizeWarning, "Solving system with option...")
            o = {key: self.options[key] for key in self.options}
            o["presolve"] = False
            res = linprog(c, A_eq=A, b_eq=b, bounds=(0, 1),
                          options=o, method=self.method)
        _assert_success(res, desired_fun=1.730550597)
>>>>>>> 7511430b

    def test_cyclic_bland(self):
        pytest.skip("Intermittent failure acceptable.")

    def test_nontrivial_problem_with_guess(self):
        c, A_ub, b_ub, A_eq, b_eq, x_star, f_star = nontrivial_problem()
        res = linprog(c, A_ub, b_ub, A_eq, b_eq, bounds,
                      method=self.method, options=self.options, x0=x_star)
        _assert_success(res, desired_fun=f_star, desired_x=x_star)
        assert_equal(res.nit, 0)

    def test_nontrivial_problem_with_unbounded_variables(self):
        c, A_ub, b_ub, A_eq, b_eq, x_star, f_star = nontrivial_problem()
        bounds = [(None, None), (None, None), (0, None), (None, None)]
        res = linprog(c, A_ub, b_ub, A_eq, b_eq, bounds,
                      method=self.method, options=self.options, x0=x_star)
        _assert_success(res, desired_fun=f_star, desired_x=x_star)
        assert_equal(res.nit, 0)

    def test_nontrivial_problem_with_bounded_variables(self):
        c, A_ub, b_ub, A_eq, b_eq, x_star, f_star = nontrivial_problem()
        bounds = [(None, 1), (1, None), (0, None), (.4, .6)]
        res = linprog(c, A_ub, b_ub, A_eq, b_eq, bounds,
                      method=self.method, options=self.options, x0=x_star)
        _assert_success(res, desired_fun=f_star, desired_x=x_star)
        assert_equal(res.nit, 0)

    def test_nontrivial_problem_with_negative_unbounded_variable(self):
        c, A_ub, b_ub, A_eq, b_eq, x_star, f_star = nontrivial_problem()
        b_eq = [4]
        x_star = np.array([-219/385, 582/385, 0, 4/10])
        f_star = 3951/385
        bounds = [(None, None), (1, None), (0, None), (.4, .6)]
        res = linprog(c, A_ub, b_ub, A_eq, b_eq, bounds,
                      method=self.method, options=self.options, x0=x_star)
        _assert_success(res, desired_fun=f_star, desired_x=x_star)
        assert_equal(res.nit, 0)

    def test_nontrivial_problem_with_bad_guess(self):
        c, A_ub, b_ub, A_eq, b_eq, x_star, f_star = nontrivial_problem()
        bad_guess = [1, 2, 3, .5]
        res = linprog(c, A_ub, b_ub, A_eq, b_eq, bounds,
                      method=self.method, options=self.options, x0=bad_guess)
        assert_equal(res.status, 6)

    def test_redundant_constraints_with_guess(self):
        A, b, c, N = magic_square(3)
        p = np.random.rand(*c.shape)
        with suppress_warnings() as sup:
            sup.filter(OptimizeWarning, "A_eq does not appear...")
            sup.filter(RuntimeWarning, "invalid value encountered")
            sup.filter(LinAlgWarning)
            res = linprog(c, A_eq=A, b_eq=b, method=self.method)
            res2 = linprog(c, A_eq=A, b_eq=b, method=self.method, x0=res.x)
            res3 = linprog(c + p, A_eq=A, b_eq=b, method=self.method, x0=res.x)
        _assert_success(res2, desired_fun=1.730550597)
        assert_equal(res2.nit, 0)
        _assert_success(res3)
        assert_(res3.nit < res.nit)  # hot start reduces iterations


class TestLinprogRSBland(LinprogRSTests):
    options = {"pivot": "bland"}


###########################
# Autoscale-Specific Tests#
###########################


class AutoscaleTests(object):
    options = {"autoscale": True}

    test_bug_6139 = LinprogCommonTests.test_bug_6139
    test_bug_6690 = LinprogCommonTests.test_bug_6690
    test_bug_7237 = LinprogCommonTests.test_bug_7237


class TestAutoscaleIP(AutoscaleTests):
    method = "interior-point"

    def test_bug_6139(self):
        self.options['tol'] = 1e-10
        return AutoscaleTests.test_bug_6139(self)


class TestAutoscaleSimplex(AutoscaleTests):
    method = "simplex"


class TestAutoscaleRS(AutoscaleTests):
    method = "revised simplex"

    def test_nontrivial_problem_with_guess(self):
        c, A_ub, b_ub, A_eq, b_eq, x_star, f_star = nontrivial_problem()
        res = linprog(c, A_ub, b_ub, A_eq, b_eq, bounds,
                      method=self.method, options=self.options, x0=x_star)
        _assert_success(res, desired_fun=f_star, desired_x=x_star)
        assert_equal(res.nit, 0)

<<<<<<< HEAD
    def test_nontrivial_problem_with_bad_guess(self):
        c, A_ub, b_ub, A_eq, b_eq, x_star, f_star = nontrivial_problem()
        bad_guess = [1, 2, 3, .5]
        res = linprog(c, A_ub, b_ub, A_eq, b_eq, bounds,
                      method=self.method, options=self.options, x0=bad_guess)
        assert_equal(res.status, 6)
=======
class TestLinprogIPSparsePresolve(BaseTestLinprogIP):
    options = {"sparse": True, "_sparse_presolve": True}

    @pytest.mark.xfail(reason='Fails with ATLAS, see gh-7877')
    def test_bug_6690(self):
        # Test defined in base class, but can't mark as xfail there
        super(TestLinprogIPSparsePresolve, self).test_bug_6690()
>>>>>>> 7511430b
<|MERGE_RESOLUTION|>--- conflicted
+++ resolved
@@ -1,88 +1,19 @@
 """
 Unit test for Linear Programming
 """
-import sys
+from __future__ import division, print_function, absolute_import
 
 import numpy as np
-from numpy.testing import (assert_, assert_allclose, assert_equal,
-                           assert_array_less, assert_warns, suppress_warnings)
+from numpy.testing import assert_, assert_allclose, assert_equal
 from pytest import raises as assert_raises
 from scipy.optimize import linprog, OptimizeWarning
+from scipy._lib._numpy_compat import _assert_warns, suppress_warnings
 from scipy.sparse.linalg import MatrixRankWarning
-from scipy.linalg import LinAlgWarning
+
 import pytest
 
-has_umfpack = True
-try:
-    from scikits.umfpack import UmfpackWarning
-except ImportError:
-    has_umfpack = False
-
-has_cholmod = True
-try:
-    import sksparse
-except ImportError:
-    has_cholmod = False
-
-
-def _assert_iteration_limit_reached(res, maxiter):
-    assert_(not res.success, "Incorrectly reported success")
-    assert_(res.success < maxiter, "Incorrectly reported number of iterations")
-    assert_equal(res.status, 1, "Failed to report iteration limit reached")
-
-
-def _assert_infeasible(res):
-    # res: linprog result object
-    assert_(not res.success, "incorrectly reported success")
-    assert_equal(res.status, 2, "failed to report infeasible status")
-
-
-def _assert_unbounded(res):
-    # res: linprog result object
-    assert_(not res.success, "incorrectly reported success")
-    assert_equal(res.status, 3, "failed to report unbounded status")
-
-
-def _assert_unable_to_find_basic_feasible_sol(res):
-    # res: linprog result object
-
-    # The status may be either 2 or 4 depending on why the feasible solution
-    # could not be found. If the undelying problem is expected to not have a
-    # feasible solution, _assert_infeasible should be used.
-    assert_(not res.success, "incorrectly reported success")
-    assert_(res.status in (2, 4), "failed to report optimization failure")
-
-
-def _assert_success(res, desired_fun=None, desired_x=None,
-                    rtol=1e-8, atol=1e-8):
-    # res: linprog result object
-    # desired_fun: desired objective function value or None
-    # desired_x: desired solution or None
-    if not res.success:
-        msg = "linprog status {0}, message: {1}".format(res.status,
-                                                        res.message)
-        raise AssertionError(msg)
-
-    assert_equal(res.status, 0)
-    if desired_fun is not None:
-        assert_allclose(res.fun, desired_fun,
-                        err_msg="converged to an unexpected objective value",
-                        rtol=rtol, atol=atol)
-    if desired_x is not None:
-        assert_allclose(res.x, desired_x,
-                        err_msg="converged to an unexpected solution",
-                        rtol=rtol, atol=atol)
-
-import pytest
-
 
 def magic_square(n):
-    """
-    Generates a linear program for which integer solutions represent an
-    n x n magic square; binary decision variables represent the presence
-    (or absence) of an integer 1 to n^2 in each position of the square.
-    """
-
     np.random.seed(0)
     M = n * (n**2 + 1) / 2
 
@@ -169,71 +100,18 @@
     return A, b, c.ravel()
 
 
-def nontrivial_problem():
-    c = [-1, 8, 4, -6]
-    A_ub = [[-7, -7, 6, 9],
-            [1, -1, -3, 0],
-            [10, -10, -7, 7],
-            [6, -1, 3, 4]]
-    b_ub = [-3, 6, -6, 6]
-    A_eq = [[-10, 1, 1, -8]]
-    b_eq = [-4]
-    x_star = [101 / 1391, 1462 / 1391, 0, 752 / 1391]
-    f_star = 7083 / 1391
-    return c, A_ub, b_ub, A_eq, b_eq, x_star, f_star
-
-
-def generic_callback_test(self):
-    # Check that callback is as advertised
-    last_cb = {}
-
-    def cb(res):
-        message = res.pop('message')
-        complete = res.pop('complete')
-
-<<<<<<< HEAD
-        assert_(res.pop('phase') in (1, 2))
-        assert_(res.pop('status') in range(4))
-        assert_(isinstance(res.pop('nit'), int))
-        assert_(isinstance(complete, bool))
-        assert_(isinstance(message, str))
-
-        last_cb['x'] = res['x']
-        last_cb['fun'] = res['fun']
-        last_cb['slack'] = res['slack']
-        last_cb['con'] = res['con']
-
-    c = np.array([-3, -2])
-    A_ub = [[2, 1], [1, 1], [1, 0]]
-    b_ub = [10, 8, 4]
-    res = linprog(c, A_ub=A_ub, b_ub=b_ub, callback=cb, method=self.method)
-
-    _assert_success(res, desired_fun=-18.0, desired_x=[2, 6])
-    assert_allclose(last_cb['fun'], res['fun'])
-    assert_allclose(last_cb['x'], res['x'])
-    assert_allclose(last_cb['con'], res['con'])
-    assert_allclose(last_cb['slack'], res['slack'])
-
-
-def test_unknown_solver():
-    c = np.array([-3, -2])
-    A_ub = [[2, 1], [1, 1], [1, 0]]
-    b_ub = [10, 8, 4]
-
-    assert_raises(ValueError, linprog,
-                  c, A_ub=A_ub, b_ub=b_ub, method='ekki-ekki-ekki')
-
-
-A_ub = None
-b_ub = None
-A_eq = None
-b_eq = None
-bounds = None
-
-################
-# Common Tests #
-################
-=======
+def _assert_infeasible(res):
+    # res: linprog result object
+    assert_(not res.success, "incorrectly reported success")
+    assert_equal(res.status, 2, "failed to report infeasible status")
+
+
+def _assert_unbounded(res):
+    # res: linprog result object
+    assert_(not res.success, "incorrectly reported success")
+    assert_equal(res.status, 3, "failed to report unbounded status")
+
+
 def _assert_success(res, desired_fun=None, desired_x=None,
                     rtol=1e-8, atol=1e-8):
     # res: linprog result object
@@ -253,656 +131,175 @@
         assert_allclose(res.x, desired_x,
                         err_msg="converged to an unexpected solution",
                         rtol=rtol, atol=atol)
->>>>>>> 7511430b
 
 
 class LinprogCommonTests(object):
-    """
-    Base class for `linprog` tests. Generally, each test will be performed
-    once for every derived class of LinprogCommonTests, each of which will
-    typically change self.options and/or self.method. Effectively, these tests
-    are run for many combination of method (simplex, revised simplex, and
-    interior point) and options (such as pivoting rule or sparse treatment).
-    """
-
-    ##################
-    # Targeted Tests #
-    ##################
-
-    def test_callback(self):
-        generic_callback_test(self)
-
-    def test_disp(self):
-        # test that display option does not break anything.
-        A, b, c = lpgen_2d(20, 20)
-        res = linprog(c, A_ub=A, b_ub=b, method=self.method,
-                      options={"disp": True})
-        _assert_success(res, desired_fun=-64.049494229)
-
-    def test_docstring_example(self):
-        # Example from linprog docstring.
-        c = [-1, 4]
-        A = [[-3, 1], [1, 2]]
-        b = [6, 4]
-        x0_bounds = (None, None)
-        x1_bounds = (-3, None)
-        res = linprog(c, A_ub=A, b_ub=b, bounds=(x0_bounds, x1_bounds),
-                      options=self.options, method=self.method)
-        _assert_success(res, desired_fun=-22)
-
-    def test_type_error(self):
-        # (presumably) checks that linprog recognizes type errors
-        # This is tested more carefully in test__linprog_clean_inputs.py
-        c = [1]
-        A_eq = [[1]]
-        b_eq = "hello"
-        assert_raises(TypeError, linprog,
-                      c, A_eq=A_eq, b_eq=b_eq,
-                      method=self.method, options=self.options)
 
     def test_aliasing_b_ub(self):
-        # (presumably) checks that linprog does not modify b_ub
-        # This is tested more carefully in test__linprog_clean_inputs.py
         c = np.array([1.0])
         A_ub = np.array([[1.0]])
         b_ub_orig = np.array([3.0])
         b_ub = b_ub_orig.copy()
         bounds = (-4.0, np.inf)
-        res = linprog(c, A_ub, b_ub, A_eq, b_eq, bounds,
+        res = linprog(c, A_ub=A_ub, b_ub=b_ub, bounds=bounds,
                       method=self.method, options=self.options)
         _assert_success(res, desired_fun=-4, desired_x=[-4])
         assert_allclose(b_ub_orig, b_ub)
 
     def test_aliasing_b_eq(self):
-        # (presumably) checks that linprog does not modify b_eq
-        # This is tested more carefully in test__linprog_clean_inputs.py
         c = np.array([1.0])
         A_eq = np.array([[1.0]])
         b_eq_orig = np.array([3.0])
         b_eq = b_eq_orig.copy()
         bounds = (-4.0, np.inf)
-        res = linprog(c, A_ub, b_ub, A_eq, b_eq, bounds,
+        res = linprog(c, A_eq=A_eq, b_eq=b_eq, bounds=bounds,
                       method=self.method, options=self.options)
         _assert_success(res, desired_fun=3, desired_x=[3])
         assert_allclose(b_eq_orig, b_eq)
 
+    def test_bounds_second_form_unbounded_below(self):
+        c = np.array([1.0])
+        A_eq = np.array([[1.0]])
+        b_eq = np.array([3.0])
+        bounds = (None, 10.0)
+        res = linprog(c, A_eq=A_eq, b_eq=b_eq, bounds=bounds,
+                      method=self.method, options=self.options)
+        _assert_success(res, desired_fun=3, desired_x=[3])
+
+    def test_bounds_second_form_unbounded_above(self):
+        c = np.array([1.0])
+        A_eq = np.array([[1.0]])
+        b_eq = np.array([3.0])
+        bounds = (1.0, None)
+        res = linprog(c, A_eq=A_eq, b_eq=b_eq, bounds=bounds,
+                      method=self.method, options=self.options)
+        _assert_success(res, desired_fun=3, desired_x=[3])
+
     def test_non_ndarray_args(self):
-        # (presumably) checks that linprog accepts list in place of arrays
-        # This is tested more carefully in test__linprog_clean_inputs.py
         c = [1.0]
         A_ub = [[1.0]]
         b_ub = [3.0]
         A_eq = [[1.0]]
         b_eq = [2.0]
         bounds = (-1.0, 10.0)
-        res = linprog(c, A_ub, b_ub, A_eq, b_eq, bounds,
-                      method=self.method, options=self.options)
+        res = linprog(c, A_ub=A_ub, b_ub=b_ub, A_eq=A_eq, b_eq=b_eq,
+                      bounds=bounds, method=self.method, options=self.options)
         _assert_success(res, desired_fun=2, desired_x=[2])
 
-    def test_unknown_options(self):
-        c = np.array([-3, -2])
-        A_ub = [[2, 1], [1, 1], [1, 0]]
-        b_ub = [10, 8, 4]
-
-        def f(c, A_ub=None, b_ub=None, A_eq=None,
-              b_eq=None, bounds=None, options={}):
-            linprog(c, A_ub, b_ub, A_eq, b_eq, bounds,
-                    method=self.method, options=options)
-
-        o = {key: self.options[key] for key in self.options}
-        o['spam'] = 42
-
-        assert_warns(OptimizeWarning, f,
-                     c, A_ub=A_ub, b_ub=b_ub, options=o)
-
-    def test_invalid_inputs(self):
-
-        def f(c, A_ub=None, b_ub=None, A_eq=None, b_eq=None, bounds=None):
-            linprog(c, A_ub, b_ub, A_eq, b_eq, bounds,
-                    method=self.method, options=self.options)
-
-        # Test ill-formatted bounds
-        assert_raises(ValueError, f, [1, 2, 3], bounds=[(1, 2), (3, 4)])
-        assert_raises(ValueError, f, [1, 2, 3], bounds=[(1, 2), (3, 4), (3, 4, 5)])
-        assert_raises(ValueError, f, [1, 2, 3], bounds=[(1, -2), (1, 2)])
-
-        # Test other invalid inputs
-        assert_raises(ValueError, f, [1, 2], A_ub=[[1, 2]], b_ub=[1, 2])
-        assert_raises(ValueError, f, [1, 2], A_ub=[[1]], b_ub=[1])
-        assert_raises(ValueError, f, [1, 2], A_eq=[[1, 2]], b_eq=[1, 2])
-        assert_raises(ValueError, f, [1, 2], A_eq=[[1]], b_eq=[1])
-        assert_raises(ValueError, f, [1, 2], A_eq=[1], b_eq=1)
-
-        # this last check doesn't make sense for sparse presolve
-        if ("_sparse_presolve" in self.options and
-                self.options["_sparse_presolve"]):
-            return
-            # there aren't 3-D sparse matrices
-
-        assert_raises(ValueError, f, [1, 2], A_ub=np.zeros((1, 1, 3)), b_eq=1)
-
-    def test_bounds_fixed(self):
-
-        # Test fixed bounds (upper equal to lower)
-        # If presolve option True, test if solution found in presolve (i.e.
-        # number of iterations is 0).
-        do_presolve = self.options.get('presolve', True)
-
-        res = linprog([1], bounds=(1, 1),
-                      method=self.method, options=self.options)
-        _assert_success(res, 1, 1)
-        if do_presolve:
-            assert_equal(res.nit, 0)
-
-        res = linprog([1, 2, 3], bounds=[(5, 5), (-1, -1), (3, 3)],
-                      method=self.method, options=self.options)
-        _assert_success(res, 12, [5, -1, 3])
-        if do_presolve:
-            assert_equal(res.nit, 0)
-
-        res = linprog([1, 1], bounds=[(1, 1), (1, 3)],
-                      method=self.method, options=self.options)
-        _assert_success(res, 2, [1, 1])
-        if do_presolve:
-            assert_equal(res.nit, 0)
-
-        res = linprog([1, 1, 2], A_eq=[[1, 0, 0], [0, 1, 0]], b_eq=[1, 7],
-                      bounds=[(-5, 5), (0, 10), (3.5, 3.5)],
-                      method=self.method, options=self.options)
-        _assert_success(res, 15, [1, 7, 3.5])
-        if do_presolve:
-            assert_equal(res.nit, 0)
-
-    def test_bounds_infeasible(self):
-
-        # Test ill-valued bounds (upper less than lower)
-        # If presolve option True, test if solution found in presolve (i.e.
-        # number of iterations is 0).
-        do_presolve = self.options.get('presolve', True)
-
-        res = linprog([1], bounds=(1, -2), method=self.method, options=self.options)
-        _assert_infeasible(res)
-        if do_presolve:
-            assert_equal(res.nit, 0)
-
-        res = linprog([1], bounds=[(1, -2)], method=self.method, options=self.options)
-        _assert_infeasible(res)
-        if do_presolve:
-            assert_equal(res.nit, 0)
-
-        res = linprog([1, 2, 3], bounds=[(5, 0), (1, 2), (3, 4)], method=self.method, options=self.options)
-        _assert_infeasible(res)
-        if do_presolve:
-            assert_equal(res.nit, 0)
-
-    def test_bounds_infeasible_2(self):
-
-        # Test ill-valued bounds (lower inf, upper -inf)
-        # If presolve option True, test if solution found in presolve (i.e.
-        # number of iterations is 0).
-        # For the simplex method, the cases do not result in an
-        # infeasible status, but in a RuntimeWarning. This is a
-        # consequence of having _presolve() take care of feasibility
-        # checks. See issue gh-11618.
-        do_presolve = self.options.get('presolve', True)
-        simplex_without_presolve = not do_presolve and self.method == 'simplex'
-
-        c = [1, 2, 3]
-        bounds_1 = [(1, 2), (np.inf, np.inf), (3, 4)]
-        bounds_2 = [(1, 2), (-np.inf, -np.inf), (3, 4)]
-
-        if simplex_without_presolve:
-            def g(c, bounds):
-                res = linprog(c, bounds=bounds, method=self.method, options=self.options)
-                return res
-
-            assert_raises(RuntimeWarning, g, c, bounds=bounds_1)
-            assert_raises(RuntimeWarning, g, c, bounds=bounds_2)
-        else:
-            res = linprog(c=c, bounds=bounds_1, method=self.method, options=self.options)
-            _assert_infeasible(res)
-            if do_presolve:
-                assert_equal(res.nit, 0)
-            res = linprog(c=c, bounds=bounds_2, method=self.method, options=self.options)
-            _assert_infeasible(res)
-            if do_presolve:
-                assert_equal(res.nit, 0)
-
-    def test_empty_constraint_1(self):
-        c = [-1, -2]
-        res = linprog(c, method=self.method, options=self.options)
-        _assert_unbounded(res)
-
-    def test_empty_constraint_2(self):
-        c = [-1, 1, -1, 1]
-        bounds = [(0, np.inf), (-np.inf, 0), (-1, 1), (-1, 1)]
-        res = linprog(c, bounds=bounds,
-                      method=self.method, options=self.options)
-        _assert_unbounded(res)
-        # Unboundedness detected in presolve requires no iterations
-        if self.options.get('presolve', True):
-            assert_equal(res.nit, 0)
-
-    def test_empty_constraint_3(self):
-        c = [1, -1, 1, -1]
-        bounds = [(0, np.inf), (-np.inf, 0), (-1, 1), (-1, 1)]
-        res = linprog(c, bounds=bounds,
-                      method=self.method, options=self.options)
-        _assert_success(res, desired_x=[0, 0, -1, 1], desired_fun=-2)
-
-    def test_inequality_constraints(self):
-        # Minimize linear function subject to linear inequality constraints.
+    def test_linprog_upper_bound_constraints(self):
+        # Maximize a linear function subject to only linear upper bound
+        # constraints.
         #  http://www.dam.brown.edu/people/huiwang/classes/am121/Archive/simplex_121_c.pdf
         c = np.array([3, 2]) * -1  # maximize
         A_ub = [[2, 1],
                 [1, 1],
                 [1, 0]]
         b_ub = [10, 8, 4]
-        res = linprog(c, A_ub, b_ub, A_eq, b_eq, bounds,
-                      method=self.method, options=self.options)
+        res = (linprog(c, A_ub=A_ub, b_ub=b_ub,
+                       method=self.method, options=self.options))
         _assert_success(res, desired_fun=-18, desired_x=[2, 6])
 
-    def test_inequality_constraints2(self):
-        # Minimize linear function subject to linear inequality constraints.
-        # http://www.statslab.cam.ac.uk/~ff271/teaching/opt/notes/notes8.pdf
-        # (dead link)
+    def test_linprog_mixed_constraints(self):
+        # Minimize linear function subject to non-negative variables.
+        #  http://www.statslab.cam.ac.uk/~ff271/teaching/opt/notes/notes8.pdf
         c = [6, 3]
         A_ub = [[0, 3],
                 [-1, -1],
                 [-2, 1]]
         b_ub = [2, -1, -1]
-        res = linprog(c, A_ub, b_ub, A_eq, b_eq, bounds,
+        res = linprog(c, A_ub=A_ub, b_ub=b_ub,
                       method=self.method, options=self.options)
         _assert_success(res, desired_fun=5, desired_x=[2 / 3, 1 / 3])
 
-    def test_bounds_simple(self):
-        c = [1, 2]
-        bounds = (1, 2)
-        res = linprog(c, A_ub, b_ub, A_eq, b_eq, bounds,
-                      method=self.method, options=self.options)
-        _assert_success(res, desired_x=[1, 1])
-
-        bounds = [(1, 2), (1, 2)]
-        res = linprog(c, A_ub, b_ub, A_eq, b_eq, bounds,
-                      method=self.method, options=self.options)
-        _assert_success(res, desired_x=[1, 1])
-
-    def test_bounded_below_only_1(self):
-        c = np.array([1.0])
-        A_eq = np.array([[1.0]])
-        b_eq = np.array([3.0])
-        bounds = (1.0, None)
-        res = linprog(c, A_ub, b_ub, A_eq, b_eq, bounds,
-                      method=self.method, options=self.options)
-        _assert_success(res, desired_fun=3, desired_x=[3])
-
-    def test_bounded_below_only_2(self):
-        c = np.ones(3)
-        A_eq = np.eye(3)
-        b_eq = np.array([1, 2, 3])
-        bounds = (0.5, np.inf)
-        res = linprog(c, A_ub, b_ub, A_eq, b_eq, bounds,
-                      method=self.method, options=self.options)
-        _assert_success(res, desired_x=b_eq, desired_fun=np.sum(b_eq))
-
-    def test_bounded_above_only_1(self):
-        c = np.array([1.0])
-        A_eq = np.array([[1.0]])
-        b_eq = np.array([3.0])
-        bounds = (None, 10.0)
-        res = linprog(c, A_ub, b_ub, A_eq, b_eq, bounds,
-                      method=self.method, options=self.options)
-        _assert_success(res, desired_fun=3, desired_x=[3])
-
-    def test_bounded_above_only_2(self):
-        c = np.ones(3)
-        A_eq = np.eye(3)
-        b_eq = np.array([1, 2, 3])
-        bounds = (-np.inf, 4)
-        res = linprog(c, A_ub, b_ub, A_eq, b_eq, bounds,
-                      method=self.method, options=self.options)
-        _assert_success(res, desired_x=b_eq, desired_fun=np.sum(b_eq))
-
-    def test_bounds_infinity(self):
-        c = np.ones(3)
-        A_eq = np.eye(3)
-        b_eq = np.array([1, 2, 3])
-        bounds = (-np.inf, np.inf)
-        res = linprog(c, A_ub, b_ub, A_eq, b_eq, bounds,
-                      method=self.method, options=self.options)
-        _assert_success(res, desired_x=b_eq, desired_fun=np.sum(b_eq))
-
-    def test_bounds_mixed(self):
-        # Problem has one unbounded variable and
-        # another with a negative lower bound.
-        c = np.array([-1, 4]) * -1  # maximize
-        A_ub = np.array([[-3, 1],
-                         [1, 2]], dtype=np.float64)
-        b_ub = [6, 4]
-        x0_bounds = (-np.inf, np.inf)
-        x1_bounds = (-3, np.inf)
-        bounds = (x0_bounds, x1_bounds)
-        res = linprog(c, A_ub, b_ub, A_eq, b_eq, bounds,
-                      method=self.method, options=self.options)
-        _assert_success(res, desired_fun=-80 / 7, desired_x=[-8 / 7, 18 / 7])
-
-    def test_bounds_equal_but_infeasible(self):
-        c = [-4, 1]
-        A_ub = [[7, -2], [0, 1], [2, -2]]
-        b_ub = [14, 0, 3]
-        bounds = [(2, 2), (0, None)]
-        res = linprog(c, A_ub, b_ub, A_eq, b_eq, bounds,
-                      method=self.method, options=self.options)
-        _assert_infeasible(res)
-
-    def test_bounds_equal_but_infeasible2(self):
-        c = [-4, 1]
-        A_eq = [[7, -2], [0, 1], [2, -2]]
-        b_eq = [14, 0, 3]
-        bounds = [(2, 2), (0, None)]
-        res = linprog(c, A_ub, b_ub, A_eq, b_eq, bounds,
-                      method=self.method, options=self.options)
-        _assert_infeasible(res)
-
-    def test_bounds_equal_no_presolve(self):
-        # There was a bug when a lower and upper bound were equal but
-        # presolve was not on to eliminate the variable. The bound
-        # was being converted to an equality constraint, but the bound
-        # was not eliminated, leading to issues in postprocessing.
-        c = [1, 2]
-        A_ub = [[1, 2], [1.1, 2.2]]
-        b_ub = [4, 8]
-        bounds = [(1, 2), (2, 2)]
-
-        o = {key: self.options[key] for key in self.options}
-        o["presolve"] = False
-
-        res = linprog(c, A_ub, b_ub, A_eq, b_eq, bounds,
-                      method=self.method, options=o)
-        _assert_infeasible(res)
-
-    def test_zero_column_1(self):
-        m, n = 3, 4
-        np.random.seed(0)
-        c = np.random.rand(n)
-        c[1] = 1
-        A_eq = np.random.rand(m, n)
-        A_eq[:, 1] = 0
-        b_eq = np.random.rand(m)
-        A_ub = [[1, 0, 1, 1]]
-        b_ub = 3
-        bounds = [(-10, 10), (-10, 10), (-10, None), (None, None)]
-        res = linprog(c, A_ub, b_ub, A_eq, b_eq, bounds,
-                      method=self.method, options=self.options)
-        _assert_success(res, desired_fun=-9.7087836730413404)
-
-    def test_zero_column_2(self):
-        np.random.seed(0)
-        m, n = 2, 4
-        c = np.random.rand(n)
-        c[1] = -1
-        A_eq = np.random.rand(m, n)
-        A_eq[:, 1] = 0
-        b_eq = np.random.rand(m)
-
-        A_ub = np.random.rand(m, n)
-        A_ub[:, 1] = 0
-        b_ub = np.random.rand(m)
-        bounds = (None, None)
-        res = linprog(c, A_ub, b_ub, A_eq, b_eq, bounds,
-                      method=self.method, options=self.options)
-        _assert_unbounded(res)
-        # Unboundedness detected in presolve
-        if self.options.get('presolve', True):
-            assert_equal(res.nit, 0)
-
-    def test_zero_row_1(self):
-        c = [1, 2, 3]
-        A_eq = [[0, 0, 0], [1, 1, 1], [0, 0, 0]]
-        b_eq = [0, 3, 0]
-        res = linprog(c, A_ub, b_ub, A_eq, b_eq, bounds,
-                      method=self.method, options=self.options)
-        _assert_success(res, desired_fun=3)
-
-    def test_zero_row_2(self):
-        A_ub = [[0, 0, 0], [1, 1, 1], [0, 0, 0]]
-        b_ub = [0, 3, 0]
-        c = [1, 2, 3]
-        res = linprog(c, A_ub, b_ub, A_eq, b_eq, bounds,
-                      method=self.method, options=self.options)
-        _assert_success(res, desired_fun=0)
-
-    def test_zero_row_3(self):
-        m, n = 2, 4
-        c = np.random.rand(n)
-        A_eq = np.random.rand(m, n)
-        A_eq[0, :] = 0
-        b_eq = np.random.rand(m)
-        res = linprog(c, A_ub, b_ub, A_eq, b_eq, bounds,
-                      method=self.method, options=self.options)
-        _assert_infeasible(res)
-
-        # Infeasibility detected in presolve
-        if self.options.get('presolve', True):
-            assert_equal(res.nit, 0)
-
-    def test_zero_row_4(self):
-        m, n = 2, 4
-        c = np.random.rand(n)
-        A_ub = np.random.rand(m, n)
-        A_ub[0, :] = 0
-        b_ub = -np.random.rand(m)
-        res = linprog(c, A_ub, b_ub, A_eq, b_eq, bounds,
-                      method=self.method, options=self.options)
-        _assert_infeasible(res)
-
-        # Infeasibility detected in presolve
-        if self.options.get('presolve', True):
-            assert_equal(res.nit, 0)
-
-    def test_singleton_row_eq_1(self):
-        c = [1, 1, 1, 2]
-        A_eq = [[1, 0, 0, 0], [0, 2, 0, 0], [1, 0, 0, 0], [1, 1, 1, 1]]
-        b_eq = [1, 2, 2, 4]
-        res = linprog(c, A_ub, b_ub, A_eq, b_eq, bounds,
-                      method=self.method, options=self.options)
-        _assert_infeasible(res)
-
-        # Infeasibility detected in presolve
-        if self.options.get('presolve', True):
-            assert_equal(res.nit, 0)
-
-    def test_singleton_row_eq_2(self):
-        c = [1, 1, 1, 2]
-        A_eq = [[1, 0, 0, 0], [0, 2, 0, 0], [1, 0, 0, 0], [1, 1, 1, 1]]
-        b_eq = [1, 2, 1, 4]
-        res = linprog(c, A_ub, b_ub, A_eq, b_eq, bounds,
-                      method=self.method, options=self.options)
-        _assert_success(res, desired_fun=4)
-
-    def test_singleton_row_ub_1(self):
-        c = [1, 1, 1, 2]
-        A_ub = [[1, 0, 0, 0], [0, 2, 0, 0], [-1, 0, 0, 0], [1, 1, 1, 1]]
-        b_ub = [1, 2, -2, 4]
-        bounds = [(None, None), (0, None), (0, None), (0, None)]
-        res = linprog(c, A_ub, b_ub, A_eq, b_eq, bounds,
-                      method=self.method, options=self.options)
-        _assert_infeasible(res)
-
-        # Infeasibility detected in presolve
-        if self.options.get('presolve', True):
-            assert_equal(res.nit, 0)
-
-    def test_singleton_row_ub_2(self):
-        c = [1, 1, 1, 2]
-        A_ub = [[1, 0, 0, 0], [0, 2, 0, 0], [-1, 0, 0, 0], [1, 1, 1, 1]]
-        b_ub = [1, 2, -0.5, 4]
-        bounds = [(None, None), (0, None), (0, None), (0, None)]
-        res = linprog(c, A_ub, b_ub, A_eq, b_eq, bounds,
-                      method=self.method, options=self.options)
-        _assert_success(res, desired_fun=0.5)
-
-    def test_infeasible(self):
-        # Test linprog response to an infeasible problem
-        c = [-1, -1]
-        A_ub = [[1, 0],
-                [0, 1],
-                [-1, -1]]
-        b_ub = [2, 2, -5]
-        res = linprog(c, A_ub, b_ub, A_eq, b_eq, bounds,
-                      method=self.method, options=self.options)
-        _assert_infeasible(res)
-
-    def test_infeasible_inequality_bounds(self):
-        c = [1]
-        A_ub = [[2]]
-        b_ub = 4
-        bounds = (5, 6)
-        res = linprog(c, A_ub, b_ub, A_eq, b_eq, bounds,
-                      method=self.method, options=self.options)
-        _assert_infeasible(res)
-
-        # Infeasibility detected in presolve
-        if self.options.get('presolve', True):
-            assert_equal(res.nit, 0)
-
-    def test_unbounded(self):
-        # Test linprog response to an unbounded problem
-        c = np.array([1, 1]) * -1  # maximize
-        A_ub = [[-1, 1],
-                [-1, -1]]
-        b_ub = [-1, -2]
-        res = linprog(c, A_ub, b_ub, A_eq, b_eq, bounds,
-                      method=self.method, options=self.options)
-        _assert_unbounded(res)
-
-    def test_unbounded_below_no_presolve_corrected(self):
-        c = [1]
-        bounds = [(None, 1)]
-
-        o = {key: self.options[key] for key in self.options}
-        o["presolve"] = False
-
-        res = linprog(c=c, bounds=bounds,
-                      method=self.method,
-                      options=o)
-        if self.method == "revised simplex":
-            # Revised simplex has a special pathway for no constraints.
-            assert_equal(res.status, 5)
-        else:
-            _assert_unbounded(res)
-
-    def test_unbounded_no_nontrivial_constraints_1(self):
-        """
-        Test whether presolve pathway for detecting unboundedness after
-        constraint elimination is working.
-        """
-        c = np.array([0, 0, 0, 1, -1, -1])
-        A_ub = np.array([[1, 0, 0, 0, 0, 0],
-                         [0, 1, 0, 0, 0, 0],
-                         [0, 0, 0, 0, 0, -1]])
-        b_ub = np.array([2, -2, 0])
-        bounds = [(None, None), (None, None), (None, None),
-                  (-1, 1), (-1, 1), (0, None)]
-        res = linprog(c, A_ub, b_ub, A_eq, b_eq, bounds,
-                      method=self.method, options=self.options)
-        _assert_unbounded(res)
-        assert_equal(res.x[-1], np.inf)
-        assert_equal(res.message[:36], "The problem is (trivially) unbounded")
-
-    def test_unbounded_no_nontrivial_constraints_2(self):
-        """
-        Test whether presolve pathway for detecting unboundedness after
-        constraint elimination is working.
-        """
-        c = np.array([0, 0, 0, 1, -1, 1])
-        A_ub = np.array([[1, 0, 0, 0, 0, 0],
-                         [0, 1, 0, 0, 0, 0],
-                         [0, 0, 0, 0, 0, 1]])
-        b_ub = np.array([2, -2, 0])
-        bounds = [(None, None), (None, None), (None, None),
-                  (-1, 1), (-1, 1), (None, 0)]
-        res = linprog(c, A_ub, b_ub, A_eq, b_eq, bounds,
-                      method=self.method, options=self.options)
-        _assert_unbounded(res)
-        assert_equal(res.x[-1], -np.inf)
-        assert_equal(res.message[:36], "The problem is (trivially) unbounded")
-
-    def test_cyclic_recovery(self):
+    def test_linprog_cyclic_recovery(self):
         # Test linprogs recovery from cycling using the Klee-Minty problem
-        # Klee-Minty  https://www.math.ubc.ca/~israel/m340/kleemin3.pdf
+        #  Klee-Minty  http://www.math.ubc.ca/~israel/m340/kleemin3.pdf
         c = np.array([100, 10, 1]) * -1  # maximize
         A_ub = [[1, 0, 0],
                 [20, 1, 0],
                 [200, 20, 1]]
         b_ub = [1, 100, 10000]
-        res = linprog(c, A_ub, b_ub, A_eq, b_eq, bounds,
+        res = linprog(c, A_ub=A_ub, b_ub=b_ub,
                       method=self.method, options=self.options)
         _assert_success(res, desired_x=[0, 0, 10000], atol=5e-6, rtol=1e-7)
 
-    def test_cyclic_bland(self):
+    def test_linprog_cyclic_bland(self):
         # Test the effect of Bland's rule on a cycling problem
         c = np.array([-10, 57, 9, 24.])
         A_ub = np.array([[0.5, -5.5, -2.5, 9],
                          [0.5, -1.5, -0.5, 1],
                          [1, 0, 0, 0]])
         b_ub = [0, 0, 1]
-
-        # copy the existing options dictionary but change maxiter
-        maxiter = 100
-        o = {key: val for key, val in self.options.items()}
-        o['maxiter'] = maxiter
-
-        res = linprog(c, A_ub, b_ub, A_eq, b_eq, bounds,
-                      method=self.method, options=o)
-
-        if self.method == 'simplex' and not self.options.get('bland'):
-            # simplex cycles without Bland's rule
-            _assert_iteration_limit_reached(res, o['maxiter'])
-        else:
-            # other methods, including simplex with Bland's rule, succeed
-            _assert_success(res, desired_x=[1, 0, 1, 0])
-        # note that revised simplex skips this test because it may or may not
-        # cycle depending on the initial basis
-
-    def test_remove_redundancy_infeasibility(self):
-        # mostly a test of redundancy removal, which is carefully tested in
-        # test__remove_redundancy.py
-        m, n = 10, 10
-        c = np.random.rand(n)
-        A_eq = np.random.rand(m, n)
-        b_eq = np.random.rand(m)
-        A_eq[-1, :] = 2 * A_eq[-2, :]
-        b_eq[-1] *= -1
-        with suppress_warnings() as sup:
-            sup.filter(OptimizeWarning, "A_eq does not appear...")
-            res = linprog(c, A_ub, b_ub, A_eq, b_eq, bounds,
-                          method=self.method, options=self.options)
+        # "interior-point" will succeed, "simplex" will fail
+        res = linprog(c, A_ub=A_ub, b_ub=b_ub, options=dict(maxiter=100),
+                      method=self.method)
+        if self.method == "simplex":
+            assert_(not res.success)
+            res = linprog(c, A_ub=A_ub, b_ub=b_ub,
+                          options=dict(maxiter=100, bland=True,),
+                          method=self.method)
+        _assert_success(res, desired_x=[1, 0, 1, 0])
+
+    def test_linprog_unbounded(self):
+        # Test linprog response to an unbounded problem
+        c = np.array([1, 1]) * -1  # maximize
+        A_ub = [[-1, 1],
+                [-1, -1]]
+        b_ub = [-1, -2]
+        res = linprog(c, A_ub=A_ub, b_ub=b_ub,
+                      method=self.method, options=self.options)
+        _assert_unbounded(res)
+
+    def test_linprog_infeasible(self):
+        # Test linrpog response to an infeasible problem
+        c = [-1, -1]
+        A_ub = [[1, 0],
+                [0, 1],
+                [-1, -1]]
+        b_ub = [2, 2, -5]
+        res = linprog(c, A_ub=A_ub, b_ub=b_ub,
+                      method=self.method, options=self.options)
         _assert_infeasible(res)
 
-    #################
-    # General Tests #
-    #################
-
     def test_nontrivial_problem(self):
-        # Problem involves all constraint types,
+        # Test linprog for a problem involving all constraint types,
         # negative resource limits, and rounding issues.
-        c, A_ub, b_ub, A_eq, b_eq, x_star, f_star = nontrivial_problem()
-        res = linprog(c, A_ub, b_ub, A_eq, b_eq, bounds,
-                      method=self.method, options=self.options)
-        _assert_success(res, desired_fun=f_star, desired_x=x_star)
-
-    def test_lpgen_problem(self):
-        # Test linprog  with a rather large problem (400 variables,
+        c = [-1, 8, 4, -6]
+        A_ub = [[-7, -7, 6, 9],
+                [1, -1, -3, 0],
+                [10, -10, -7, 7],
+                [6, -1, 3, 4]]
+        b_ub = [-3, 6, -6, 6]
+        A_eq = [[-10, 1, 1, -8]]
+        b_eq = [-4]
+        res = linprog(c, A_ub=A_ub, b_ub=b_ub, A_eq=A_eq, b_eq=b_eq,
+                      method=self.method, options=self.options)
+        _assert_success(res, desired_fun=7083 / 1391,
+                        desired_x=[101 / 1391, 1462 / 1391, 0, 752 / 1391])
+
+    def test_negative_variable(self):
+        # Test linprog with a problem with one unbounded variable and
+        # another with a negative lower bound.
+        c = np.array([-1, 4]) * -1  # maximize
+        A_ub = np.array([[-3, 1],
+                         [1, 2]], dtype=np.float64)
+        A_ub_orig = A_ub.copy()
+        b_ub = [6, 4]
+        x0_bounds = (-np.inf, np.inf)
+        x1_bounds = (-3, np.inf)
+
+        res = linprog(c, A_ub=A_ub, b_ub=b_ub, bounds=(x0_bounds, x1_bounds),
+                      method=self.method, options=self.options)
+
+        assert_equal(A_ub, A_ub_orig)   # user input not overwritten
+        _assert_success(res, desired_fun=-80 / 7, desired_x=[-8 / 7, 18 / 7])
+
+    def test_large_problem(self):
+        # Test linprog simplex with a rather large problem (400 variables,
         # 40 constraints) generated by https://gist.github.com/denis-bz/8647461
-        A_ub, b_ub, c = lpgen_2d(20, 20)
-
-        with suppress_warnings() as sup:
-            sup.filter(OptimizeWarning, "Solving system with option 'sym_pos'")
-            sup.filter(RuntimeWarning, "invalid value encountered")
-            sup.filter(LinAlgWarning)
-            res = linprog(c, A_ub, b_ub, A_eq, b_eq, bounds,
-                          method=self.method, options=self.options)
+        A, b, c = lpgen_2d(20, 20)
+        res = linprog(c, A_ub=A, b_ub=b,
+                      method=self.method, options=self.options)
         _assert_success(res, desired_fun=-64.049494229)
 
     def test_network_flow(self):
@@ -920,17 +317,15 @@
             [0, 0, 0, 0, 0, 0, 0, n, n, 0, 0, p],
             [0, 0, 0, 0, 0, 0, 0, 0, 0, n, n, n]]
         b_eq = [0, 19, -16, 33, 0, 0, -36]
-        with suppress_warnings() as sup:
-            sup.filter(LinAlgWarning)
-            res = linprog(c, A_ub, b_ub, A_eq, b_eq, bounds,
-                          method=self.method, options=self.options)
+        res = linprog(c=c, A_eq=A_eq, b_eq=b_eq,
+                      method=self.method, options=self.options)
         _assert_success(res, desired_fun=755, atol=1e-6, rtol=1e-7)
 
     def test_network_flow_limited_capacity(self):
         # A network flow problem with supply and demand at nodes
         # and with costs and capacities along directed edges.
         # http://blog.sommer-forst.de/2013/04/10/
-        c = [2, 2, 1, 3, 1]
+        cost = [2, 2, 1, 3, 1]
         bounds = [
             [0, 4],
             [0, 2],
@@ -945,18 +340,6 @@
             [0, 0, 0, p, p]]
         b_eq = [-4, 0, 0, 4]
 
-<<<<<<< HEAD
-        with suppress_warnings() as sup:
-            # this is an UmfpackWarning but I had trouble importing it
-            if has_umfpack:
-                sup.filter(UmfpackWarning)
-            sup.filter(RuntimeWarning, "scipy.linalg.solve\nIll...")
-            sup.filter(OptimizeWarning, "A_eq does not appear...")
-            sup.filter(OptimizeWarning, "Solving system with option...")
-            sup.filter(LinAlgWarning)
-            res = linprog(c, A_ub, b_ub, A_eq, b_eq, bounds,
-                          method=self.method, options=self.options)
-=======
         if self.method == "simplex":
             # Including the callback here ensures the solution can be
             # calculated correctly, even when phase 1 terminated
@@ -973,22 +356,21 @@
                 sup.filter(OptimizeWarning, "Solving system with option...")
                 res = linprog(c=cost, A_eq=A_eq, b_eq=b_eq, bounds=bounds,
                               method=self.method, options=self.options)
->>>>>>> 7511430b
         _assert_success(res, desired_fun=14)
 
     def test_simplex_algorithm_wikipedia_example(self):
-        # https://en.wikipedia.org/wiki/Simplex_algorithm#Example
-        c = [-2, -3, -4]
+        # http://en.wikipedia.org/wiki/Simplex_algorithm#Example
+        Z = [-2, -3, -4]
         A_ub = [
             [3, 2, 1],
             [2, 5, 3]]
         b_ub = [10, 15]
-        res = linprog(c, A_ub, b_ub, A_eq, b_eq, bounds,
+        res = linprog(c=Z, A_ub=A_ub, b_ub=b_ub,
                       method=self.method, options=self.options)
         _assert_success(res, desired_fun=-20)
 
     def test_enzo_example(self):
-        # https://github.com/scipy/scipy/issues/1779 lp2.py
+        # http://projects.scipy.org/scipy/attachment/ticket/1252/lp2.py
         #
         # Translated from Octave code at:
         # http://www.ecs.shimane-u.ac.jp/~kyoshida/lpeng.htm
@@ -1001,7 +383,7 @@
             [3, 2.5, 8, 0, -1, 0],
             [8, 10, 4, 0, 0, -1]]
         b_eq = [185, 155, 600]
-        res = linprog(c, A_ub, b_ub, A_eq, b_eq, bounds,
+        res = linprog(c=c, A_eq=A_eq, b_eq=b_eq,
                       method=self.method, options=self.options)
         _assert_success(res, desired_fun=317.5,
                         desired_x=[66.25, 0, 17.5, 0, 183.75, 0],
@@ -1016,11 +398,17 @@
                 [0, 1, 0, 0, 1, 0],
                 [0, 0, 1, 0, 0, 1]]
         b_eq = [-0.5, 0.4, 0.3, 0.3, 0.3]
-
-        with suppress_warnings() as sup:
-            sup.filter(OptimizeWarning, "A_eq does not appear...")
-            res = linprog(c, A_ub, b_ub, A_eq, b_eq, bounds,
-                          method=self.method, options=self.options)
+        if self.method == "simplex":
+            # Including the callback here ensures the solution can be
+            # calculated correctly.
+            res = linprog(c=c, A_eq=A_eq, b_eq=b_eq,
+                          method=self.method, options=self.options,
+                          callback=lambda x, **kwargs: None)
+        else:
+            with suppress_warnings() as sup:
+                sup.filter(OptimizeWarning, "A_eq does not appear...")
+                res = linprog(c=c, A_eq=A_eq, b_eq=b_eq,
+                              method=self.method, options=self.options)
         _assert_success(res, desired_fun=-1.77,
                         desired_x=[0.3, 0.2, 0.0, 0.0, 0.1, 0.3])
 
@@ -1031,7 +419,7 @@
         tmp = 2 * np.pi * np.arange(1, m + 1) / (m + 1)
         A_eq = np.vstack((np.cos(tmp) - 1, np.sin(tmp)))
         b_eq = [0, 0]
-        res = linprog(c, A_ub, b_ub, A_eq, b_eq, bounds,
+        res = linprog(c=c, A_eq=A_eq, b_eq=b_eq,
                       method=self.method, options=self.options)
         _assert_success(res, desired_fun=0, desired_x=np.zeros(m))
 
@@ -1042,7 +430,7 @@
         tmp = 2 * np.pi * np.arange(m) / (m + 1)
         A_eq = np.vstack((np.cos(tmp) - 1, np.sin(tmp)))
         b_eq = [0, 0]
-        res = linprog(c, A_ub, b_ub, A_eq, b_eq, bounds,
+        res = linprog(c=c, A_eq=A_eq, b_eq=b_eq,
                       method=self.method, options=self.options)
         _assert_unbounded(res)
 
@@ -1053,19 +441,76 @@
         tmp = 2 * np.pi * np.arange(m) / (m + 1)
         A_eq = np.vstack((np.cos(tmp) - 1, np.sin(tmp)))
         b_eq = [1, 1]
-
-        o = {key: self.options[key] for key in self.options}
-        o["presolve"] = False
-
-        res = linprog(c, A_ub, b_ub, A_eq, b_eq, bounds,
-                      method=self.method, options=o)
+        if self.method == "simplex":
+            res = linprog(c=c, A_eq=A_eq, b_eq=b_eq,
+                          method=self.method, options=self.options)
+        else:
+            res = linprog(c=c, A_eq=A_eq, b_eq=b_eq, method=self.method,
+                          options={"presolve": False})
         _assert_infeasible(res)
 
+    def test_unknown_options_or_solver(self):
+        c = np.array([-3, -2])
+        A_ub = [[2, 1], [1, 1], [1, 0]]
+        b_ub = [10, 8, 4]
+
+        def f(c, A_ub=None, b_ub=None, A_eq=None, b_eq=None, bounds=None,
+              options={}):
+            linprog(c, A_ub, b_ub, A_eq, b_eq, bounds, method=self.method,
+                    options=options)
+
+        _assert_warns(OptimizeWarning, f,
+                      c, A_ub=A_ub, b_ub=b_ub, options=dict(spam='42'))
+
+        assert_raises(ValueError, linprog,
+                      c, A_ub=A_ub, b_ub=b_ub, method='ekki-ekki-ekki')
+
+    def test_no_constraints(self):
+        res = linprog([-1, -2], method=self.method, options=self.options)
+        if self.method == "simplex":
+            # Why should x be 0,0? inf,inf is more correct, IMO
+            assert_equal(res.x, [0, 0])
+        _assert_unbounded(res)
+
+    def test_simple_bounds(self):
+        res = linprog([1, 2], bounds=(1, 2),
+                      method=self.method, options=self.options)
+        _assert_success(res, desired_x=[1, 1])
+        res = linprog([1, 2], bounds=[(1, 2), (1, 2)],
+                      method=self.method, options=self.options)
+        _assert_success(res, desired_x=[1, 1])
+
+    def test_invalid_inputs(self):
+
+        def f(c, A_ub=None, b_ub=None, A_eq=None, b_eq=None, bounds=None):
+            linprog(c, A_ub, b_ub, A_eq, b_eq, bounds,
+                    method=self.method, options=self.options)
+
+        for bad_bound in [[(5, 0), (1, 2), (3, 4)],
+                          [(1, 2), (3, 4)],
+                          [(1, 2), (3, 4), (3, 4, 5)],
+                          [(1, 2), (np.inf, np.inf), (3, 4)],
+                          [(1, 2), (-np.inf, -np.inf), (3, 4)],
+                          ]:
+            assert_raises(ValueError, f, [1, 2, 3], bounds=bad_bound)
+
+        assert_raises(ValueError, f, [1, 2], A_ub=[[1, 2]], b_ub=[1, 2])
+        assert_raises(ValueError, f, [1, 2], A_ub=[[1]], b_ub=[1])
+        assert_raises(ValueError, f, [1, 2], A_eq=[[1, 2]], b_eq=[1, 2])
+        assert_raises(ValueError, f, [1, 2], A_eq=[[1]], b_eq=[1])
+        assert_raises(ValueError, f, [1, 2], A_eq=[1], b_eq=1)
+
+        if ("_sparse_presolve" in self.options and
+                self.options["_sparse_presolve"]):
+            return
+            # this test doesn't make sense for sparse presolve
+            # there aren't 3D sparse matrices
+        assert_raises(ValueError, f, [1, 2], A_ub=np.zeros((1, 1, 3)), b_eq=1)
+
     def test_basic_artificial_vars(self):
-        # Problem is chosen to test two phase simplex methods when at the end
-        # of phase 1 some artificial variables remain in the basis.
-        # Also, for `method='simplex'`, the row in the tableau corresponding
-        # with the artificial variables is not all zero.
+        # Test if linprog succeeds when at the end of Phase 1 some artificial
+        # variables remain basic, and the row in T corresponding to the
+        # artificial variables is not all zero.
         c = np.array([-0.1, -0.07, 0.004, 0.004, 0.004, 0.004])
         A_ub = np.array([[1.0, 0, 0, 0, 0, 0], [-1.0, 0, 0, 0, 0, 0],
                          [0, -1.0, 0, 0, 0, 0], [0, 1.0, 0, 0, 0, 0],
@@ -1073,14 +518,183 @@
         b_ub = np.array([3.0, 3.0, 3.0, 3.0, 20.0])
         A_eq = np.array([[1.0, 0, -1, 1, -1, 1], [0, -1.0, -1, 1, -1, 1]])
         b_eq = np.array([0, 0])
-        res = linprog(c, A_ub, b_ub, A_eq, b_eq, bounds,
+        res = linprog(c, A_ub=A_ub, b_ub=b_ub, A_eq=A_eq, b_eq=b_eq,
                       method=self.method, options=self.options)
         _assert_success(res, desired_fun=0, desired_x=np.zeros_like(c),
                         atol=2e-6)
 
-    #################
-    # Bug Fix Tests #
-    #################
+    def test_empty_constraint_2(self):
+        res = linprog([1, -1, 1, -1],
+                      bounds=[(0, np.inf), (-np.inf, 0), (-1, 1), (-1, 1)],
+                      method=self.method, options=self.options)
+        _assert_success(res, desired_x=[0, 0, -1, 1], desired_fun=-2)
+
+    def test_zero_row_2(self):
+        A_eq = [[0, 0, 0], [1, 1, 1], [0, 0, 0]]
+        b_eq = [0, 3, 0]
+        c = [1, 2, 3]
+        res = linprog(c=c, A_eq=A_eq, b_eq=b_eq,
+                      method=self.method, options=self.options)
+        _assert_success(res, desired_fun=3)
+
+    def test_zero_row_4(self):
+        A_ub = [[0, 0, 0], [1, 1, 1], [0, 0, 0]]
+        b_ub = [0, 3, 0]
+        c = [1, 2, 3]
+        res = linprog(c=c, A_ub=A_ub, b_ub=b_ub,
+                      method=self.method, options=self.options)
+        _assert_success(res, desired_fun=0)
+
+    def test_zero_column_1(self):
+        m, n = 3, 4
+        np.random.seed(0)
+        c = np.random.rand(n)
+        c[1] = 1
+        A_eq = np.random.rand(m, n)
+        A_eq[:, 1] = 0
+        b_eq = np.random.rand(m)
+        A_ub = [[1, 0, 1, 1]]
+        b_ub = 3
+        res = linprog(c, A_ub, b_ub, A_eq, b_eq,
+                      bounds=[(-10, 10), (-10, 10),
+                              (-10, None), (None, None)],
+                      method=self.method, options=self.options)
+        _assert_success(res, desired_fun=-9.7087836730413404)
+
+    def test_singleton_row_eq_2(self):
+        c = [1, 1, 1, 2]
+        A_eq = [[1, 0, 0, 0], [0, 2, 0, 0], [1, 0, 0, 0], [1, 1, 1, 1]]
+        b_eq = [1, 2, 1, 4]
+        res = linprog(c, A_eq=A_eq, b_eq=b_eq,
+                      method=self.method, options=self.options)
+        _assert_success(res, desired_fun=4)
+
+    def test_singleton_row_ub_2(self):
+        c = [1, 1, 1, 2]
+        A_ub = [[1, 0, 0, 0], [0, 2, 0, 0], [-1, 0, 0, 0], [1, 1, 1, 1]]
+        b_ub = [1, 2, -0.5, 4]
+        res = linprog(c, A_ub=A_ub, b_ub=b_ub,
+                      bounds=[(None, None), (0, None), (0, None), (0, None)],
+                      method=self.method, options=self.options)
+        _assert_success(res, desired_fun=0.5)
+
+    def test_remove_redundancy_infeasibility(self):
+        m, n = 10, 10
+        c = np.random.rand(n)
+        A0 = np.random.rand(m, n)
+        b0 = np.random.rand(m)
+        A0[-1, :] = 2 * A0[-2, :]
+        b0[-1] *= -1
+        with suppress_warnings() as sup:
+            sup.filter(OptimizeWarning, "A_eq does not appear...")
+            res = linprog(c, A_eq=A0, b_eq=b0,
+                          method=self.method, options=self.options)
+        _assert_infeasible(res)
+
+    def test_bounded_below_only(self):
+        A = np.eye(3)
+        b = np.array([1, 2, 3])
+        c = np.ones(3)
+        res = linprog(c, A_eq=A, b_eq=b, bounds=(0.5, np.inf),
+                      method=self.method, options=self.options)
+        _assert_success(res, desired_x=b, desired_fun=np.sum(b))
+
+    def test_bounded_above_only(self):
+        A = np.eye(3)
+        b = np.array([1, 2, 3])
+        c = np.ones(3)
+        res = linprog(c, A_eq=A, b_eq=b, bounds=(-np.inf, 4),
+                      method=self.method, options=self.options)
+        _assert_success(res, desired_x=b, desired_fun=np.sum(b))
+
+    def test_unbounded_below_and_above(self):
+        A = np.eye(3)
+        b = np.array([1, 2, 3])
+        c = np.ones(3)
+        res = linprog(c, A_eq=A, b_eq=b, bounds=(-np.inf, np.inf),
+                      method=self.method, options=self.options)
+        _assert_success(res, desired_x=b, desired_fun=np.sum(b))
+
+
+class TestLinprogSimplex(LinprogCommonTests):
+    method = "simplex"
+    options = {}
+
+    def test_callback(self):
+        # Check that callback is as advertised
+        callback_complete = [False]
+        last_xk = []
+
+        def cb(xk, **kwargs):
+            kwargs.pop('tableau')
+            assert_(isinstance(kwargs.pop('phase'), int))
+            assert_(isinstance(kwargs.pop('nit'), int))
+
+            i, j = kwargs.pop('pivot')
+            assert_(np.isscalar(i))
+            assert_(np.isscalar(j))
+
+            basis = kwargs.pop('basis')
+            assert_(isinstance(basis, np.ndarray))
+            assert_(basis.dtype == np.int_)
+
+            complete = kwargs.pop('complete')
+            assert_(isinstance(complete, bool))
+            if complete:
+                last_xk.append(xk)
+                callback_complete[0] = True
+            else:
+                assert_(not callback_complete[0])
+
+            # no more kwargs
+            assert_(not kwargs)
+
+        c = np.array([-3, -2])
+        A_ub = [[2, 1], [1, 1], [1, 0]]
+        b_ub = [10, 8, 4]
+        res = linprog(c, A_ub=A_ub, b_ub=b_ub, callback=cb, method=self.method)
+
+        assert_(callback_complete[0])
+        assert_allclose(last_xk[0], res.x)
+
+
+class BaseTestLinprogIP(LinprogCommonTests):
+    method = "interior-point"
+
+    def test_magic_square_bug_7044(self):
+        # test linprog with a problem with a rank-deficient A_eq matrix
+        A, b, c, N = magic_square(3)
+        with suppress_warnings() as sup:
+            sup.filter(OptimizeWarning, "A_eq does not appear...")
+            res = linprog(c, A_eq=A, b_eq=b, bounds=(0, 1),
+                          method=self.method, options=self.options)
+        _assert_success(res, desired_fun=1.730550597)
+
+    def test_bug_6690(self):
+        # https://github.com/scipy/scipy/issues/6690
+        A_eq = np.array([[0., 0., 0., 0.93, 0., 0.65, 0., 0., 0.83, 0.]])
+        b_eq = np.array([0.9626])
+        A_ub = np.array([[0., 0., 0., 1.18, 0., 0., 0., -0.2, 0.,
+                          -0.22],
+                         [0., 0., 0., 0., 0., 0., 0., 0., 0., 0.],
+                         [0., 0., 0., 0.43, 0., 0., 0., 0., 0., 0.],
+                         [0., -1.22, -0.25, 0., 0., 0., -2.06, 0., 0.,
+                          1.37],
+                         [0., 0., 0., 0., 0., 0., 0., -0.25, 0., 0.]])
+        b_ub = np.array([0.615, 0., 0.172, -0.869, -0.022])
+        bounds = np.array(
+            [[-0.84, -0.97, 0.34, 0.4, -0.33, -0.74, 0.47, 0.09, -1.45, -0.73],
+             [0.37, 0.02, 2.86, 0.86, 1.18, 0.5, 1.76, 0.17, 0.32, -0.15]]).T
+        c = np.array([-1.64, 0.7, 1.8, -1.06, -1.16,
+                      0.26, 2.13, 1.53, 0.66, 0.28])
+
+        with suppress_warnings() as sup:
+            sup.filter(RuntimeWarning, "scipy.linalg.solve\nIll...")
+            sup.filter(OptimizeWarning, "Solving system with option...")
+            sol = linprog(c, A_ub=A_ub, b_ub=b_ub, A_eq=A_eq, b_eq=b_eq,
+                          bounds=bounds, method=self.method,
+                          options=self.options)
+        _assert_success(sol, desired_fun=-1.191, rtol=1e-6)
 
     def test_bug_5400(self):
         # https://github.com/scipy/scipy/issues/5400
@@ -1097,24 +711,6 @@
             [1, -2.99, 0, 0, -3, 0, 0, 0, -1, -1, 0, -1, -1, 1, 1, 0, 0, 0, 0],
             [1, 0, -2.9, h, 0, -3, 0, -1, 0, 0, -1, 0, -1, 0, 0, 1, 1, 0, 0],
             [1, 0, 0, h, 0, 0, -3, -1, -1, 0, -1, -1, 0, 0, 0, 0, 0, 1, 1],
-            [0, 1, 0, 0, 0, 0, 0, 0, 0, 0, 0, 0, 0, 0, 0, 0, 0, 0, 0],
-            [0, 0, 1, 0, 0, 0, 0, 0, 0, 0, 0, 0, 0, 0, 0, 0, 0, 0, 0],
-            [0, 0, 0, 1, 0, 0, 0, 0, 0, 0, 0, 0, 0, 0, 0, 0, 0, 0, 0],
-            [0, 0, 0, 0, 1, 0, 0, 0, 0, 0, 0, 0, 0, 0, 0, 0, 0, 0, 0],
-            [0, 0, 0, 0, 0, 1, 0, 0, 0, 0, 0, 0, 0, 0, 0, 0, 0, 0, 0],
-            [0, 0, 0, 0, 0, 0, 1, 0, 0, 0, 0, 0, 0, 0, 0, 0, 0, 0, 0],
-            [0, 0, 0, 0, 0, 0, 0, 1, 0, 0, 0, 0, 0, 0, 0, 0, 0, 0, 0],
-            [0, 0, 0, 0, 0, 0, 0, 0, 1, 0, 0, 0, 0, 0, 0, 0, 0, 0, 0],
-            [0, 0, 0, 0, 0, 0, 0, 0, 0, 1, 0, 0, 0, 0, 0, 0, 0, 0, 0],
-            [0, 0, 0, 0, 0, 0, 0, 0, 0, 0, 1, 0, 0, 0, 0, 0, 0, 0, 0],
-            [0, 0, 0, 0, 0, 0, 0, 0, 0, 0, 0, 1, 0, 0, 0, 0, 0, 0, 0],
-            [0, 0, 0, 0, 0, 0, 0, 0, 0, 0, 0, 0, 1, 0, 0, 0, 0, 0, 0],
-            [0, 0, 0, 0, 0, 0, 0, 0, 0, 0, 0, 0, 0, -1, 0, 0, 0, 0, 0],
-            [0, 0, 0, 0, 0, 0, 0, 0, 0, 0, 0, 0, 0, 0, -1, 0, 0, 0, 0],
-            [0, 0, 0, 0, 0, 0, 0, 0, 0, 0, 0, 0, 0, 0, 0, -1, 0, 0, 0],
-            [0, 0, 0, 0, 0, 0, 0, 0, 0, 0, 0, 0, 0, 0, 0, 0, -1, 0, 0],
-            [0, 0, 0, 0, 0, 0, 0, 0, 0, 0, 0, 0, 0, 0, 0, 0, 0, -1, 0],
-            [0, 0, 0, 0, 0, 0, 0, 0, 0, 0, 0, 0, 0, 0, 0, 0, 0, 0, -1],
             [0, 1.99, -1, -1, 0, 0, 0, -1, f, f, 0, 0, 0, g, 0, 0, 0, 0, 0],
             [0, 0, 0, 0, 2, -1, -1, 0, 0, 0, -1, f, f, 0, g, 0, 0, 0, 0],
             [0, -1, 1.9, 2.1, 0, 0, 0, f, -1, -1, 0, 0, 0, 0, 0, g, 0, 0, 0],
@@ -1122,618 +718,134 @@
             [0, -1, -1, 2.1, 0, 0, 0, f, f, -1, 0, 0, 0, 0, 0, 0, 0, g, 0],
             [0, 0, 0, 0, -1, -1, 2, 0, 0, 0, f, f, -1, 0, 0, 0, 0, 0, g]])
 
-        b_ub = np.array([
-            0.0, 0, 0, 100, 100, 100, 100, 100, 100, 900, 900, 900, 900, 900,
-            900, 0, 0, 0, 0, 0, 0, 0, 0, 0, 0, 0, 0])
-
+        b_ub = np.array([0.0, 0, 0, 0, 0, 0, 0, 0, 0])
         c = np.array([-1.0, 1, 1, 1, 1, 1, 1, 1, 1,
                       1, 1, 1, 1, 0, 0, 0, 0, 0, 0])
-        with suppress_warnings() as sup:
-            sup.filter(OptimizeWarning,
-                       "Solving system with option 'sym_pos'")
-            sup.filter(RuntimeWarning, "invalid value encountered")
-            sup.filter(LinAlgWarning)
-            res = linprog(c, A_ub, b_ub, A_eq, b_eq, bounds,
-                          method=self.method, options=self.options)
+
+        res = linprog(c, A_ub, b_ub, bounds=bounds,
+                      method=self.method, options=self.options)
         _assert_success(res, desired_fun=-106.63507541835018)
 
-    def test_bug_6139(self):
-        # linprog(method='simplex') fails to find a basic feasible solution
-        # if phase 1 pseudo-objective function is outside the provided tol.
-        # https://github.com/scipy/scipy/issues/6139
-
-        # Note: This is not strictly a bug as the default tolerance determines
-        # if a result is "close enough" to zero and should not be expected
-        # to work for all cases.
-
-        c = np.array([1, 1, 1])
-        A_eq = np.array([[1., 0., 0.], [-1000., 0., - 1000.]])
-        b_eq = np.array([5.00000000e+00, -1.00000000e+04])
-        A_ub = -np.array([[0., 1000000., 1010000.]])
-        b_ub = -np.array([10000000.])
-        bounds = (None, None)
-
-        res = linprog(c, A_ub, b_ub, A_eq, b_eq, bounds,
-                      method=self.method, options=self.options)
-
-        _assert_success(res, desired_fun=14.95,
-                        desired_x=np.array([5, 4.95, 5]))
-
-    def test_bug_6690(self):
-        # linprog simplex used to violate bound constraint despite reporting
-        # success.
-        # https://github.com/scipy/scipy/issues/6690
-
-        A_eq = np.array([[0, 0, 0, 0.93, 0, 0.65, 0, 0, 0.83, 0]])
-        b_eq = np.array([0.9626])
-        A_ub = np.array([
-            [0, 0, 0, 1.18, 0, 0, 0, -0.2, 0, -0.22],
-            [0, 0, 0, 0, 0, 0, 0, 0, 0, 0],
-            [0, 0, 0, 0.43, 0, 0, 0, 0, 0, 0],
-            [0, -1.22, -0.25, 0, 0, 0, -2.06, 0, 0, 1.37],
-            [0, 0, 0, 0, 0, 0, 0, -0.25, 0, 0]
-        ])
-        b_ub = np.array([0.615, 0, 0.172, -0.869, -0.022])
-        bounds = np.array([
-            [-0.84, -0.97, 0.34, 0.4, -0.33, -0.74, 0.47, 0.09, -1.45, -0.73],
-            [0.37, 0.02, 2.86, 0.86, 1.18, 0.5, 1.76, 0.17, 0.32, -0.15]
-        ]).T
-        c = np.array([
-            -1.64, 0.7, 1.8, -1.06, -1.16, 0.26, 2.13, 1.53, 0.66, 0.28
-            ])
-
-        with suppress_warnings() as sup:
-            if has_umfpack:
-                sup.filter(UmfpackWarning)
-            sup.filter(OptimizeWarning,
-                       "Solving system with option 'cholesky'")
-            sup.filter(OptimizeWarning, "Solving system with option 'sym_pos'")
-            sup.filter(RuntimeWarning, "invalid value encountered")
-            sup.filter(LinAlgWarning)
-            res = linprog(c, A_ub, b_ub, A_eq, b_eq, bounds,
-                          method=self.method, options=self.options)
-
-        desired_fun = -1.19099999999
-        desired_x = np.array([0.3700, -0.9700, 0.3400, 0.4000, 1.1800,
-                              0.5000, 0.4700, 0.0900, 0.3200, -0.7300])
-        _assert_success(res, desired_fun=desired_fun, desired_x=desired_x)
-
-        # Add small tol value to ensure arrays are less than or equal.
-        atol = 1e-6
-        assert_array_less(bounds[:, 0] - atol, res.x)
-        assert_array_less(res.x, bounds[:, 1] + atol)
-
-    def test_bug_7044(self):
-        # linprog simplex failed to "identify correct constraints" (?)
-        # leading to a non-optimal solution if A is rank-deficient.
-        # https://github.com/scipy/scipy/issues/7044
-
-        A_eq, b_eq, c, N = magic_square(3)
-        with suppress_warnings() as sup:
-            sup.filter(OptimizeWarning, "A_eq does not appear...")
-            sup.filter(RuntimeWarning, "invalid value encountered")
-            sup.filter(LinAlgWarning)
-            res = linprog(c, A_ub, b_ub, A_eq, b_eq, bounds,
-                          method=self.method, options=self.options)
-
-        desired_fun = 1.730550597
-        _assert_success(res, desired_fun=desired_fun)
-        assert_allclose(A_eq.dot(res.x), b_eq)
-        assert_array_less(np.zeros(res.x.size) - 1e-5, res.x)
-
-    def test_bug_7237(self):
-        # https://github.com/scipy/scipy/issues/7237
-        # linprog simplex "explodes" when the pivot value is very
-        # close to zero.
-
-        c = np.array([-1, 0, 0, 0, 0, 0, 0, 0, 0])
-        A_ub = np.array([
-            [1., -724., 911., -551., -555., -896., 478., -80., -293.],
-            [1., 566., 42., 937., 233., 883., 392., -909., 57.],
-            [1., -208., -894., 539., 321., 532., -924., 942., 55.],
-            [1., 857., -859., 83., 462., -265., -971., 826., 482.],
-            [1., 314., -424., 245., -424., 194., -443., -104., -429.],
-            [1., 540., 679., 361., 149., -827., 876., 633., 302.],
-            [0., -1., -0., -0., -0., -0., -0., -0., -0.],
-            [0., -0., -1., -0., -0., -0., -0., -0., -0.],
-            [0., -0., -0., -1., -0., -0., -0., -0., -0.],
-            [0., -0., -0., -0., -1., -0., -0., -0., -0.],
-            [0., -0., -0., -0., -0., -1., -0., -0., -0.],
-            [0., -0., -0., -0., -0., -0., -1., -0., -0.],
-            [0., -0., -0., -0., -0., -0., -0., -1., -0.],
-            [0., -0., -0., -0., -0., -0., -0., -0., -1.],
-            [0., 1., 0., 0., 0., 0., 0., 0., 0.],
-            [0., 0., 1., 0., 0., 0., 0., 0., 0.],
-            [0., 0., 0., 1., 0., 0., 0., 0., 0.],
-            [0., 0., 0., 0., 1., 0., 0., 0., 0.],
-            [0., 0., 0., 0., 0., 1., 0., 0., 0.],
-            [0., 0., 0., 0., 0., 0., 1., 0., 0.],
-            [0., 0., 0., 0., 0., 0., 0., 1., 0.],
-            [0., 0., 0., 0., 0., 0., 0., 0., 1.]
-            ])
-        b_ub = np.array([
-            0., 0., 0., 0., 0., 0., 0., 0., 0., 0., 0.,
-            0., 0., 0., 1., 1., 1., 1., 1., 1., 1., 1.])
-        A_eq = np.array([[0., 1., 1., 1., 1., 1., 1., 1., 1.]])
-        b_eq = np.array([[1.]])
-        bounds = [(None, None)] * 9
-
-        res = linprog(c, A_ub, b_ub, A_eq, b_eq, bounds,
-                      method=self.method, options=self.options)
-        _assert_success(res, desired_fun=108.568535, atol=1e-6)
-
-    def test_bug_8174(self):
-        # https://github.com/scipy/scipy/issues/8174
-        # The simplex method sometimes "explodes" if the pivot value is very
-        # close to zero.
-        A_ub = np.array([
-            [22714, 1008, 13380, -2713.5, -1116],
-            [-4986, -1092, -31220, 17386.5, 684],
-            [-4986, 0, 0, -2713.5, 0],
-            [22714, 0, 0, 17386.5, 0]])
-        b_ub = np.zeros(A_ub.shape[0])
-        c = -np.ones(A_ub.shape[1])
-        bounds = [(0, 1)] * A_ub.shape[1]
-        with suppress_warnings() as sup:
-            sup.filter(RuntimeWarning, "invalid value encountered")
-            sup.filter(LinAlgWarning)
-            res = linprog(c, A_ub, b_ub, A_eq, b_eq, bounds,
-                          method=self.method, options=self.options)
-
-        if self.options.get('tol', 1e-9) < 1e-10 and self.method == 'simplex':
-            _assert_unable_to_find_basic_feasible_sol(res)
-        else:
-            _assert_success(res, desired_fun=-2.0080717488789235, atol=1e-6)
-
-    def test_bug_8174_2(self):
-        # Test supplementary example from issue 8174.
-        # https://github.com/scipy/scipy/issues/8174
-        # https://stackoverflow.com/questions/47717012/linprog-in-scipy-optimize-checking-solution
-        c = np.array([1, 0, 0, 0, 0, 0, 0])
-        A_ub = -np.identity(7)
-        b_ub = np.array([[-2], [-2], [-2], [-2], [-2], [-2], [-2]])
-        A_eq = np.array([
-            [1, 1, 1, 1, 1, 1, 0],
-            [0.3, 1.3, 0.9, 0, 0, 0, -1],
-            [0.3, 0, 0, 0, 0, 0, -2/3],
-            [0, 0.65, 0, 0, 0, 0, -1/15],
-            [0, 0, 0.3, 0, 0, 0, -1/15]
-        ])
-        b_eq = np.array([[100], [0], [0], [0], [0]])
-
-        with suppress_warnings() as sup:
-            if has_umfpack:
-                sup.filter(UmfpackWarning)
-            sup.filter(OptimizeWarning, "A_eq does not appear...")
-            res = linprog(c, A_ub, b_ub, A_eq, b_eq, bounds,
-                          method=self.method, options=self.options)
-        _assert_success(res, desired_fun=43.3333333331385)
-
-    def test_bug_8561(self):
-        # Test that pivot row is chosen correctly when using Bland's rule
-        # This was originally written for the simplex method with
-        # Bland's rule only, but it doesn't hurt to test all methods/options
-        # https://github.com/scipy/scipy/issues/8561
-        c = np.array([7, 0, -4, 1.5, 1.5])
-        A_ub = np.array([
-            [4, 5.5, 1.5, 1.0, -3.5],
-            [1, -2.5, -2, 2.5, 0.5],
-            [3, -0.5, 4, -12.5, -7],
-            [-1, 4.5, 2, -3.5, -2],
-            [5.5, 2, -4.5, -1, 9.5]])
-        b_ub = np.array([0, 0, 0, 0, 1])
-        res = linprog(c, A_ub=A_ub, b_ub=b_ub, options=self.options,
-                      method=self.method)
-        _assert_success(res, desired_x=[0, 0, 19, 16/3, 29/3])
-
-    def test_bug_8662(self):
-        # linprog simplex used to report incorrect optimal results
-        # https://github.com/scipy/scipy/issues/8662
-        c = [-10, 10, 6, 3]
-        A_ub = [[8, -8, -4, 6],
-                [-8, 8, 4, -6],
-                [-4, 4, 8, -4],
-                [3, -3, -3, -10]]
-        b_ub = [9, -9, -9, -4]
-        bounds = [(0, None), (0, None), (0, None), (0, None)]
-        desired_fun = 36.0000000000
-
-        with suppress_warnings() as sup:
-            if has_umfpack:
-                sup.filter(UmfpackWarning)
-            sup.filter(RuntimeWarning, "invalid value encountered")
-            sup.filter(LinAlgWarning)
-            res1 = linprog(c, A_ub, b_ub, A_eq, b_eq, bounds,
-                           method=self.method, options=self.options)
-
-        # Set boundary condition as a constraint
-        A_ub.append([0, 0, -1, 0])
-        b_ub.append(0)
-        bounds[2] = (None, None)
-
-        with suppress_warnings() as sup:
-            if has_umfpack:
-                sup.filter(UmfpackWarning)
-            sup.filter(RuntimeWarning, "invalid value encountered")
-            sup.filter(LinAlgWarning)
-            res2 = linprog(c, A_ub, b_ub, A_eq, b_eq, bounds,
-                           method=self.method, options=self.options)
-        rtol = 1e-5
-        _assert_success(res1, desired_fun=desired_fun, rtol=rtol)
-        _assert_success(res2, desired_fun=desired_fun, rtol=rtol)
-
-    def test_bug_8663(self):
-        # exposed a bug in presolve
-        # https://github.com/scipy/scipy/issues/8663
-        c = [1, 5]
-        A_eq = [[0, -7]]
-        b_eq = [-6]
-        bounds = [(0, None), (None, None)]
-        res = linprog(c, A_ub, b_ub, A_eq, b_eq, bounds,
-                      method=self.method, options=self.options)
-        _assert_success(res, desired_x=[0, 6./7], desired_fun=5*6./7)
-
-    def test_bug_8664(self):
-        # interior-point has trouble with this when presolve is off
-        # tested for interior-point with presolve off in TestLinprogIPSpecific
-        # https://github.com/scipy/scipy/issues/8664
-        c = [4]
-        A_ub = [[2], [5]]
-        b_ub = [4, 4]
-        A_eq = [[0], [-8], [9]]
-        b_eq = [3, 2, 10]
-        with suppress_warnings() as sup:
-            sup.filter(RuntimeWarning)
-            sup.filter(OptimizeWarning, "Solving system with option...")
-            res = linprog(c, A_ub, b_ub, A_eq, b_eq, bounds,
-                          method=self.method, options=self.options)
+    def test_empty_constraint_1(self):
+        # detected in presolve?
+        res = linprog([-1, 1, -1, 1],
+                      bounds=[(0, np.inf), (-np.inf, 0), (-1, 1), (-1, 1)],
+                      method=self.method, options=self.options)
+        _assert_unbounded(res)
+        assert_equal(res.nit, 0)
+
+    def test_singleton_row_eq_1(self):
+        # detected in presolve?
+        c = [1, 1, 1, 2]
+        A_eq = [[1, 0, 0, 0], [0, 2, 0, 0], [1, 0, 0, 0], [1, 1, 1, 1]]
+        b_eq = [1, 2, 2, 4]
+        res = linprog(c, A_eq=A_eq, b_eq=b_eq,
+                      method=self.method, options=self.options)
         _assert_infeasible(res)
-
-    def test_bug_8973(self):
-        """
-        Test whether bug described at:
-        https://github.com/scipy/scipy/issues/8973
-        was fixed.
-        """
-        c = np.array([0, 0, 0, 1, -1])
-        A_ub = np.array([[1, 0, 0, 0, 0], [0, 1, 0, 0, 0]])
-        b_ub = np.array([2, -2])
-        bounds = [(None, None), (None, None), (None, None), (-1, 1), (-1, 1)]
-        res = linprog(c, A_ub, b_ub, A_eq, b_eq, bounds,
-                      method=self.method, options=self.options)
-        _assert_success(res, desired_x=[2, -2, 0, -1, 1], desired_fun=-2)
-
-    def test_bug_8973_2(self):
-        """
-        Additional test for:
-        https://github.com/scipy/scipy/issues/8973
-        suggested in
-        https://github.com/scipy/scipy/pull/8985
-        review by @antonior92
-        """
-        c = np.zeros(1)
-        A_ub = np.array([[1]])
-        b_ub = np.array([-2])
-        bounds = (None, None)
-        res = linprog(c, A_ub, b_ub, A_eq, b_eq, bounds,
-                      method=self.method, options=self.options)
-        _assert_success(res, desired_x=[-2], desired_fun=0)
-
-    def test_bug_10124(self):
-        """
-        Test for linprog docstring problem
-        'disp'=True caused revised simplex failure
-        """
-        c = np.zeros(1)
-        A_ub = np.array([[1]])
-        b_ub = np.array([-2])
-        bounds = (None, None)
-        c = [-1, 4]
-        A_ub = [[-3, 1], [1, 2]]
-        b_ub = [6, 4]
-        bounds = [(None, None), (-3, None)]
-        o = {"disp": True}
-        o.update(self.options)
-        res = linprog(c, A_ub, b_ub, A_eq, b_eq, bounds,
+        assert_equal(res.nit, 0)
+
+    def test_singleton_row_ub_1(self):
+        # detected in presolve?
+        c = [1, 1, 1, 2]
+        A_ub = [[1, 0, 0, 0], [0, 2, 0, 0], [-1, 0, 0, 0], [1, 1, 1, 1]]
+        b_ub = [1, 2, -2, 4]
+        res = linprog(c, A_ub=A_ub, b_ub=b_ub,
+                      bounds=[(None, None), (0, None), (0, None), (0, None)],
+                      method=self.method, options=self.options)
+        _assert_infeasible(res)
+        assert_equal(res.nit, 0)
+
+    def test_zero_column_2(self):
+        # detected in presolve?
+        np.random.seed(0)
+        m, n = 2, 4
+        c = np.random.rand(n)
+        c[1] = -1
+        A_eq = np.random.rand(m, n)
+        A_eq[:, 1] = 0
+        b_eq = np.random.rand(m)
+
+        A_ub = np.random.rand(m, n)
+        A_ub[:, 1] = 0
+        b_ub = np.random.rand(m)
+        res = linprog(c, A_ub, b_ub, A_eq, b_eq, bounds=(None, None),
+                      method=self.method, options=self.options)
+        _assert_unbounded(res)
+        assert_equal(res.nit, 0)
+
+    def test_zero_row_1(self):
+        # detected in presolve?
+        m, n = 2, 4
+        c = np.random.rand(n)
+        A_eq = np.random.rand(m, n)
+        A_eq[0, :] = 0
+        b_eq = np.random.rand(m)
+        res = linprog(c=c, A_eq=A_eq, b_eq=b_eq,
+                      method=self.method, options=self.options)
+        _assert_infeasible(res)
+        assert_equal(res.nit, 0)
+
+    def test_zero_row_3(self):
+        # detected in presolve?
+        m, n = 2, 4
+        c = np.random.rand(n)
+        A_ub = np.random.rand(m, n)
+        A_ub[0, :] = 0
+        b_ub = -np.random.rand(m)
+        res = linprog(c=c, A_ub=A_ub, b_ub=b_ub,
+                      method=self.method, options=self.options)
+        _assert_infeasible(res)
+        assert_equal(res.nit, 0)
+
+    def test_infeasible_ub(self):
+        # detected in presolve?
+        c = [1]
+        A_ub = [[2]]
+        b_ub = 4
+        bounds = (5, 6)
+        res = linprog(c=c, A_ub=A_ub, b_ub=b_ub, bounds=bounds,
+                      method=self.method, options=self.options)
+        _assert_infeasible(res)
+        assert_equal(res.nit, 0)
+
+    def test_type_error(self):
+        c = [1]
+        A_eq = [[1]]
+        b_eq = "hello"
+        assert_raises(TypeError, linprog,
+                      c, A_eq=A_eq, b_eq=b_eq,
+                      method=self.method, options=self.options)
+
+    def test_equal_bounds_no_presolve(self):
+        # There was a bug when a lower and upper bound were equal but
+        # presolve was not on to eliminate the variable. The bound
+        # was being converted to an equality constraint, but the bound
+        # was not eliminated, leading to issues in postprocessing.
+        c = [1, 2]
+        A_ub = [[1, 2], [1.1, 2.2]]
+        b_ub = [4, 8]
+        bounds = [(1, 2), (2, 2)]
+        o = {key: self.options[key] for key in self.options}
+        o["presolve"] = False
+        res = linprog(c=c, A_ub=A_ub, b_ub=b_ub, bounds=bounds,
                       method=self.method, options=o)
-        _assert_success(res, desired_x=[10, -3], desired_fun=-22)
-
-    def test_bug_10349(self):
-        """
-        Test for redundancy removal tolerance issue
-        https://github.com/scipy/scipy/issues/10349
-        """
-        A_eq = np.array([[1, 1, 0, 0, 0, 0],
-                         [0, 0, 1, 1, 0, 0],
-                         [0, 0, 0, 0, 1, 1],
-                         [1, 0, 1, 0, 0, 0],
-                         [0, 0, 0, 1, 1, 0],
-                         [0, 1, 0, 0, 0, 1]])
-        b_eq = np.array([221, 210, 10, 141, 198, 102])
-        c = np.concatenate((0, 1, np.zeros(4)), axis=None)
-        with suppress_warnings() as sup:
-            sup.filter(OptimizeWarning, "A_eq does not appear...")
-            res = linprog(c, A_ub, b_ub, A_eq, b_eq, bounds,
-                          method=self.method, options=self.options)
-        _assert_success(res, desired_x=[129, 92, 12, 198, 0, 10], desired_fun=92)
-
-    def test_bug_10466(self):
-        """
-        Test that autoscale fixes poorly-scaled problem
-        """
-        c = [-8., -0., -8., -0., -8., -0., -0., -0., -0., -0., -0., -0., -0.]
-        A_eq = [[1., 1., 0., 0., 0., 0., 0., 0., 0., 0., 0., 0., 0.],
-                [0., 0., 1., 1., 0., 0., 0., 0., 0., 0., 0., 0., 0.],
-                [0., 0., 0., 0., 1., 1., 0., 0., 0., 0., 0., 0., 0.],
-                [1., 0., 1., 0., 1., 0., -1., 0., 0., 0., 0., 0., 0.],
-                [1., 0., 1., 0., 1., 0., 0., 1., 0., 0., 0., 0., 0.],
-                [1., 0., 0., 0., 0., 0., 0., 0., 1., 0., 0., 0., 0.],
-                [1., 0., 0., 0., 0., 0., 0., 0., 0., 1., 0., 0., 0.],
-                [1., 0., 1., 0., 1., 0., 0., 0., 0., 0., 1., 0., 0.],
-                [0., 0., 1., 0., 1., 0., 0., 0., 0., 0., 0., 1., 0.],
-                [0., 0., 1., 0., 1., 0., 0., 0., 0., 0., 0., 0., 1.]]
-
-        b_eq = [3.14572800e+08, 4.19430400e+08, 5.24288000e+08,
-                1.00663296e+09, 1.07374182e+09, 1.07374182e+09,
-                1.07374182e+09, 1.07374182e+09, 1.07374182e+09,
-                1.07374182e+09]
-        o = {"autoscale": True}
-        o.update(self.options)
-
-        with suppress_warnings() as sup:
-            sup.filter(OptimizeWarning, "Solving system with option...")
-            if has_umfpack:
-                sup.filter(UmfpackWarning)
-            sup.filter(RuntimeWarning, "scipy.linalg.solve\nIll...")
-            sup.filter(RuntimeWarning, "divide by zero encountered...")
-            sup.filter(RuntimeWarning, "overflow encountered...")
-            sup.filter(RuntimeWarning, "invalid value encountered...")
-            sup.filter(LinAlgWarning, "Ill-conditioned matrix...")
-            res = linprog(c, A_ub, b_ub, A_eq, b_eq, bounds,
-                          method=self.method, options=o)
-        assert_allclose(res.fun, -8589934560)
-
-#########################
-# Method-specific Tests #
-#########################
-
-
-class LinprogSimplexTests(LinprogCommonTests):
-    method = "simplex"
-
-
-class LinprogIPTests(LinprogCommonTests):
-    method = "interior-point"
-
-
-class LinprogRSTests(LinprogCommonTests):
-    method = "revised simplex"
-
-    # Revised simplex does not reliably solve these problems.
-    # Failure is intermittent due to the random choice of elements to complete
-    # the basis after phase 1 terminates. In any case, linprog exists
-    # gracefully, reporting numerical difficulties. I do not think this should
-    # prevent revised simplex from being merged, as it solves the problems
-    # most of the time and solves a broader range of problems than the existing
-    # simplex implementation.
-    # I believe that the root cause is the same for all three and that this
-    # same issue prevents revised simplex from solving many other problems
-    # reliably. Somehow the pivoting rule allows the algorithm to pivot into
-    # a singular basis. I haven't been able to find a reference that
-    # acknowledges this possibility, suggesting that there is a bug. On the
-    # other hand, the pivoting rule is quite simple, and I can't find a
-    # mistake, which suggests that this is a possibility with the pivoting
-    # rule. Hopefully, a better pivoting rule will fix the issue.
-
-    def test_bug_5400(self):
-        pytest.skip("Intermittent failure acceptable.")
-
-    def test_bug_8662(self):
-        pytest.skip("Intermittent failure acceptable.")
-
-    def test_network_flow(self):
-        pytest.skip("Intermittent failure acceptable.")
-
-################################
-# Simplex Option-Specific Tests#
-################################
-
-
-class TestLinprogSimplexDefault(LinprogSimplexTests):
-
-    def setup_method(self):
-        self.options = {}
-
-    def test_bug_5400(self):
-        with pytest.raises(ValueError):
-            super(TestLinprogSimplexDefault, self).test_bug_5400()
-
-    def test_bug_7237_low_tol(self):
-        # Fails if the tolerance is too strict. Here, we test that
-        # even if the solution is wrong, the appropriate error is raised.
-        self.options.update({'tol': 1e-12})
-        with pytest.raises(ValueError):
-            super(TestLinprogSimplexDefault, self).test_bug_7237()
-
-    def test_bug_8174_low_tol(self):
-        # Fails if the tolerance is too strict. Here, we test that
-        # even if the solution is wrong, the appropriate warning is issued.
-        self.options.update({'tol': 1e-12})
-        with pytest.warns(OptimizeWarning):
-            super(TestLinprogSimplexDefault, self).test_bug_8174()
-
-
-class TestLinprogSimplexBland(LinprogSimplexTests):
-
-    def setup_method(self):
-        self.options = {'bland': True}
-
-    def test_bug_5400(self):
-        with pytest.raises(ValueError):
-            super(TestLinprogSimplexBland, self).test_bug_5400()
-
-    def test_bug_8174_low_tol(self):
-        # Fails if the tolerance is too strict. Here, we test that
-        # even if the solution is wrong, the appropriate error is raised.
-        self.options.update({'tol': 1e-12})
-        with pytest.raises(AssertionError):
-            with pytest.warns(OptimizeWarning):
-                super(TestLinprogSimplexBland, self).test_bug_8174()
-
-
-class TestLinprogSimplexNoPresolve(LinprogSimplexTests):
-
-    def setup_method(self):
-        self.options = {'presolve': False}
-
-    is_32_bit = np.intp(0).itemsize < 8
-    is_linux = sys.platform.startswith('linux')
-
-    @pytest.mark.xfail(
-        condition=is_32_bit and is_linux,
-        reason='Fails with warning on 32-bit linux')
-    def test_bug_5400(self):
-        super(TestLinprogSimplexNoPresolve, self).test_bug_5400()
-
-    def test_bug_6139_low_tol(self):
-        # Linprog(method='simplex') fails to find a basic feasible solution
-        # if phase 1 pseudo-objective function is outside the provided tol.
-        # https://github.com/scipy/scipy/issues/6139
-        # Without ``presolve`` eliminating such rows the result is incorrect.
-        self.options.update({'tol': 1e-12})
-        with pytest.raises(ValueError):
-            return super(TestLinprogSimplexNoPresolve, self).test_bug_6139()
-
-    def test_bug_7237_low_tol(self):
-        # Fails if the tolerance is too strict. Here, we test that
-        # even if the solution is wrong, the appropriate error is raised.
-        self.options.update({'tol': 1e-12})
-        with pytest.raises(ValueError):
-            super(TestLinprogSimplexNoPresolve, self).test_bug_7237()
-
-    def test_bug_8174_low_tol(self):
-        # Fails if the tolerance is too strict. Here, we test that
-        # even if the solution is wrong, the appropriate warning is issued.
-        self.options.update({'tol': 1e-12})
-        with pytest.warns(OptimizeWarning):
-            super(TestLinprogSimplexNoPresolve, self).test_bug_8174()
-
-    def test_unbounded_no_nontrivial_constraints_1(self):
-        pytest.skip("Tests behavior specific to presolve")
-
-    def test_unbounded_no_nontrivial_constraints_2(self):
-        pytest.skip("Tests behavior specific to presolve")
-
-
-#######################################
-# Interior-Point Option-Specific Tests#
-#######################################
-
-
-class TestLinprogIPDense(LinprogIPTests):
-    options = {"sparse": False}
-
-
-if has_cholmod:
-    class TestLinprogIPSparseCholmod(LinprogIPTests):
-        options = {"sparse": True, "cholesky": True}
-
-
-if has_umfpack:
-    class TestLinprogIPSparseUmfpack(LinprogIPTests):
-        options = {"sparse": True, "cholesky": False}
-
-        def test_bug_10466(self):
-            pytest.skip("Autoscale doesn't fix everything, and that's OK.")
-
-
-class TestLinprogIPSparse(LinprogIPTests):
-    options = {"sparse": True, "cholesky": False, "sym_pos": False}
-
-    @pytest.mark.xfail_on_32bit("This test is sensitive to machine epsilon level "
-                                "perturbations in linear system solution in "
-                                "_linprog_ip._sym_solve.")
-    def test_bug_6139(self):
-        super(TestLinprogIPSparse, self).test_bug_6139()
-
-    @pytest.mark.xfail(reason='Fails with ATLAS, see gh-7877')
-    def test_bug_6690(self):
-        # Test defined in base class, but can't mark as xfail there
-        super(TestLinprogIPSparse, self).test_bug_6690()
-
-    def test_magic_square_sparse_no_presolve(self):
-        # test linprog with a problem with a rank-deficient A_eq matrix
-        A_eq, b_eq, c, N = magic_square(3)
-        bounds = (0, 1)
-
-        with suppress_warnings() as sup:
-            if has_umfpack:
-                sup.filter(UmfpackWarning)
-            sup.filter(MatrixRankWarning, "Matrix is exactly singular")
-            sup.filter(OptimizeWarning, "Solving system with option...")
-
-            o = {key: self.options[key] for key in self.options}
-            o["presolve"] = False
-
-            res = linprog(c, A_ub, b_ub, A_eq, b_eq, bounds,
-                          method=self.method, options=o)
-        _assert_success(res, desired_fun=1.730550597)
-
-    def test_sparse_solve_options(self):
-        # checking that problem is solved with all column permutation options
-        A_eq, b_eq, c, N = magic_square(3)
-        with suppress_warnings() as sup:
-            sup.filter(OptimizeWarning, "A_eq does not appear...")
-            sup.filter(OptimizeWarning, "Invalid permc_spec option")
-            o = {key: self.options[key] for key in self.options}
-            permc_specs = ('NATURAL', 'MMD_ATA', 'MMD_AT_PLUS_A',
-                           'COLAMD', 'ekki-ekki-ekki')
-            # 'ekki-ekki-ekki' raises warning about invalid permc_spec option
-            # and uses default
-            for permc_spec in permc_specs:
-                o["permc_spec"] = permc_spec
-                res = linprog(c, A_ub, b_ub, A_eq, b_eq, bounds,
-                              method=self.method, options=o)
-                _assert_success(res, desired_fun=1.730550597)
-
-
-class TestLinprogIPSparsePresolve(LinprogIPTests):
-    options = {"sparse": True, "_sparse_presolve": True}
-
-    @pytest.mark.xfail_on_32bit("This test is sensitive to machine epsilon level "
-                                "perturbations in linear system solution in "
-                                "_linprog_ip._sym_solve.")
-    def test_bug_6139(self):
-        super(TestLinprogIPSparsePresolve, self).test_bug_6139()
-
-    def test_enzo_example_c_with_infeasibility(self):
-        pytest.skip('_sparse_presolve=True incompatible with presolve=False')
-
-    @pytest.mark.xfail(reason='Fails with ATLAS, see gh-7877')
-    def test_bug_6690(self):
-        # Test defined in base class, but can't mark as xfail there
-        super(TestLinprogIPSparsePresolve, self).test_bug_6690()
-
-
-class TestLinprogIPSpecific(object):
+        _assert_infeasible(res)
+
+    def test_unbounded_below_no_presolve_corrected(self):
+        c = [1]
+        bounds = [(None, 1)]
+        o = {key: self.options[key] for key in self.options}
+        o["presolve"] = False
+        res = linprog(c=c, bounds=bounds,
+                      method=self.method,
+                      options=o)
+        _assert_unbounded(res)
+
+
+class TestLinprogIPSpecific:
     method = "interior-point"
     # the following tests don't need to be performed separately for
     # sparse presolve, sparse after presolve, and dense
-
-    def test_solver_select(self):
-        # check that default solver is selected as expected
-        if has_cholmod:
-            options = {'sparse': True, 'cholesky': True}
-        elif has_umfpack:
-            options = {'sparse': True, 'cholesky': False}
-        else:
-            options = {'sparse': True, 'cholesky': False, 'sym_pos': False}
-        A, b, c = lpgen_2d(20, 20)
-        res1 = linprog(c, A_ub=A, b_ub=b, method=self.method, options=options)
-        res2 = linprog(c, A_ub=A, b_ub=b, method=self.method)  # default solver
-        assert_allclose(res1.fun, res2.fun,
-                        err_msg="linprog default solver unexpected result",
-                        rtol=1e-15, atol=1e-15)
 
     def test_unbounded_below_no_presolve_original(self):
         # formerly caused segfault in TravisCI w/ "cholesky":True
@@ -1745,6 +857,8 @@
         _assert_success(res, desired_fun=-1)
 
     def test_cholesky(self):
+        # Test with a rather large problem (400 variables,
+        # 40 constraints) generated by https://gist.github.com/denis-bz/8647461
         # use cholesky factorization and triangular solves
         A, b, c = lpgen_2d(20, 20)
         res = linprog(c, A_ub=A, b_ub=b, method=self.method,
@@ -1752,54 +866,50 @@
         _assert_success(res, desired_fun=-64.049494229)
 
     def test_alternate_initial_point(self):
+        # Test with a rather large problem (400 variables,
+        # 40 constraints) generated by https://gist.github.com/denis-bz/8647461
         # use "improved" initial point
         A, b, c = lpgen_2d(20, 20)
         with suppress_warnings() as sup:
             sup.filter(RuntimeWarning, "scipy.linalg.solve\nIll...")
             sup.filter(OptimizeWarning, "Solving system with option...")
-<<<<<<< HEAD
-            sup.filter(LinAlgWarning, "Ill-conditioned matrix...")
-=======
->>>>>>> 7511430b
             res = linprog(c, A_ub=A, b_ub=b, method=self.method,
                           options={"ip": True, "disp": True})
             # ip code is independent of sparse/dense
         _assert_success(res, desired_fun=-64.049494229)
 
     def test_maxiter(self):
+        # Test with a rather large problem (400 variables,
+        # 40 constraints) generated by https://gist.github.com/denis-bz/8647461
         # test iteration limit
         A, b, c = lpgen_2d(20, 20)
         maxiter = np.random.randint(6) + 1  # problem takes 7 iterations
         res = linprog(c, A_ub=A, b_ub=b, method=self.method,
                       options={"maxiter": maxiter})
         # maxiter is independent of sparse/dense
-        _assert_iteration_limit_reached(res, maxiter)
+        assert_equal(res.status, 1)
         assert_equal(res.nit, maxiter)
 
-    def test_bug_8664(self):
-        # interior-point has trouble with this when presolve is off
-        c = [4]
-        A_ub = [[2], [5]]
-        b_ub = [4, 4]
-        A_eq = [[0], [-8], [9]]
-        b_eq = [3, 2, 10]
-        with suppress_warnings() as sup:
-            sup.filter(RuntimeWarning)
-            sup.filter(OptimizeWarning, "Solving system with option...")
-            res = linprog(c, A_ub, b_ub, A_eq, b_eq, bounds,
-                          method=self.method, options={"presolve": False})
-        assert_(not res.success, "Incorrectly reported success")
-
-
-########################################
-# Revised Simplex Option-Specific Tests#
-########################################
-
-
-<<<<<<< HEAD
-class TestLinprogRSCommon(LinprogRSTests):
-    options = {}
-=======
+    def test_disp(self):
+        # Test with a rather large problem (400 variables,
+        # 40 constraints) generated by https://gist.github.com/denis-bz/8647461
+        # test that display option does not break anything.
+        A, b, c = lpgen_2d(20, 20)
+        res = linprog(c, A_ub=A, b_ub=b, method=self.method,
+                      options={"disp": True})
+        # disp is independent of sparse/dense
+        _assert_success(res, desired_fun=-64.049494229)
+
+    def test_callback(self):
+        def f():
+            pass
+        assert_raises(NotImplementedError, linprog, c=1, callback=f,
+                      method=self.method)
+
+
+class TestLinprogIPSparse(BaseTestLinprogIP):
+    options = {"sparse": True}
+
     @pytest.mark.xfail(reason='Fails with ATLAS, see gh-7877')
     def test_bug_6690(self):
         # Test defined in base class, but can't mark as xfail there
@@ -1816,120 +926,30 @@
             res = linprog(c, A_eq=A, b_eq=b, bounds=(0, 1),
                           options=o, method=self.method)
         _assert_success(res, desired_fun=1.730550597)
->>>>>>> 7511430b
-
-    def test_cyclic_bland(self):
-        pytest.skip("Intermittent failure acceptable.")
-
-    def test_nontrivial_problem_with_guess(self):
-        c, A_ub, b_ub, A_eq, b_eq, x_star, f_star = nontrivial_problem()
-        res = linprog(c, A_ub, b_ub, A_eq, b_eq, bounds,
-                      method=self.method, options=self.options, x0=x_star)
-        _assert_success(res, desired_fun=f_star, desired_x=x_star)
-        assert_equal(res.nit, 0)
-
-    def test_nontrivial_problem_with_unbounded_variables(self):
-        c, A_ub, b_ub, A_eq, b_eq, x_star, f_star = nontrivial_problem()
-        bounds = [(None, None), (None, None), (0, None), (None, None)]
-        res = linprog(c, A_ub, b_ub, A_eq, b_eq, bounds,
-                      method=self.method, options=self.options, x0=x_star)
-        _assert_success(res, desired_fun=f_star, desired_x=x_star)
-        assert_equal(res.nit, 0)
-
-    def test_nontrivial_problem_with_bounded_variables(self):
-        c, A_ub, b_ub, A_eq, b_eq, x_star, f_star = nontrivial_problem()
-        bounds = [(None, 1), (1, None), (0, None), (.4, .6)]
-        res = linprog(c, A_ub, b_ub, A_eq, b_eq, bounds,
-                      method=self.method, options=self.options, x0=x_star)
-        _assert_success(res, desired_fun=f_star, desired_x=x_star)
-        assert_equal(res.nit, 0)
-
-    def test_nontrivial_problem_with_negative_unbounded_variable(self):
-        c, A_ub, b_ub, A_eq, b_eq, x_star, f_star = nontrivial_problem()
-        b_eq = [4]
-        x_star = np.array([-219/385, 582/385, 0, 4/10])
-        f_star = 3951/385
-        bounds = [(None, None), (1, None), (0, None), (.4, .6)]
-        res = linprog(c, A_ub, b_ub, A_eq, b_eq, bounds,
-                      method=self.method, options=self.options, x0=x_star)
-        _assert_success(res, desired_fun=f_star, desired_x=x_star)
-        assert_equal(res.nit, 0)
-
-    def test_nontrivial_problem_with_bad_guess(self):
-        c, A_ub, b_ub, A_eq, b_eq, x_star, f_star = nontrivial_problem()
-        bad_guess = [1, 2, 3, .5]
-        res = linprog(c, A_ub, b_ub, A_eq, b_eq, bounds,
-                      method=self.method, options=self.options, x0=bad_guess)
-        assert_equal(res.status, 6)
-
-    def test_redundant_constraints_with_guess(self):
+
+    def test_sparse_solve_options(self):
         A, b, c, N = magic_square(3)
-        p = np.random.rand(*c.shape)
         with suppress_warnings() as sup:
             sup.filter(OptimizeWarning, "A_eq does not appear...")
-            sup.filter(RuntimeWarning, "invalid value encountered")
-            sup.filter(LinAlgWarning)
-            res = linprog(c, A_eq=A, b_eq=b, method=self.method)
-            res2 = linprog(c, A_eq=A, b_eq=b, method=self.method, x0=res.x)
-            res3 = linprog(c + p, A_eq=A, b_eq=b, method=self.method, x0=res.x)
-        _assert_success(res2, desired_fun=1.730550597)
-        assert_equal(res2.nit, 0)
-        _assert_success(res3)
-        assert_(res3.nit < res.nit)  # hot start reduces iterations
-
-
-class TestLinprogRSBland(LinprogRSTests):
-    options = {"pivot": "bland"}
-
-
-###########################
-# Autoscale-Specific Tests#
-###########################
-
-
-class AutoscaleTests(object):
-    options = {"autoscale": True}
-
-    test_bug_6139 = LinprogCommonTests.test_bug_6139
-    test_bug_6690 = LinprogCommonTests.test_bug_6690
-    test_bug_7237 = LinprogCommonTests.test_bug_7237
-
-
-class TestAutoscaleIP(AutoscaleTests):
-    method = "interior-point"
-
-    def test_bug_6139(self):
-        self.options['tol'] = 1e-10
-        return AutoscaleTests.test_bug_6139(self)
-
-
-class TestAutoscaleSimplex(AutoscaleTests):
-    method = "simplex"
-
-
-class TestAutoscaleRS(AutoscaleTests):
-    method = "revised simplex"
-
-    def test_nontrivial_problem_with_guess(self):
-        c, A_ub, b_ub, A_eq, b_eq, x_star, f_star = nontrivial_problem()
-        res = linprog(c, A_ub, b_ub, A_eq, b_eq, bounds,
-                      method=self.method, options=self.options, x0=x_star)
-        _assert_success(res, desired_fun=f_star, desired_x=x_star)
-        assert_equal(res.nit, 0)
-
-<<<<<<< HEAD
-    def test_nontrivial_problem_with_bad_guess(self):
-        c, A_ub, b_ub, A_eq, b_eq, x_star, f_star = nontrivial_problem()
-        bad_guess = [1, 2, 3, .5]
-        res = linprog(c, A_ub, b_ub, A_eq, b_eq, bounds,
-                      method=self.method, options=self.options, x0=bad_guess)
-        assert_equal(res.status, 6)
-=======
+            sup.filter(OptimizeWarning, "Invalid permc_spec option")
+            o = {key: self.options[key] for key in self.options}
+            permc_specs = ('NATURAL', 'MMD_ATA', 'MMD_AT_PLUS_A',
+                           'COLAMD', 'ekki-ekki-ekki')
+            for permc_spec in permc_specs:
+                o["permc_spec"] = permc_spec
+                res = linprog(c, A_eq=A, b_eq=b, bounds=(0, 1),
+                              method=self.method, options=o)
+                _assert_success(res, desired_fun=1.730550597)
+
+
+class TestLinprogIPDense(BaseTestLinprogIP):
+    options = {"sparse": False}
+
+
 class TestLinprogIPSparsePresolve(BaseTestLinprogIP):
     options = {"sparse": True, "_sparse_presolve": True}
 
     @pytest.mark.xfail(reason='Fails with ATLAS, see gh-7877')
     def test_bug_6690(self):
         # Test defined in base class, but can't mark as xfail there
-        super(TestLinprogIPSparsePresolve, self).test_bug_6690()
->>>>>>> 7511430b
+        super(TestLinprogIPSparsePresolve, self).test_bug_6690()