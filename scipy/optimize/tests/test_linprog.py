"""
Unit test for Linear Programming
"""
import sys

import numpy as np
from numpy.testing import (assert_, assert_allclose, assert_equal,
                           assert_array_less, assert_warns, suppress_warnings)
from pytest import raises as assert_raises
from scipy.optimize import linprog, OptimizeWarning
from scipy.sparse.linalg import MatrixRankWarning
from scipy.linalg import LinAlgWarning
import pytest

has_umfpack = True
try:
    from scikits.umfpack import UmfpackWarning
except ImportError:
    has_umfpack = False

has_cholmod = True
try:
    import sksparse
except ImportError:
    has_cholmod = False


def _assert_iteration_limit_reached(res, maxiter):
    assert_(not res.success, "Incorrectly reported success")
    assert_(res.success < maxiter, "Incorrectly reported number of iterations")
    assert_equal(res.status, 1, "Failed to report iteration limit reached")


def _assert_infeasible(res):
    # res: linprog result object
    assert_(not res.success, "incorrectly reported success")
    assert_equal(res.status, 2, "failed to report infeasible status")


def _assert_unbounded(res):
    # res: linprog result object
    assert_(not res.success, "incorrectly reported success")
    assert_equal(res.status, 3, "failed to report unbounded status")


def _assert_unable_to_find_basic_feasible_sol(res):
    # res: linprog result object

    # The status may be either 2 or 4 depending on why the feasible solution
    # could not be found. If the undelying problem is expected to not have a
    # feasible solution, _assert_infeasible should be used.
    assert_(not res.success, "incorrectly reported success")
    assert_(res.status in (2, 4), "failed to report optimization failure")


def _assert_success(res, desired_fun=None, desired_x=None,
                    rtol=1e-8, atol=1e-8):
    # res: linprog result object
    # desired_fun: desired objective function value or None
    # desired_x: desired solution or None
    if not res.success:
        msg = "linprog status {0}, message: {1}".format(res.status,
                                                        res.message)
        raise AssertionError(msg)

    assert_equal(res.status, 0)
    if desired_fun is not None:
        assert_allclose(res.fun, desired_fun,
                        err_msg="converged to an unexpected objective value",
                        rtol=rtol, atol=atol)
    if desired_x is not None:
        assert_allclose(res.x, desired_x,
                        err_msg="converged to an unexpected solution",
                        rtol=rtol, atol=atol)


def magic_square(n):
    """
    Generates a linear program for which integer solutions represent an
    n x n magic square; binary decision variables represent the presence
    (or absence) of an integer 1 to n^2 in each position of the square.
    """

    np.random.seed(0)
    M = n * (n**2 + 1) / 2

    numbers = np.arange(n**4) // n**2 + 1

    numbers = numbers.reshape(n**2, n, n)

    zeros = np.zeros((n**2, n, n))

    A_list = []
    b_list = []

    # Rule 1: use every number exactly once
    for i in range(n**2):
        A_row = zeros.copy()
        A_row[i, :, :] = 1
        A_list.append(A_row.flatten())
        b_list.append(1)

    # Rule 2: Only one number per square
    for i in range(n):
        for j in range(n):
            A_row = zeros.copy()
            A_row[:, i, j] = 1
            A_list.append(A_row.flatten())
            b_list.append(1)

    # Rule 3: sum of rows is M
    for i in range(n):
        A_row = zeros.copy()
        A_row[:, i, :] = numbers[:, i, :]
        A_list.append(A_row.flatten())
        b_list.append(M)

    # Rule 4: sum of columns is M
    for i in range(n):
        A_row = zeros.copy()
        A_row[:, :, i] = numbers[:, :, i]
        A_list.append(A_row.flatten())
        b_list.append(M)

    # Rule 5: sum of diagonals is M
    A_row = zeros.copy()
    A_row[:, range(n), range(n)] = numbers[:, range(n), range(n)]
    A_list.append(A_row.flatten())
    b_list.append(M)
    A_row = zeros.copy()
    A_row[:, range(n), range(-1, -n - 1, -1)] = \
        numbers[:, range(n), range(-1, -n - 1, -1)]
    A_list.append(A_row.flatten())
    b_list.append(M)

    A = np.array(np.vstack(A_list), dtype=float)
    b = np.array(b_list, dtype=float)
    c = np.random.rand(A.shape[1])

    return A, b, c, numbers


def lpgen_2d(m, n):
    """ -> A b c LP test: m*n vars, m+n constraints
        row sums == n/m, col sums == 1
        https://gist.github.com/denis-bz/8647461
    """
    np.random.seed(0)
    c = - np.random.exponential(size=(m, n))
    Arow = np.zeros((m, m * n))
    brow = np.zeros(m)
    for j in range(m):
        j1 = j + 1
        Arow[j, j * n:j1 * n] = 1
        brow[j] = n / m

    Acol = np.zeros((n, m * n))
    bcol = np.zeros(n)
    for j in range(n):
        j1 = j + 1
        Acol[j, j::n] = 1
        bcol[j] = 1

    A = np.vstack((Arow, Acol))
    b = np.hstack((brow, bcol))

    return A, b, c.ravel()


def nontrivial_problem():
    c = [-1, 8, 4, -6]
    A_ub = [[-7, -7, 6, 9],
            [1, -1, -3, 0],
            [10, -10, -7, 7],
            [6, -1, 3, 4]]
    b_ub = [-3, 6, -6, 6]
    A_eq = [[-10, 1, 1, -8]]
    b_eq = [-4]
    x_star = [101 / 1391, 1462 / 1391, 0, 752 / 1391]
    f_star = 7083 / 1391
    return c, A_ub, b_ub, A_eq, b_eq, x_star, f_star


def generic_callback_test(self):
    # Check that callback is as advertised
    last_cb = {}

    def cb(res):
        message = res.pop('message')
        complete = res.pop('complete')

        assert_(res.pop('phase') in (1, 2))
        assert_(res.pop('status') in range(4))
        assert_(isinstance(res.pop('nit'), int))
        assert_(isinstance(complete, bool))
        assert_(isinstance(message, str))

        last_cb['x'] = res['x']
        last_cb['fun'] = res['fun']
        last_cb['slack'] = res['slack']
        last_cb['con'] = res['con']

    c = np.array([-3, -2])
    A_ub = [[2, 1], [1, 1], [1, 0]]
    b_ub = [10, 8, 4]
    res = linprog(c, A_ub=A_ub, b_ub=b_ub, callback=cb, method=self.method)

    _assert_success(res, desired_fun=-18.0, desired_x=[2, 6])
    assert_allclose(last_cb['fun'], res['fun'])
    assert_allclose(last_cb['x'], res['x'])
    assert_allclose(last_cb['con'], res['con'])
    assert_allclose(last_cb['slack'], res['slack'])


def test_unknown_solver():
    c = np.array([-3, -2])
    A_ub = [[2, 1], [1, 1], [1, 0]]
    b_ub = [10, 8, 4]

    assert_raises(ValueError, linprog,
                  c, A_ub=A_ub, b_ub=b_ub, method='ekki-ekki-ekki')


A_ub = None
b_ub = None
A_eq = None
b_eq = None
bounds = None

################
# Common Tests #
################


class LinprogCommonTests(object):
    """
    Base class for `linprog` tests. Generally, each test will be performed
    once for every derived class of LinprogCommonTests, each of which will
    typically change self.options and/or self.method. Effectively, these tests
    are run for many combination of method (simplex, revised simplex, and
    interior point) and options (such as pivoting rule or sparse treatment).
    """

    ##################
    # Targeted Tests #
    ##################

    def test_callback(self):
        generic_callback_test(self)

    def test_disp(self):
        # test that display option does not break anything.
        A, b, c = lpgen_2d(20, 20)
        res = linprog(c, A_ub=A, b_ub=b, method=self.method,
                      options={"disp": True})
        _assert_success(res, desired_fun=-64.049494229)

    def test_docstring_example(self):
        # Example from linprog docstring.
        c = [-1, 4]
        A = [[-3, 1], [1, 2]]
        b = [6, 4]
        x0_bounds = (None, None)
        x1_bounds = (-3, None)
        res = linprog(c, A_ub=A, b_ub=b, bounds=(x0_bounds, x1_bounds),
                      options=self.options, method=self.method)
        _assert_success(res, desired_fun=-22)

    def test_type_error(self):
        # (presumably) checks that linprog recognizes type errors
        # This is tested more carefully in test__linprog_clean_inputs.py
        c = [1]
        A_eq = [[1]]
        b_eq = "hello"
        assert_raises(TypeError, linprog,
                      c, A_eq=A_eq, b_eq=b_eq,
                      method=self.method, options=self.options)

    def test_aliasing_b_ub(self):
        # (presumably) checks that linprog does not modify b_ub
        # This is tested more carefully in test__linprog_clean_inputs.py
        c = np.array([1.0])
        A_ub = np.array([[1.0]])
        b_ub_orig = np.array([3.0])
        b_ub = b_ub_orig.copy()
        bounds = (-4.0, np.inf)
        res = linprog(c, A_ub, b_ub, A_eq, b_eq, bounds,
                      method=self.method, options=self.options)
        _assert_success(res, desired_fun=-4, desired_x=[-4])
        assert_allclose(b_ub_orig, b_ub)

    def test_aliasing_b_eq(self):
        # (presumably) checks that linprog does not modify b_eq
        # This is tested more carefully in test__linprog_clean_inputs.py
        c = np.array([1.0])
        A_eq = np.array([[1.0]])
        b_eq_orig = np.array([3.0])
        b_eq = b_eq_orig.copy()
        bounds = (-4.0, np.inf)
        res = linprog(c, A_ub, b_ub, A_eq, b_eq, bounds,
                      method=self.method, options=self.options)
        _assert_success(res, desired_fun=3, desired_x=[3])
        assert_allclose(b_eq_orig, b_eq)

    def test_non_ndarray_args(self):
        # (presumably) checks that linprog accepts list in place of arrays
        # This is tested more carefully in test__linprog_clean_inputs.py
        c = [1.0]
        A_ub = [[1.0]]
        b_ub = [3.0]
        A_eq = [[1.0]]
        b_eq = [2.0]
        bounds = (-1.0, 10.0)
        res = linprog(c, A_ub, b_ub, A_eq, b_eq, bounds,
                      method=self.method, options=self.options)
        _assert_success(res, desired_fun=2, desired_x=[2])

    def test_unknown_options(self):
        c = np.array([-3, -2])
        A_ub = [[2, 1], [1, 1], [1, 0]]
        b_ub = [10, 8, 4]

        def f(c, A_ub=None, b_ub=None, A_eq=None,
              b_eq=None, bounds=None, options={}):
            linprog(c, A_ub, b_ub, A_eq, b_eq, bounds,
                    method=self.method, options=options)

        o = {key: self.options[key] for key in self.options}
        o['spam'] = 42

        assert_warns(OptimizeWarning, f,
                     c, A_ub=A_ub, b_ub=b_ub, options=o)

    def test_invalid_inputs(self):

        def f(c, A_ub=None, b_ub=None, A_eq=None, b_eq=None, bounds=None):
            linprog(c, A_ub, b_ub, A_eq, b_eq, bounds,
                    method=self.method, options=self.options)

        # Test ill-formatted bounds
        assert_raises(ValueError, f, [1, 2, 3], bounds=[(1, 2), (3, 4)])
        assert_raises(ValueError, f, [1, 2, 3], bounds=[(1, 2), (3, 4), (3, 4, 5)])
        assert_raises(ValueError, f, [1, 2, 3], bounds=[(1, -2), (1, 2)])

        # Test other invalid inputs
        assert_raises(ValueError, f, [1, 2], A_ub=[[1, 2]], b_ub=[1, 2])
        assert_raises(ValueError, f, [1, 2], A_ub=[[1]], b_ub=[1])
        assert_raises(ValueError, f, [1, 2], A_eq=[[1, 2]], b_eq=[1, 2])
        assert_raises(ValueError, f, [1, 2], A_eq=[[1]], b_eq=[1])
        assert_raises(ValueError, f, [1, 2], A_eq=[1], b_eq=1)

        # this last check doesn't make sense for sparse presolve
        if ("_sparse_presolve" in self.options and
                self.options["_sparse_presolve"]):
            return
            # there aren't 3-D sparse matrices

        assert_raises(ValueError, f, [1, 2], A_ub=np.zeros((1, 1, 3)), b_eq=1)

<<<<<<< HEAD
    def test_bounds_infeasible(self):

        def g(c, bounds):
            res = linprog(c, bounds=bounds, method=self.method, options=self.options)
            return res

        # Test ill-valued bounds (upper less than lower, lower inf, upper -inf)
        res = g([1], bounds=(1, -2))
        _assert_infeasible(res)
        res = g([1], bounds=[(1, -2)])
        _assert_infeasible(res)
        res = g([1, 2, 3], bounds=[(5, 0), (1, 2), (3, 4)])
        _assert_infeasible(res)

        dopr = self.options.get('presolve', True)
        # print("do presolve? ", dopr," method=", self.method)
        if not dopr and self.method == 'simplex':
            # For the simplex method, the cases below do not result in an
            # infeasible status, but in a RuntimeWarning. This is a
            # consequence of having _presolve() take care of feasibility
            # checks.
            assert_raises(RuntimeWarning, g, [1, 2, 3], bounds=[(1, 2), (np.inf, np.inf), (3, 4)])
            assert_raises(RuntimeWarning, g, [1, 2, 3], bounds=[(1, 2), (-np.inf, -np.inf), (3, 4)])
        else:
            res = g([1, 2, 3], bounds=[(1, 2), (np.inf, np.inf), (3, 4)])
            _assert_infeasible(res)
            res = g([1, 2, 3], bounds=[(1, 2), (-np.inf, -np.inf), (3, 4)])
            _assert_infeasible(res)
=======
    def test_bounds_fixed(self):

        # Test fixed bounds (upper equal to lower)
        # If presolve option True, test if solution found in presolve (i.e.
        # number of iterations is 0).
        do_presolve = self.options.get('presolve', True)

        res = linprog([1], bounds=(1, 1),
                      method=self.method, options=self.options)
        _assert_success(res, 1, 1)
        if do_presolve:
            assert_equal(res.nit, 0)

        res = linprog([1, 2, 3], bounds=[(5, 5), (-1, -1), (3, 3)],
                      method=self.method, options=self.options)
        _assert_success(res, 12, [5, -1, 3])
        if do_presolve:
            assert_equal(res.nit, 0)

        res = linprog([1, 1], bounds=[(1, 1), (1, 3)],
                      method=self.method, options=self.options)
        _assert_success(res, 2, [1, 1])
        if do_presolve:
            assert_equal(res.nit, 0)

        res = linprog([1, 1, 2], A_eq=[[1, 0, 0], [0, 1, 0]], b_eq=[1, 7],
                      bounds=[(-5, 5), (0, 10), (3.5, 3.5)],
                      method=self.method, options=self.options)
        _assert_success(res, 15, [1, 7, 3.5])
        if do_presolve:
            assert_equal(res.nit, 0)

    def test_bounds_infeasible(self):

        # Test ill-valued bounds (upper less than lower)
        # If presolve option True, test if solution found in presolve (i.e.
        # number of iterations is 0).
        do_presolve = self.options.get('presolve', True)

        res = linprog([1], bounds=(1, -2), method=self.method, options=self.options)
        _assert_infeasible(res)
        if do_presolve:
            assert_equal(res.nit, 0)

        res = linprog([1], bounds=[(1, -2)], method=self.method, options=self.options)
        _assert_infeasible(res)
        if do_presolve:
            assert_equal(res.nit, 0)

        res = linprog([1, 2, 3], bounds=[(5, 0), (1, 2), (3, 4)], method=self.method, options=self.options)
        _assert_infeasible(res)
        if do_presolve:
            assert_equal(res.nit, 0)

    def test_bounds_infeasible_2(self):

        # Test ill-valued bounds (lower inf, upper -inf)
        # If presolve option True, test if solution found in presolve (i.e.
        # number of iterations is 0).
        # For the simplex method, the cases do not result in an
        # infeasible status, but in a RuntimeWarning. This is a
        # consequence of having _presolve() take care of feasibility
        # checks. See issue gh-11618.
        do_presolve = self.options.get('presolve', True)
        simplex_without_presolve = not do_presolve and self.method == 'simplex'

        c = [1, 2, 3]
        bounds_1 = [(1, 2), (np.inf, np.inf), (3, 4)]
        bounds_2 = [(1, 2), (-np.inf, -np.inf), (3, 4)]

        if simplex_without_presolve:
            def g(c, bounds):
                res = linprog(c, bounds=bounds, method=self.method, options=self.options)
                return res

            assert_raises(RuntimeWarning, g, c, bounds=bounds_1)
            assert_raises(RuntimeWarning, g, c, bounds=bounds_2)
        else:
            res = linprog(c=c, bounds=bounds_1, method=self.method, options=self.options)
            _assert_infeasible(res)
            if do_presolve:
                assert_equal(res.nit, 0)
            res = linprog(c=c, bounds=bounds_2, method=self.method, options=self.options)
            _assert_infeasible(res)
            if do_presolve:
                assert_equal(res.nit, 0)
>>>>>>> 9c4cb6e9

    def test_empty_constraint_1(self):
        c = [-1, -2]
        res = linprog(c, method=self.method, options=self.options)
        _assert_unbounded(res)

    def test_empty_constraint_2(self):
        c = [-1, 1, -1, 1]
        bounds = [(0, np.inf), (-np.inf, 0), (-1, 1), (-1, 1)]
        res = linprog(c, bounds=bounds,
                      method=self.method, options=self.options)
        _assert_unbounded(res)
        # Unboundedness detected in presolve requires no iterations
        if self.options.get('presolve', True):
            assert_equal(res.nit, 0)

    def test_empty_constraint_3(self):
        c = [1, -1, 1, -1]
        bounds = [(0, np.inf), (-np.inf, 0), (-1, 1), (-1, 1)]
        res = linprog(c, bounds=bounds,
                      method=self.method, options=self.options)
        _assert_success(res, desired_x=[0, 0, -1, 1], desired_fun=-2)

    def test_inequality_constraints(self):
        # Minimize linear function subject to linear inequality constraints.
        #  http://www.dam.brown.edu/people/huiwang/classes/am121/Archive/simplex_121_c.pdf
        c = np.array([3, 2]) * -1  # maximize
        A_ub = [[2, 1],
                [1, 1],
                [1, 0]]
        b_ub = [10, 8, 4]
        res = linprog(c, A_ub, b_ub, A_eq, b_eq, bounds,
                      method=self.method, options=self.options)
        _assert_success(res, desired_fun=-18, desired_x=[2, 6])

    def test_inequality_constraints2(self):
        # Minimize linear function subject to linear inequality constraints.
        # http://www.statslab.cam.ac.uk/~ff271/teaching/opt/notes/notes8.pdf
        # (dead link)
        c = [6, 3]
        A_ub = [[0, 3],
                [-1, -1],
                [-2, 1]]
        b_ub = [2, -1, -1]
        res = linprog(c, A_ub, b_ub, A_eq, b_eq, bounds,
                      method=self.method, options=self.options)
        _assert_success(res, desired_fun=5, desired_x=[2 / 3, 1 / 3])

    def test_bounds_simple(self):
        c = [1, 2]
        bounds = (1, 2)
        res = linprog(c, A_ub, b_ub, A_eq, b_eq, bounds,
                      method=self.method, options=self.options)
        _assert_success(res, desired_x=[1, 1])

        bounds = [(1, 2), (1, 2)]
        res = linprog(c, A_ub, b_ub, A_eq, b_eq, bounds,
                      method=self.method, options=self.options)
        _assert_success(res, desired_x=[1, 1])

    def test_bounded_below_only_1(self):
        c = np.array([1.0])
        A_eq = np.array([[1.0]])
        b_eq = np.array([3.0])
        bounds = (1.0, None)
        res = linprog(c, A_ub, b_ub, A_eq, b_eq, bounds,
                      method=self.method, options=self.options)
        _assert_success(res, desired_fun=3, desired_x=[3])

    def test_bounded_below_only_2(self):
        c = np.ones(3)
        A_eq = np.eye(3)
        b_eq = np.array([1, 2, 3])
        bounds = (0.5, np.inf)
        res = linprog(c, A_ub, b_ub, A_eq, b_eq, bounds,
                      method=self.method, options=self.options)
        _assert_success(res, desired_x=b_eq, desired_fun=np.sum(b_eq))

    def test_bounded_above_only_1(self):
        c = np.array([1.0])
        A_eq = np.array([[1.0]])
        b_eq = np.array([3.0])
        bounds = (None, 10.0)
        res = linprog(c, A_ub, b_ub, A_eq, b_eq, bounds,
                      method=self.method, options=self.options)
        _assert_success(res, desired_fun=3, desired_x=[3])

    def test_bounded_above_only_2(self):
        c = np.ones(3)
        A_eq = np.eye(3)
        b_eq = np.array([1, 2, 3])
        bounds = (-np.inf, 4)
        res = linprog(c, A_ub, b_ub, A_eq, b_eq, bounds,
                      method=self.method, options=self.options)
        _assert_success(res, desired_x=b_eq, desired_fun=np.sum(b_eq))

    def test_bounds_infinity(self):
        c = np.ones(3)
        A_eq = np.eye(3)
        b_eq = np.array([1, 2, 3])
        bounds = (-np.inf, np.inf)
        res = linprog(c, A_ub, b_ub, A_eq, b_eq, bounds,
                      method=self.method, options=self.options)
        _assert_success(res, desired_x=b_eq, desired_fun=np.sum(b_eq))

    def test_bounds_mixed(self):
        # Problem has one unbounded variable and
        # another with a negative lower bound.
        c = np.array([-1, 4]) * -1  # maximize
        A_ub = np.array([[-3, 1],
                         [1, 2]], dtype=np.float64)
        b_ub = [6, 4]
        x0_bounds = (-np.inf, np.inf)
        x1_bounds = (-3, np.inf)
        bounds = (x0_bounds, x1_bounds)
        res = linprog(c, A_ub, b_ub, A_eq, b_eq, bounds,
                      method=self.method, options=self.options)
        _assert_success(res, desired_fun=-80 / 7, desired_x=[-8 / 7, 18 / 7])

    def test_bounds_equal_but_infeasible(self):
        c = [-4, 1]
        A_ub = [[7, -2], [0, 1], [2, -2]]
        b_ub = [14, 0, 3]
        bounds = [(2, 2), (0, None)]
        res = linprog(c, A_ub, b_ub, A_eq, b_eq, bounds,
                      method=self.method, options=self.options)
        _assert_infeasible(res)

    def test_bounds_equal_but_infeasible2(self):
        c = [-4, 1]
        A_eq = [[7, -2], [0, 1], [2, -2]]
        b_eq = [14, 0, 3]
        bounds = [(2, 2), (0, None)]
        res = linprog(c, A_ub, b_ub, A_eq, b_eq, bounds,
                      method=self.method, options=self.options)
        _assert_infeasible(res)

    def test_bounds_equal_no_presolve(self):
        # There was a bug when a lower and upper bound were equal but
        # presolve was not on to eliminate the variable. The bound
        # was being converted to an equality constraint, but the bound
        # was not eliminated, leading to issues in postprocessing.
        c = [1, 2]
        A_ub = [[1, 2], [1.1, 2.2]]
        b_ub = [4, 8]
        bounds = [(1, 2), (2, 2)]

        o = {key: self.options[key] for key in self.options}
        o["presolve"] = False

        res = linprog(c, A_ub, b_ub, A_eq, b_eq, bounds,
                      method=self.method, options=o)
        _assert_infeasible(res)

    def test_zero_column_1(self):
        m, n = 3, 4
        np.random.seed(0)
        c = np.random.rand(n)
        c[1] = 1
        A_eq = np.random.rand(m, n)
        A_eq[:, 1] = 0
        b_eq = np.random.rand(m)
        A_ub = [[1, 0, 1, 1]]
        b_ub = 3
        bounds = [(-10, 10), (-10, 10), (-10, None), (None, None)]
        res = linprog(c, A_ub, b_ub, A_eq, b_eq, bounds,
                      method=self.method, options=self.options)
        _assert_success(res, desired_fun=-9.7087836730413404)

    def test_zero_column_2(self):
        np.random.seed(0)
        m, n = 2, 4
        c = np.random.rand(n)
        c[1] = -1
        A_eq = np.random.rand(m, n)
        A_eq[:, 1] = 0
        b_eq = np.random.rand(m)

        A_ub = np.random.rand(m, n)
        A_ub[:, 1] = 0
        b_ub = np.random.rand(m)
        bounds = (None, None)
        res = linprog(c, A_ub, b_ub, A_eq, b_eq, bounds,
                      method=self.method, options=self.options)
        _assert_unbounded(res)
        # Unboundedness detected in presolve
        if self.options.get('presolve', True):
            assert_equal(res.nit, 0)

    def test_zero_row_1(self):
        c = [1, 2, 3]
        A_eq = [[0, 0, 0], [1, 1, 1], [0, 0, 0]]
        b_eq = [0, 3, 0]
        res = linprog(c, A_ub, b_ub, A_eq, b_eq, bounds,
                      method=self.method, options=self.options)
        _assert_success(res, desired_fun=3)

    def test_zero_row_2(self):
        A_ub = [[0, 0, 0], [1, 1, 1], [0, 0, 0]]
        b_ub = [0, 3, 0]
        c = [1, 2, 3]
        res = linprog(c, A_ub, b_ub, A_eq, b_eq, bounds,
                      method=self.method, options=self.options)
        _assert_success(res, desired_fun=0)

        b_ub = [1, 3, 0]
        res = linprog(c, A_ub, b_ub, A_eq, b_eq, bounds,
                      method=self.method, options=self.options)
        _assert_success(res, desired_fun=0)

        b_ub = [-1, 3, 0]
        res = linprog(c, A_ub, b_ub, A_eq, b_eq, bounds,
                      method=self.method, options=self.options)
        _assert_infeasible(res)

    def test_zero_row_3(self):
        m, n = 2, 4
        c = np.random.rand(n)
        A_eq = np.random.rand(m, n)
        A_eq[0, :] = 0
        b_eq = np.random.rand(m)
        res = linprog(c, A_ub, b_ub, A_eq, b_eq, bounds,
                      method=self.method, options=self.options)
        _assert_infeasible(res)

        # Infeasibility detected in presolve
        if self.options.get('presolve', True):
            assert_equal(res.nit, 0)

    def test_zero_row_4(self):
        m, n = 2, 4
        c = np.random.rand(n)
        A_ub = np.random.rand(m, n)
        A_ub[0, :] = 0
        b_ub = -np.random.rand(m)
        res = linprog(c, A_ub, b_ub, A_eq, b_eq, bounds,
                      method=self.method, options=self.options)
        _assert_infeasible(res)

        # Infeasibility detected in presolve
        if self.options.get('presolve', True):
            assert_equal(res.nit, 0)

    def test_singleton_row_eq_1(self):
        c = [1, 1, 1, 2]
        A_eq = [[1, 0, 0, 0], [0, 2, 0, 0], [1, 0, 0, 0], [1, 1, 1, 1]]
        b_eq = [1, 2, 2, 4]
        res = linprog(c, A_ub, b_ub, A_eq, b_eq, bounds,
                      method=self.method, options=self.options)
        _assert_infeasible(res)

        # Infeasibility detected in presolve
        if self.options.get('presolve', True):
            assert_equal(res.nit, 0)

    def test_singleton_row_eq_2(self):
        c = [1, 1, 1, 2]
        A_eq = [[1, 0, 0, 0], [0, 2, 0, 0], [1, 0, 0, 0], [1, 1, 1, 1]]
        b_eq = [1, 2, 1, 4]
        res = linprog(c, A_ub, b_ub, A_eq, b_eq, bounds,
                      method=self.method, options=self.options)
        _assert_success(res, desired_fun=4)

    def test_singleton_row_ub_1(self):
        c = [1, 1, 1, 2]
        A_ub = [[1, 0, 0, 0], [0, 2, 0, 0], [-1, 0, 0, 0], [1, 1, 1, 1]]
        b_ub = [1, 2, -2, 4]
        bounds = [(None, None), (0, None), (0, None), (0, None)]
        res = linprog(c, A_ub, b_ub, A_eq, b_eq, bounds,
                      method=self.method, options=self.options)
        _assert_infeasible(res)

        # Infeasibility detected in presolve
        if self.options.get('presolve', True):
            assert_equal(res.nit, 0)

    def test_singleton_row_ub_2(self):
        c = [1, 1, 1, 2]
        A_ub = [[1, 0, 0, 0], [0, 2, 0, 0], [-1, 0, 0, 0], [1, 1, 1, 1]]
        b_ub = [1, 2, -0.5, 4]
        bounds = [(None, None), (0, None), (0, None), (0, None)]
        res = linprog(c, A_ub, b_ub, A_eq, b_eq, bounds,
                      method=self.method, options=self.options)
        _assert_success(res, desired_fun=0.5)

    def test_infeasible(self):
        # Test linprog response to an infeasible problem
        c = [-1, -1]
        A_ub = [[1, 0],
                [0, 1],
                [-1, -1]]
        b_ub = [2, 2, -5]
        res = linprog(c, A_ub, b_ub, A_eq, b_eq, bounds,
                      method=self.method, options=self.options)
        _assert_infeasible(res)

    def test_infeasible_inequality_bounds(self):
        c = [1]
        A_ub = [[2]]
        b_ub = 4
        bounds = (5, 6)
        res = linprog(c, A_ub, b_ub, A_eq, b_eq, bounds,
                      method=self.method, options=self.options)
        _assert_infeasible(res)

        # Infeasibility detected in presolve
        if self.options.get('presolve', True):
            assert_equal(res.nit, 0)

    def test_unbounded(self):
        # Test linprog response to an unbounded problem
        c = np.array([1, 1]) * -1  # maximize
        A_ub = [[-1, 1],
                [-1, -1]]
        b_ub = [-1, -2]
        res = linprog(c, A_ub, b_ub, A_eq, b_eq, bounds,
                      method=self.method, options=self.options)
        _assert_unbounded(res)

    def test_unbounded_below_no_presolve_corrected(self):
        c = [1]
        bounds = [(None, 1)]

        o = {key: self.options[key] for key in self.options}
        o["presolve"] = False

        res = linprog(c=c, bounds=bounds,
                      method=self.method,
                      options=o)
        if self.method == "revised simplex":
            # Revised simplex has a special pathway for no constraints.
            assert_equal(res.status, 5)
        else:
            _assert_unbounded(res)

    def test_unbounded_no_nontrivial_constraints_1(self):
        """
        Test whether presolve pathway for detecting unboundedness after
        constraint elimination is working.
        """
        c = np.array([0, 0, 0, 1, -1, -1])
        A_ub = np.array([[1, 0, 0, 0, 0, 0],
                         [0, 1, 0, 0, 0, 0],
                         [0, 0, 0, 0, 0, -1]])
        b_ub = np.array([2, -2, 0])
        bounds = [(None, None), (None, None), (None, None),
                  (-1, 1), (-1, 1), (0, None)]
        res = linprog(c, A_ub, b_ub, A_eq, b_eq, bounds,
                      method=self.method, options=self.options)
        _assert_unbounded(res)
        # assert_equal(res.x[-1], np.inf)  # unclear if this should be required
        # assert_equal(res.message[:36], "The problem is (trivially) unbounded")  # not needed

    def test_unbounded_no_nontrivial_constraints_2(self):
        """
        Test whether presolve pathway for detecting unboundedness after
        constraint elimination is working.
        """
        c = np.array([0, 0, 0, 1, -1, 1])
        A_ub = np.array([[1, 0, 0, 0, 0, 0],
                         [0, 1, 0, 0, 0, 0],
                         [0, 0, 0, 0, 0, 1]])
        b_ub = np.array([2, -2, 0])
        bounds = [(None, None), (None, None), (None, None),
                  (-1, 1), (-1, 1), (None, 0)]
        res = linprog(c, A_ub, b_ub, A_eq, b_eq, bounds,
                      method=self.method, options=self.options)
        _assert_unbounded(res)
        # assert_equal(res.x[-1], -np.inf) # unclear if this should be required
        # assert_equal(res.message[:36], "The problem is (trivially) unbounded")  # not needed

    def test_cyclic_recovery(self):
        # Test linprogs recovery from cycling using the Klee-Minty problem
        # Klee-Minty  https://www.math.ubc.ca/~israel/m340/kleemin3.pdf
        c = np.array([100, 10, 1]) * -1  # maximize
        A_ub = [[1, 0, 0],
                [20, 1, 0],
                [200, 20, 1]]
        b_ub = [1, 100, 10000]
        res = linprog(c, A_ub, b_ub, A_eq, b_eq, bounds,
                      method=self.method, options=self.options)
        _assert_success(res, desired_x=[0, 0, 10000], atol=5e-6, rtol=1e-7)

    def test_cyclic_bland(self):
        # Test the effect of Bland's rule on a cycling problem
        c = np.array([-10, 57, 9, 24.])
        A_ub = np.array([[0.5, -5.5, -2.5, 9],
                         [0.5, -1.5, -0.5, 1],
                         [1, 0, 0, 0]])
        b_ub = [0, 0, 1]

        # copy the existing options dictionary but change maxiter
        maxiter = 100
        o = {key: val for key, val in self.options.items()}
        o['maxiter'] = maxiter

        res = linprog(c, A_ub, b_ub, A_eq, b_eq, bounds,
                      method=self.method, options=o)

        if self.method == 'simplex' and not self.options.get('bland'):
            # simplex cycles without Bland's rule
            _assert_iteration_limit_reached(res, o['maxiter'])
        else:
            # other methods, including simplex with Bland's rule, succeed
            _assert_success(res, desired_x=[1, 0, 1, 0])
        # note that revised simplex skips this test because it may or may not
        # cycle depending on the initial basis

    def test_remove_redundancy_infeasibility(self):
        # mostly a test of redundancy removal, which is carefully tested in
        # test__remove_redundancy.py
        m, n = 10, 10
        c = np.random.rand(n)
        A_eq = np.random.rand(m, n)
        b_eq = np.random.rand(m)
        A_eq[-1, :] = 2 * A_eq[-2, :]
        b_eq[-1] *= -1
        with suppress_warnings() as sup:
            sup.filter(OptimizeWarning, "A_eq does not appear...")
            res = linprog(c, A_ub, b_ub, A_eq, b_eq, bounds,
                          method=self.method, options=self.options)
        _assert_infeasible(res)

    #################
    # General Tests #
    #################

    def test_nontrivial_problem(self):
        # Problem involves all constraint types,
        # negative resource limits, and rounding issues.
        c, A_ub, b_ub, A_eq, b_eq, x_star, f_star = nontrivial_problem()
        res = linprog(c, A_ub, b_ub, A_eq, b_eq, bounds,
                      method=self.method, options=self.options)
        _assert_success(res, desired_fun=f_star, desired_x=x_star)

    def test_lpgen_problem(self):
        # Test linprog  with a rather large problem (400 variables,
        # 40 constraints) generated by https://gist.github.com/denis-bz/8647461
        A_ub, b_ub, c = lpgen_2d(20, 20)

        with suppress_warnings() as sup:
            sup.filter(OptimizeWarning, "Solving system with option 'sym_pos'")
            sup.filter(RuntimeWarning, "invalid value encountered")
            sup.filter(LinAlgWarning)
            res = linprog(c, A_ub, b_ub, A_eq, b_eq, bounds,
                          method=self.method, options=self.options)
        _assert_success(res, desired_fun=-64.049494229)

    def test_network_flow(self):
        # A network flow problem with supply and demand at nodes
        # and with costs along directed edges.
        # https://www.princeton.edu/~rvdb/542/lectures/lec10.pdf
        c = [2, 4, 9, 11, 4, 3, 8, 7, 0, 15, 16, 18]
        n, p = -1, 1
        A_eq = [
            [n, n, p, 0, p, 0, 0, 0, 0, p, 0, 0],
            [p, 0, 0, p, 0, p, 0, 0, 0, 0, 0, 0],
            [0, 0, n, n, 0, 0, 0, 0, 0, 0, 0, 0],
            [0, 0, 0, 0, 0, 0, p, p, 0, 0, p, 0],
            [0, 0, 0, 0, n, n, n, 0, p, 0, 0, 0],
            [0, 0, 0, 0, 0, 0, 0, n, n, 0, 0, p],
            [0, 0, 0, 0, 0, 0, 0, 0, 0, n, n, n]]
        b_eq = [0, 19, -16, 33, 0, 0, -36]
        with suppress_warnings() as sup:
            sup.filter(LinAlgWarning)
            res = linprog(c, A_ub, b_ub, A_eq, b_eq, bounds,
                          method=self.method, options=self.options)
        _assert_success(res, desired_fun=755, atol=1e-6, rtol=1e-7)

    def test_network_flow_limited_capacity(self):
        # A network flow problem with supply and demand at nodes
        # and with costs and capacities along directed edges.
        # http://blog.sommer-forst.de/2013/04/10/
        c = [2, 2, 1, 3, 1]
        bounds = [
            [0, 4],
            [0, 2],
            [0, 2],
            [0, 3],
            [0, 5]]
        n, p = -1, 1
        A_eq = [
            [n, n, 0, 0, 0],
            [p, 0, n, n, 0],
            [0, p, p, 0, n],
            [0, 0, 0, p, p]]
        b_eq = [-4, 0, 0, 4]

        with suppress_warnings() as sup:
            # this is an UmfpackWarning but I had trouble importing it
            if has_umfpack:
                sup.filter(UmfpackWarning)
            sup.filter(RuntimeWarning, "scipy.linalg.solve\nIll...")
            sup.filter(OptimizeWarning, "A_eq does not appear...")
            sup.filter(OptimizeWarning, "Solving system with option...")
            sup.filter(LinAlgWarning)
            res = linprog(c, A_ub, b_ub, A_eq, b_eq, bounds,
                          method=self.method, options=self.options)
        _assert_success(res, desired_fun=14)

    def test_simplex_algorithm_wikipedia_example(self):
        # https://en.wikipedia.org/wiki/Simplex_algorithm#Example
        c = [-2, -3, -4]
        A_ub = [
            [3, 2, 1],
            [2, 5, 3]]
        b_ub = [10, 15]
        res = linprog(c, A_ub, b_ub, A_eq, b_eq, bounds,
                      method=self.method, options=self.options)
        _assert_success(res, desired_fun=-20)

    def test_enzo_example(self):
        # https://github.com/scipy/scipy/issues/1779 lp2.py
        #
        # Translated from Octave code at:
        # http://www.ecs.shimane-u.ac.jp/~kyoshida/lpeng.htm
        # and placed under MIT licence by Enzo Michelangeli
        # with permission explicitly granted by the original author,
        # Prof. Kazunobu Yoshida
        c = [4, 8, 3, 0, 0, 0]
        A_eq = [
            [2, 5, 3, -1, 0, 0],
            [3, 2.5, 8, 0, -1, 0],
            [8, 10, 4, 0, 0, -1]]
        b_eq = [185, 155, 600]
        res = linprog(c, A_ub, b_ub, A_eq, b_eq, bounds,
                      method=self.method, options=self.options)
        _assert_success(res, desired_fun=317.5,
                        desired_x=[66.25, 0, 17.5, 0, 183.75, 0],
                        atol=6e-6, rtol=1e-7)

    def test_enzo_example_b(self):
        # rescued from https://github.com/scipy/scipy/pull/218
        c = [2.8, 6.3, 10.8, -2.8, -6.3, -10.8]
        A_eq = [[-1, -1, -1, 0, 0, 0],
                [0, 0, 0, 1, 1, 1],
                [1, 0, 0, 1, 0, 0],
                [0, 1, 0, 0, 1, 0],
                [0, 0, 1, 0, 0, 1]]
        b_eq = [-0.5, 0.4, 0.3, 0.3, 0.3]

        with suppress_warnings() as sup:
            sup.filter(OptimizeWarning, "A_eq does not appear...")
            res = linprog(c, A_ub, b_ub, A_eq, b_eq, bounds,
                          method=self.method, options=self.options)
        _assert_success(res, desired_fun=-1.77,
                        desired_x=[0.3, 0.2, 0.0, 0.0, 0.1, 0.3])

    def test_enzo_example_c_with_degeneracy(self):
        # rescued from https://github.com/scipy/scipy/pull/218
        m = 20
        c = -np.ones(m)
        tmp = 2 * np.pi * np.arange(1, m + 1) / (m + 1)
        A_eq = np.vstack((np.cos(tmp) - 1, np.sin(tmp)))
        b_eq = [0, 0]
        res = linprog(c, A_ub, b_ub, A_eq, b_eq, bounds,
                      method=self.method, options=self.options)
        _assert_success(res, desired_fun=0, desired_x=np.zeros(m))

    def test_enzo_example_c_with_unboundedness(self):
        # rescued from https://github.com/scipy/scipy/pull/218
        m = 50
        c = -np.ones(m)
        tmp = 2 * np.pi * np.arange(m) / (m + 1)
        A_eq = np.vstack((np.cos(tmp) - 1, np.sin(tmp)))
        b_eq = [0, 0]
        res = linprog(c, A_ub, b_ub, A_eq, b_eq, bounds,
                      method=self.method, options=self.options)
        _assert_unbounded(res)

    def test_enzo_example_c_with_infeasibility(self):
        # rescued from https://github.com/scipy/scipy/pull/218
        m = 50
        c = -np.ones(m)
        tmp = 2 * np.pi * np.arange(m) / (m + 1)
        A_eq = np.vstack((np.cos(tmp) - 1, np.sin(tmp)))
        b_eq = [1, 1]

        o = {key: self.options[key] for key in self.options}
        o["presolve"] = False

        res = linprog(c, A_ub, b_ub, A_eq, b_eq, bounds,
                      method=self.method, options=o)
        _assert_infeasible(res)

    def test_basic_artificial_vars(self):
        # Problem is chosen to test two phase simplex methods when at the end
        # of phase 1 some artificial variables remain in the basis.
        # Also, for `method='simplex'`, the row in the tableau corresponding
        # with the artificial variables is not all zero.
        c = np.array([-0.1, -0.07, 0.004, 0.004, 0.004, 0.004])
        A_ub = np.array([[1.0, 0, 0, 0, 0, 0], [-1.0, 0, 0, 0, 0, 0],
                         [0, -1.0, 0, 0, 0, 0], [0, 1.0, 0, 0, 0, 0],
                         [1.0, 1.0, 0, 0, 0, 0]])
        b_ub = np.array([3.0, 3.0, 3.0, 3.0, 20.0])
        A_eq = np.array([[1.0, 0, -1, 1, -1, 1], [0, -1.0, -1, 1, -1, 1]])
        b_eq = np.array([0, 0])
        res = linprog(c, A_ub, b_ub, A_eq, b_eq, bounds,
                      method=self.method, options=self.options)
        _assert_success(res, desired_fun=0, desired_x=np.zeros_like(c),
                        atol=2e-6)

    #################
    # Bug Fix Tests #
    #################

    def test_bug_5400(self):
        # https://github.com/scipy/scipy/issues/5400
        bounds = [
            (0, None),
            (0, 100), (0, 100), (0, 100), (0, 100), (0, 100), (0, 100),
            (0, 900), (0, 900), (0, 900), (0, 900), (0, 900), (0, 900),
            (0, None), (0, None), (0, None), (0, None), (0, None), (0, None)]

        f = 1 / 9
        g = -1e4
        h = -3.1
        A_ub = np.array([
            [1, -2.99, 0, 0, -3, 0, 0, 0, -1, -1, 0, -1, -1, 1, 1, 0, 0, 0, 0],
            [1, 0, -2.9, h, 0, -3, 0, -1, 0, 0, -1, 0, -1, 0, 0, 1, 1, 0, 0],
            [1, 0, 0, h, 0, 0, -3, -1, -1, 0, -1, -1, 0, 0, 0, 0, 0, 1, 1],
            [0, 1, 0, 0, 0, 0, 0, 0, 0, 0, 0, 0, 0, 0, 0, 0, 0, 0, 0],
            [0, 0, 1, 0, 0, 0, 0, 0, 0, 0, 0, 0, 0, 0, 0, 0, 0, 0, 0],
            [0, 0, 0, 1, 0, 0, 0, 0, 0, 0, 0, 0, 0, 0, 0, 0, 0, 0, 0],
            [0, 0, 0, 0, 1, 0, 0, 0, 0, 0, 0, 0, 0, 0, 0, 0, 0, 0, 0],
            [0, 0, 0, 0, 0, 1, 0, 0, 0, 0, 0, 0, 0, 0, 0, 0, 0, 0, 0],
            [0, 0, 0, 0, 0, 0, 1, 0, 0, 0, 0, 0, 0, 0, 0, 0, 0, 0, 0],
            [0, 0, 0, 0, 0, 0, 0, 1, 0, 0, 0, 0, 0, 0, 0, 0, 0, 0, 0],
            [0, 0, 0, 0, 0, 0, 0, 0, 1, 0, 0, 0, 0, 0, 0, 0, 0, 0, 0],
            [0, 0, 0, 0, 0, 0, 0, 0, 0, 1, 0, 0, 0, 0, 0, 0, 0, 0, 0],
            [0, 0, 0, 0, 0, 0, 0, 0, 0, 0, 1, 0, 0, 0, 0, 0, 0, 0, 0],
            [0, 0, 0, 0, 0, 0, 0, 0, 0, 0, 0, 1, 0, 0, 0, 0, 0, 0, 0],
            [0, 0, 0, 0, 0, 0, 0, 0, 0, 0, 0, 0, 1, 0, 0, 0, 0, 0, 0],
            [0, 0, 0, 0, 0, 0, 0, 0, 0, 0, 0, 0, 0, -1, 0, 0, 0, 0, 0],
            [0, 0, 0, 0, 0, 0, 0, 0, 0, 0, 0, 0, 0, 0, -1, 0, 0, 0, 0],
            [0, 0, 0, 0, 0, 0, 0, 0, 0, 0, 0, 0, 0, 0, 0, -1, 0, 0, 0],
            [0, 0, 0, 0, 0, 0, 0, 0, 0, 0, 0, 0, 0, 0, 0, 0, -1, 0, 0],
            [0, 0, 0, 0, 0, 0, 0, 0, 0, 0, 0, 0, 0, 0, 0, 0, 0, -1, 0],
            [0, 0, 0, 0, 0, 0, 0, 0, 0, 0, 0, 0, 0, 0, 0, 0, 0, 0, -1],
            [0, 1.99, -1, -1, 0, 0, 0, -1, f, f, 0, 0, 0, g, 0, 0, 0, 0, 0],
            [0, 0, 0, 0, 2, -1, -1, 0, 0, 0, -1, f, f, 0, g, 0, 0, 0, 0],
            [0, -1, 1.9, 2.1, 0, 0, 0, f, -1, -1, 0, 0, 0, 0, 0, g, 0, 0, 0],
            [0, 0, 0, 0, -1, 2, -1, 0, 0, 0, f, -1, f, 0, 0, 0, g, 0, 0],
            [0, -1, -1, 2.1, 0, 0, 0, f, f, -1, 0, 0, 0, 0, 0, 0, 0, g, 0],
            [0, 0, 0, 0, -1, -1, 2, 0, 0, 0, f, f, -1, 0, 0, 0, 0, 0, g]])

        b_ub = np.array([
            0.0, 0, 0, 100, 100, 100, 100, 100, 100, 900, 900, 900, 900, 900,
            900, 0, 0, 0, 0, 0, 0, 0, 0, 0, 0, 0, 0])

        c = np.array([-1.0, 1, 1, 1, 1, 1, 1, 1, 1,
                      1, 1, 1, 1, 0, 0, 0, 0, 0, 0])
        with suppress_warnings() as sup:
            sup.filter(OptimizeWarning,
                       "Solving system with option 'sym_pos'")
            sup.filter(RuntimeWarning, "invalid value encountered")
            sup.filter(LinAlgWarning)
            res = linprog(c, A_ub, b_ub, A_eq, b_eq, bounds,
                          method=self.method, options=self.options)
        _assert_success(res, desired_fun=-106.63507541835018)

    def test_bug_6139(self):
        # linprog(method='simplex') fails to find a basic feasible solution
        # if phase 1 pseudo-objective function is outside the provided tol.
        # https://github.com/scipy/scipy/issues/6139

        # Note: This is not strictly a bug as the default tolerance determines
        # if a result is "close enough" to zero and should not be expected
        # to work for all cases.

        c = np.array([1, 1, 1])
        A_eq = np.array([[1., 0., 0.], [-1000., 0., - 1000.]])
        b_eq = np.array([5.00000000e+00, -1.00000000e+04])
        A_ub = -np.array([[0., 1000000., 1010000.]])
        b_ub = -np.array([10000000.])
        bounds = (None, None)

        res = linprog(c, A_ub, b_ub, A_eq, b_eq, bounds,
                      method=self.method, options=self.options)

        _assert_success(res, desired_fun=14.95,
                        desired_x=np.array([5, 4.95, 5]))

    def test_bug_6690(self):
        # linprog simplex used to violate bound constraint despite reporting
        # success.
        # https://github.com/scipy/scipy/issues/6690

        A_eq = np.array([[0, 0, 0, 0.93, 0, 0.65, 0, 0, 0.83, 0]])
        b_eq = np.array([0.9626])
        A_ub = np.array([
            [0, 0, 0, 1.18, 0, 0, 0, -0.2, 0, -0.22],
            [0, 0, 0, 0, 0, 0, 0, 0, 0, 0],
            [0, 0, 0, 0.43, 0, 0, 0, 0, 0, 0],
            [0, -1.22, -0.25, 0, 0, 0, -2.06, 0, 0, 1.37],
            [0, 0, 0, 0, 0, 0, 0, -0.25, 0, 0]
        ])
        b_ub = np.array([0.615, 0, 0.172, -0.869, -0.022])
        bounds = np.array([
            [-0.84, -0.97, 0.34, 0.4, -0.33, -0.74, 0.47, 0.09, -1.45, -0.73],
            [0.37, 0.02, 2.86, 0.86, 1.18, 0.5, 1.76, 0.17, 0.32, -0.15]
        ]).T
        c = np.array([
            -1.64, 0.7, 1.8, -1.06, -1.16, 0.26, 2.13, 1.53, 0.66, 0.28
            ])

        with suppress_warnings() as sup:
            if has_umfpack:
                sup.filter(UmfpackWarning)
            sup.filter(OptimizeWarning,
                       "Solving system with option 'cholesky'")
            sup.filter(OptimizeWarning, "Solving system with option 'sym_pos'")
            sup.filter(RuntimeWarning, "invalid value encountered")
            sup.filter(LinAlgWarning)
            res = linprog(c, A_ub, b_ub, A_eq, b_eq, bounds,
                          method=self.method, options=self.options)

        desired_fun = -1.19099999999
        desired_x = np.array([0.3700, -0.9700, 0.3400, 0.4000, 1.1800,
                              0.5000, 0.4700, 0.0900, 0.3200, -0.7300])
        _assert_success(res, desired_fun=desired_fun, desired_x=desired_x)

        # Add small tol value to ensure arrays are less than or equal.
        atol = 1e-6
        assert_array_less(bounds[:, 0] - atol, res.x)
        assert_array_less(res.x, bounds[:, 1] + atol)

    def test_bug_7044(self):
        # linprog simplex failed to "identify correct constraints" (?)
        # leading to a non-optimal solution if A is rank-deficient.
        # https://github.com/scipy/scipy/issues/7044

        A_eq, b_eq, c, N = magic_square(3)
        with suppress_warnings() as sup:
            sup.filter(OptimizeWarning, "A_eq does not appear...")
            sup.filter(RuntimeWarning, "invalid value encountered")
            sup.filter(LinAlgWarning)
            res = linprog(c, A_ub, b_ub, A_eq, b_eq, bounds,
                          method=self.method, options=self.options)

        desired_fun = 1.730550597
        _assert_success(res, desired_fun=desired_fun)
        assert_allclose(A_eq.dot(res.x), b_eq)
        assert_array_less(np.zeros(res.x.size) - 1e-5, res.x)

    def test_bug_7237(self):
        # https://github.com/scipy/scipy/issues/7237
        # linprog simplex "explodes" when the pivot value is very
        # close to zero.

        c = np.array([-1, 0, 0, 0, 0, 0, 0, 0, 0])
        A_ub = np.array([
            [1., -724., 911., -551., -555., -896., 478., -80., -293.],
            [1., 566., 42., 937., 233., 883., 392., -909., 57.],
            [1., -208., -894., 539., 321., 532., -924., 942., 55.],
            [1., 857., -859., 83., 462., -265., -971., 826., 482.],
            [1., 314., -424., 245., -424., 194., -443., -104., -429.],
            [1., 540., 679., 361., 149., -827., 876., 633., 302.],
            [0., -1., -0., -0., -0., -0., -0., -0., -0.],
            [0., -0., -1., -0., -0., -0., -0., -0., -0.],
            [0., -0., -0., -1., -0., -0., -0., -0., -0.],
            [0., -0., -0., -0., -1., -0., -0., -0., -0.],
            [0., -0., -0., -0., -0., -1., -0., -0., -0.],
            [0., -0., -0., -0., -0., -0., -1., -0., -0.],
            [0., -0., -0., -0., -0., -0., -0., -1., -0.],
            [0., -0., -0., -0., -0., -0., -0., -0., -1.],
            [0., 1., 0., 0., 0., 0., 0., 0., 0.],
            [0., 0., 1., 0., 0., 0., 0., 0., 0.],
            [0., 0., 0., 1., 0., 0., 0., 0., 0.],
            [0., 0., 0., 0., 1., 0., 0., 0., 0.],
            [0., 0., 0., 0., 0., 1., 0., 0., 0.],
            [0., 0., 0., 0., 0., 0., 1., 0., 0.],
            [0., 0., 0., 0., 0., 0., 0., 1., 0.],
            [0., 0., 0., 0., 0., 0., 0., 0., 1.]
            ])
        b_ub = np.array([
            0., 0., 0., 0., 0., 0., 0., 0., 0., 0., 0.,
            0., 0., 0., 1., 1., 1., 1., 1., 1., 1., 1.])
        A_eq = np.array([[0., 1., 1., 1., 1., 1., 1., 1., 1.]])
        b_eq = np.array([[1.]])
        bounds = [(None, None)] * 9

        res = linprog(c, A_ub, b_ub, A_eq, b_eq, bounds,
                      method=self.method, options=self.options)
        _assert_success(res, desired_fun=108.568535, atol=1e-6)

    def test_bug_8174(self):
        # https://github.com/scipy/scipy/issues/8174
        # The simplex method sometimes "explodes" if the pivot value is very
        # close to zero.
        A_ub = np.array([
            [22714, 1008, 13380, -2713.5, -1116],
            [-4986, -1092, -31220, 17386.5, 684],
            [-4986, 0, 0, -2713.5, 0],
            [22714, 0, 0, 17386.5, 0]])
        b_ub = np.zeros(A_ub.shape[0])
        c = -np.ones(A_ub.shape[1])
        bounds = [(0, 1)] * A_ub.shape[1]
        with suppress_warnings() as sup:
            sup.filter(RuntimeWarning, "invalid value encountered")
            sup.filter(LinAlgWarning)
            res = linprog(c, A_ub, b_ub, A_eq, b_eq, bounds,
                          method=self.method, options=self.options)

        if self.options.get('tol', 1e-9) < 1e-10 and self.method == 'simplex':
            _assert_unable_to_find_basic_feasible_sol(res)
        else:
            _assert_success(res, desired_fun=-2.0080717488789235, atol=1e-6)

    def test_bug_8174_2(self):
        # Test supplementary example from issue 8174.
        # https://github.com/scipy/scipy/issues/8174
        # https://stackoverflow.com/questions/47717012/linprog-in-scipy-optimize-checking-solution
        c = np.array([1, 0, 0, 0, 0, 0, 0])
        A_ub = -np.identity(7)
        b_ub = np.array([[-2], [-2], [-2], [-2], [-2], [-2], [-2]])
        A_eq = np.array([
            [1, 1, 1, 1, 1, 1, 0],
            [0.3, 1.3, 0.9, 0, 0, 0, -1],
            [0.3, 0, 0, 0, 0, 0, -2/3],
            [0, 0.65, 0, 0, 0, 0, -1/15],
            [0, 0, 0.3, 0, 0, 0, -1/15]
        ])
        b_eq = np.array([[100], [0], [0], [0], [0]])

        with suppress_warnings() as sup:
            if has_umfpack:
                sup.filter(UmfpackWarning)
            sup.filter(OptimizeWarning, "A_eq does not appear...")
            res = linprog(c, A_ub, b_ub, A_eq, b_eq, bounds,
                          method=self.method, options=self.options)
        _assert_success(res, desired_fun=43.3333333331385)

    def test_bug_8561(self):
        # Test that pivot row is chosen correctly when using Bland's rule
        # This was originally written for the simplex method with
        # Bland's rule only, but it doesn't hurt to test all methods/options
        # https://github.com/scipy/scipy/issues/8561
        c = np.array([7, 0, -4, 1.5, 1.5])
        A_ub = np.array([
            [4, 5.5, 1.5, 1.0, -3.5],
            [1, -2.5, -2, 2.5, 0.5],
            [3, -0.5, 4, -12.5, -7],
            [-1, 4.5, 2, -3.5, -2],
            [5.5, 2, -4.5, -1, 9.5]])
        b_ub = np.array([0, 0, 0, 0, 1])
        res = linprog(c, A_ub=A_ub, b_ub=b_ub, options=self.options,
                      method=self.method)
        _assert_success(res, desired_x=[0, 0, 19, 16/3, 29/3])

    def test_bug_8662(self):
        # linprog simplex used to report incorrect optimal results
        # https://github.com/scipy/scipy/issues/8662
        c = [-10, 10, 6, 3]
        A_ub = [[8, -8, -4, 6],
                [-8, 8, 4, -6],
                [-4, 4, 8, -4],
                [3, -3, -3, -10]]
        b_ub = [9, -9, -9, -4]
        bounds = [(0, None), (0, None), (0, None), (0, None)]
        desired_fun = 36.0000000000

        with suppress_warnings() as sup:
            if has_umfpack:
                sup.filter(UmfpackWarning)
            sup.filter(RuntimeWarning, "invalid value encountered")
            sup.filter(LinAlgWarning)
            res1 = linprog(c, A_ub, b_ub, A_eq, b_eq, bounds,
                           method=self.method, options=self.options)

        # Set boundary condition as a constraint
        A_ub.append([0, 0, -1, 0])
        b_ub.append(0)
        bounds[2] = (None, None)

        with suppress_warnings() as sup:
            if has_umfpack:
                sup.filter(UmfpackWarning)
            sup.filter(RuntimeWarning, "invalid value encountered")
            sup.filter(LinAlgWarning)
            res2 = linprog(c, A_ub, b_ub, A_eq, b_eq, bounds,
                           method=self.method, options=self.options)
        rtol = 1e-5
        _assert_success(res1, desired_fun=desired_fun, rtol=rtol)
        _assert_success(res2, desired_fun=desired_fun, rtol=rtol)

    def test_bug_8663(self):
        # exposed a bug in presolve
        # https://github.com/scipy/scipy/issues/8663
        c = [1, 5]
        A_eq = [[0, -7]]
        b_eq = [-6]
        bounds = [(0, None), (None, None)]
        res = linprog(c, A_ub, b_ub, A_eq, b_eq, bounds,
                      method=self.method, options=self.options)
        _assert_success(res, desired_x=[0, 6./7], desired_fun=5*6./7)

    def test_bug_8664(self):
        # interior-point has trouble with this when presolve is off
        # tested for interior-point with presolve off in TestLinprogIPSpecific
        # https://github.com/scipy/scipy/issues/8664
        c = [4]
        A_ub = [[2], [5]]
        b_ub = [4, 4]
        A_eq = [[0], [-8], [9]]
        b_eq = [3, 2, 10]
        with suppress_warnings() as sup:
            sup.filter(RuntimeWarning)
            sup.filter(OptimizeWarning, "Solving system with option...")
            res = linprog(c, A_ub, b_ub, A_eq, b_eq, bounds,
                          method=self.method, options=self.options)
        _assert_infeasible(res)

    def test_bug_8973(self):
        """
        Test whether bug described at:
        https://github.com/scipy/scipy/issues/8973
        was fixed.
        """
        c = np.array([0, 0, 0, 1, -1])
        A_ub = np.array([[1, 0, 0, 0, 0], [0, 1, 0, 0, 0]])
        b_ub = np.array([2, -2])
        bounds = [(None, None), (None, None), (None, None), (-1, 1), (-1, 1)]
        res = linprog(c, A_ub, b_ub, A_eq, b_eq, bounds,
                      method=self.method, options=self.options)
        _assert_success(res, desired_x=[2, -2, 0, -1, 1], desired_fun=-2)

    def test_bug_8973_2(self):
        """
        Additional test for:
        https://github.com/scipy/scipy/issues/8973
        suggested in
        https://github.com/scipy/scipy/pull/8985
        review by @antonior92
        """
        c = np.zeros(1)
        A_ub = np.array([[1]])
        b_ub = np.array([-2])
        bounds = (None, None)
        res = linprog(c, A_ub, b_ub, A_eq, b_eq, bounds,
                      method=self.method, options=self.options)
        _assert_success(res, desired_x=[-2], desired_fun=0)

    def test_bug_10124(self):
        """
        Test for linprog docstring problem
        'disp'=True caused revised simplex failure
        """
        c = np.zeros(1)
        A_ub = np.array([[1]])
        b_ub = np.array([-2])
        bounds = (None, None)
        c = [-1, 4]
        A_ub = [[-3, 1], [1, 2]]
        b_ub = [6, 4]
        bounds = [(None, None), (-3, None)]
        o = {"disp": True}
        o.update(self.options)
        res = linprog(c, A_ub, b_ub, A_eq, b_eq, bounds,
                      method=self.method, options=o)
        _assert_success(res, desired_x=[10, -3], desired_fun=-22)

    def test_bug_10349(self):
        """
        Test for redundancy removal tolerance issue
        https://github.com/scipy/scipy/issues/10349
        """
        A_eq = np.array([[1, 1, 0, 0, 0, 0],
                         [0, 0, 1, 1, 0, 0],
                         [0, 0, 0, 0, 1, 1],
                         [1, 0, 1, 0, 0, 0],
                         [0, 0, 0, 1, 1, 0],
                         [0, 1, 0, 0, 0, 1]])
        b_eq = np.array([221, 210, 10, 141, 198, 102])
        c = np.concatenate((0, 1, np.zeros(4)), axis=None)
        with suppress_warnings() as sup:
            sup.filter(OptimizeWarning, "A_eq does not appear...")
            res = linprog(c, A_ub, b_ub, A_eq, b_eq, bounds,
                          method=self.method, options=self.options)
        _assert_success(res, desired_x=[129, 92, 12, 198, 0, 10], desired_fun=92)

    def test_bug_10466(self):
        """
        Test that autoscale fixes poorly-scaled problem
        """
        c = [-8., -0., -8., -0., -8., -0., -0., -0., -0., -0., -0., -0., -0.]
        A_eq = [[1., 1., 0., 0., 0., 0., 0., 0., 0., 0., 0., 0., 0.],
                [0., 0., 1., 1., 0., 0., 0., 0., 0., 0., 0., 0., 0.],
                [0., 0., 0., 0., 1., 1., 0., 0., 0., 0., 0., 0., 0.],
                [1., 0., 1., 0., 1., 0., -1., 0., 0., 0., 0., 0., 0.],
                [1., 0., 1., 0., 1., 0., 0., 1., 0., 0., 0., 0., 0.],
                [1., 0., 0., 0., 0., 0., 0., 0., 1., 0., 0., 0., 0.],
                [1., 0., 0., 0., 0., 0., 0., 0., 0., 1., 0., 0., 0.],
                [1., 0., 1., 0., 1., 0., 0., 0., 0., 0., 1., 0., 0.],
                [0., 0., 1., 0., 1., 0., 0., 0., 0., 0., 0., 1., 0.],
                [0., 0., 1., 0., 1., 0., 0., 0., 0., 0., 0., 0., 1.]]

        b_eq = [3.14572800e+08, 4.19430400e+08, 5.24288000e+08,
                1.00663296e+09, 1.07374182e+09, 1.07374182e+09,
                1.07374182e+09, 1.07374182e+09, 1.07374182e+09,
                1.07374182e+09]
        o = {"autoscale": True}
        o.update(self.options)

        with suppress_warnings() as sup:
            sup.filter(OptimizeWarning, "Solving system with option...")
            if has_umfpack:
                sup.filter(UmfpackWarning)
            sup.filter(RuntimeWarning, "scipy.linalg.solve\nIll...")
            sup.filter(RuntimeWarning, "divide by zero encountered...")
            sup.filter(RuntimeWarning, "overflow encountered...")
            sup.filter(RuntimeWarning, "invalid value encountered...")
            sup.filter(LinAlgWarning, "Ill-conditioned matrix...")
            res = linprog(c, A_ub, b_ub, A_eq, b_eq, bounds,
                          method=self.method, options=o)
        assert_allclose(res.fun, -8589934560)

#########################
# Method-specific Tests #
#########################


class LinprogSimplexTests(LinprogCommonTests):
    method = "simplex"


class LinprogIPTests(LinprogCommonTests):
    method = "interior-point"


class LinprogRSTests(LinprogCommonTests):
    method = "revised simplex"

    # Revised simplex does not reliably solve these problems.
    # Failure is intermittent due to the random choice of elements to complete
    # the basis after phase 1 terminates. In any case, linprog exists
    # gracefully, reporting numerical difficulties. I do not think this should
    # prevent revised simplex from being merged, as it solves the problems
    # most of the time and solves a broader range of problems than the existing
    # simplex implementation.
    # I believe that the root cause is the same for all three and that this
    # same issue prevents revised simplex from solving many other problems
    # reliably. Somehow the pivoting rule allows the algorithm to pivot into
    # a singular basis. I haven't been able to find a reference that
    # acknowledges this possibility, suggesting that there is a bug. On the
    # other hand, the pivoting rule is quite simple, and I can't find a
    # mistake, which suggests that this is a possibility with the pivoting
    # rule. Hopefully, a better pivoting rule will fix the issue.

    def test_bug_5400(self):
        pytest.skip("Intermittent failure acceptable.")

    def test_bug_8662(self):
        pytest.skip("Intermittent failure acceptable.")

    def test_network_flow(self):
        pytest.skip("Intermittent failure acceptable.")

################################
# Simplex Option-Specific Tests#
################################


class TestLinprogSimplexDefault(LinprogSimplexTests):

    def setup_method(self):
        self.options = {}

    def test_bug_5400(self):
        with pytest.raises(ValueError):
            super(TestLinprogSimplexDefault, self).test_bug_5400()

    def test_bug_7237_low_tol(self):
        # Fails if the tolerance is too strict. Here, we test that
        # even if the solution is wrong, the appropriate error is raised.
        self.options.update({'tol': 1e-12})
        with pytest.raises(ValueError):
            super(TestLinprogSimplexDefault, self).test_bug_7237()

    def test_bug_8174_low_tol(self):
        # Fails if the tolerance is too strict. Here, we test that
        # even if the solution is wrong, the appropriate warning is issued.
        self.options.update({'tol': 1e-12})
        with pytest.warns(OptimizeWarning):
            super(TestLinprogSimplexDefault, self).test_bug_8174()


class TestLinprogSimplexBland(LinprogSimplexTests):

    def setup_method(self):
        self.options = {'bland': True}

    def test_bug_5400(self):
        with pytest.raises(ValueError):
            super(TestLinprogSimplexBland, self).test_bug_5400()

    def test_bug_8174_low_tol(self):
        # Fails if the tolerance is too strict. Here, we test that
        # even if the solution is wrong, the appropriate error is raised.
        self.options.update({'tol': 1e-12})
        with pytest.raises(AssertionError):
            with pytest.warns(OptimizeWarning):
                super(TestLinprogSimplexBland, self).test_bug_8174()


class TestLinprogSimplexNoPresolve(LinprogSimplexTests):

    def setup_method(self):
        self.options = {'presolve': False}

    is_32_bit = np.intp(0).itemsize < 8
    is_linux = sys.platform.startswith('linux')

    @pytest.mark.xfail(
        condition=is_32_bit and is_linux,
        reason='Fails with warning on 32-bit linux')
    def test_bug_5400(self):
        super(TestLinprogSimplexNoPresolve, self).test_bug_5400()

    def test_bug_6139_low_tol(self):
        # Linprog(method='simplex') fails to find a basic feasible solution
        # if phase 1 pseudo-objective function is outside the provided tol.
        # https://github.com/scipy/scipy/issues/6139
        # Without ``presolve`` eliminating such rows the result is incorrect.
        self.options.update({'tol': 1e-12})
        with pytest.raises(ValueError):
            return super(TestLinprogSimplexNoPresolve, self).test_bug_6139()

    def test_bug_7237_low_tol(self):
        # Fails if the tolerance is too strict. Here, we test that
        # even if the solution is wrong, the appropriate error is raised.
        self.options.update({'tol': 1e-12})
        with pytest.raises(ValueError):
            super(TestLinprogSimplexNoPresolve, self).test_bug_7237()

    def test_bug_8174_low_tol(self):
        # Fails if the tolerance is too strict. Here, we test that
        # even if the solution is wrong, the appropriate warning is issued.
        self.options.update({'tol': 1e-12})
        with pytest.warns(OptimizeWarning):
            super(TestLinprogSimplexNoPresolve, self).test_bug_8174()

    def test_unbounded_no_nontrivial_constraints_1(self):
        pytest.skip("Tests behavior specific to presolve")

    def test_unbounded_no_nontrivial_constraints_2(self):
        pytest.skip("Tests behavior specific to presolve")


#######################################
# Interior-Point Option-Specific Tests#
#######################################


class TestLinprogIPDense(LinprogIPTests):
    options = {"sparse": False}


if has_cholmod:
    class TestLinprogIPSparseCholmod(LinprogIPTests):
        options = {"sparse": True, "cholesky": True}


if has_umfpack:
    class TestLinprogIPSparseUmfpack(LinprogIPTests):
        options = {"sparse": True, "cholesky": False}

        def test_bug_10466(self):
            pytest.skip("Autoscale doesn't fix everything, and that's OK.")


class TestLinprogIPSparse(LinprogIPTests):
    options = {"sparse": True, "cholesky": False, "sym_pos": False}

    @pytest.mark.xfail_on_32bit("This test is sensitive to machine epsilon level "
                                "perturbations in linear system solution in "
                                "_linprog_ip._sym_solve.")
    def test_bug_6139(self):
        super(TestLinprogIPSparse, self).test_bug_6139()

    @pytest.mark.xfail(reason='Fails with ATLAS, see gh-7877')
    def test_bug_6690(self):
        # Test defined in base class, but can't mark as xfail there
        super(TestLinprogIPSparse, self).test_bug_6690()

    def test_magic_square_sparse_no_presolve(self):
        # test linprog with a problem with a rank-deficient A_eq matrix
        A_eq, b_eq, c, N = magic_square(3)
        bounds = (0, 1)

        with suppress_warnings() as sup:
            if has_umfpack:
                sup.filter(UmfpackWarning)
            sup.filter(MatrixRankWarning, "Matrix is exactly singular")
            sup.filter(OptimizeWarning, "Solving system with option...")

            o = {key: self.options[key] for key in self.options}
            o["presolve"] = False

            res = linprog(c, A_ub, b_ub, A_eq, b_eq, bounds,
                          method=self.method, options=o)
        _assert_success(res, desired_fun=1.730550597)

    def test_sparse_solve_options(self):
        # checking that problem is solved with all column permutation options
        A_eq, b_eq, c, N = magic_square(3)
        with suppress_warnings() as sup:
            sup.filter(OptimizeWarning, "A_eq does not appear...")
            sup.filter(OptimizeWarning, "Invalid permc_spec option")
            o = {key: self.options[key] for key in self.options}
            permc_specs = ('NATURAL', 'MMD_ATA', 'MMD_AT_PLUS_A',
                           'COLAMD', 'ekki-ekki-ekki')
            # 'ekki-ekki-ekki' raises warning about invalid permc_spec option
            # and uses default
            for permc_spec in permc_specs:
                o["permc_spec"] = permc_spec
                res = linprog(c, A_ub, b_ub, A_eq, b_eq, bounds,
                              method=self.method, options=o)
                _assert_success(res, desired_fun=1.730550597)


class TestLinprogIPSparsePresolve(LinprogIPTests):
    options = {"sparse": True, "_sparse_presolve": True}

    @pytest.mark.xfail_on_32bit("This test is sensitive to machine epsilon level "
                                "perturbations in linear system solution in "
                                "_linprog_ip._sym_solve.")
    def test_bug_6139(self):
        super(TestLinprogIPSparsePresolve, self).test_bug_6139()

    def test_enzo_example_c_with_infeasibility(self):
        pytest.skip('_sparse_presolve=True incompatible with presolve=False')

    @pytest.mark.xfail(reason='Fails with ATLAS, see gh-7877')
    def test_bug_6690(self):
        # Test defined in base class, but can't mark as xfail there
        super(TestLinprogIPSparsePresolve, self).test_bug_6690()


class TestLinprogIPSpecific(object):
    method = "interior-point"
    # the following tests don't need to be performed separately for
    # sparse presolve, sparse after presolve, and dense

    def test_solver_select(self):
        # check that default solver is selected as expected
        if has_cholmod:
            options = {'sparse': True, 'cholesky': True}
        elif has_umfpack:
            options = {'sparse': True, 'cholesky': False}
        else:
            options = {'sparse': True, 'cholesky': False, 'sym_pos': False}
        A, b, c = lpgen_2d(20, 20)
        res1 = linprog(c, A_ub=A, b_ub=b, method=self.method, options=options)
        res2 = linprog(c, A_ub=A, b_ub=b, method=self.method)  # default solver
        assert_allclose(res1.fun, res2.fun,
                        err_msg="linprog default solver unexpected result",
                        rtol=1e-15, atol=1e-15)

    def test_unbounded_below_no_presolve_original(self):
        # formerly caused segfault in TravisCI w/ "cholesky":True
        c = [-1]
        bounds = [(None, 1)]
        res = linprog(c=c, bounds=bounds,
                      method=self.method,
                      options={"presolve": False, "cholesky": True})
        _assert_success(res, desired_fun=-1)

    def test_cholesky(self):
        # use cholesky factorization and triangular solves
        A, b, c = lpgen_2d(20, 20)
        res = linprog(c, A_ub=A, b_ub=b, method=self.method,
                      options={"cholesky": True})  # only for dense
        _assert_success(res, desired_fun=-64.049494229)

    def test_alternate_initial_point(self):
        # use "improved" initial point
        A, b, c = lpgen_2d(20, 20)
        with suppress_warnings() as sup:
            sup.filter(RuntimeWarning, "scipy.linalg.solve\nIll...")
            sup.filter(OptimizeWarning, "Solving system with option...")
            sup.filter(LinAlgWarning, "Ill-conditioned matrix...")
            res = linprog(c, A_ub=A, b_ub=b, method=self.method,
                          options={"ip": True, "disp": True})
            # ip code is independent of sparse/dense
        _assert_success(res, desired_fun=-64.049494229)

    def test_maxiter(self):
        # test iteration limit
        A, b, c = lpgen_2d(20, 20)
        maxiter = np.random.randint(6) + 1  # problem takes 7 iterations
        res = linprog(c, A_ub=A, b_ub=b, method=self.method,
                      options={"maxiter": maxiter})
        # maxiter is independent of sparse/dense
        _assert_iteration_limit_reached(res, maxiter)
        assert_equal(res.nit, maxiter)

    def test_bug_8664(self):
        # interior-point has trouble with this when presolve is off
        c = [4]
        A_ub = [[2], [5]]
        b_ub = [4, 4]
        A_eq = [[0], [-8], [9]]
        b_eq = [3, 2, 10]
        with suppress_warnings() as sup:
            sup.filter(RuntimeWarning)
            sup.filter(OptimizeWarning, "Solving system with option...")
            res = linprog(c, A_ub, b_ub, A_eq, b_eq, bounds,
                          method=self.method, options={"presolve": False})
        assert_(not res.success, "Incorrectly reported success")


########################################
# Revised Simplex Option-Specific Tests#
########################################


class TestLinprogRSCommon(LinprogRSTests):
    options = {}

    def test_cyclic_bland(self):
        pytest.skip("Intermittent failure acceptable.")

    def test_nontrivial_problem_with_guess(self):
        c, A_ub, b_ub, A_eq, b_eq, x_star, f_star = nontrivial_problem()
        res = linprog(c, A_ub, b_ub, A_eq, b_eq, bounds,
                      method=self.method, options=self.options, x0=x_star)
        _assert_success(res, desired_fun=f_star, desired_x=x_star)
        assert_equal(res.nit, 0)

    def test_nontrivial_problem_with_unbounded_variables(self):
        c, A_ub, b_ub, A_eq, b_eq, x_star, f_star = nontrivial_problem()
        bounds = [(None, None), (None, None), (0, None), (None, None)]
        res = linprog(c, A_ub, b_ub, A_eq, b_eq, bounds,
                      method=self.method, options=self.options, x0=x_star)
        _assert_success(res, desired_fun=f_star, desired_x=x_star)
        assert_equal(res.nit, 0)

    def test_nontrivial_problem_with_bounded_variables(self):
        c, A_ub, b_ub, A_eq, b_eq, x_star, f_star = nontrivial_problem()
        bounds = [(None, 1), (1, None), (0, None), (.4, .6)]
        res = linprog(c, A_ub, b_ub, A_eq, b_eq, bounds,
                      method=self.method, options=self.options, x0=x_star)
        _assert_success(res, desired_fun=f_star, desired_x=x_star)
        assert_equal(res.nit, 0)

    def test_nontrivial_problem_with_negative_unbounded_variable(self):
        c, A_ub, b_ub, A_eq, b_eq, x_star, f_star = nontrivial_problem()
        b_eq = [4]
        x_star = np.array([-219/385, 582/385, 0, 4/10])
        f_star = 3951/385
        bounds = [(None, None), (1, None), (0, None), (.4, .6)]
        res = linprog(c, A_ub, b_ub, A_eq, b_eq, bounds,
                      method=self.method, options=self.options, x0=x_star)
        _assert_success(res, desired_fun=f_star, desired_x=x_star)
        assert_equal(res.nit, 0)

    def test_nontrivial_problem_with_bad_guess(self):
        c, A_ub, b_ub, A_eq, b_eq, x_star, f_star = nontrivial_problem()
        bad_guess = [1, 2, 3, .5]
        res = linprog(c, A_ub, b_ub, A_eq, b_eq, bounds,
                      method=self.method, options=self.options, x0=bad_guess)
        assert_equal(res.status, 6)

    def test_redundant_constraints_with_guess(self):
        A, b, c, N = magic_square(3)
        p = np.random.rand(*c.shape)
        with suppress_warnings() as sup:
            sup.filter(OptimizeWarning, "A_eq does not appear...")
            sup.filter(RuntimeWarning, "invalid value encountered")
            sup.filter(LinAlgWarning)
            res = linprog(c, A_eq=A, b_eq=b, method=self.method)
            res2 = linprog(c, A_eq=A, b_eq=b, method=self.method, x0=res.x)
            res3 = linprog(c + p, A_eq=A, b_eq=b, method=self.method, x0=res.x)
        _assert_success(res2, desired_fun=1.730550597)
        assert_equal(res2.nit, 0)
        _assert_success(res3)
        assert_(res3.nit < res.nit)  # hot start reduces iterations


class TestLinprogRSBland(LinprogRSTests):
    options = {"pivot": "bland"}


###########################
# Autoscale-Specific Tests#
###########################


class AutoscaleTests(object):
    options = {"autoscale": True}

    test_bug_6139 = LinprogCommonTests.test_bug_6139
    test_bug_6690 = LinprogCommonTests.test_bug_6690
    test_bug_7237 = LinprogCommonTests.test_bug_7237


class TestAutoscaleIP(AutoscaleTests):
    method = "interior-point"

    def test_bug_6139(self):
        self.options['tol'] = 1e-10
        return AutoscaleTests.test_bug_6139(self)


class TestAutoscaleSimplex(AutoscaleTests):
    method = "simplex"


class TestAutoscaleRS(AutoscaleTests):
    method = "revised simplex"

    def test_nontrivial_problem_with_guess(self):
        c, A_ub, b_ub, A_eq, b_eq, x_star, f_star = nontrivial_problem()
        res = linprog(c, A_ub, b_ub, A_eq, b_eq, bounds,
                      method=self.method, options=self.options, x0=x_star)
        _assert_success(res, desired_fun=f_star, desired_x=x_star)
        assert_equal(res.nit, 0)

    def test_nontrivial_problem_with_bad_guess(self):
        c, A_ub, b_ub, A_eq, b_eq, x_star, f_star = nontrivial_problem()
        bad_guess = [1, 2, 3, .5]
        res = linprog(c, A_ub, b_ub, A_eq, b_eq, bounds,
                      method=self.method, options=self.options, x0=bad_guess)
        assert_equal(res.status, 6)<|MERGE_RESOLUTION|>--- conflicted
+++ resolved
@@ -357,36 +357,6 @@
 
         assert_raises(ValueError, f, [1, 2], A_ub=np.zeros((1, 1, 3)), b_eq=1)
 
-<<<<<<< HEAD
-    def test_bounds_infeasible(self):
-
-        def g(c, bounds):
-            res = linprog(c, bounds=bounds, method=self.method, options=self.options)
-            return res
-
-        # Test ill-valued bounds (upper less than lower, lower inf, upper -inf)
-        res = g([1], bounds=(1, -2))
-        _assert_infeasible(res)
-        res = g([1], bounds=[(1, -2)])
-        _assert_infeasible(res)
-        res = g([1, 2, 3], bounds=[(5, 0), (1, 2), (3, 4)])
-        _assert_infeasible(res)
-
-        dopr = self.options.get('presolve', True)
-        # print("do presolve? ", dopr," method=", self.method)
-        if not dopr and self.method == 'simplex':
-            # For the simplex method, the cases below do not result in an
-            # infeasible status, but in a RuntimeWarning. This is a
-            # consequence of having _presolve() take care of feasibility
-            # checks.
-            assert_raises(RuntimeWarning, g, [1, 2, 3], bounds=[(1, 2), (np.inf, np.inf), (3, 4)])
-            assert_raises(RuntimeWarning, g, [1, 2, 3], bounds=[(1, 2), (-np.inf, -np.inf), (3, 4)])
-        else:
-            res = g([1, 2, 3], bounds=[(1, 2), (np.inf, np.inf), (3, 4)])
-            _assert_infeasible(res)
-            res = g([1, 2, 3], bounds=[(1, 2), (-np.inf, -np.inf), (3, 4)])
-            _assert_infeasible(res)
-=======
     def test_bounds_fixed(self):
 
         # Test fixed bounds (upper equal to lower)
@@ -473,7 +443,6 @@
             _assert_infeasible(res)
             if do_presolve:
                 assert_equal(res.nit, 0)
->>>>>>> 9c4cb6e9
 
     def test_empty_constraint_1(self):
         c = [-1, -2]
