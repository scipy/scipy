--- conflicted
+++ resolved
@@ -232,13 +232,6 @@
     c = np.array([-3, -2])
     A_ub = [[2, 1], [1, 1], [1, 0]]
     b_ub = [10, 8, 4]
-
-<<<<<<< HEAD
-    assert_raises(ValueError, linprog, c, A_ub=A_ub, b_ub=b_ub,
-                  method='ekki-ekki-ekki')
-    assert_raises(ValueError, linprog, c, A_ub=A_ub, b_ub=b_ub,
-                  options={"rr_method": 'ekki-ekki-ekki'})
-=======
     assert_raises(ValueError, linprog,
                   c, A_ub=A_ub, b_ub=b_ub, method='ekki-ekki-ekki')
     assert_raises(ValueError, linprog,
@@ -252,7 +245,6 @@
     c = np.array([-3, -2])
     A_ub = [[2, 1], [1, 1], [1, 0]]
     b_ub = [10, 8, 4]
->>>>>>> 46b359bf
 
     res = linprog(c, A_ub, b_ub, method='highs')
     _assert_success(res, desired_fun=-18.0, desired_x=[2, 6])
