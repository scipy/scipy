--- conflicted
+++ resolved
@@ -8,20 +8,15 @@
                            assert_equal)
 import numpy as np
 
-import pytest
-
 from scipy.optimize import zeros as cc
 from scipy.optimize import zeros
 
 # Import testing parameters
 from scipy.optimize._tstutils import functions, fstrings
 
-<<<<<<< HEAD
 TOL = 4*np.finfo(float).eps  # tolerance
 
 
-=======
->>>>>>> 152a2a74
 class TestBasic(object):
     def run_check(self, method, name):
         a = .5
@@ -63,7 +58,6 @@
             x = zeros.newton(f, 3, fprime=f_1, fprime2=f_2, tol=1e-6)
             assert_allclose(f(x), 0, atol=1e-6)
 
-<<<<<<< HEAD
     def test_array_newton(self):
         """test newton with array"""
 
@@ -129,7 +123,7 @@
             assert_allclose(results.root, 0)
             assert results.zero_der.all()
             assert results.failures.all()
-=======
+
     def test_newton_full_output(self):
         # Test the full_output capability, both when converging and not.
         # Use simple polynomials, to avoid hitting platform dependencies
@@ -169,7 +163,6 @@
                         RuntimeError,
                         match='Failed to converge after %d iterations, value is .*' % (iters)):
                     x, r = zeros.newton(f1, x0, maxiter=iters, disp=True, **kwargs)
->>>>>>> 152a2a74
 
     def test_deriv_zero_warning(self):
         func = lambda x: x**2
