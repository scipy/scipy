"""
Unit test for Mixed Integer Linear Programming
"""
import re
import sys

import numpy as np
from numpy.testing import assert_allclose, assert_array_equal
import pytest

from .test_linprog import magic_square
from scipy.optimize import milp, Bounds, LinearConstraint
from scipy import sparse


_IS_32BIT = (sys.maxsize < 2**32)

def test_milp_iv():

    message = "`c` must be a dense array"
    with pytest.raises(ValueError, match=message):
        milp(sparse.coo_array([0, 0]))

    message = "`c` must be a one-dimensional array of finite numbers with"
    with pytest.raises(ValueError, match=message):
        milp(np.zeros((3, 4)))
    with pytest.raises(ValueError, match=message):
        milp([])
    with pytest.raises(ValueError, match=message):
        milp(None)

    message = "`bounds` must be convertible into an instance of..."
    with pytest.raises(ValueError, match=message):
        milp(1, bounds=10)

    message = "`constraints` (or each element within `constraints`) must be"
    with pytest.raises(ValueError, match=re.escape(message)):
        milp(1, constraints=10)
    with pytest.raises(ValueError, match=re.escape(message)):
        milp(np.zeros(3), constraints=([[1, 2, 3]], [2, 3], [2, 3]))
    with pytest.raises(ValueError, match=re.escape(message)):
        milp(np.zeros(2), constraints=([[1, 2]], [2], sparse.coo_array([2])))

    message = "The shape of `A` must be (len(b_l), len(c))."
    with pytest.raises(ValueError, match=re.escape(message)):
        milp(np.zeros(3), constraints=([[1, 2]], [2], [2]))

    message = "`integrality` must be a dense array"
    with pytest.raises(ValueError, match=message):
        milp([1, 2], integrality=sparse.coo_array([1, 2]))

    message = ("`integrality` must contain integers 0-3 and be broadcastable "
               "to `c.shape`.")
    with pytest.raises(ValueError, match=message):
        milp([1, 2, 3], integrality=[1, 2])
    with pytest.raises(ValueError, match=message):
        milp([1, 2, 3], integrality=[1, 5, 3])

    message = "Lower and upper bounds must be dense arrays."
    with pytest.raises(ValueError, match=message):
        milp([1, 2, 3], bounds=([1, 2], sparse.coo_array([3, 4])))

    message = "`lb`, `ub`, and `keep_feasible` must be broadcastable."
    with pytest.raises(ValueError, match=message):
        milp([1, 2, 3], bounds=([1, 2], [3, 4, 5]))
    with pytest.raises(ValueError, match=message):
        milp([1, 2, 3], bounds=([1, 2, 3], [4, 5]))

    message = "`bounds.lb` and `bounds.ub` must contain reals and..."
    with pytest.raises(ValueError, match=message):
        milp([1, 2, 3], bounds=([1, 2], [3, 4]))
    with pytest.raises(ValueError, match=message):
        milp([1, 2, 3], bounds=([1, 2, 3], ["3+4", 4, 5]))
    with pytest.raises(ValueError, match=message):
        milp([1, 2, 3], bounds=([1, 2, 3], [set(), 4, 5]))


@pytest.mark.xfail(run=False,
                   reason="Needs to be fixed in `_highs_wrapper`")
def test_milp_options(capsys):
    # run=False now because of gh-16347
    message = "Unrecognized options detected: {'ekki'}..."
    options = {'ekki': True}
    with pytest.warns(RuntimeWarning, match=message):
        milp(1, options=options)

    A, b, c, numbers, M = magic_square(3)
    options = {"disp": True, "presolve": False, "time_limit": 0.05}
    res = milp(c=c, constraints=(A, b, b), bounds=(0, 1), integrality=1,
               options=options)

    captured = capsys.readouterr()
    assert "Presolve is switched off" in captured.out
    assert "Time Limit Reached" in captured.out
    assert not res.success


def test_result():
    A, b, c, numbers, M = magic_square(3)
    res = milp(c=c, constraints=(A, b, b), bounds=(0, 1), integrality=1)
    assert res.status == 0
    assert res.success
    msg = "Optimization terminated successfully. (HiGHS Status 7:"
    assert res.message.startswith(msg)
    assert isinstance(res.x, np.ndarray)
    assert isinstance(res.fun, float)
    assert isinstance(res.mip_node_count, int)
    assert isinstance(res.mip_dual_bound, float)
    assert isinstance(res.mip_gap, float)

    A, b, c, numbers, M = magic_square(6)
    res = milp(c=c*0, constraints=(A, b, b), bounds=(0, 1), integrality=1,
               options={'time_limit': 0.05})
    assert res.status == 1
    assert not res.success
    msg = "Time limit reached. (HiGHS Status 13:"
    assert res.message.startswith(msg)
    assert (res.fun is res.mip_dual_bound is res.mip_gap
            is res.mip_node_count is res.x is None)

    res = milp(1, bounds=(1, -1))
    assert res.status == 2
    assert not res.success
    msg = "The problem is infeasible. (HiGHS Status 8:"
    assert res.message.startswith(msg)
    assert (res.fun is res.mip_dual_bound is res.mip_gap
            is res.mip_node_count is res.x is None)

    res = milp(-1)
    assert res.status == 3
    assert not res.success
    msg = "The problem is unbounded. (HiGHS Status 10:"
    assert res.message.startswith(msg)
    assert (res.fun is res.mip_dual_bound is res.mip_gap
            is res.mip_node_count is res.x is None)


def test_milp_optional_args():
    # check that arguments other than `c` are indeed optional
    res = milp(1)
    assert res.fun == 0
    assert_array_equal(res.x, [0])


def test_milp_1():
    # solve magic square problem
    n = 3
    A, b, c, numbers, M = magic_square(n)
    A = sparse.csc_array(A)  # confirm that sparse arrays are accepted
    res = milp(c=c*0, constraints=(A, b, b), bounds=(0, 1), integrality=1)

    # check that solution is a magic square
    x = np.round(res.x)
    s = (numbers.flatten() * x).reshape(n**2, n, n)
    square = np.sum(s, axis=0)
    np.testing.assert_allclose(square.sum(axis=0), M)
    np.testing.assert_allclose(square.sum(axis=1), M)
    np.testing.assert_allclose(np.diag(square).sum(), M)
    np.testing.assert_allclose(np.diag(square[:, ::-1]).sum(), M)


def test_milp_2():
    # solve MIP with inequality constraints and all integer constraints
    # source: slide 5,
    # https://www.cs.upc.edu/~erodri/webpage/cps/theory/lp/milp/slides.pdf
    # also check that `milp` accepts all valid ways of specifying constraints
    c = -np.ones(2)
    A = [[-2, 2], [-8, 10]]
    b_l = [1, -np.inf]
    b_u = [np.inf, 13]
    linear_constraint = LinearConstraint(A, b_l, b_u)

    # solve original problem
    res1 = milp(c=c, constraints=(A, b_l, b_u), integrality=True)
    res2 = milp(c=c, constraints=linear_constraint, integrality=True)
    res3 = milp(c=c, constraints=[(A, b_l, b_u)], integrality=True)
    res4 = milp(c=c, constraints=[linear_constraint], integrality=True)
    res5 = milp(c=c, integrality=True,
                constraints=[(A[:1], b_l[:1], b_u[:1]),
                             (A[1:], b_l[1:], b_u[1:])])
    res6 = milp(c=c, integrality=True,
                constraints=[LinearConstraint(A[:1], b_l[:1], b_u[:1]),
                             LinearConstraint(A[1:], b_l[1:], b_u[1:])])
    res7 = milp(c=c, integrality=True,
                constraints=[(A[:1], b_l[:1], b_u[:1]),
                             LinearConstraint(A[1:], b_l[1:], b_u[1:])])
    xs = np.array([res1.x, res2.x, res3.x, res4.x, res5.x, res6.x, res7.x])
    funs = np.array([res1.fun, res2.fun, res3.fun,
                     res4.fun, res5.fun, res6.fun, res7.fun])
    np.testing.assert_allclose(xs, np.broadcast_to([1, 2], xs.shape))
    np.testing.assert_allclose(funs, -3)

    # solve relaxed problem
    res = milp(c=c, constraints=(A, b_l, b_u))
    np.testing.assert_allclose(res.x, [4, 4.5])
    np.testing.assert_allclose(res.fun, -8.5)


def test_milp_3():
    # solve MIP with inequality constraints and all integer constraints
    # source: https://en.wikipedia.org/wiki/Integer_programming#Example
    c = [0, -1]
    A = [[-1, 1], [3, 2], [2, 3]]
    b_u = [1, 12, 12]
    b_l = np.full_like(b_u, -np.inf, dtype=np.float64)
    constraints = LinearConstraint(A, b_l, b_u)

    integrality = np.ones_like(c)

    # solve original problem
    res = milp(c=c, constraints=constraints, integrality=integrality)
    assert_allclose(res.fun, -2)
    # two optimal solutions possible, just need one of them
    assert np.allclose(res.x, [1, 2]) or np.allclose(res.x, [2, 2])

    # solve relaxed problem
    res = milp(c=c, constraints=constraints)
    assert_allclose(res.fun, -2.8)
    assert_allclose(res.x, [1.8, 2.8])


def test_milp_4():
    # solve MIP with inequality constraints and only one integer constraint
    # source: https://www.mathworks.com/help/optim/ug/intlinprog.html
    c = [8, 1]
    integrality = [0, 1]
    A = [[1, 2], [-4, -1], [2, 1]]
    b_l = [-14, -np.inf, -np.inf]
    b_u = [np.inf, -33, 20]
    constraints = LinearConstraint(A, b_l, b_u)
    bounds = Bounds(-np.inf, np.inf)

    res = milp(c, integrality=integrality, bounds=bounds,
               constraints=constraints)
    assert_allclose(res.fun, 59)
    assert_allclose(res.x, [6.5, 7])


def test_milp_5():
    # solve MIP with inequality and equality constraints
    # source: https://www.mathworks.com/help/optim/ug/intlinprog.html
    c = [-3, -2, -1]
    integrality = [0, 0, 1]
    lb = [0, 0, 0]
    ub = [np.inf, np.inf, 1]
    bounds = Bounds(lb, ub)
    A = [[1, 1, 1], [4, 2, 1]]
    b_l = [-np.inf, 12]
    b_u = [7, 12]
    constraints = LinearConstraint(A, b_l, b_u)

    res = milp(c, integrality=integrality, bounds=bounds,
               constraints=constraints)
    # there are multiple solutions
    assert_allclose(res.fun, -12)


@pytest.mark.xslow
def test_milp_6():
    # solve a larger MIP with only equality constraints
    # source: https://www.mathworks.com/help/optim/ug/intlinprog.html
    integrality = 1
    A_eq = np.array([[22, 13, 26, 33, 21, 3, 14, 26],
                     [39, 16, 22, 28, 26, 30, 23, 24],
                     [18, 14, 29, 27, 30, 38, 26, 26],
                     [41, 26, 28, 36, 18, 38, 16, 26]])
    b_eq = np.array([7872, 10466, 11322, 12058])
    c = np.array([2, 10, 13, 17, 7, 5, 7, 3])

    res = milp(c=c, constraints=(A_eq, b_eq, b_eq), integrality=integrality)

    np.testing.assert_allclose(res.fun, 1854)


def test_infeasible_prob_16609():
    # Ensure presolve does not mark trivially infeasible problems
    # as Optimal -- see gh-16609
    c = [1.0, 0.0]
    integrality = [0, 1]

    lb = [0, -np.inf]
    ub = [np.inf, np.inf]
    bounds = Bounds(lb, ub)

    A_eq = [[0.0, 1.0]]
    b_eq = [0.5]
    constraints = LinearConstraint(A_eq, b_eq, b_eq)

    res = milp(c, integrality=integrality, bounds=bounds,
               constraints=constraints)
    np.testing.assert_equal(res.status, 2)


_msg_time = "Time limit reached. (HiGHS Status 13:"
_msg_iter = "Iteration limit reached. (HiGHS Status 14:"

# See https://github.com/scipy/scipy/pull/19255#issuecomment-1778438888
@pytest.mark.xfail(reason="Often buggy, revisit with callbacks, gh-19255")
@pytest.mark.skipif(np.intp(0).itemsize < 8,
                    reason="Unhandled 32-bit GCC FP bug")
@pytest.mark.slow
@pytest.mark.parametrize(["options", "msg"], [({"time_limit": 0.1}, _msg_time),
                                              ({"node_limit": 1}, _msg_iter)])
def test_milp_timeout_16545(options, msg):
    # Ensure solution is not thrown away if MILP solver times out
    # -- see gh-16545
    rng = np.random.default_rng(5123833489170494244)
    A = rng.integers(0, 5, size=(100, 100))
    b_lb = np.full(100, fill_value=-np.inf)
    b_ub = np.full(100, fill_value=25)
    constraints = LinearConstraint(A, b_lb, b_ub)
    variable_lb = np.zeros(100)
    variable_ub = np.ones(100)
    variable_bounds = Bounds(variable_lb, variable_ub)
    integrality = np.ones(100)
    c_vector = -np.ones(100)
    res = milp(
        c_vector,
        integrality=integrality,
        bounds=variable_bounds,
        constraints=constraints,
        options=options,
    )

    assert res.message.startswith(msg)
    assert res["x"] is not None

    # ensure solution is feasible
    x = res["x"]
    tol = 1e-8  # sometimes needed due to finite numerical precision
    assert np.all(b_lb - tol <= A @ x) and np.all(A @ x <= b_ub + tol)
    assert np.all(variable_lb - tol <= x) and np.all(x <= variable_ub + tol)
    assert np.allclose(x, np.round(x))


def test_three_constraints_16878():
    # `milp` failed when exactly three constraints were passed
    # Ensure that this is no longer the case.
    rng = np.random.default_rng(5123833489170494244)
    A = rng.integers(0, 5, size=(6, 6))
    bl = np.full(6, fill_value=-np.inf)
    bu = np.full(6, fill_value=10)
    constraints = [LinearConstraint(A[:2], bl[:2], bu[:2]),
                   LinearConstraint(A[2:4], bl[2:4], bu[2:4]),
                   LinearConstraint(A[4:], bl[4:], bu[4:])]
    constraints2 = [(A[:2], bl[:2], bu[:2]),
                    (A[2:4], bl[2:4], bu[2:4]),
                    (A[4:], bl[4:], bu[4:])]
    lb = np.zeros(6)
    ub = np.ones(6)
    variable_bounds = Bounds(lb, ub)
    c = -np.ones(6)
    res1 = milp(c, bounds=variable_bounds, constraints=constraints)
    res2 = milp(c, bounds=variable_bounds, constraints=constraints2)
    ref = milp(c, bounds=variable_bounds, constraints=(A, bl, bu))
    assert res1.success and res2.success
    assert_allclose(res1.x, ref.x)
    assert_allclose(res2.x, ref.x)


@pytest.mark.xslow
def test_mip_rel_gap_passdown():
    # Solve problem with decreasing mip_gap to make sure mip_rel_gap decreases
    # Adapted from test_linprog::TestLinprogHiGHSMIP::test_mip_rel_gap_passdown
    # MIP taken from test_mip_6 above
    A_eq = np.array([[22, 13, 26, 33, 21, 3, 14, 26],
                     [39, 16, 22, 28, 26, 30, 23, 24],
                     [18, 14, 29, 27, 30, 38, 26, 26],
                     [41, 26, 28, 36, 18, 38, 16, 26]])
    b_eq = np.array([7872, 10466, 11322, 12058])
    c = np.array([2, 10, 13, 17, 7, 5, 7, 3])

    mip_rel_gaps = [0.25, 0.01, 0.001]
    sol_mip_gaps = []
    for mip_rel_gap in mip_rel_gaps:
        res = milp(c=c, bounds=(0, np.inf), constraints=(A_eq, b_eq, b_eq),
                   integrality=True, options={"mip_rel_gap": mip_rel_gap})
        # assert that the solution actually has mip_gap lower than the
        # required mip_rel_gap supplied
        assert res.mip_gap <= mip_rel_gap
        # check that `res.mip_gap` is as defined in the documentation
        assert res.mip_gap == (res.fun - res.mip_dual_bound)/res.fun
        sol_mip_gaps.append(res.mip_gap)

    # make sure that the mip_rel_gap parameter is actually doing something
    # check that differences between solution gaps are declining
    # monotonically with the mip_rel_gap parameter.
    assert np.all(np.diff(sol_mip_gaps) < 0)

<<<<<<< HEAD
=======
@pytest.mark.xfail(reason='Upstream / Wrapper issue, see gh-20589')
>>>>>>> 10e272dc
def test_large_numbers_gh20116():
    h = 10 ** 12
    A = np.array([[100.4534, h], [100.4534, -h]])
    b = np.array([h, 0])
    constraints = LinearConstraint(A=A, ub=b)
    bounds = Bounds([0, 0], [1, 1])
    c = np.array([0, 0])
    res = milp(c=c, constraints=constraints, bounds=bounds, integrality=1)
    assert res.status == 0
    assert np.all(A @ res.x < b)


<<<<<<< HEAD
=======
@pytest.mark.skipif(_IS_32BIT,
    reason="Fails on 32 bit.",
)
>>>>>>> 10e272dc
def test_presolve_gh18907():
    from scipy.optimize import milp
    import numpy as np
    inf = np.inf

    # set up problem
    c = np.array([-0.85850509, -0.82892676, -0.80026454, -0.63015535, -0.5099006,
                  -0.50077193, -0.4894404, -0.47285865,  -0.39867774, -0.38069646,
                  -0.36733012, -0.36733012, -0.35820411, -0.31576141, -0.20626091,
                  -0.12466144, -0.10679516, -0.1061887, -0.1061887, -0.1061887,
                  -0., -0., -0., -0., 0., 0., 0., 0.])

    A = np.array([[1., 1., 1., 1., 1., 1., 1., 1., 1., 1., 1., 1., 1., 1.,
                   1., 1., 1., 1., 1., 1., 1., 1., 1., 1., 0., 0., 0., 0.],
                  [0., 0., 0., 0., 0., 0., 0., 0., 0., 0., 0., 0., 0., 0.,
                   1., 0., 0., 0., 0., 0., 1., 0., 0., 0., -25., -0., -0., -0.],
                  [0., 0., 0., 0., 0., 0., 0., 0., 0., 0., 0., 0., 0., 0.,
                   -1., 0., 0., 0., 0., 0., -1., 0., 0., 0., 2., 0., 0., 0.],
                  [0., 0., 0., 0., 1., 1., 1., 1., 0., 1., 0., 0., 0., 0., 0.,
                   0., 0., 0., 0., 0., 0., 0., 0., 0., -0., -25., -0., -0.],
                  [0., 0., 0., 0., -1., -1., -1., -1., 0., -1., 0., 0., 0.,
                   0., 0., 0., 0., 0., 0., 0., 0., 0., 0., 0., 0., 2., 0., 0.],
                  [0., 0., 0., 0., 0., 0., 0., 0., 0., 0., 0., 0., 0., 0., 0.,
                   0., 0., 1., 1., 1., 0., 0., 0., 0., -0., -0., -25., -0.],
                  [0., 0., 0., 0., 0., 0., 0., 0., 0., 0., 0., 0., 0., 0., 0.,
                   0., 0., -1., -1., -1., 0., 0., 0., 0., 0., 0., 2., 0.],
                  [1., 1., 1., 1., 0., 0., 0., 0., 1., 0., 1., 1., 1., 1., 0.,
                   1., 1., 0., 0., 0., 0., 1., 1., 1., -0., -0., -0., -25.],
                  [-1., -1., -1., -1., 0., 0., 0., 0., -1., 0., -1., -1., -1., -1.,
                   0., -1., -1., 0., 0., 0., 0., -1., -1., -1., 0., 0., 0., 2.]])
    bl = np.array([-inf, -inf, -inf, -inf, -inf, -inf, -inf, -inf, -inf])
    bu = np.array([100., 0., 0., 0., 0., 0., 0., 0., 0.])
    constraints = LinearConstraint(A, bl, bu)
    integrality = 1
    bounds = (0, 1)
    r1 = milp(c=c, constraints=constraints, integrality=integrality, bounds=bounds,
              options={'presolve': True})
    r2 = milp(c=c, constraints=constraints, integrality=integrality, bounds=bounds,
              options={'presolve': False})
    assert r1.status == r2.status
    assert_allclose(r1.x, r2.x)

    # another example from the same issue
    bounds = Bounds(lb=0, ub=1)
    integrality = [1, 1, 0, 0]
    c = [10, 9.52380952, -1000, -952.38095238]
    A = [[1, 1, 0, 0], [0, 0, 1, 1], [200, 0, 0, 0], [0, 200, 0, 0],
         [0, 0, 2000, 0], [0, 0, 0, 2000], [-1, 0, 1, 0], [-1, -1, 0, 1]]
    ub = [1, 1, 200, 200, 1000, 1000, 0, 0]
    constraints = LinearConstraint(A, ub=ub)
    r1 = milp(c=c, constraints=constraints,  bounds=bounds,
              integrality=integrality, options={"presolve": False})
    r2 = milp(c=c, constraints=constraints,  bounds=bounds,
              integrality=integrality, options={"presolve": False})
    assert r1.status == r2.status
    assert_allclose(r1.x, r2.x)<|MERGE_RESOLUTION|>--- conflicted
+++ resolved
@@ -387,10 +387,7 @@
     # monotonically with the mip_rel_gap parameter.
     assert np.all(np.diff(sol_mip_gaps) < 0)
 
-<<<<<<< HEAD
-=======
-@pytest.mark.xfail(reason='Upstream / Wrapper issue, see gh-20589')
->>>>>>> 10e272dc
+
 def test_large_numbers_gh20116():
     h = 10 ** 12
     A = np.array([[100.4534, h], [100.4534, -h]])
@@ -403,12 +400,6 @@
     assert np.all(A @ res.x < b)
 
 
-<<<<<<< HEAD
-=======
-@pytest.mark.skipif(_IS_32BIT,
-    reason="Fails on 32 bit.",
-)
->>>>>>> 10e272dc
 def test_presolve_gh18907():
     from scipy.optimize import milp
     import numpy as np
