import pytest
from scipy.optimize import _hungarian
import numpy as np
from numpy.testing import assert_array_equal
from pytest import raises as assert_raises

@pytest.fixture
def matrix_for_tests():
    return np.array([[5, 0, 2, 0], [1, 3, 4, 0], [2, 2, 0, 2]])


<<<<<<< HEAD
"""================= Old Tests ================="""
=======
from scipy.optimize import linear_sum_assignment
from scipy.sparse.sputils import matrix
>>>>>>> be3bcf99


def test_linear_sum_assignment():
    for cost_matrix, expected_cost in [
        # Square
        ([[400, 150, 400],
          [400, 450, 600],
          [300, 225, 300]],
         [150, 400, 300]
         ),

        # Rectangular variant
        ([[400, 150, 400, 1],
          [400, 450, 600, 2],
          [300, 225, 300, 3]],
         [150, 2, 300]),

        # Square
        ([[10, 10, 8],
          [9, 8, 1],
          [9, 7, 4]],
         [10, 1, 7]),

        # Rectangular variant
        ([[10, 10, 8, 11],
          [9, 8, 1, 1],
          [9, 7, 4, 10]],
         [10, 1, 4]),

        # n == 2, m == 0 matrix
        ([[], []],
         []),
    ]:
        cost_matrix = np.array(cost_matrix)
        row_ind, col_ind = _hungarian.linear_sum_assignment(cost_matrix)
        assert_array_equal(row_ind, np.sort(row_ind))
        assert_array_equal(expected_cost, cost_matrix[row_ind, col_ind])

        cost_matrix = cost_matrix.T
        row_ind, col_ind = _hungarian.linear_sum_assignment(cost_matrix)
        assert_array_equal(row_ind, np.sort(row_ind))
        assert_array_equal(np.sort(expected_cost),
                           np.sort(cost_matrix[row_ind, col_ind]))


def test_linear_sum_assignment_input_validation():
    assert_raises(ValueError, _hungarian.linear_sum_assignment, [1, 2, 3])

    C = [[1, 2, 3], [4, 5, 6]]
<<<<<<< HEAD
    assert_array_equal(_hungarian.linear_sum_assignment(C),
                       _hungarian.linear_sum_assignment(np.asarray(C)))
=======
    assert_array_equal(linear_sum_assignment(C),
                       linear_sum_assignment(np.asarray(C)))
    assert_array_equal(linear_sum_assignment(C),
                       linear_sum_assignment(matrix(C)))
>>>>>>> be3bcf99

    I = np.identity(3)
    assert_array_equal(_hungarian.linear_sum_assignment(I.astype(np.bool)),
                       _hungarian.linear_sum_assignment(I))
    assert_raises(ValueError, _hungarian.linear_sum_assignment, I.astype(str))

    I[0][0] = np.nan
    assert_raises(ValueError, _hungarian.linear_sum_assignment, I)

    I = np.identity(3)
    I[1][1] = np.inf
    assert_raises(ValueError, _hungarian.linear_sum_assignment, I)


"""================= Test Internal State of Algorithm ================="""


def test_munkres_init_matrix_negation_minimize_option(matrix_for_tests):
    """Test that on initialization, all entries of cost matrix are negated"""
    munkres = _hungarian.Munkres(-matrix_for_tests)
    matrix = np.array([[-5, 0, -2, 0], [-1, -3, -4, 0], [-2, -2, 0, -2]],
                      dtype=float)
    assert_array_equal(munkres.matrix, matrix)


def test_munkres_init_matrix_negation_maximize_option(matrix_for_tests):
    """Test that on initialization, all entries of cost matrix are negated"""
    munkres = _hungarian.Munkres(matrix_for_tests, maximize=True)
    matrix = np.array([[-5, 0, -2, 0], [-1, -3, -4, 0], [-2, -2, 0, -2]],
                      dtype=float)
    assert_array_equal(munkres.matrix, matrix)


def test_maximal_matching_matrix_adjustment_minimize_option(matrix_for_tests):
    """
    Test that _maximal_matching method correctly subtracts the smallest element
    of each row from every element in the same row
    """
    munkres = _hungarian.Munkres(-matrix_for_tests)
    munkres._maximal_matching()
    matrix = np.array([[0, 5, 3, 5], [3, 1, 0, 4], [0, 0, 2, 0]], dtype=float)
    assert_array_equal(munkres.matrix, matrix)


def test_maximal_matching_matrix_adjustment_maximize_option(matrix_for_tests):
    """
    Test that _maximal_matching method correctly subtracts the smallest element
    of each row from every element in the same row
    """
    munkres = _hungarian.Munkres(matrix_for_tests, maximize=True)
    munkres._maximal_matching()
    matrix = np.array([[0, 5, 3, 5], [3, 1, 0, 4], [0, 0, 2, 0]], dtype=float)
    assert_array_equal(munkres.matrix, matrix)


def test_row_col_saturated_maximal_matching_minimize_option(matrix_for_tests):
    """
    Test that the computation of a maximal matching for the 0-induced graph
    correctly labels the appropriate row and column vertices as saturated
    """
    munkres = _hungarian.Munkres(-matrix_for_tests)
    munkres._maximal_matching()
    assert_array_equal(munkres.row_saturated, np.array([True, True, True],
                                                       dtype=bool))
    assert_array_equal(munkres.col_saturated, np.array([True, True, True,
                                                        False], dtype=bool))


def test_row_col_saturated_maximal_matching_maximize_option(matrix_for_tests):
    """
    Test that the computation of a maximal matching for the 0-induced graph
    correctly labels the appropriate row and column vertices as saturated
    """
    munkres = _hungarian.Munkres(matrix_for_tests, maximize=True)
    munkres._maximal_matching()
    assert_array_equal(munkres.row_saturated, np.array([True, True, True],
                                                       dtype=bool))
    assert_array_equal(munkres.col_saturated, np.array([True, True, True,
                                                        False], dtype=bool))


def test_remove_covers(matrix_for_tests):
    """
    Test that the remove covers function resets all appropriate vectors to have
    all entries False and that marked contain only zeros
    """
    munkres = _hungarian.Munkres(matrix_for_tests)
    munkres.col_saturated += True
    munkres.row_saturated += True
    munkres.marked += True
    munkres.row_marked += True
    munkres.col_marked += True

    assert_array_equal(munkres.marked, np.ones((3, 4), dtype=bool))
    assert_array_equal(munkres.col_saturated, np.array([True, True, True,
                                                        True], dtype=bool))
    assert_array_equal(munkres.row_saturated, np.array([True, True, True],
                                                       dtype=bool))
    assert_array_equal(munkres.col_marked, np.array([True, True, True, True],
                                                    dtype=bool))
    assert_array_equal(munkres.row_marked, np.array([True, True, True],
                                                    dtype=bool))

    munkres._remove_covers()
    assert_array_equal(munkres.marked, np.zeros((3, 4), dtype=bool))
    assert_array_equal(munkres.col_saturated, np.array([False, False, False,
                                                        False], dtype=bool))
    assert_array_equal(munkres.row_saturated, np.array([False, False, False],
                                                       dtype=bool))
    assert_array_equal(munkres.col_marked, np.array([False, False, False,
                                                     False], dtype=bool))
    assert_array_equal(munkres.row_marked, np.array([False, False, False],
                                                    dtype=bool))


"""================ Test Correctness of output of Algorithm ================"""


def test_maximal_matching_marked_minimize_option(matrix_for_tests):
    """
    Test that the matrix encoding the entries of a maximal
    matching of the 0-induced matrix are computed correctly
    """
    # A cost matrix where the ones mark a minimum assignment
    # so should be unchanged by algorithm
    cost_matrix = np.array([[0, -1, 0], [0, 0, -1]])
    munkres = _hungarian.linear_sum_assignment(cost_matrix)
    row_result = np.array([0, 1])
    col_result = np.array([1, 2])
    assert_array_equal(munkres[0], row_result)
    assert_array_equal(munkres[1], col_result)


def test_maximal_matching_marked_maximize_option(matrix_for_tests):
    """
    Test that the matrix encoding the entries of a maximal
    matching of the 0-induced matrix are computed correctly
    """
    # A cost matrix where the ones mark a maximum assignment
    # so should be unchanged by algorithm
    cost_matrix = np.array([[0, 1, 0], [0, 0, 1]])
    munkres = _hungarian.linear_sum_assignment(cost_matrix, maximize=True)
    row_result = np.array([0, 1])
    col_result = np.array([1, 2])
    assert_array_equal(munkres[0], row_result)
    assert_array_equal(munkres[1], col_result)


def test_transposing():
    """
    Test that algorithm can handle both tall and wides matrices and does
    so correctly
    """
    # A cost matrix where the ones mark a maximum assignment
    # so should be unchanged by algorithm
    cost_matrix = np.array([[0, 1, 0], [0, 0, 1]])
    munkres_1 = _hungarian.linear_sum_assignment(cost_matrix,
                                                 maximize=True)
    munkres_2 = _hungarian.linear_sum_assignment(cost_matrix.transpose(),
                                                 maximize=True)
    row_result = np.array([0, 1])
    col_result = np.array([1, 2])
    assert_array_equal(munkres_1[0], row_result)
    assert_array_equal(munkres_1[1], col_result)
    assert_array_equal(munkres_2[0], col_result)
    assert_array_equal(munkres_2[1], row_result)


def test_aug_paths_1():
    """
    Test the algorithm that finds a maximum matching from a maximal matching
    via augmenting paths
    """
    # Original biadjacency matrix where zeros represent an edge and
    # non-zero values represent  non-edges
    munkres = _hungarian.linear_sum_assignment(np.array([[0, 0, 0, 0, 0],
                                                         [0, 0, 0, 0, 1],
                                                         [0, 0, 0, 1, 1],
                                                         [0, 0, 1, 1, 1],
                                                         [0, 1, 1, 1, 1]],
                                                        dtype=float))
    # A maximal matching that is not maximum that will be found by
    # _maximal_matching method
    #  [[1, 0, 0, 0, 0],
    #   [0, 1, 0, 0, 0],
    #   [0, 0, 1, 0, 0],
    #   [0, 0, 0, 0, 0],
    #   [0, 0, 0, 0, 0]]

    # The resulting (unique) maximum matching that should result after
    # calling the _aug_paths method
    marked = np.array([[0, 0, 0, 0, 1],
                       [0, 0, 0, 1, 0],
                       [0, 0, 1, 0, 0],
                       [0, 1, 0, 0, 0],
                       [1, 0, 0, 0, 0]], dtype=bool)
    assert_array_equal(munkres, np.nonzero(marked == 1))


def test_aug_paths_2():
    """
    Test the algorithm that finds a maximum matching from a maximal
    matching via augmenting paths
    """
    # Original biadjacency matrix where zeros represent an edge and non-zero
    # values represent non-edges
    munkres = _hungarian.linear_sum_assignment(np.array([[0, 1, 1, 1, 1, 1],
                                                         [0, 0, 0, 1, 1, 1],
                                                         [0, 1, 1, 0, 0, 1],
                                                         [1, 1, 0, 0, 1, 0],
                                                         [1, 1, 1, 0, 1, 1]],
                                                        dtype=float))
    # A maximal matching that is not maximum that will be found by
    # _maximal_matching method
    #  [[1, 0, 0, 0, 0, 0],
    #   [0, 1, 0, 0, 0, 0],
    #   [0, 0, 0, 1, 0, 0],
    #   [0, 0, 1, 0, 0, 0],
    #   [0, 0, 0, 0, 0, 0]]

    # The resulting maximum matching after _aug_paths method is called
    marked = np.array([[1, 0, 0, 0, 0, 0],
                       [0, 1, 0, 0, 0, 0],
                       [0, 0, 0, 0, 1, 0],
                       [0, 0, 1, 0, 0, 0],
                       [0, 0, 0, 1, 0, 0]], dtype=bool)

    assert_array_equal(munkres, np.nonzero(marked == 1))


def test_min_weight_matching_1(matrix_for_tests):
    """ Test that the correct minimum weight matching is found"""
    # Fully saturated case, wide
    munkres_one = _hungarian.linear_sum_assignment(-matrix_for_tests)
    row_result = np.array([0, 1, 2])
    col_result = np.array([0, 2, 1])
    assert_array_equal(munkres_one[0], row_result)
    assert_array_equal(munkres_one[1], col_result)


def test_min_weight_matching_2():
    """ Test that the correct minimum weight matching is found"""
    # Not saturated case, wide
    munkres_two = _hungarian.linear_sum_assignment(-np.array([[5, 0, 2, 0],
                                                              [1, 3, 4, 0],
                                                              [2, 0, 0, 0]],
                                                             dtype=float))
    row_result = np.array([0, 1, 2])
    col_result = np.array([0, 2, 1])
    assert_array_equal(munkres_two[0], row_result)
    assert_array_equal(munkres_two[1], col_result)


def test_min_weight_matching_3():
    """ Test that the correct minimum weight matching is found"""
    # Not saturated case, tall
    munkres_three = _hungarian.linear_sum_assignment(-np.array([[5, 0, 2, 0],
                                                                [5, 0, 2, 0],
                                                                [5, 0, 2, 0],
                                                                [1, 3, 4, 0],
                                                                [2, 2, 0, 2]],
                                                               dtype=float))
    row_result = np.array([0, 1, 3, 4])
    col_result = np.array([0, 2, 1, 3])
    assert_array_equal(munkres_three[0], row_result)
    assert_array_equal(munkres_three[1], col_result)


def test_min_weight_matching_4():
    """ Test that the correct minimum weight matching is found"""
    # Saturated case tall
    munkres_four = _hungarian.linear_sum_assignment(-np.array([[5, 0, 2, 0],
                                                               [5, 0, 2, 0],
                                                               [5, 0, 2, 0],
                                                               [1, 3, 4, 0],
                                                               [2, 2, 0, 2],
                                                               [2, 2, 0, 2]],
                                                              dtype=float))

    row_result = np.array([0, 3, 4, 5])
    col_result = np.array([0, 2, 3, 1])
    assert_array_equal(munkres_four[0], row_result)
    assert_array_equal(munkres_four[1], col_result)


def test_max_weight_matching_1(matrix_for_tests):
    """ Test that the correct maximum weight matching is found"""
    # Fully saturated case, wide
    munkres_one = _hungarian.linear_sum_assignment(matrix_for_tests, maximize=True)
    row_result = np.array([0, 1, 2])
    col_result = np.array([0, 2, 1])
    assert_array_equal(munkres_one[0], row_result)
    assert_array_equal(munkres_one[1], col_result)


def test_max_weight_matching_2():
    """ Test that the correct maximum weight matching is found"""
    # Not saturated case, wide
    munkres_two = _hungarian.linear_sum_assignment(np.array([[5, 0, 2, 0],
                                                             [1, 3, 4, 0],
                                                             [2, 0, 0, 0]],
                                                            dtype=float),
                                                   maximize=True)
    row_result = np.array([0, 1, 2])
    col_result = np.array([0, 2, 1])
    assert_array_equal(munkres_two[0], row_result)
    assert_array_equal(munkres_two[1], col_result)


def test_max_weight_matching_3():
    """ Test that the correct maximum weight matching is found"""
    # Not saturated case, tall
    munkres_three = _hungarian.linear_sum_assignment(np.array([[5, 0, 2, 0],
                                                               [5, 0, 2, 0],
                                                               [5, 0, 2, 0],
                                                               [1, 3, 4, 0],
                                                               [2, 2, 0, 2]],
                                                              dtype=float),
                                                     maximize=True)
    row_result = np.array([0, 1, 3, 4])
    col_result = np.array([0, 2, 1, 3])
    assert_array_equal(munkres_three[0], row_result)
    assert_array_equal(munkres_three[1], col_result)


def test_max_weight_matching_4():
    """ Test that the correct maximum weight matching is found"""
    # Saturated case tall
    munkres_four = _hungarian.linear_sum_assignment(np.array([[5, 0, 2, 0],
                                                              [5, 0, 2, 0],
                                                              [5, 0, 2, 0],
                                                              [1, 3, 4, 0],
                                                              [2, 2, 0, 2],
                                                              [2, 2, 0, 2]],
                                                             dtype=float),
                                                    maximize=True)

    row_result = np.array([0, 3, 4, 5])
    col_result = np.array([0, 2, 3, 1])
    assert_array_equal(munkres_four[0], row_result)
    assert_array_equal(munkres_four[1], col_result)


<|MERGE_RESOLUTION|>--- conflicted
+++ resolved
@@ -1,6 +1,7 @@
 import pytest
 from scipy.optimize import _hungarian
 import numpy as np
+from scipy.sparse.sputils import matrix
 from numpy.testing import assert_array_equal
 from pytest import raises as assert_raises
 
@@ -9,12 +10,7 @@
     return np.array([[5, 0, 2, 0], [1, 3, 4, 0], [2, 2, 0, 2]])
 
 
-<<<<<<< HEAD
 """================= Old Tests ================="""
-=======
-from scipy.optimize import linear_sum_assignment
-from scipy.sparse.sputils import matrix
->>>>>>> be3bcf99
 
 
 def test_linear_sum_assignment():
@@ -64,15 +60,12 @@
     assert_raises(ValueError, _hungarian.linear_sum_assignment, [1, 2, 3])
 
     C = [[1, 2, 3], [4, 5, 6]]
-<<<<<<< HEAD
-    assert_array_equal(_hungarian.linear_sum_assignment(C),
-                       _hungarian.linear_sum_assignment(np.asarray(C)))
-=======
+
     assert_array_equal(linear_sum_assignment(C),
                        linear_sum_assignment(np.asarray(C)))
     assert_array_equal(linear_sum_assignment(C),
                        linear_sum_assignment(matrix(C)))
->>>>>>> be3bcf99
+
 
     I = np.identity(3)
     assert_array_equal(_hungarian.linear_sum_assignment(I.astype(np.bool)),
