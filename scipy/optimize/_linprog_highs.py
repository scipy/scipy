"""HiGHS Linear Optimization Methods

Interface to HiGHS linear optimization software.
https://www.maths.ed.ac.uk/hall/HiGHS/

.. versionadded:: 1.5.0

References
----------
.. [1] Q. Huangfu and J.A.J. Hall. "Parallelizing the dual revised simplex
           method." Mathematical Programming Computation, 10 (1), 119-142,
           2018. DOI: 10.1007/s12532-017-0130-5

"""

import inspect
import numpy as np
from ._optimize import _check_unknown_options, OptimizeWarning, OptimizeResult
from warnings import warn
from ._highs._highs_wrapper import _highs_wrapper
from ._highs._highs_constants import (
    CONST_I_INF,
    CONST_INF,
    MESSAGE_LEVEL_NONE,
    HIGHS_OBJECTIVE_SENSE_MINIMIZE,

    MODEL_STATUS_NOTSET,
    MODEL_STATUS_LOAD_ERROR,
    MODEL_STATUS_MODEL_ERROR,
    MODEL_STATUS_PRESOLVE_ERROR,
    MODEL_STATUS_SOLVE_ERROR,
    MODEL_STATUS_POSTSOLVE_ERROR,
    MODEL_STATUS_MODEL_EMPTY,
    MODEL_STATUS_OPTIMAL,
    MODEL_STATUS_INFEASIBLE,
    MODEL_STATUS_UNBOUNDED_OR_INFEASIBLE,
    MODEL_STATUS_UNBOUNDED,
    MODEL_STATUS_REACHED_DUAL_OBJECTIVE_VALUE_UPPER_BOUND
    as MODEL_STATUS_RDOVUB,
    MODEL_STATUS_REACHED_OBJECTIVE_TARGET,
    MODEL_STATUS_REACHED_TIME_LIMIT,
    MODEL_STATUS_REACHED_ITERATION_LIMIT,

    HIGHS_SIMPLEX_STRATEGY_CHOOSE,
    HIGHS_SIMPLEX_STRATEGY_DUAL,

    HIGHS_SIMPLEX_CRASH_STRATEGY_OFF,

    HIGHS_SIMPLEX_EDGE_WEIGHT_STRATEGY_CHOOSE,
    HIGHS_SIMPLEX_EDGE_WEIGHT_STRATEGY_DANTZIG,
    HIGHS_SIMPLEX_EDGE_WEIGHT_STRATEGY_DEVEX,
    HIGHS_SIMPLEX_EDGE_WEIGHT_STRATEGY_STEEPEST_EDGE,

    HIGHS_VAR_TYPE_CONTINUOUS,
)
from scipy.sparse import csc_matrix, vstack, issparse


def _highs_to_scipy_status_message(highs_status, highs_message):
    """Converts HiGHS status number/message to SciPy status number/message"""

    scipy_statuses_messages = {
        None: (4, "HiGHS did not provide a status code. "),
        MODEL_STATUS_NOTSET: (4, ""),
        MODEL_STATUS_LOAD_ERROR: (4, ""),
        MODEL_STATUS_MODEL_ERROR: (2, ""),
        MODEL_STATUS_PRESOLVE_ERROR: (4, ""),
        MODEL_STATUS_SOLVE_ERROR: (4, ""),
        MODEL_STATUS_POSTSOLVE_ERROR: (4, ""),
        MODEL_STATUS_MODEL_EMPTY: (4, ""),
        MODEL_STATUS_RDOVUB: (4, ""),
        MODEL_STATUS_REACHED_OBJECTIVE_TARGET: (4, ""),
        MODEL_STATUS_OPTIMAL: (0, "Optimization terminated successfully. "),
        MODEL_STATUS_REACHED_TIME_LIMIT: (1, "Time limit reached. "),
        MODEL_STATUS_REACHED_ITERATION_LIMIT: (1, "Iteration limit reached. "),
        MODEL_STATUS_INFEASIBLE: (2, "The problem is infeasible. "),
        MODEL_STATUS_UNBOUNDED: (3, "The problem is unbounded. "),
        MODEL_STATUS_UNBOUNDED_OR_INFEASIBLE: (4, "The problem is unbounded "
                                               "or infeasible. ")}
    unrecognized = (4, "The HiGHS status code was not recognized. ")
    scipy_status, scipy_message = (
        scipy_statuses_messages.get(highs_status, unrecognized))
    scipy_message = (f"{scipy_message}"
                     f"(HiGHS Status {highs_status}: {highs_message})")
    return scipy_status, scipy_message


def _replace_inf(x):
    # Replace `np.inf` with CONST_INF
    infs = np.isinf(x)
    x[infs] = np.sign(x[infs])*CONST_INF
    return x


def _convert_to_highs_enum(option, option_str, choices):
    # If option is in the choices we can look it up, if not use
    # the default value taken from function signature and warn:
    try:
        return choices[option.lower()]
    except AttributeError:
        return choices[option]
    except KeyError:
        sig = inspect.signature(_linprog_highs)
        default_str = sig.parameters[option_str].default
        warn(f"Option {option_str} is {option}, but only values in "
             f"{set(choices.keys())} are allowed. Using default: "
             f"{default_str}.",
             OptimizeWarning, stacklevel=3)
        return choices[default_str]


def _linprog_highs(lp, solver, time_limit=None, presolve=True,
                   disp=False, maxiter=None,
                   dual_feasibility_tolerance=None,
                   primal_feasibility_tolerance=None,
                   ipm_optimality_tolerance=None,
                   simplex_dual_edge_weight_strategy=None,
<<<<<<< HEAD
                   mip_rel_gap=None,
=======
                   mip_max_nodes=None,
>>>>>>> fa3276a8
                   **unknown_options):
    r"""
    Solve the following linear programming problem using one of the HiGHS
    solvers:

    User-facing documentation is in _linprog_doc.py.

    Parameters
    ----------
    lp :  _LPProblem
        A ``scipy.optimize._linprog_util._LPProblem`` ``namedtuple``.
    solver : "ipm" or "simplex" or None
        Which HiGHS solver to use.  If ``None``, "simplex" will be used.

    Options
    -------
    maxiter : int
        The maximum number of iterations to perform in either phase. For
        ``solver='ipm'``, this does not include the number of crossover
        iterations.  Default is the largest possible value for an ``int``
        on the platform.
    disp : bool
        Set to ``True`` if indicators of optimization status are to be printed
        to the console each iteration; default ``False``.
    time_limit : float
        The maximum time in seconds allotted to solve the problem; default is
        the largest possible value for a ``double`` on the platform.
    presolve : bool
        Presolve attempts to identify trivial infeasibilities,
        identify trivial unboundedness, and simplify the problem before
        sending it to the main solver. It is generally recommended
        to keep the default setting ``True``; set to ``False`` if presolve is
        to be disabled.
    dual_feasibility_tolerance : double
        Dual feasibility tolerance.  Default is 1e-07.
        The minimum of this and ``primal_feasibility_tolerance``
        is used for the feasibility tolerance when ``solver='ipm'``.
    primal_feasibility_tolerance : double
        Primal feasibility tolerance.  Default is 1e-07.
        The minimum of this and ``dual_feasibility_tolerance``
        is used for the feasibility tolerance when ``solver='ipm'``.
    ipm_optimality_tolerance : double
        Optimality tolerance for ``solver='ipm'``.  Default is 1e-08.
        Minimum possible value is 1e-12 and must be smaller than the largest
        possible value for a ``double`` on the platform.
    simplex_dual_edge_weight_strategy : str (default: None)
        Strategy for simplex dual edge weights. The default, ``None``,
        automatically selects one of the following.

        ``'dantzig'`` uses Dantzig's original strategy of choosing the most
        negative reduced cost.

        ``'devex'`` uses the strategy described in [15]_.

        ``steepest`` uses the exact steepest edge strategy as described in
        [16]_.

        ``'steepest-devex'`` begins with the exact steepest edge strategy
        until the computation is too costly or inexact and then switches to
        the devex method.

        Curently, using ``None`` always selects ``'steepest-devex'``, but this
        may change as new options become available.

    mip_max_nodes : int
        The maximum number of nodes allotted to solve the problem; default is
        the largest possible value for a ``HighsInt`` on the platform.
        Ignored if not using the MIP solver.
    unknown_options : dict
        Optional arguments not used by this particular solver. If
        ``unknown_options`` is non-empty, a warning is issued listing all
        unused options.

    Returns
    -------
    sol : dict
        A dictionary consisting of the fields:

            x : 1D array
                The values of the decision variables that minimizes the
                objective function while satisfying the constraints.
            fun : float
                The optimal value of the objective function ``c @ x``.
            slack : 1D array
                The (nominally positive) values of the slack,
                ``b_ub - A_ub @ x``.
            con : 1D array
                The (nominally zero) residuals of the equality constraints,
                ``b_eq - A_eq @ x``.
            success : bool
                ``True`` when the algorithm succeeds in finding an optimal
                solution.
            status : int
                An integer representing the exit status of the algorithm.

                ``0`` : Optimization terminated successfully.

                ``1`` : Iteration or time limit reached.

                ``2`` : Problem appears to be infeasible.

                ``3`` : Problem appears to be unbounded.

                ``4`` : The HiGHS solver ran into a problem.

            message : str
                A string descriptor of the exit status of the algorithm.
            nit : int
                The total number of iterations performed.
                For ``solver='simplex'``, this includes iterations in all
                phases. For ``solver='ipm'``, this does not include
                crossover iterations.
            crossover_nit : int
                The number of primal/dual pushes performed during the
                crossover routine for ``solver='ipm'``.  This is ``0``
                for ``solver='simplex'``.
            ineqlin : OptimizeResult
                Solution and sensitivity information corresponding to the
                inequality constraints, `b_ub`. A dictionary consisting of the
                fields:

                residual : np.ndnarray
                    The (nominally positive) values of the slack variables,
                    ``b_ub - A_ub @ x``.  This quantity is also commonly
                    referred to as "slack".

                marginals : np.ndarray
                    The sensitivity (partial derivative) of the objective
                    function with respect to the right-hand side of the
                    inequality constraints, `b_ub`.

            eqlin : OptimizeResult
                Solution and sensitivity information corresponding to the
                equality constraints, `b_eq`.  A dictionary consisting of the
                fields:

                residual : np.ndarray
                    The (nominally zero) residuals of the equality constraints,
                    ``b_eq - A_eq @ x``.

                marginals : np.ndarray
                    The sensitivity (partial derivative) of the objective
                    function with respect to the right-hand side of the
                    equality constraints, `b_eq`.

            lower, upper : OptimizeResult
                Solution and sensitivity information corresponding to the
                lower and upper bounds on decision variables, `bounds`.

                residual : np.ndarray
                    The (nominally positive) values of the quantity
                    ``x - lb`` (lower) or ``ub - x`` (upper).

                marginals : np.ndarray
                    The sensitivity (partial derivative) of the objective
                    function with respect to the lower and upper
                    `bounds`.

            mip_node_count : int
                The number of subproblems or "nodes" solved by the MILP
                solver. Only present when `integrality` is not `None`.

            mip_dual_bound : float
                The MILP solver's final estimate of the lower bound on the
                optimal solution. Only present when `integrality` is not
                `None`.

            mip_gap : float
                The difference between the final objective function value
                and the final dual bound, scaled by the final objective 
                function value. Only present when `integrality` is not 
                `None`.

    Notes
    -----
    The result fields `ineqlin`, `eqlin`, `lower`, and `upper` all contain
    `marginals`, or partial derivatives of the objective function with respect
    to the right-hand side of each constraint. These partial derivatives are
    also referred to as "Lagrange multipliers", "dual values", and
    "shadow prices". The sign convention of `marginals` is opposite that
    of Lagrange multipliers produced by many nonlinear solvers.

    References
    ----------
    .. [15] Harris, Paula MJ. "Pivot selection methods of the Devex LP code."
            Mathematical programming 5.1 (1973): 1-28.
    .. [16] Goldfarb, Donald, and John Ker Reid. "A practicable steepest-edge
            simplex algorithm." Mathematical Programming 12.1 (1977): 361-371.
    """

    _check_unknown_options(unknown_options)

    # Map options to HiGHS enum values
    simplex_dual_edge_weight_strategy_enum = _convert_to_highs_enum(
        simplex_dual_edge_weight_strategy,
        'simplex_dual_edge_weight_strategy',
        choices={'dantzig': HIGHS_SIMPLEX_EDGE_WEIGHT_STRATEGY_DANTZIG,
                 'devex': HIGHS_SIMPLEX_EDGE_WEIGHT_STRATEGY_DEVEX,
                 'steepest-devex': HIGHS_SIMPLEX_EDGE_WEIGHT_STRATEGY_CHOOSE,
                 'steepest':
                 HIGHS_SIMPLEX_EDGE_WEIGHT_STRATEGY_STEEPEST_EDGE,
                 None: None})

    c, A_ub, b_ub, A_eq, b_eq, bounds, x0, integrality = lp

    lb, ub = bounds.T.copy()  # separate bounds, copy->C-cntgs
    # highs_wrapper solves LHS <= A*x <= RHS, not equality constraints
    lhs_ub = -np.ones_like(b_ub)*np.inf  # LHS of UB constraints is -inf
    rhs_ub = b_ub  # RHS of UB constraints is b_ub
    lhs_eq = b_eq  # Equality constaint is inequality
    rhs_eq = b_eq  # constraint with LHS=RHS
    lhs = np.concatenate((lhs_ub, lhs_eq))
    rhs = np.concatenate((rhs_ub, rhs_eq))

    if issparse(A_ub) or issparse(A_eq):
        A = vstack((A_ub, A_eq))
    else:
        A = np.vstack((A_ub, A_eq))
    A = csc_matrix(A)

    options = {
        'presolve': presolve,
        'sense': HIGHS_OBJECTIVE_SENSE_MINIMIZE,
        'solver': solver,
        'time_limit': time_limit,
        'highs_debug_level': MESSAGE_LEVEL_NONE,
        'dual_feasibility_tolerance': dual_feasibility_tolerance,
        'ipm_optimality_tolerance': ipm_optimality_tolerance,
        'log_to_console': disp,
        'mip_max_nodes': mip_max_nodes,
        'output_flag': disp,
        'primal_feasibility_tolerance': primal_feasibility_tolerance,
        'simplex_dual_edge_weight_strategy':
            simplex_dual_edge_weight_strategy_enum,
        'simplex_strategy': HIGHS_SIMPLEX_STRATEGY_DUAL,
        'simplex_crash_strategy': HIGHS_SIMPLEX_CRASH_STRATEGY_OFF,
        'ipm_iteration_limit': maxiter,
        'simplex_iteration_limit': maxiter,
        'mip_rel_gap': mip_rel_gap,
    }

    # np.inf doesn't work; use very large constant
    rhs = _replace_inf(rhs)
    lhs = _replace_inf(lhs)
    lb = _replace_inf(lb)
    ub = _replace_inf(ub)

    if integrality is None or np.sum(integrality) == 0:
        integrality = np.empty(0)
    else:
        integrality = np.array(integrality)

    res = _highs_wrapper(c, A.indptr, A.indices, A.data, lhs, rhs,
                         lb, ub, integrality.astype(np.uint8), options)

    # HiGHS represents constraints as lhs/rhs, so
    # Ax + s = b => Ax = b - s
    # and we need to split up s by A_ub and A_eq
    if 'slack' in res:
        slack = res['slack']
        con = np.array(slack[len(b_ub):])
        slack = np.array(slack[:len(b_ub)])
    else:
        slack, con = None, None

    # lagrange multipliers for equalities/inequalities and upper/lower bounds
    if 'lambda' in res:
        lamda = res['lambda']
        marg_ineqlin = np.array(lamda[:len(b_ub)])
        marg_eqlin = np.array(lamda[len(b_ub):])
        marg_upper = np.array(res['marg_bnds'][1, :])
        marg_lower = np.array(res['marg_bnds'][0, :])
    else:
        marg_ineqlin, marg_eqlin = None, None
        marg_upper, marg_lower = None, None

    # this needs to be updated if we start choosing the solver intelligently
    solvers = {"ipm": "highs-ipm", "simplex": "highs-ds", None: "highs-ds"}

    # Convert to scipy-style status and message
    highs_status = res.get('status', None)
    highs_message = res.get('message', None)
    status, message = _highs_to_scipy_status_message(highs_status,
                                                     highs_message)

    x = np.array(res['x']) if 'x' in res else None
    sol = {'x': x,
           'slack': slack,
           'con': con,
           'ineqlin': OptimizeResult({
               'residual': slack,
               'marginals': marg_ineqlin,
           }),
           'eqlin': OptimizeResult({
               'residual': con,
               'marginals': marg_eqlin,
           }),
           'lower': OptimizeResult({
               'residual': None if x is None else x - lb,
               'marginals': marg_lower,
           }),
           'upper': OptimizeResult({
               'residual': None if x is None else ub - x,
               'marginals': marg_upper
            }),
           'fun': res.get('fun'),
           'status': status,
           'success': res['status'] == MODEL_STATUS_OPTIMAL,
           'message': message,
           'nit': res.get('simplex_nit', 0) or res.get('ipm_nit', 0),
           'crossover_nit': res.get('crossover_nit'),
           }

    if np.any(x) and integrality is not None:
        sol.update({
            'mip_node_count': res.get('mip_node_count', 0),
            'mip_dual_bound': res.get('mip_dual_bound', 0.0),
            'mip_gap': res.get('mip_gap', 0.0),
        })

    return sol<|MERGE_RESOLUTION|>--- conflicted
+++ resolved
@@ -115,11 +115,8 @@
                    primal_feasibility_tolerance=None,
                    ipm_optimality_tolerance=None,
                    simplex_dual_edge_weight_strategy=None,
-<<<<<<< HEAD
                    mip_rel_gap=None,
-=======
                    mip_max_nodes=None,
->>>>>>> fa3276a8
                    **unknown_options):
     r"""
     Solve the following linear programming problem using one of the HiGHS
