<<<<<<< HEAD
#__docformat__ = "restructuredtext en"
# ******NOTICE***************
# optimize.py module by Travis E. Oliphant
#
# You may copy and use this module as you see fit with no
# guarantee implied provided you keep this notice in all copies.
# *****END NOTICE************

# A collection of optimization algorithms.  Version 0.5
# CHANGES
#  Added fminbound (July 2001)
#  Added brute (Aug. 2002)
#  Finished line search satisfying strong Wolfe conditions (Mar. 2004)
#  Updated strong Wolfe conditions line search to use cubic-interpolation (Mar. 2004)

# Minimization routines

__all__ = ['fmin', 'fmin_powell','fmin_bfgs', 'fmin_ncg', 'fmin_cg',
           'fminbound','brent', 'golden','bracket','rosen','rosen_der',
           'rosen_hess', 'rosen_hess_prod', 'brute', 'approx_fprime',
           'line_search', 'check_grad']

__docformat__ = "restructuredtext en"

import numpy
from numpy import atleast_1d, eye, mgrid, argmin, zeros, shape, \
     squeeze, vectorize, asarray, absolute, sqrt, Inf, asfarray, isinf
from linesearch import \
     line_search_BFGS, line_search_wolfe1, line_search_wolfe2, \
     line_search_wolfe2 as line_search

# These have been copied from Numeric's MLab.py
# I don't think they made the transition to scipy_core
def max(m,axis=0):
    """max(m,axis=0) returns the maximum of m along dimension axis.
    """
    m = asarray(m)
    return numpy.maximum.reduce(m,axis)

def min(m,axis=0):
    """min(m,axis=0) returns the minimum of m along dimension axis.
    """
    m = asarray(m)
    return numpy.minimum.reduce(m,axis)

def is_array_scalar(x):
    """Test whether `x` is either a scalar or an array scalar.

    """
    return len(atleast_1d(x) == 1)

abs = absolute
import __builtin__
pymin = __builtin__.min
pymax = __builtin__.max
__version__="0.7"
_epsilon = sqrt(numpy.finfo(float).eps)

def vecnorm(x, ord=2):
    if ord == Inf:
        return numpy.amax(abs(x))
    elif ord == -Inf:
        return numpy.amin(abs(x))
    else:
        return numpy.sum(abs(x)**ord,axis=0)**(1.0/ord)

def rosen(x):
    """The Rosenbrock function.

    The function computed is

        sum(100.0*(x[1:] - x[:-1]**2.0)**2.0 + (1 - x[:-1])**2.0

    Parameters
    ----------
    x : array_like, 1D
        The point at which the Rosenbrock function is to be computed.

    Returns
    -------
    f : float
        The value of the Rosenbrock function

    See Also
    --------
    rosen_der, rosen_hess, rosen_hess_prod
    """
    x = asarray(x)
    return numpy.sum(100.0*(x[1:]-x[:-1]**2.0)**2.0 + (1-x[:-1])**2.0,axis=0)

def rosen_der(x):
    """The derivative (i.e. gradient) of the Rosenbrock function.

    Parameters
    ----------
    x : array_like, 1D
        The point at which the derivative is to be computed.

    Returns
    -------
    der : 1D numpy array
        The gradient of the Rosenbrock function at `x`.

    See Also
    --------
    rosen, rosen_hess, rosen_hess_prod
    """
    x = asarray(x)
    xm = x[1:-1]
    xm_m1 = x[:-2]
    xm_p1 = x[2:]
    der = numpy.zeros_like(x)
    der[1:-1] = 200*(xm-xm_m1**2) - 400*(xm_p1 - xm**2)*xm - 2*(1-xm)
    der[0] = -400*x[0]*(x[1]-x[0]**2) - 2*(1-x[0])
    der[-1] = 200*(x[-1]-x[-2]**2)
    return der

def rosen_hess(x):
    """The Hessian matrix of the Rosenbrock function.

    Parameters
    ----------
    x : array_like, 1D
        The point at which the Hessian matrix is to be computed.

    Returns
    -------
    hess : 2D numpy array
        The Hessian matrix of the Rosenbrock function at `x`.

    See Also
    --------
    rosen, rosen_der, rosen_hess_prod
    """
    x = atleast_1d(x)
    H = numpy.diag(-400*x[:-1],1) - numpy.diag(400*x[:-1],-1)
    diagonal = numpy.zeros(len(x), dtype=x.dtype)
    diagonal[0] = 1200*x[0]**2 - 400*x[1] + 2
    diagonal[-1] = 200
    diagonal[1:-1] = 202 + 1200*x[1:-1]**2 - 400*x[2:]
    H = H + numpy.diag(diagonal)
    return H

def rosen_hess_prod(x,p):
    """Product of the Hessian matrix of the Rosenbrock function with a vector.

    Parameters
    ----------
    x : array_like, 1D
        The point at which the Hessian matrix is to be computed.
    p : array_like, 1D, same size as `x`.
        The vector to be multiplied by the Hessian matrix.

    Returns
    -------
    v : 1D numpy array
        The Hessian matrix of the Rosenbrock function at `x` multiplied
        by the vector `p`.

    See Also
    --------
    rosen, rosen_der, rosen_hess
    """
    x = atleast_1d(x)
    Hp = numpy.zeros(len(x), dtype=x.dtype)
    Hp[0] = (1200*x[0]**2 - 400*x[1] + 2)*p[0] - 400*x[0]*p[1]
    Hp[1:-1] = -400*x[:-2]*p[:-2]+(202+1200*x[1:-1]**2-400*x[2:])*p[1:-1] \
               -400*x[1:-1]*p[2:]
    Hp[-1] = -400*x[-2]*p[-2] + 200*p[-1]
    return Hp

def wrap_function(function, args):
    ncalls = [0]
    def function_wrapper(x):
        ncalls[0] += 1
        return function(x, *args)
    return ncalls, function_wrapper

def fmin(func, x0, args=(), xtol=1e-4, ftol=1e-4, maxiter=None, maxfun=None,
         full_output=0, disp=1, retall=0, callback=None):
    """
    Minimize a function using the downhill simplex algorithm.

    Parameters
    ----------
    func : callable func(x,*args)
        The objective function to be minimized.
    x0 : ndarray
        Initial guess.
    args : tuple
        Extra arguments passed to func, i.e. ``f(x,*args)``.
    callback : callable
        Called after each iteration, as callback(xk), where xk is the
        current parameter vector.

    Returns
    -------
    xopt : ndarray
        Parameter that minimizes function.
    fopt : float
        Value of function at minimum: ``fopt = func(xopt)``.
    iter : int
        Number of iterations performed.
    funcalls : int
        Number of function calls made.
    warnflag : int
        1 : Maximum number of function evaluations made.
        2 : Maximum number of iterations reached.
    allvecs : list
        Solution at each iteration.

    Other parameters
    ----------------
    xtol : float
        Relative error in xopt acceptable for convergence.
    ftol : number
        Relative error in func(xopt) acceptable for convergence.
    maxiter : int
        Maximum number of iterations to perform.
    maxfun : number
        Maximum number of function evaluations to make.
    full_output : bool
        Set to True if fopt and warnflag outputs are desired.
    disp : bool
        Set to True to print convergence messages.
    retall : bool
        Set to True to return list of solutions at each iteration.

    Notes
    -----
    Uses a Nelder-Mead simplex algorithm to find the minimum of function of
    one or more variables.

    """
    fcalls, func = wrap_function(func, args)
    x0 = asfarray(x0).flatten()
    N = len(x0)
    rank = len(x0.shape)
    if not -1 < rank < 2:
        raise ValueError("Initial guess must be a scalar or rank-1 sequence.")
    if maxiter is None:
        maxiter = N * 200
    if maxfun is None:
        maxfun = N * 200

    rho = 1; chi = 2; psi = 0.5; sigma = 0.5;
    one2np1 = range(1,N+1)

    if rank == 0:
        sim = numpy.zeros((N+1,), dtype=x0.dtype)
    else:
        sim = numpy.zeros((N+1,N), dtype=x0.dtype)
    fsim = numpy.zeros((N+1,), float)
    sim[0] = x0
    if retall:
        allvecs = [sim[0]]
    fsim[0] = func(x0)
    nonzdelt = 0.05
    zdelt = 0.00025
    for k in range(0,N):
        y = numpy.array(x0,copy=True)
        if y[k] != 0:
            y[k] = (1+nonzdelt)*y[k]
        else:
            y[k] = zdelt

        sim[k+1] = y
        f = func(y)
        fsim[k+1] = f

    ind = numpy.argsort(fsim)
    fsim = numpy.take(fsim,ind,0)
    # sort so sim[0,:] has the lowest function value
    sim = numpy.take(sim,ind,0)

    iterations = 1

    while (fcalls[0] < maxfun and iterations < maxiter):
        if (max(numpy.ravel(abs(sim[1:]-sim[0]))) <= xtol \
            and max(abs(fsim[0]-fsim[1:])) <= ftol):
            break

        xbar = numpy.add.reduce(sim[:-1],0) / N
        xr = (1+rho)*xbar - rho*sim[-1]
        fxr = func(xr)
        doshrink = 0

        if fxr < fsim[0]:
            xe = (1+rho*chi)*xbar - rho*chi*sim[-1]
            fxe = func(xe)

            if fxe < fxr:
                sim[-1] = xe
                fsim[-1] = fxe
            else:
                sim[-1] = xr
                fsim[-1] = fxr
        else: # fsim[0] <= fxr
            if fxr < fsim[-2]:
                sim[-1] = xr
                fsim[-1] = fxr
            else: # fxr >= fsim[-2]
                # Perform contraction
                if fxr < fsim[-1]:
                    xc = (1+psi*rho)*xbar - psi*rho*sim[-1]
                    fxc = func(xc)

                    if fxc <= fxr:
                        sim[-1] = xc
                        fsim[-1] = fxc
                    else:
                        doshrink=1
                else:
                    # Perform an inside contraction
                    xcc = (1-psi)*xbar + psi*sim[-1]
                    fxcc = func(xcc)

                    if fxcc < fsim[-1]:
                        sim[-1] = xcc
                        fsim[-1] = fxcc
                    else:
                        doshrink = 1

                if doshrink:
                    for j in one2np1:
                        sim[j] = sim[0] + sigma*(sim[j] - sim[0])
                        fsim[j] = func(sim[j])

        ind = numpy.argsort(fsim)
        sim = numpy.take(sim,ind,0)
        fsim = numpy.take(fsim,ind,0)
        if callback is not None:
            callback(sim[0])
        iterations += 1
        if retall:
            allvecs.append(sim[0])

    x = sim[0]
    fval = min(fsim)
    warnflag = 0

    if fcalls[0] >= maxfun:
        warnflag = 1
        if disp:
            print "Warning: Maximum number of function evaluations has "\
                  "been exceeded."
    elif iterations >= maxiter:
        warnflag = 2
        if disp:
            print "Warning: Maximum number of iterations has been exceeded"
    else:
        if disp:
            print "Optimization terminated successfully."
            print "         Current function value: %f" % fval
            print "         Iterations: %d" % iterations
            print "         Function evaluations: %d" % fcalls[0]


    if full_output:
        retlist = x, fval, iterations, fcalls[0], warnflag
        if retall:
            retlist += (allvecs,)
    else:
        retlist = x
        if retall:
            retlist = (x, allvecs)

    return retlist


def approx_fprime(xk,f,epsilon,*args):
    f0 = f(*((xk,)+args))
    grad = numpy.zeros((len(xk),), float)
    ei = numpy.zeros((len(xk),), float)
    for k in range(len(xk)):
        ei[k] = epsilon
        grad[k] = (f(*((xk+ei,)+args)) - f0)/epsilon
        ei[k] = 0.0
    return grad

def check_grad(func, grad, x0, *args):
    return sqrt(sum((grad(x0,*args)-approx_fprime(x0,func,_epsilon,*args))**2))

def approx_fhess_p(x0,p,fprime,epsilon,*args):
    f2 = fprime(*((x0+epsilon*p,)+args))
    f1 = fprime(*((x0,)+args))
    return (f2 - f1)/epsilon


def fmin_bfgs(f, x0, fprime=None, args=(), gtol=1e-5, norm=Inf,
              epsilon=_epsilon, maxiter=None, full_output=0, disp=1,
              retall=0, callback=None, xtol=1e-6):
    """Minimize a function using the BFGS algorithm.

    Parameters
    ----------
    f : callable f(x,*args)
        Objective function to be minimized.
    x0 : ndarray
        Initial guess.
    fprime : callable f'(x,*args)
        Gradient of f.
    args : tuple
        Extra arguments passed to f and fprime.
    gtol : float
        Terminate successfully if gradient norm is less than gtol.
    xtol : float
        Terminate successfully if step size is less than ``xk * xtol``,
        where xk is the current parameter vector.
    norm : float
        Order of norm (Inf is max, -Inf is min)
    epsilon : int or ndarray
        If fprime is approximated, use this value for the step size.
    callback : callable
        An optional user-supplied function to call after each
        iteration.  Called as callback(xk), where xk is the
        current parameter vector.

    Returns
    -------
    xopt : ndarray
        Parameters which minimize f, i.e. f(xopt) == fopt.
    fopt : float
        Minimum value.
    gopt : ndarray
        Value of gradient at minimum, f'(xopt), which should be near 0.
    Bopt : ndarray
        Value of 1/f''(xopt), i.e. the inverse hessian matrix.
    func_calls : int
        Number of function_calls made.
    grad_calls : int
        Number of gradient calls made.
    warnflag : integer
        1 : Maximum number of iterations exceeded.
        2 : Gradient and/or function calls not changing.
    allvecs  :  list
        Results at each iteration.  Only returned if retall is True.

    Other Parameters
    ----------------
    maxiter : int
        Maximum number of iterations to perform.
    full_output : bool
        If True,return fopt, func_calls, grad_calls, and warnflag
        in addition to xopt.
    disp : bool
        Print convergence message if True.
    retall : bool
        Return a list of results at each iteration if True.

    Notes
    -----
    Optimize the function, f, whose gradient is given by fprime
    using the quasi-Newton method of Broyden, Fletcher, Goldfarb,
    and Shanno (BFGS) See Wright, and Nocedal 'Numerical
    Optimization', 1999, pg. 198.

    """
    x0 = asarray(x0).flatten()
    if x0.ndim == 0:
        x0.shape = (1,)
    if maxiter is None:
        maxiter = len(x0)*200
    func_calls, f = wrap_function(f, args)
    if fprime is None:
        grad_calls, myfprime = wrap_function(approx_fprime, (f, epsilon))
    else:
        grad_calls, myfprime = wrap_function(fprime, args)
    gfk = myfprime(x0)
    k = 0
    N = len(x0)
    I = numpy.eye(N,dtype=int)
    Hk = I
    old_fval = f(x0)
    old_old_fval = old_fval + 5000
    xk = x0
    if retall:
        allvecs = [x0]
    sk = [2*gtol]
    warnflag = 0
    gnorm = vecnorm(gfk,ord=norm)
    while (gnorm > gtol) and (k < maxiter):
        pk = -numpy.dot(Hk,gfk)
        alpha_k, fc, gc, old_fval2, old_old_fval2, gfkp1 = \
           line_search_wolfe1(f,myfprime,xk,pk,gfk,
                              old_fval,old_old_fval)
        if alpha_k is not None:
            old_fval = old_fval2
            old_old_fval = old_old_fval2
        else:
            # line search failed: try different one.
            alpha_k, fc, gc, old_fval, old_old_fval, gfkp1 = \
                     line_search_wolfe2(f,myfprime,xk,pk,gfk,
                                        old_fval,old_old_fval)
            if alpha_k is None:
                # This line search also failed to find a better solution.
                warnflag = 2
                break
        sk = alpha_k * pk
        xkp1 = xk + sk
        if retall:
            allvecs.append(xkp1)
        xk = xkp1
        if gfkp1 is None:
            gfkp1 = myfprime(xkp1)

        yk = gfkp1 - gfk
        gfk = gfkp1
        if callback is not None:
            callback(xk)
        k += 1
        gnorm = vecnorm(gfk,ord=norm)
        if (gnorm <= gtol):
            break
        # stopping criteria following http://www2.imm.dtu.dk/~hbn/Software/#GO
        #  See Chapter 5 in  P.E. Frandsen, K. Jonasson, H.B. Nielsen,
        #  O. Tingleff: "Unconstrained Optimization", IMM, DTU.  1999.
        #  These notes are available here:
        #   http://www2.imm.dtu.dk/documents/ftp/publlec.html
        if (alpha_k*vecnorm(pk) <= xtol*(xtol + vecnorm(xkp1))):
            break

        # The inner product dot(yk,sk) must be strictly positive otherwise
        # we destroy the positive definiteness of Hk during the update
        # below. On the other hand, if dot(yk, sk) <= 0, there is no need
        # to abort, we simply skip the update of Hk this iteration.
        #  See Chapter 5, p.75 of the above reference for details.
        yksk = numpy.dot(yk,sk)
        if yksk > _epsilon * vecnorm(yk) * vecnorm(sk):
            rhok = 1.0 / yksk
            A1 = I - sk[:,numpy.newaxis] * yk[numpy.newaxis,:] * rhok
            A2 = I - yk[:,numpy.newaxis] * sk[numpy.newaxis,:] * rhok
            Hk = numpy.dot(A1,numpy.dot(Hk,A2)) + rhok * sk[:,numpy.newaxis] \
                 * sk[numpy.newaxis,:]

    if disp or full_output:
        fval = old_fval
    if warnflag == 2:
        if disp:
            print "Warning: Desired error not necessarily achieved" \
                  "due to precision loss"
            print "         Current function value: %f" % fval
            print "         Iterations: %d" % k
            print "         Function evaluations: %d" % func_calls[0]
            print "         Gradient evaluations: %d" % grad_calls[0]

    elif k >= maxiter:
        warnflag = 1
        if disp:
            print "Warning: Maximum number of iterations has been exceeded"
            print "         Current function value: %f" % fval
            print "         Iterations: %d" % k
            print "         Function evaluations: %d" % func_calls[0]
            print "         Gradient evaluations: %d" % grad_calls[0]
    else:
        if disp:
            print "Optimization terminated successfully."
            print "         Current function value: %f" % fval
            print "         Iterations: %d" % k
            print "         Function evaluations: %d" % func_calls[0]
            print "         Gradient evaluations: %d" % grad_calls[0]

    if full_output:
        retlist = xk, fval, gfk, Hk, func_calls[0], grad_calls[0], warnflag
        if retall:
            retlist += (allvecs,)
    else:
        retlist = xk
        if retall:
            retlist = (xk, allvecs)

    return retlist


def fmin_cg(f, x0, fprime=None, args=(), gtol=1e-5, norm=Inf, epsilon=_epsilon,
              maxiter=None, full_output=0, disp=1, retall=0, callback=None):
    """Minimize a function using a nonlinear conjugate gradient algorithm.

    Parameters
    ----------
    f : callable f(x,*args)
        Objective function to be minimized.
    x0 : ndarray
        Initial guess.
    fprime : callable f'(x,*args)
        Function which computes the gradient of f.
    args : tuple
        Extra arguments passed to f and fprime.
    gtol : float
        Stop when norm of gradient is less than gtol.
    norm : float
        Order of vector norm to use.  -Inf is min, Inf is max.
    epsilon : float or ndarray
        If fprime is approximated, use this value for the step
        size (can be scalar or vector).
    callback : callable
        An optional user-supplied function, called after each
        iteration.  Called as callback(xk), where xk is the
        current parameter vector.

    Returns
    -------
    xopt : ndarray
        Parameters which minimize f, i.e. f(xopt) == fopt.
    fopt : float
        Minimum value found, f(xopt).
    func_calls : int
        The number of function_calls made.
    grad_calls : int
        The number of gradient calls made.
    warnflag : int
        1 : Maximum number of iterations exceeded.
        2 : Gradient and/or function calls not changing.
    allvecs : ndarray
        If retall is True (see other parameters below), then this
        vector containing the result at each iteration is returned.

    Other Parameters
    ----------------
    maxiter : int
        Maximum number of iterations to perform.
    full_output : bool
        If True then return fopt, func_calls, grad_calls, and
        warnflag in addition to xopt.
    disp : bool
        Print convergence message if True.
    retall : bool
        Return a list of results at each iteration if True.

    Notes
    -----
    Optimize the function, f, whose gradient is given by fprime
    using the nonlinear conjugate gradient algorithm of Polak and
    Ribiere. See Wright & Nocedal, 'Numerical Optimization',
    1999, pg. 120-122.

    """
    x0 = asarray(x0).flatten()
    if maxiter is None:
        maxiter = len(x0)*200
    func_calls, f = wrap_function(f, args)
    if fprime is None:
        grad_calls, myfprime = wrap_function(approx_fprime, (f, epsilon))
    else:
        grad_calls, myfprime = wrap_function(fprime, args)
    gfk = myfprime(x0)
    k = 0
    N = len(x0)
    xk = x0
    old_fval = f(xk)
    old_old_fval = old_fval + 5000

    if retall:
        allvecs = [xk]
    sk = [2*gtol]
    warnflag = 0
    pk = -gfk
    gnorm = vecnorm(gfk,ord=norm)
    while (gnorm > gtol) and (k < maxiter):
        deltak = numpy.dot(gfk,gfk)

        # These values are modified by the line search, even if it fails
        old_fval_backup = old_fval
        old_old_fval_backup = old_old_fval

        alpha_k, fc, gc, old_fval, old_old_fval, gfkp1 = \
                 line_search_wolfe1(f,myfprime,xk,pk,gfk,old_fval,
                                  old_old_fval,c2=0.4)
        if alpha_k is None:  # line search failed -- use different one.
            alpha_k, fc, gc, old_fval, old_old_fval, gfkp1 = \
                     line_search_wolfe2(f,myfprime,xk,pk,gfk,
                                        old_fval_backup,old_old_fval_backup)
            if alpha_k is None or alpha_k == 0:
                # This line search also failed to find a better solution.
                warnflag = 2
                break
        xk = xk + alpha_k*pk
        if retall:
            allvecs.append(xk)
        if gfkp1 is None:
            gfkp1 = myfprime(xk)
        yk = gfkp1 - gfk
        beta_k = pymax(0,numpy.dot(yk,gfkp1)/deltak)
        pk = -gfkp1 + beta_k * pk
        gfk = gfkp1
        gnorm = vecnorm(gfk,ord=norm)
        if callback is not None:
            callback(xk)
        k += 1


    if disp or full_output:
        fval = old_fval
    if warnflag == 2:
        if disp:
            print "Warning: Desired error not necessarily achieved due to precision loss"
            print "         Current function value: %f" % fval
            print "         Iterations: %d" % k
            print "         Function evaluations: %d" % func_calls[0]
            print "         Gradient evaluations: %d" % grad_calls[0]

    elif k >= maxiter:
        warnflag = 1
        if disp:
            print "Warning: Maximum number of iterations has been exceeded"
            print "         Current function value: %f" % fval
            print "         Iterations: %d" % k
            print "         Function evaluations: %d" % func_calls[0]
            print "         Gradient evaluations: %d" % grad_calls[0]
    else:
        if disp:
            print "Optimization terminated successfully."
            print "         Current function value: %f" % fval
            print "         Iterations: %d" % k
            print "         Function evaluations: %d" % func_calls[0]
            print "         Gradient evaluations: %d" % grad_calls[0]


    if full_output:
        retlist = xk, fval, func_calls[0], grad_calls[0], warnflag
        if retall:
            retlist += (allvecs,)
    else:
        retlist = xk
        if retall:
            retlist = (xk, allvecs)

    return retlist

def fmin_ncg(f, x0, fprime, fhess_p=None, fhess=None, args=(), avextol=1e-5,
             epsilon=_epsilon, maxiter=None, full_output=0, disp=1, retall=0,
             callback=None):
    """Minimize a function using the Newton-CG method.

    Parameters
    ----------
    f : callable f(x,*args)
        Objective function to be minimized.
    x0 : ndarray
        Initial guess.
    fprime : callable f'(x,*args)
        Gradient of f.
    fhess_p : callable fhess_p(x,p,*args)
        Function which computes the Hessian of f times an
        arbitrary vector, p.
    fhess : callable fhess(x,*args)
        Function to compute the Hessian matrix of f.
    args : tuple
        Extra arguments passed to f, fprime, fhess_p, and fhess
        (the same set of extra arguments is supplied to all of
        these functions).
    epsilon : float or ndarray
        If fhess is approximated, use this value for the step size.
    callback : callable
        An optional user-supplied function which is called after
        each iteration.  Called as callback(xk), where xk is the
        current parameter vector.

    Returns
    -------
    xopt : ndarray
        Parameters which minimizer f, i.e. ``f(xopt) == fopt``.
    fopt : float
        Value of the function at xopt, i.e. ``fopt = f(xopt)``.
    fcalls : int
        Number of function calls made.
    gcalls : int
        Number of gradient calls made.
    hcalls : int
        Number of hessian calls made.
    warnflag : int
        Warnings generated by the algorithm.
        1 : Maximum number of iterations exceeded.
    allvecs : list
        The result at each iteration, if retall is True (see below).

    Other Parameters
    ----------------
    avextol : float
        Convergence is assumed when the average relative error in
        the minimizer falls below this amount.
    maxiter : int
        Maximum number of iterations to perform.
    full_output : bool
        If True, return the optional outputs.
    disp : bool
        If True, print convergence message.
    retall : bool
        If True, return a list of results at each iteration.

    Notes
    -----
    Only one of `fhess_p` or `fhess` need to be given.  If `fhess`
    is provided, then `fhess_p` will be ignored.  If neither `fhess`
    nor `fhess_p` is provided, then the hessian product will be
    approximated using finite differences on `fprime`. `fhess_p`
    must compute the hessian times an arbitrary vector. If it is not
    given, finite-differences on `fprime` are used to compute
    it. See Wright & Nocedal, 'Numerical Optimization', 1999,
    pg. 140.

    """
    x0 = asarray(x0).flatten()
    fcalls, f = wrap_function(f, args)
    gcalls, fprime = wrap_function(fprime, args)
    hcalls = 0
    if maxiter is None:
        maxiter = len(x0)*200

    xtol = len(x0)*avextol
    update = [2*xtol]
    xk = x0
    if retall:
        allvecs = [xk]
    k = 0
    old_fval = f(x0)
    while (numpy.add.reduce(abs(update)) > xtol) and (k < maxiter):
        # Compute a search direction pk by applying the CG method to
        #  del2 f(xk) p = - grad f(xk) starting from 0.
        b = -fprime(xk)
        maggrad = numpy.add.reduce(abs(b))
        eta = min([0.5,numpy.sqrt(maggrad)])
        termcond = eta * maggrad
        xsupi = zeros(len(x0), dtype=x0.dtype)
        ri = -b
        psupi = -ri
        i = 0
        dri0 = numpy.dot(ri,ri)

        if fhess is not None:             # you want to compute hessian once.
            A = fhess(*(xk,)+args)
            hcalls = hcalls + 1

        while numpy.add.reduce(abs(ri)) > termcond:
            if fhess is None:
                if fhess_p is None:
                    Ap = approx_fhess_p(xk,psupi,fprime,epsilon)
                else:
                    Ap = fhess_p(xk,psupi, *args)
                    hcalls = hcalls + 1
            else:
                Ap = numpy.dot(A,psupi)
            # check curvature
            Ap = asarray(Ap).squeeze() # get rid of matrices...
            curv = numpy.dot(psupi,Ap)
            if 0 <= curv <= 3*numpy.finfo(numpy.float64).eps:
                break
            elif curv < 0:
                if (i > 0):
                    break
                else:
                    xsupi = xsupi + dri0/curv * psupi
                    break
            alphai = dri0 / curv
            xsupi = xsupi + alphai * psupi
            ri = ri + alphai * Ap
            dri1 = numpy.dot(ri,ri)
            betai = dri1 / dri0
            psupi = -ri + betai * psupi
            i = i + 1
            dri0 = dri1          # update numpy.dot(ri,ri) for next time.

        pk = xsupi  # search direction is solution to system.
        gfk = -b    # gradient at xk
        alphak, fc, gc, old_fval = line_search_BFGS(f,xk,pk,gfk,old_fval)

        update = alphak * pk
        xk = xk + update        # upcast if necessary
        if callback is not None:
            callback(xk)
        if retall:
            allvecs.append(xk)
        k += 1

    if disp or full_output:
        fval = old_fval
    if k >= maxiter:
        warnflag = 1
        if disp:
            print "Warning: Maximum number of iterations has been exceeded"
            print "         Current function value: %f" % fval
            print "         Iterations: %d" % k
            print "         Function evaluations: %d" % fcalls[0]
            print "         Gradient evaluations: %d" % gcalls[0]
            print "         Hessian evaluations: %d" % hcalls
    else:
        warnflag = 0
        if disp:
            print "Optimization terminated successfully."
            print "         Current function value: %f" % fval
            print "         Iterations: %d" % k
            print "         Function evaluations: %d" % fcalls[0]
            print "         Gradient evaluations: %d" % gcalls[0]
            print "         Hessian evaluations: %d" % hcalls

    if full_output:
        retlist = xk, fval, fcalls[0], gcalls[0], hcalls, warnflag
        if retall:
            retlist += (allvecs,)
    else:
        retlist = xk
        if retall:
            retlist = (xk, allvecs)

    return retlist


def fminbound(func, x1, x2, args=(), xtol=1e-5, maxfun=500,
              full_output=0, disp=1):
    """Bounded minimization for scalar functions.

    Parameters
    ----------
    func : callable f(x,*args)
        Objective function to be minimized (must accept and return scalars).
    x1, x2 : float or array scalar
        The optimization bounds.
    args : tuple
        Extra arguments passed to function.
    xtol : float
        The convergence tolerance.
    maxfun : int
        Maximum number of function evaluations allowed.
    full_output : bool
        If True, return optional outputs.
    disp : int
        If non-zero, print messages.
            0 : no message printing.
            1 : non-convergence notification messages only.
            2 : print a message on convergence too.
            3 : print iteration results.


    Returns
    -------
    xopt : ndarray
        Parameters (over given interval) which minimize the
        objective function.
    fval : number
        The function value at the minimum point.
    ierr : int
        An error flag (0 if converged, 1 if maximum number of
        function calls reached).
    numfunc : int
      The number of function calls made.

    Notes
    -----
    Finds a local minimizer of the scalar function `func` in the
    interval x1 < xopt < x2 using Brent's method.  (See `brent`
    for auto-bracketing).

    """
    # Test bounds are of correct form

    if not (is_array_scalar(x1) and is_array_scalar(x2)):
        raise ValueError("Optimisation bounds must be scalars"
                         " or array scalars.")
    if x1 > x2:
        raise ValueError("The lower bound exceeds the upper bound.")

    flag = 0
    header = ' Func-count     x          f(x)          Procedure'
    step='       initial'

    sqrt_eps = sqrt(2.2e-16)
    golden_mean = 0.5*(3.0-sqrt(5.0))
    a, b = x1, x2
    fulc = a + golden_mean*(b-a)
    nfc, xf = fulc, fulc
    rat = e = 0.0
    x = xf
    fx = func(x,*args)
    num = 1
    fmin_data = (1, xf, fx)

    ffulc = fnfc = fx
    xm = 0.5*(a+b)
    tol1 = sqrt_eps*abs(xf) + xtol / 3.0
    tol2 = 2.0*tol1

    if disp > 2:
        print (" ")
        print (header)
        print "%5.0f   %12.6g %12.6g %s" % (fmin_data + (step,))


    while ( abs(xf-xm) > (tol2 - 0.5*(b-a)) ):
        golden = 1
        # Check for parabolic fit
        if abs(e) > tol1:
            golden = 0
            r = (xf-nfc)*(fx-ffulc)
            q = (xf-fulc)*(fx-fnfc)
            p = (xf-fulc)*q - (xf-nfc)*r
            q = 2.0*(q-r)
            if q > 0.0: p = -p
            q = abs(q)
            r = e
            e = rat

            # Check for acceptability of parabola
            if ( (abs(p) < abs(0.5*q*r)) and (p > q*(a-xf)) and \
                 (p < q*(b-xf))):
                rat = (p+0.0) / q;
                x = xf + rat
                step = '       parabolic'

                if ((x-a) < tol2) or ((b-x) < tol2):
                    si = numpy.sign(xm-xf) + ((xm-xf)==0)
                    rat = tol1*si
            else:      # do a golden section step
                golden = 1

        if golden:  # Do a golden-section step
            if xf >= xm:
                e=a-xf
            else:
                e=b-xf
            rat = golden_mean*e
            step = '       golden'

        si = numpy.sign(rat) + (rat == 0)
        x = xf + si*max([abs(rat), tol1])
        fu = func(x,*args)
        num += 1
        fmin_data = (num, x, fu)
        if disp > 2:
            print "%5.0f   %12.6g %12.6g %s" % (fmin_data + (step,))

        if fu <= fx:
            if x >= xf:
                a = xf
            else:
                b = xf
            fulc, ffulc = nfc, fnfc
            nfc, fnfc = xf, fx
            xf, fx = x, fu
        else:
            if x < xf:
                a = x
            else:
                b = x
            if (fu <= fnfc) or (nfc == xf):
                fulc, ffulc = nfc, fnfc
                nfc, fnfc = x, fu
            elif (fu <= ffulc) or (fulc == xf) or (fulc == nfc):
                fulc, ffulc = x, fu

        xm = 0.5*(a+b)
        tol1 = sqrt_eps*abs(xf) + xtol/3.0
        tol2 = 2.0*tol1

        if num >= maxfun:
            flag = 1
            fval = fx
            if disp > 0:
                _endprint(x, flag, fval, maxfun, xtol, disp)
            if full_output:
                return xf, fval, flag, num
            else:
                return xf

    fval = fx
    if disp > 0:
        _endprint(x, flag, fval, maxfun, xtol, disp)

    if full_output:
        return xf, fval, flag, num
    else:
        return xf

class Brent:
    #need to rethink design of __init__
    def __init__(self, func, args=(), tol=1.48e-8, maxiter=500,
                 full_output=0):
        self.func = func
        self.args = args
        self.tol = tol
        self.maxiter = maxiter
        self._mintol = 1.0e-11
        self._cg = 0.3819660
        self.xmin = None
        self.fval = None
        self.iter = 0
        self.funcalls = 0

    #need to rethink design of set_bracket (new options, etc)
    def set_bracket(self, brack = None):
        self.brack = brack
    def get_bracket_info(self):
        #set up
        func = self.func
        args = self.args
        brack = self.brack
        ### BEGIN core bracket_info code ###
        ### carefully DOCUMENT any CHANGES in core ##
        if brack is None:
            xa,xb,xc,fa,fb,fc,funcalls = bracket(func, args=args)
        elif len(brack) == 2:
            xa,xb,xc,fa,fb,fc,funcalls = bracket(func, xa=brack[0],
                                                 xb=brack[1], args=args)
        elif len(brack) == 3:
            xa,xb,xc = brack
            if (xa > xc):  # swap so xa < xc can be assumed
                dum = xa; xa=xc; xc=dum
            if not ((xa < xb) and (xb < xc)):
                raise ValueError("Not a bracketing interval.")
            fa = func(*((xa,)+args))
            fb = func(*((xb,)+args))
            fc = func(*((xc,)+args))
            if not ((fb<fa) and (fb < fc)):
                raise ValueError("Not a bracketing interval.")
            funcalls = 3
        else:
            raise ValueError("Bracketing interval must be " \
                             "length 2 or 3 sequence.")
        ### END core bracket_info code ###

        return xa,xb,xc,fa,fb,fc,funcalls

    def optimize(self):
        #set up for optimization
        func = self.func
        xa,xb,xc,fa,fb,fc,funcalls = self.get_bracket_info()
        _mintol = self._mintol
        _cg = self._cg
        #################################
        #BEGIN CORE ALGORITHM
        #we are making NO CHANGES in this
        #################################
        x=w=v=xb
        fw=fv=fx=func(*((x,)+self.args))
        if (xa < xc):
            a = xa; b = xc
        else:
            a = xc; b = xa
        deltax= 0.0
        funcalls = 1
        iter = 0
        while (iter < self.maxiter):
            tol1 = self.tol*abs(x) + _mintol
            tol2 = 2.0*tol1
            xmid = 0.5*(a+b)
            if abs(x-xmid) < (tol2-0.5*(b-a)):  # check for convergence
                xmin=x; fval=fx
                break
            if (abs(deltax) <= tol1):
                if (x>=xmid): deltax=a-x       # do a golden section step
                else: deltax=b-x
                rat = _cg*deltax
            else:                              # do a parabolic step
                tmp1 = (x-w)*(fx-fv)
                tmp2 = (x-v)*(fx-fw)
                p = (x-v)*tmp2 - (x-w)*tmp1;
                tmp2 = 2.0*(tmp2-tmp1)
                if (tmp2 > 0.0): p = -p
                tmp2 = abs(tmp2)
                dx_temp = deltax
                deltax= rat
                # check parabolic fit
                if ((p > tmp2*(a-x)) and (p < tmp2*(b-x)) and (abs(p) < abs(0.5*tmp2*dx_temp))):
                    rat = p*1.0/tmp2        # if parabolic step is useful.
                    u = x + rat
                    if ((u-a) < tol2 or (b-u) < tol2):
                        if xmid-x >= 0: rat = tol1
                        else: rat = -tol1
                else:
                    if (x>=xmid): deltax=a-x # if it's not do a golden section step
                    else: deltax=b-x
                    rat = _cg*deltax

            if (abs(rat) < tol1):            # update by at least tol1
                if rat >= 0: u = x + tol1
                else: u = x - tol1
            else:
                u = x + rat
            fu = func(*((u,)+self.args))      # calculate new output value
            funcalls += 1

            if (fu > fx):                 # if it's bigger than current
                if (u<x): a=u
                else: b=u
                if (fu<=fw) or (w==x):
                    v=w; w=u; fv=fw; fw=fu
                elif (fu<=fv) or (v==x) or (v==w):
                    v=u; fv=fu
            else:
                if (u >= x): a = x
                else: b = x
                v=w; w=x; x=u
                fv=fw; fw=fx; fx=fu

            iter += 1
        #################################
        #END CORE ALGORITHM
        #################################

        self.xmin = x
        self.fval = fx
        self.iter = iter
        self.funcalls = funcalls

    def get_result(self, full_output=False):
        if full_output:
            return self.xmin, self.fval, self.iter, self.funcalls
        else:
            return self.xmin


def brent(func, args=(), brack=None, tol=1.48e-8, full_output=0, maxiter=500):
    """Given a function of one-variable and a possible bracketing interval,
    return the minimum of the function isolated to a fractional precision of
    tol.

    Parameters
    ----------
    func : callable f(x,*args)
        Objective function.
    args
        Additional arguments (if present).
    brack : tuple
        Triple (a,b,c) where (a<b<c) and func(b) <
        func(a),func(c).  If bracket consists of two numbers (a,c)
        then they are assumed to be a starting interval for a
        downhill bracket search (see `bracket`); it doesn't always
        mean that the obtained solution will satisfy a<=x<=c.
    full_output : bool
        If True, return all output args (xmin, fval, iter,
        funcalls).

    Returns
    -------
    xmin : ndarray
        Optimum point.
    fval : float
        Optimum value.
    iter : int
        Number of iterations.
    funcalls : int
        Number of objective function evaluations made.

    Notes
    -----
    Uses inverse parabolic interpolation when possible to speed up
    convergence of golden section method.

    """

    brent = Brent(func=func, args=args, tol=tol,
                  full_output=full_output, maxiter=maxiter)
    brent.set_bracket(brack)
    brent.optimize()
    return brent.get_result(full_output=full_output)


def golden(func, args=(), brack=None, tol=_epsilon, full_output=0):
    """ Given a function of one-variable and a possible bracketing interval,
    return the minimum of the function isolated to a fractional precision of
    tol.

    Parameters
    ----------
    func : callable func(x,*args)
        Objective function to minimize.
    args : tuple
        Additional arguments (if present), passed to func.
    brack : tuple
        Triple (a,b,c), where (a<b<c) and func(b) <
        func(a),func(c).  If bracket consists of two numbers (a,
        c), then they are assumed to be a starting interval for a
        downhill bracket search (see `bracket`); it doesn't always
        mean that obtained solution will satisfy a<=x<=c.
    tol : float
        x tolerance stop criterion
    full_output : bool
        If True, return optional outputs.

    Notes
    -----
    Uses analog of bisection method to decrease the bracketed
    interval.

    """
    if brack is None:
        xa,xb,xc,fa,fb,fc,funcalls = bracket(func, args=args)
    elif len(brack) == 2:
        xa,xb,xc,fa,fb,fc,funcalls = bracket(func, xa=brack[0], xb=brack[1], args=args)
    elif len(brack) == 3:
        xa,xb,xc = brack
        if (xa > xc):  # swap so xa < xc can be assumed
            dum = xa; xa=xc; xc=dum
        if not ((xa < xb) and (xb < xc)):
            raise ValueError("Not a bracketing interval.")
        fa = func(*((xa,)+args))
        fb = func(*((xb,)+args))
        fc = func(*((xc,)+args))
        if not ((fb<fa) and (fb < fc)):
            raise ValueError("Not a bracketing interval.")
        funcalls = 3
    else:
        raise ValueError("Bracketing interval must be length 2 or 3 sequence.")

    _gR = 0.61803399
    _gC = 1.0-_gR
    x3 = xc
    x0 = xa
    if (abs(xc-xb) > abs(xb-xa)):
        x1 = xb
        x2 = xb + _gC*(xc-xb)
    else:
        x2 = xb
        x1 = xb - _gC*(xb-xa)
    f1 = func(*((x1,)+args))
    f2 = func(*((x2,)+args))
    funcalls += 2
    while (abs(x3-x0) > tol*(abs(x1)+abs(x2))):
        if (f2 < f1):
            x0 = x1; x1 = x2; x2 = _gR*x1 + _gC*x3
            f1 = f2; f2 = func(*((x2,)+args))
        else:
            x3 = x2; x2 = x1; x1 = _gR*x2 + _gC*x0
            f2 = f1; f1 = func(*((x1,)+args))
        funcalls += 1
    if (f1 < f2):
        xmin = x1
        fval = f1
    else:
        xmin = x2
        fval = f2
    if full_output:
        return xmin, fval, funcalls
    else:
        return xmin


def bracket(func, xa=0.0, xb=1.0, args=(), grow_limit=110.0, maxiter=1000):
    """Given a function and distinct initial points, search in the
    downhill direction (as defined by the initital points) and return
    new points xa, xb, xc that bracket the minimum of the function
    f(xa) > f(xb) < f(xc). It doesn't always mean that obtained
    solution will satisfy xa<=x<=xb

    Parameters
    ----------
    func : callable f(x,*args)
        Objective function to minimize.
    xa, xb : float
        Bracketing interval.
    args : tuple
        Additional arguments (if present), passed to `func`.
    grow_limit : float
        Maximum grow limit.
    maxiter : int
        Maximum number of iterations to perform.

    Returns
    -------
    xa, xb, xc : float
        Bracket.
    fa, fb, fc : float
        Objective function values in bracket.
    funcalls : int
        Number of function evaluations made.

    """
    _gold = 1.618034
    _verysmall_num = 1e-21
    fa = func(*(xa,)+args)
    fb = func(*(xb,)+args)
    if (fa < fb):                      # Switch so fa > fb
        dum = xa; xa = xb; xb = dum
        dum = fa; fa = fb; fb = dum
    xc = xb + _gold*(xb-xa)
    fc = func(*((xc,)+args))
    funcalls = 3
    iter = 0
    while (fc < fb):
        tmp1 = (xb - xa)*(fb-fc)
        tmp2 = (xb - xc)*(fb-fa)
        val = tmp2-tmp1
        if abs(val) < _verysmall_num:
            denom = 2.0*_verysmall_num
        else:
            denom = 2.0*val
        w = xb - ((xb-xc)*tmp2-(xb-xa)*tmp1)/denom
        wlim = xb + grow_limit*(xc-xb)
        if iter > maxiter:
            raise RuntimeError("Too many iterations.")
        iter += 1
        if (w-xc)*(xb-w) > 0.0:
            fw = func(*((w,)+args))
            funcalls += 1
            if (fw < fc):
                xa = xb; xb=w; fa=fb; fb=fw
                return xa, xb, xc, fa, fb, fc, funcalls
            elif (fw > fb):
                xc = w; fc=fw
                return xa, xb, xc, fa, fb, fc, funcalls
            w = xc + _gold*(xc-xb)
            fw = func(*((w,)+args))
            funcalls += 1
        elif (w-wlim)*(wlim-xc) >= 0.0:
            w = wlim
            fw = func(*((w,)+args))
            funcalls += 1
        elif (w-wlim)*(xc-w) > 0.0:
            fw = func(*((w,)+args))
            funcalls += 1
            if (fw < fc):
                xb=xc; xc=w; w=xc+_gold*(xc-xb)
                fb=fc; fc=fw; fw=func(*((w,)+args))
                funcalls += 1
        else:
            w = xc + _gold*(xc-xb)
            fw = func(*((w,)+args))
            funcalls += 1
        xa=xb; xb=xc; xc=w
        fa=fb; fb=fc; fc=fw
    return xa, xb, xc, fa, fb, fc, funcalls



def _linesearch_powell(func, p, xi, tol=1e-3):
    """Line-search algorithm using fminbound.

    Find the minimium of the function ``func(x0+ alpha*direc)``.

    """
    def myfunc(alpha):
        return func(p + alpha * xi)
    alpha_min, fret, iter, num = brent(myfunc, full_output=1, tol=tol)
    xi = alpha_min*xi
    return squeeze(fret), p+xi, xi


def fmin_powell(func, x0, args=(), xtol=1e-4, ftol=1e-4, maxiter=None,
                maxfun=None, full_output=0, disp=1, retall=0, callback=None,
                direc=None):
    """
    Minimize a function using modified Powell's method.

    Parameters
    ----------
    func : callable f(x,*args)
        Objective function to be minimized.
    x0 : ndarray
        Initial guess.
    args : tuple
        Extra arguments passed to func.
    callback : callable
        An optional user-supplied function, called after each
        iteration.  Called as ``callback(xk)``, where ``xk`` is the
        current parameter vector.
    direc : ndarray
        Initial direction set.

    Returns
    -------
    xopt : ndarray
        Parameter which minimizes `func`.
    fopt : number
        Value of function at minimum: ``fopt = func(xopt)``.
    direc : ndarray
        Current direction set.
    iter : int
        Number of iterations.
    funcalls : int
        Number of function calls made.
    warnflag : int
        Integer warning flag:
            1 : Maximum number of function evaluations.
            2 : Maximum number of iterations.
    allvecs : list
        List of solutions at each iteration.

    Other Parameters
    ----------------
    xtol : float
        Line-search error tolerance.
    ftol : float
        Relative error in ``func(xopt)`` acceptable for convergence.
    maxiter : int
        Maximum number of iterations to perform.
    maxfun : int
        Maximum number of function evaluations to make.
    full_output : bool
        If True, fopt, xi, direc, iter, funcalls, and
        warnflag are returned.
    disp : bool
        If True, print convergence messages.
    retall : bool
        If True, return a list of the solution at each iteration.

    Notes
    -----
    Uses a modification of Powell's method to find the minimum of
    a function of N variables.

    """
    # we need to use a mutable object here that we can update in the
    # wrapper function
    fcalls, func = wrap_function(func, args)
    x = asarray(x0).flatten()
    if retall:
        allvecs = [x]
    N = len(x)
    rank = len(x.shape)
    if not -1 < rank < 2:
        raise ValueError("Initial guess must be a scalar or rank-1 sequence.")
    if maxiter is None:
        maxiter = N * 1000
    if maxfun is None:
        maxfun = N * 1000


    if direc is None:
        direc = eye(N, dtype=float)
    else:
        direc = asarray(direc, dtype=float)

    fval = squeeze(func(x))
    x1 = x.copy()
    iter = 0;
    ilist = range(N)
    while True:
        fx = fval
        bigind = 0
        delta = 0.0
        for i in ilist:
            direc1 = direc[i]
            fx2 = fval
            fval, x, direc1 = _linesearch_powell(func, x, direc1, tol=xtol*100)
            if (fx2 - fval) > delta:
                delta = fx2 - fval
                bigind = i
        iter += 1
        if callback is not None:
            callback(x)
        if retall:
            allvecs.append(x)
        if (2.0*(fx - fval) <= ftol*(abs(fx)+abs(fval))+1e-20): break
        if fcalls[0] >= maxfun: break
        if iter >= maxiter: break

        # Construct the extrapolated point
        direc1 = x - x1
        x2 = 2*x - x1
        x1 = x.copy()
        fx2 = squeeze(func(x2))

        if (fx > fx2):
            t = 2.0*(fx+fx2-2.0*fval)
            temp = (fx-fval-delta)
            t *= temp*temp
            temp = fx-fx2
            t -= delta*temp*temp
            if t < 0.0:
                fval, x, direc1 = _linesearch_powell(func, x, direc1,
                                                     tol=xtol*100)
                direc[bigind] = direc[-1]
                direc[-1] = direc1

    warnflag = 0
    if fcalls[0] >= maxfun:
        warnflag = 1
        if disp:
            print "Warning: Maximum number of function evaluations has "\
                  "been exceeded."
    elif iter >= maxiter:
        warnflag = 2
        if disp:
            print "Warning: Maximum number of iterations has been exceeded"
    else:
        if disp:
            print "Optimization terminated successfully."
            print "         Current function value: %f" % fval
            print "         Iterations: %d" % iter
            print "         Function evaluations: %d" % fcalls[0]

    x = squeeze(x)

    if full_output:
        retlist = x, fval, direc, iter, fcalls[0], warnflag
        if retall:
            retlist += (allvecs,)
    else:
        retlist = x
        if retall:
            retlist = (x, allvecs)

    return retlist




def _endprint(x, flag, fval, maxfun, xtol, disp):
    if flag == 0:
        if disp > 1:
            print "\nOptimization terminated successfully;\n" \
                  "The returned value satisfies the termination criteria\n" \
                  "(using xtol = ", xtol, ")"
    if flag == 1:
        print "\nMaximum number of function evaluations exceeded --- " \
              "increase maxfun argument.\n"
    return


def brute(func, ranges, args=(), Ns=20, full_output=0, finish=fmin):
    """Minimize a function over a given range by brute force.

    Parameters
    ----------
    func : callable ``f(x,*args)``
        Objective function to be minimized.
    ranges : tuple
        Each element is a tuple of parameters or a slice object to
        be handed to ``numpy.mgrid``.
    args : tuple
        Extra arguments passed to function.
    Ns : int
        Default number of samples, if those are not provided.
    full_output : bool
        If True, return the evaluation grid.

    Returns
    -------
    x0 : ndarray
        Value of arguments to `func`, giving minimum over the grid.
    fval : int
        Function value at minimum.
    grid : tuple
        Representation of the evaluation grid.  It has the same
        length as x0.
    Jout : ndarray
        Function values over grid:  ``Jout = func(*grid)``.

    Notes
    -----
    Find the minimum of a function evaluated on a grid given by
    the tuple ranges.

    """
    N = len(ranges)
    if N > 40:
        raise ValueError("Brute Force not possible with more " \
              "than 40 variables.")
    lrange = list(ranges)
    for k in range(N):
        if type(lrange[k]) is not type(slice(None)):
            if len(lrange[k]) < 3:
                lrange[k] = tuple(lrange[k]) + (complex(Ns),)
            lrange[k] = slice(*lrange[k])
    if (N==1):
        lrange = lrange[0]

    def _scalarfunc(*params):
        params = squeeze(asarray(params))
        return func(params,*args)

    vecfunc = vectorize(_scalarfunc)
    grid = mgrid[lrange]
    if (N==1):
        grid = (grid,)
    Jout = vecfunc(*grid)
    Nshape = shape(Jout)
    indx = argmin(Jout.ravel(),axis=-1)
    Nindx = zeros(N,int)
    xmin = zeros(N,float)
    for k in range(N-1,-1,-1):
        thisN = Nshape[k]
        Nindx[k] = indx % Nshape[k]
        indx = indx // thisN
    for k in range(N):
        xmin[k] = grid[k][tuple(Nindx)]

    Jmin = Jout[tuple(Nindx)]
    if (N==1):
        grid = grid[0]
        xmin = xmin[0]
    if callable(finish):
        vals = finish(func,xmin,args=args,full_output=1, disp=0)
        xmin = vals[0]
        Jmin = vals[1]
        if vals[-1] > 0:
            print "Warning: Final optimization did not succeed"
    if full_output:
        return xmin, Jmin, grid, Jout
    else:
        return xmin


def main():
    import time

    times = []
    algor = []
    x0 = [0.8,1.2,0.7]
    print "Nelder-Mead Simplex"
    print "==================="
    start = time.time()
    x = fmin(rosen,x0)
    print x
    times.append(time.time() - start)
    algor.append('Nelder-Mead Simplex\t')

    print
    print "Powell Direction Set Method"
    print "==========================="
    start = time.time()
    x = fmin_powell(rosen,x0)
    print x
    times.append(time.time() - start)
    algor.append('Powell Direction Set Method.')

    print
    print "Nonlinear CG"
    print "============"
    start = time.time()
    x = fmin_cg(rosen, x0, fprime=rosen_der, maxiter=200)
    print x
    times.append(time.time() - start)
    algor.append('Nonlinear CG     \t')

    print
    print "BFGS Quasi-Newton"
    print "================="
    start = time.time()
    x = fmin_bfgs(rosen, x0, fprime=rosen_der, maxiter=80)
    print x
    times.append(time.time() - start)
    algor.append('BFGS Quasi-Newton\t')

    print
    print "BFGS approximate gradient"
    print "========================="
    start = time.time()
    x = fmin_bfgs(rosen, x0, gtol=1e-4, maxiter=100)
    print x
    times.append(time.time() - start)
    algor.append('BFGS without gradient\t')


    print
    print "Newton-CG with Hessian product"
    print "=============================="
    start = time.time()
    x = fmin_ncg(rosen, x0, rosen_der, fhess_p=rosen_hess_prod, maxiter=80)
    print x
    times.append(time.time() - start)
    algor.append('Newton-CG with hessian product')


    print
    print "Newton-CG with full Hessian"
    print "==========================="
    start = time.time()
    x = fmin_ncg(rosen, x0, rosen_der, fhess=rosen_hess, maxiter=80)
    print x
    times.append(time.time() - start)
    algor.append('Newton-CG with full hessian')

    print
    print "\nMinimizing the Rosenbrock function of order 3\n"
    print " Algorithm \t\t\t       Seconds"
    print "===========\t\t\t      ========="
    for k in range(len(algor)):
        print algor[k], "\t -- ", times[k]

if __name__ == "__main__":
    main()
=======
# This file is not meant for public use and will be removed in SciPy v2.0.0.
# Use the `scipy.optimize` namespace for importing the functions
# included below.

import warnings
from . import _optimize


__all__ = [  # noqa: F822
    'Brent',
    'FD_METHODS',
    'Inf',
    'LineSearchWarning',
    'MapWrapper',
    'MemoizeJac',
    'OptimizeResult',
    'OptimizeWarning',
    'ScalarFunction',
    'approx_derivative',
    'approx_fhess_p',
    'approx_fprime',
    'argmin',
    'asarray',
    'asfarray',
    'atleast_1d',
    'bracket',
    'brent',
    'brute',
    'check_grad',
    'check_random_state',
    'eye',
    'fmin',
    'fmin_bfgs',
    'fmin_cg',
    'fmin_ncg',
    'fmin_powell',
    'fminbound',
    'golden',
    'is_array_scalar',
    'line_search',
    'line_search_wolfe1',
    'line_search_wolfe2',
    'main',
    'rosen',
    'rosen_der',
    'rosen_hess',
    'rosen_hess_prod',
    'shape',
    'show_options',
    'sqrt',
    'squeeze',
    'sys',
    'vecnorm',
    'zeros',
]


def __dir__():
    return __all__


def __getattr__(name):
    if name not in __all__:
        raise AttributeError(
            "scipy.optimize.optimize is deprecated and has no attribute "
            f"{name}. Try looking in scipy.optimize instead.")

    warnings.warn(f"Please use `{name}` from the `scipy.optimize` namespace, "
                  "the `scipy.optimize.optimize` namespace is deprecated.",
                  category=DeprecationWarning, stacklevel=2)

    return getattr(_optimize, name)
>>>>>>> 6912c638
<|MERGE_RESOLUTION|>--- conflicted
+++ resolved
@@ -1,1776 +1,3 @@
-<<<<<<< HEAD
-#__docformat__ = "restructuredtext en"
-# ******NOTICE***************
-# optimize.py module by Travis E. Oliphant
-#
-# You may copy and use this module as you see fit with no
-# guarantee implied provided you keep this notice in all copies.
-# *****END NOTICE************
-
-# A collection of optimization algorithms.  Version 0.5
-# CHANGES
-#  Added fminbound (July 2001)
-#  Added brute (Aug. 2002)
-#  Finished line search satisfying strong Wolfe conditions (Mar. 2004)
-#  Updated strong Wolfe conditions line search to use cubic-interpolation (Mar. 2004)
-
-# Minimization routines
-
-__all__ = ['fmin', 'fmin_powell','fmin_bfgs', 'fmin_ncg', 'fmin_cg',
-           'fminbound','brent', 'golden','bracket','rosen','rosen_der',
-           'rosen_hess', 'rosen_hess_prod', 'brute', 'approx_fprime',
-           'line_search', 'check_grad']
-
-__docformat__ = "restructuredtext en"
-
-import numpy
-from numpy import atleast_1d, eye, mgrid, argmin, zeros, shape, \
-     squeeze, vectorize, asarray, absolute, sqrt, Inf, asfarray, isinf
-from linesearch import \
-     line_search_BFGS, line_search_wolfe1, line_search_wolfe2, \
-     line_search_wolfe2 as line_search
-
-# These have been copied from Numeric's MLab.py
-# I don't think they made the transition to scipy_core
-def max(m,axis=0):
-    """max(m,axis=0) returns the maximum of m along dimension axis.
-    """
-    m = asarray(m)
-    return numpy.maximum.reduce(m,axis)
-
-def min(m,axis=0):
-    """min(m,axis=0) returns the minimum of m along dimension axis.
-    """
-    m = asarray(m)
-    return numpy.minimum.reduce(m,axis)
-
-def is_array_scalar(x):
-    """Test whether `x` is either a scalar or an array scalar.
-
-    """
-    return len(atleast_1d(x) == 1)
-
-abs = absolute
-import __builtin__
-pymin = __builtin__.min
-pymax = __builtin__.max
-__version__="0.7"
-_epsilon = sqrt(numpy.finfo(float).eps)
-
-def vecnorm(x, ord=2):
-    if ord == Inf:
-        return numpy.amax(abs(x))
-    elif ord == -Inf:
-        return numpy.amin(abs(x))
-    else:
-        return numpy.sum(abs(x)**ord,axis=0)**(1.0/ord)
-
-def rosen(x):
-    """The Rosenbrock function.
-
-    The function computed is
-
-        sum(100.0*(x[1:] - x[:-1]**2.0)**2.0 + (1 - x[:-1])**2.0
-
-    Parameters
-    ----------
-    x : array_like, 1D
-        The point at which the Rosenbrock function is to be computed.
-
-    Returns
-    -------
-    f : float
-        The value of the Rosenbrock function
-
-    See Also
-    --------
-    rosen_der, rosen_hess, rosen_hess_prod
-    """
-    x = asarray(x)
-    return numpy.sum(100.0*(x[1:]-x[:-1]**2.0)**2.0 + (1-x[:-1])**2.0,axis=0)
-
-def rosen_der(x):
-    """The derivative (i.e. gradient) of the Rosenbrock function.
-
-    Parameters
-    ----------
-    x : array_like, 1D
-        The point at which the derivative is to be computed.
-
-    Returns
-    -------
-    der : 1D numpy array
-        The gradient of the Rosenbrock function at `x`.
-
-    See Also
-    --------
-    rosen, rosen_hess, rosen_hess_prod
-    """
-    x = asarray(x)
-    xm = x[1:-1]
-    xm_m1 = x[:-2]
-    xm_p1 = x[2:]
-    der = numpy.zeros_like(x)
-    der[1:-1] = 200*(xm-xm_m1**2) - 400*(xm_p1 - xm**2)*xm - 2*(1-xm)
-    der[0] = -400*x[0]*(x[1]-x[0]**2) - 2*(1-x[0])
-    der[-1] = 200*(x[-1]-x[-2]**2)
-    return der
-
-def rosen_hess(x):
-    """The Hessian matrix of the Rosenbrock function.
-
-    Parameters
-    ----------
-    x : array_like, 1D
-        The point at which the Hessian matrix is to be computed.
-
-    Returns
-    -------
-    hess : 2D numpy array
-        The Hessian matrix of the Rosenbrock function at `x`.
-
-    See Also
-    --------
-    rosen, rosen_der, rosen_hess_prod
-    """
-    x = atleast_1d(x)
-    H = numpy.diag(-400*x[:-1],1) - numpy.diag(400*x[:-1],-1)
-    diagonal = numpy.zeros(len(x), dtype=x.dtype)
-    diagonal[0] = 1200*x[0]**2 - 400*x[1] + 2
-    diagonal[-1] = 200
-    diagonal[1:-1] = 202 + 1200*x[1:-1]**2 - 400*x[2:]
-    H = H + numpy.diag(diagonal)
-    return H
-
-def rosen_hess_prod(x,p):
-    """Product of the Hessian matrix of the Rosenbrock function with a vector.
-
-    Parameters
-    ----------
-    x : array_like, 1D
-        The point at which the Hessian matrix is to be computed.
-    p : array_like, 1D, same size as `x`.
-        The vector to be multiplied by the Hessian matrix.
-
-    Returns
-    -------
-    v : 1D numpy array
-        The Hessian matrix of the Rosenbrock function at `x` multiplied
-        by the vector `p`.
-
-    See Also
-    --------
-    rosen, rosen_der, rosen_hess
-    """
-    x = atleast_1d(x)
-    Hp = numpy.zeros(len(x), dtype=x.dtype)
-    Hp[0] = (1200*x[0]**2 - 400*x[1] + 2)*p[0] - 400*x[0]*p[1]
-    Hp[1:-1] = -400*x[:-2]*p[:-2]+(202+1200*x[1:-1]**2-400*x[2:])*p[1:-1] \
-               -400*x[1:-1]*p[2:]
-    Hp[-1] = -400*x[-2]*p[-2] + 200*p[-1]
-    return Hp
-
-def wrap_function(function, args):
-    ncalls = [0]
-    def function_wrapper(x):
-        ncalls[0] += 1
-        return function(x, *args)
-    return ncalls, function_wrapper
-
-def fmin(func, x0, args=(), xtol=1e-4, ftol=1e-4, maxiter=None, maxfun=None,
-         full_output=0, disp=1, retall=0, callback=None):
-    """
-    Minimize a function using the downhill simplex algorithm.
-
-    Parameters
-    ----------
-    func : callable func(x,*args)
-        The objective function to be minimized.
-    x0 : ndarray
-        Initial guess.
-    args : tuple
-        Extra arguments passed to func, i.e. ``f(x,*args)``.
-    callback : callable
-        Called after each iteration, as callback(xk), where xk is the
-        current parameter vector.
-
-    Returns
-    -------
-    xopt : ndarray
-        Parameter that minimizes function.
-    fopt : float
-        Value of function at minimum: ``fopt = func(xopt)``.
-    iter : int
-        Number of iterations performed.
-    funcalls : int
-        Number of function calls made.
-    warnflag : int
-        1 : Maximum number of function evaluations made.
-        2 : Maximum number of iterations reached.
-    allvecs : list
-        Solution at each iteration.
-
-    Other parameters
-    ----------------
-    xtol : float
-        Relative error in xopt acceptable for convergence.
-    ftol : number
-        Relative error in func(xopt) acceptable for convergence.
-    maxiter : int
-        Maximum number of iterations to perform.
-    maxfun : number
-        Maximum number of function evaluations to make.
-    full_output : bool
-        Set to True if fopt and warnflag outputs are desired.
-    disp : bool
-        Set to True to print convergence messages.
-    retall : bool
-        Set to True to return list of solutions at each iteration.
-
-    Notes
-    -----
-    Uses a Nelder-Mead simplex algorithm to find the minimum of function of
-    one or more variables.
-
-    """
-    fcalls, func = wrap_function(func, args)
-    x0 = asfarray(x0).flatten()
-    N = len(x0)
-    rank = len(x0.shape)
-    if not -1 < rank < 2:
-        raise ValueError("Initial guess must be a scalar or rank-1 sequence.")
-    if maxiter is None:
-        maxiter = N * 200
-    if maxfun is None:
-        maxfun = N * 200
-
-    rho = 1; chi = 2; psi = 0.5; sigma = 0.5;
-    one2np1 = range(1,N+1)
-
-    if rank == 0:
-        sim = numpy.zeros((N+1,), dtype=x0.dtype)
-    else:
-        sim = numpy.zeros((N+1,N), dtype=x0.dtype)
-    fsim = numpy.zeros((N+1,), float)
-    sim[0] = x0
-    if retall:
-        allvecs = [sim[0]]
-    fsim[0] = func(x0)
-    nonzdelt = 0.05
-    zdelt = 0.00025
-    for k in range(0,N):
-        y = numpy.array(x0,copy=True)
-        if y[k] != 0:
-            y[k] = (1+nonzdelt)*y[k]
-        else:
-            y[k] = zdelt
-
-        sim[k+1] = y
-        f = func(y)
-        fsim[k+1] = f
-
-    ind = numpy.argsort(fsim)
-    fsim = numpy.take(fsim,ind,0)
-    # sort so sim[0,:] has the lowest function value
-    sim = numpy.take(sim,ind,0)
-
-    iterations = 1
-
-    while (fcalls[0] < maxfun and iterations < maxiter):
-        if (max(numpy.ravel(abs(sim[1:]-sim[0]))) <= xtol \
-            and max(abs(fsim[0]-fsim[1:])) <= ftol):
-            break
-
-        xbar = numpy.add.reduce(sim[:-1],0) / N
-        xr = (1+rho)*xbar - rho*sim[-1]
-        fxr = func(xr)
-        doshrink = 0
-
-        if fxr < fsim[0]:
-            xe = (1+rho*chi)*xbar - rho*chi*sim[-1]
-            fxe = func(xe)
-
-            if fxe < fxr:
-                sim[-1] = xe
-                fsim[-1] = fxe
-            else:
-                sim[-1] = xr
-                fsim[-1] = fxr
-        else: # fsim[0] <= fxr
-            if fxr < fsim[-2]:
-                sim[-1] = xr
-                fsim[-1] = fxr
-            else: # fxr >= fsim[-2]
-                # Perform contraction
-                if fxr < fsim[-1]:
-                    xc = (1+psi*rho)*xbar - psi*rho*sim[-1]
-                    fxc = func(xc)
-
-                    if fxc <= fxr:
-                        sim[-1] = xc
-                        fsim[-1] = fxc
-                    else:
-                        doshrink=1
-                else:
-                    # Perform an inside contraction
-                    xcc = (1-psi)*xbar + psi*sim[-1]
-                    fxcc = func(xcc)
-
-                    if fxcc < fsim[-1]:
-                        sim[-1] = xcc
-                        fsim[-1] = fxcc
-                    else:
-                        doshrink = 1
-
-                if doshrink:
-                    for j in one2np1:
-                        sim[j] = sim[0] + sigma*(sim[j] - sim[0])
-                        fsim[j] = func(sim[j])
-
-        ind = numpy.argsort(fsim)
-        sim = numpy.take(sim,ind,0)
-        fsim = numpy.take(fsim,ind,0)
-        if callback is not None:
-            callback(sim[0])
-        iterations += 1
-        if retall:
-            allvecs.append(sim[0])
-
-    x = sim[0]
-    fval = min(fsim)
-    warnflag = 0
-
-    if fcalls[0] >= maxfun:
-        warnflag = 1
-        if disp:
-            print "Warning: Maximum number of function evaluations has "\
-                  "been exceeded."
-    elif iterations >= maxiter:
-        warnflag = 2
-        if disp:
-            print "Warning: Maximum number of iterations has been exceeded"
-    else:
-        if disp:
-            print "Optimization terminated successfully."
-            print "         Current function value: %f" % fval
-            print "         Iterations: %d" % iterations
-            print "         Function evaluations: %d" % fcalls[0]
-
-
-    if full_output:
-        retlist = x, fval, iterations, fcalls[0], warnflag
-        if retall:
-            retlist += (allvecs,)
-    else:
-        retlist = x
-        if retall:
-            retlist = (x, allvecs)
-
-    return retlist
-
-
-def approx_fprime(xk,f,epsilon,*args):
-    f0 = f(*((xk,)+args))
-    grad = numpy.zeros((len(xk),), float)
-    ei = numpy.zeros((len(xk),), float)
-    for k in range(len(xk)):
-        ei[k] = epsilon
-        grad[k] = (f(*((xk+ei,)+args)) - f0)/epsilon
-        ei[k] = 0.0
-    return grad
-
-def check_grad(func, grad, x0, *args):
-    return sqrt(sum((grad(x0,*args)-approx_fprime(x0,func,_epsilon,*args))**2))
-
-def approx_fhess_p(x0,p,fprime,epsilon,*args):
-    f2 = fprime(*((x0+epsilon*p,)+args))
-    f1 = fprime(*((x0,)+args))
-    return (f2 - f1)/epsilon
-
-
-def fmin_bfgs(f, x0, fprime=None, args=(), gtol=1e-5, norm=Inf,
-              epsilon=_epsilon, maxiter=None, full_output=0, disp=1,
-              retall=0, callback=None, xtol=1e-6):
-    """Minimize a function using the BFGS algorithm.
-
-    Parameters
-    ----------
-    f : callable f(x,*args)
-        Objective function to be minimized.
-    x0 : ndarray
-        Initial guess.
-    fprime : callable f'(x,*args)
-        Gradient of f.
-    args : tuple
-        Extra arguments passed to f and fprime.
-    gtol : float
-        Terminate successfully if gradient norm is less than gtol.
-    xtol : float
-        Terminate successfully if step size is less than ``xk * xtol``,
-        where xk is the current parameter vector.
-    norm : float
-        Order of norm (Inf is max, -Inf is min)
-    epsilon : int or ndarray
-        If fprime is approximated, use this value for the step size.
-    callback : callable
-        An optional user-supplied function to call after each
-        iteration.  Called as callback(xk), where xk is the
-        current parameter vector.
-
-    Returns
-    -------
-    xopt : ndarray
-        Parameters which minimize f, i.e. f(xopt) == fopt.
-    fopt : float
-        Minimum value.
-    gopt : ndarray
-        Value of gradient at minimum, f'(xopt), which should be near 0.
-    Bopt : ndarray
-        Value of 1/f''(xopt), i.e. the inverse hessian matrix.
-    func_calls : int
-        Number of function_calls made.
-    grad_calls : int
-        Number of gradient calls made.
-    warnflag : integer
-        1 : Maximum number of iterations exceeded.
-        2 : Gradient and/or function calls not changing.
-    allvecs  :  list
-        Results at each iteration.  Only returned if retall is True.
-
-    Other Parameters
-    ----------------
-    maxiter : int
-        Maximum number of iterations to perform.
-    full_output : bool
-        If True,return fopt, func_calls, grad_calls, and warnflag
-        in addition to xopt.
-    disp : bool
-        Print convergence message if True.
-    retall : bool
-        Return a list of results at each iteration if True.
-
-    Notes
-    -----
-    Optimize the function, f, whose gradient is given by fprime
-    using the quasi-Newton method of Broyden, Fletcher, Goldfarb,
-    and Shanno (BFGS) See Wright, and Nocedal 'Numerical
-    Optimization', 1999, pg. 198.
-
-    """
-    x0 = asarray(x0).flatten()
-    if x0.ndim == 0:
-        x0.shape = (1,)
-    if maxiter is None:
-        maxiter = len(x0)*200
-    func_calls, f = wrap_function(f, args)
-    if fprime is None:
-        grad_calls, myfprime = wrap_function(approx_fprime, (f, epsilon))
-    else:
-        grad_calls, myfprime = wrap_function(fprime, args)
-    gfk = myfprime(x0)
-    k = 0
-    N = len(x0)
-    I = numpy.eye(N,dtype=int)
-    Hk = I
-    old_fval = f(x0)
-    old_old_fval = old_fval + 5000
-    xk = x0
-    if retall:
-        allvecs = [x0]
-    sk = [2*gtol]
-    warnflag = 0
-    gnorm = vecnorm(gfk,ord=norm)
-    while (gnorm > gtol) and (k < maxiter):
-        pk = -numpy.dot(Hk,gfk)
-        alpha_k, fc, gc, old_fval2, old_old_fval2, gfkp1 = \
-           line_search_wolfe1(f,myfprime,xk,pk,gfk,
-                              old_fval,old_old_fval)
-        if alpha_k is not None:
-            old_fval = old_fval2
-            old_old_fval = old_old_fval2
-        else:
-            # line search failed: try different one.
-            alpha_k, fc, gc, old_fval, old_old_fval, gfkp1 = \
-                     line_search_wolfe2(f,myfprime,xk,pk,gfk,
-                                        old_fval,old_old_fval)
-            if alpha_k is None:
-                # This line search also failed to find a better solution.
-                warnflag = 2
-                break
-        sk = alpha_k * pk
-        xkp1 = xk + sk
-        if retall:
-            allvecs.append(xkp1)
-        xk = xkp1
-        if gfkp1 is None:
-            gfkp1 = myfprime(xkp1)
-
-        yk = gfkp1 - gfk
-        gfk = gfkp1
-        if callback is not None:
-            callback(xk)
-        k += 1
-        gnorm = vecnorm(gfk,ord=norm)
-        if (gnorm <= gtol):
-            break
-        # stopping criteria following http://www2.imm.dtu.dk/~hbn/Software/#GO
-        #  See Chapter 5 in  P.E. Frandsen, K. Jonasson, H.B. Nielsen,
-        #  O. Tingleff: "Unconstrained Optimization", IMM, DTU.  1999.
-        #  These notes are available here:
-        #   http://www2.imm.dtu.dk/documents/ftp/publlec.html
-        if (alpha_k*vecnorm(pk) <= xtol*(xtol + vecnorm(xkp1))):
-            break
-
-        # The inner product dot(yk,sk) must be strictly positive otherwise
-        # we destroy the positive definiteness of Hk during the update
-        # below. On the other hand, if dot(yk, sk) <= 0, there is no need
-        # to abort, we simply skip the update of Hk this iteration.
-        #  See Chapter 5, p.75 of the above reference for details.
-        yksk = numpy.dot(yk,sk)
-        if yksk > _epsilon * vecnorm(yk) * vecnorm(sk):
-            rhok = 1.0 / yksk
-            A1 = I - sk[:,numpy.newaxis] * yk[numpy.newaxis,:] * rhok
-            A2 = I - yk[:,numpy.newaxis] * sk[numpy.newaxis,:] * rhok
-            Hk = numpy.dot(A1,numpy.dot(Hk,A2)) + rhok * sk[:,numpy.newaxis] \
-                 * sk[numpy.newaxis,:]
-
-    if disp or full_output:
-        fval = old_fval
-    if warnflag == 2:
-        if disp:
-            print "Warning: Desired error not necessarily achieved" \
-                  "due to precision loss"
-            print "         Current function value: %f" % fval
-            print "         Iterations: %d" % k
-            print "         Function evaluations: %d" % func_calls[0]
-            print "         Gradient evaluations: %d" % grad_calls[0]
-
-    elif k >= maxiter:
-        warnflag = 1
-        if disp:
-            print "Warning: Maximum number of iterations has been exceeded"
-            print "         Current function value: %f" % fval
-            print "         Iterations: %d" % k
-            print "         Function evaluations: %d" % func_calls[0]
-            print "         Gradient evaluations: %d" % grad_calls[0]
-    else:
-        if disp:
-            print "Optimization terminated successfully."
-            print "         Current function value: %f" % fval
-            print "         Iterations: %d" % k
-            print "         Function evaluations: %d" % func_calls[0]
-            print "         Gradient evaluations: %d" % grad_calls[0]
-
-    if full_output:
-        retlist = xk, fval, gfk, Hk, func_calls[0], grad_calls[0], warnflag
-        if retall:
-            retlist += (allvecs,)
-    else:
-        retlist = xk
-        if retall:
-            retlist = (xk, allvecs)
-
-    return retlist
-
-
-def fmin_cg(f, x0, fprime=None, args=(), gtol=1e-5, norm=Inf, epsilon=_epsilon,
-              maxiter=None, full_output=0, disp=1, retall=0, callback=None):
-    """Minimize a function using a nonlinear conjugate gradient algorithm.
-
-    Parameters
-    ----------
-    f : callable f(x,*args)
-        Objective function to be minimized.
-    x0 : ndarray
-        Initial guess.
-    fprime : callable f'(x,*args)
-        Function which computes the gradient of f.
-    args : tuple
-        Extra arguments passed to f and fprime.
-    gtol : float
-        Stop when norm of gradient is less than gtol.
-    norm : float
-        Order of vector norm to use.  -Inf is min, Inf is max.
-    epsilon : float or ndarray
-        If fprime is approximated, use this value for the step
-        size (can be scalar or vector).
-    callback : callable
-        An optional user-supplied function, called after each
-        iteration.  Called as callback(xk), where xk is the
-        current parameter vector.
-
-    Returns
-    -------
-    xopt : ndarray
-        Parameters which minimize f, i.e. f(xopt) == fopt.
-    fopt : float
-        Minimum value found, f(xopt).
-    func_calls : int
-        The number of function_calls made.
-    grad_calls : int
-        The number of gradient calls made.
-    warnflag : int
-        1 : Maximum number of iterations exceeded.
-        2 : Gradient and/or function calls not changing.
-    allvecs : ndarray
-        If retall is True (see other parameters below), then this
-        vector containing the result at each iteration is returned.
-
-    Other Parameters
-    ----------------
-    maxiter : int
-        Maximum number of iterations to perform.
-    full_output : bool
-        If True then return fopt, func_calls, grad_calls, and
-        warnflag in addition to xopt.
-    disp : bool
-        Print convergence message if True.
-    retall : bool
-        Return a list of results at each iteration if True.
-
-    Notes
-    -----
-    Optimize the function, f, whose gradient is given by fprime
-    using the nonlinear conjugate gradient algorithm of Polak and
-    Ribiere. See Wright & Nocedal, 'Numerical Optimization',
-    1999, pg. 120-122.
-
-    """
-    x0 = asarray(x0).flatten()
-    if maxiter is None:
-        maxiter = len(x0)*200
-    func_calls, f = wrap_function(f, args)
-    if fprime is None:
-        grad_calls, myfprime = wrap_function(approx_fprime, (f, epsilon))
-    else:
-        grad_calls, myfprime = wrap_function(fprime, args)
-    gfk = myfprime(x0)
-    k = 0
-    N = len(x0)
-    xk = x0
-    old_fval = f(xk)
-    old_old_fval = old_fval + 5000
-
-    if retall:
-        allvecs = [xk]
-    sk = [2*gtol]
-    warnflag = 0
-    pk = -gfk
-    gnorm = vecnorm(gfk,ord=norm)
-    while (gnorm > gtol) and (k < maxiter):
-        deltak = numpy.dot(gfk,gfk)
-
-        # These values are modified by the line search, even if it fails
-        old_fval_backup = old_fval
-        old_old_fval_backup = old_old_fval
-
-        alpha_k, fc, gc, old_fval, old_old_fval, gfkp1 = \
-                 line_search_wolfe1(f,myfprime,xk,pk,gfk,old_fval,
-                                  old_old_fval,c2=0.4)
-        if alpha_k is None:  # line search failed -- use different one.
-            alpha_k, fc, gc, old_fval, old_old_fval, gfkp1 = \
-                     line_search_wolfe2(f,myfprime,xk,pk,gfk,
-                                        old_fval_backup,old_old_fval_backup)
-            if alpha_k is None or alpha_k == 0:
-                # This line search also failed to find a better solution.
-                warnflag = 2
-                break
-        xk = xk + alpha_k*pk
-        if retall:
-            allvecs.append(xk)
-        if gfkp1 is None:
-            gfkp1 = myfprime(xk)
-        yk = gfkp1 - gfk
-        beta_k = pymax(0,numpy.dot(yk,gfkp1)/deltak)
-        pk = -gfkp1 + beta_k * pk
-        gfk = gfkp1
-        gnorm = vecnorm(gfk,ord=norm)
-        if callback is not None:
-            callback(xk)
-        k += 1
-
-
-    if disp or full_output:
-        fval = old_fval
-    if warnflag == 2:
-        if disp:
-            print "Warning: Desired error not necessarily achieved due to precision loss"
-            print "         Current function value: %f" % fval
-            print "         Iterations: %d" % k
-            print "         Function evaluations: %d" % func_calls[0]
-            print "         Gradient evaluations: %d" % grad_calls[0]
-
-    elif k >= maxiter:
-        warnflag = 1
-        if disp:
-            print "Warning: Maximum number of iterations has been exceeded"
-            print "         Current function value: %f" % fval
-            print "         Iterations: %d" % k
-            print "         Function evaluations: %d" % func_calls[0]
-            print "         Gradient evaluations: %d" % grad_calls[0]
-    else:
-        if disp:
-            print "Optimization terminated successfully."
-            print "         Current function value: %f" % fval
-            print "         Iterations: %d" % k
-            print "         Function evaluations: %d" % func_calls[0]
-            print "         Gradient evaluations: %d" % grad_calls[0]
-
-
-    if full_output:
-        retlist = xk, fval, func_calls[0], grad_calls[0], warnflag
-        if retall:
-            retlist += (allvecs,)
-    else:
-        retlist = xk
-        if retall:
-            retlist = (xk, allvecs)
-
-    return retlist
-
-def fmin_ncg(f, x0, fprime, fhess_p=None, fhess=None, args=(), avextol=1e-5,
-             epsilon=_epsilon, maxiter=None, full_output=0, disp=1, retall=0,
-             callback=None):
-    """Minimize a function using the Newton-CG method.
-
-    Parameters
-    ----------
-    f : callable f(x,*args)
-        Objective function to be minimized.
-    x0 : ndarray
-        Initial guess.
-    fprime : callable f'(x,*args)
-        Gradient of f.
-    fhess_p : callable fhess_p(x,p,*args)
-        Function which computes the Hessian of f times an
-        arbitrary vector, p.
-    fhess : callable fhess(x,*args)
-        Function to compute the Hessian matrix of f.
-    args : tuple
-        Extra arguments passed to f, fprime, fhess_p, and fhess
-        (the same set of extra arguments is supplied to all of
-        these functions).
-    epsilon : float or ndarray
-        If fhess is approximated, use this value for the step size.
-    callback : callable
-        An optional user-supplied function which is called after
-        each iteration.  Called as callback(xk), where xk is the
-        current parameter vector.
-
-    Returns
-    -------
-    xopt : ndarray
-        Parameters which minimizer f, i.e. ``f(xopt) == fopt``.
-    fopt : float
-        Value of the function at xopt, i.e. ``fopt = f(xopt)``.
-    fcalls : int
-        Number of function calls made.
-    gcalls : int
-        Number of gradient calls made.
-    hcalls : int
-        Number of hessian calls made.
-    warnflag : int
-        Warnings generated by the algorithm.
-        1 : Maximum number of iterations exceeded.
-    allvecs : list
-        The result at each iteration, if retall is True (see below).
-
-    Other Parameters
-    ----------------
-    avextol : float
-        Convergence is assumed when the average relative error in
-        the minimizer falls below this amount.
-    maxiter : int
-        Maximum number of iterations to perform.
-    full_output : bool
-        If True, return the optional outputs.
-    disp : bool
-        If True, print convergence message.
-    retall : bool
-        If True, return a list of results at each iteration.
-
-    Notes
-    -----
-    Only one of `fhess_p` or `fhess` need to be given.  If `fhess`
-    is provided, then `fhess_p` will be ignored.  If neither `fhess`
-    nor `fhess_p` is provided, then the hessian product will be
-    approximated using finite differences on `fprime`. `fhess_p`
-    must compute the hessian times an arbitrary vector. If it is not
-    given, finite-differences on `fprime` are used to compute
-    it. See Wright & Nocedal, 'Numerical Optimization', 1999,
-    pg. 140.
-
-    """
-    x0 = asarray(x0).flatten()
-    fcalls, f = wrap_function(f, args)
-    gcalls, fprime = wrap_function(fprime, args)
-    hcalls = 0
-    if maxiter is None:
-        maxiter = len(x0)*200
-
-    xtol = len(x0)*avextol
-    update = [2*xtol]
-    xk = x0
-    if retall:
-        allvecs = [xk]
-    k = 0
-    old_fval = f(x0)
-    while (numpy.add.reduce(abs(update)) > xtol) and (k < maxiter):
-        # Compute a search direction pk by applying the CG method to
-        #  del2 f(xk) p = - grad f(xk) starting from 0.
-        b = -fprime(xk)
-        maggrad = numpy.add.reduce(abs(b))
-        eta = min([0.5,numpy.sqrt(maggrad)])
-        termcond = eta * maggrad
-        xsupi = zeros(len(x0), dtype=x0.dtype)
-        ri = -b
-        psupi = -ri
-        i = 0
-        dri0 = numpy.dot(ri,ri)
-
-        if fhess is not None:             # you want to compute hessian once.
-            A = fhess(*(xk,)+args)
-            hcalls = hcalls + 1
-
-        while numpy.add.reduce(abs(ri)) > termcond:
-            if fhess is None:
-                if fhess_p is None:
-                    Ap = approx_fhess_p(xk,psupi,fprime,epsilon)
-                else:
-                    Ap = fhess_p(xk,psupi, *args)
-                    hcalls = hcalls + 1
-            else:
-                Ap = numpy.dot(A,psupi)
-            # check curvature
-            Ap = asarray(Ap).squeeze() # get rid of matrices...
-            curv = numpy.dot(psupi,Ap)
-            if 0 <= curv <= 3*numpy.finfo(numpy.float64).eps:
-                break
-            elif curv < 0:
-                if (i > 0):
-                    break
-                else:
-                    xsupi = xsupi + dri0/curv * psupi
-                    break
-            alphai = dri0 / curv
-            xsupi = xsupi + alphai * psupi
-            ri = ri + alphai * Ap
-            dri1 = numpy.dot(ri,ri)
-            betai = dri1 / dri0
-            psupi = -ri + betai * psupi
-            i = i + 1
-            dri0 = dri1          # update numpy.dot(ri,ri) for next time.
-
-        pk = xsupi  # search direction is solution to system.
-        gfk = -b    # gradient at xk
-        alphak, fc, gc, old_fval = line_search_BFGS(f,xk,pk,gfk,old_fval)
-
-        update = alphak * pk
-        xk = xk + update        # upcast if necessary
-        if callback is not None:
-            callback(xk)
-        if retall:
-            allvecs.append(xk)
-        k += 1
-
-    if disp or full_output:
-        fval = old_fval
-    if k >= maxiter:
-        warnflag = 1
-        if disp:
-            print "Warning: Maximum number of iterations has been exceeded"
-            print "         Current function value: %f" % fval
-            print "         Iterations: %d" % k
-            print "         Function evaluations: %d" % fcalls[0]
-            print "         Gradient evaluations: %d" % gcalls[0]
-            print "         Hessian evaluations: %d" % hcalls
-    else:
-        warnflag = 0
-        if disp:
-            print "Optimization terminated successfully."
-            print "         Current function value: %f" % fval
-            print "         Iterations: %d" % k
-            print "         Function evaluations: %d" % fcalls[0]
-            print "         Gradient evaluations: %d" % gcalls[0]
-            print "         Hessian evaluations: %d" % hcalls
-
-    if full_output:
-        retlist = xk, fval, fcalls[0], gcalls[0], hcalls, warnflag
-        if retall:
-            retlist += (allvecs,)
-    else:
-        retlist = xk
-        if retall:
-            retlist = (xk, allvecs)
-
-    return retlist
-
-
-def fminbound(func, x1, x2, args=(), xtol=1e-5, maxfun=500,
-              full_output=0, disp=1):
-    """Bounded minimization for scalar functions.
-
-    Parameters
-    ----------
-    func : callable f(x,*args)
-        Objective function to be minimized (must accept and return scalars).
-    x1, x2 : float or array scalar
-        The optimization bounds.
-    args : tuple
-        Extra arguments passed to function.
-    xtol : float
-        The convergence tolerance.
-    maxfun : int
-        Maximum number of function evaluations allowed.
-    full_output : bool
-        If True, return optional outputs.
-    disp : int
-        If non-zero, print messages.
-            0 : no message printing.
-            1 : non-convergence notification messages only.
-            2 : print a message on convergence too.
-            3 : print iteration results.
-
-
-    Returns
-    -------
-    xopt : ndarray
-        Parameters (over given interval) which minimize the
-        objective function.
-    fval : number
-        The function value at the minimum point.
-    ierr : int
-        An error flag (0 if converged, 1 if maximum number of
-        function calls reached).
-    numfunc : int
-      The number of function calls made.
-
-    Notes
-    -----
-    Finds a local minimizer of the scalar function `func` in the
-    interval x1 < xopt < x2 using Brent's method.  (See `brent`
-    for auto-bracketing).
-
-    """
-    # Test bounds are of correct form
-
-    if not (is_array_scalar(x1) and is_array_scalar(x2)):
-        raise ValueError("Optimisation bounds must be scalars"
-                         " or array scalars.")
-    if x1 > x2:
-        raise ValueError("The lower bound exceeds the upper bound.")
-
-    flag = 0
-    header = ' Func-count     x          f(x)          Procedure'
-    step='       initial'
-
-    sqrt_eps = sqrt(2.2e-16)
-    golden_mean = 0.5*(3.0-sqrt(5.0))
-    a, b = x1, x2
-    fulc = a + golden_mean*(b-a)
-    nfc, xf = fulc, fulc
-    rat = e = 0.0
-    x = xf
-    fx = func(x,*args)
-    num = 1
-    fmin_data = (1, xf, fx)
-
-    ffulc = fnfc = fx
-    xm = 0.5*(a+b)
-    tol1 = sqrt_eps*abs(xf) + xtol / 3.0
-    tol2 = 2.0*tol1
-
-    if disp > 2:
-        print (" ")
-        print (header)
-        print "%5.0f   %12.6g %12.6g %s" % (fmin_data + (step,))
-
-
-    while ( abs(xf-xm) > (tol2 - 0.5*(b-a)) ):
-        golden = 1
-        # Check for parabolic fit
-        if abs(e) > tol1:
-            golden = 0
-            r = (xf-nfc)*(fx-ffulc)
-            q = (xf-fulc)*(fx-fnfc)
-            p = (xf-fulc)*q - (xf-nfc)*r
-            q = 2.0*(q-r)
-            if q > 0.0: p = -p
-            q = abs(q)
-            r = e
-            e = rat
-
-            # Check for acceptability of parabola
-            if ( (abs(p) < abs(0.5*q*r)) and (p > q*(a-xf)) and \
-                 (p < q*(b-xf))):
-                rat = (p+0.0) / q;
-                x = xf + rat
-                step = '       parabolic'
-
-                if ((x-a) < tol2) or ((b-x) < tol2):
-                    si = numpy.sign(xm-xf) + ((xm-xf)==0)
-                    rat = tol1*si
-            else:      # do a golden section step
-                golden = 1
-
-        if golden:  # Do a golden-section step
-            if xf >= xm:
-                e=a-xf
-            else:
-                e=b-xf
-            rat = golden_mean*e
-            step = '       golden'
-
-        si = numpy.sign(rat) + (rat == 0)
-        x = xf + si*max([abs(rat), tol1])
-        fu = func(x,*args)
-        num += 1
-        fmin_data = (num, x, fu)
-        if disp > 2:
-            print "%5.0f   %12.6g %12.6g %s" % (fmin_data + (step,))
-
-        if fu <= fx:
-            if x >= xf:
-                a = xf
-            else:
-                b = xf
-            fulc, ffulc = nfc, fnfc
-            nfc, fnfc = xf, fx
-            xf, fx = x, fu
-        else:
-            if x < xf:
-                a = x
-            else:
-                b = x
-            if (fu <= fnfc) or (nfc == xf):
-                fulc, ffulc = nfc, fnfc
-                nfc, fnfc = x, fu
-            elif (fu <= ffulc) or (fulc == xf) or (fulc == nfc):
-                fulc, ffulc = x, fu
-
-        xm = 0.5*(a+b)
-        tol1 = sqrt_eps*abs(xf) + xtol/3.0
-        tol2 = 2.0*tol1
-
-        if num >= maxfun:
-            flag = 1
-            fval = fx
-            if disp > 0:
-                _endprint(x, flag, fval, maxfun, xtol, disp)
-            if full_output:
-                return xf, fval, flag, num
-            else:
-                return xf
-
-    fval = fx
-    if disp > 0:
-        _endprint(x, flag, fval, maxfun, xtol, disp)
-
-    if full_output:
-        return xf, fval, flag, num
-    else:
-        return xf
-
-class Brent:
-    #need to rethink design of __init__
-    def __init__(self, func, args=(), tol=1.48e-8, maxiter=500,
-                 full_output=0):
-        self.func = func
-        self.args = args
-        self.tol = tol
-        self.maxiter = maxiter
-        self._mintol = 1.0e-11
-        self._cg = 0.3819660
-        self.xmin = None
-        self.fval = None
-        self.iter = 0
-        self.funcalls = 0
-
-    #need to rethink design of set_bracket (new options, etc)
-    def set_bracket(self, brack = None):
-        self.brack = brack
-    def get_bracket_info(self):
-        #set up
-        func = self.func
-        args = self.args
-        brack = self.brack
-        ### BEGIN core bracket_info code ###
-        ### carefully DOCUMENT any CHANGES in core ##
-        if brack is None:
-            xa,xb,xc,fa,fb,fc,funcalls = bracket(func, args=args)
-        elif len(brack) == 2:
-            xa,xb,xc,fa,fb,fc,funcalls = bracket(func, xa=brack[0],
-                                                 xb=brack[1], args=args)
-        elif len(brack) == 3:
-            xa,xb,xc = brack
-            if (xa > xc):  # swap so xa < xc can be assumed
-                dum = xa; xa=xc; xc=dum
-            if not ((xa < xb) and (xb < xc)):
-                raise ValueError("Not a bracketing interval.")
-            fa = func(*((xa,)+args))
-            fb = func(*((xb,)+args))
-            fc = func(*((xc,)+args))
-            if not ((fb<fa) and (fb < fc)):
-                raise ValueError("Not a bracketing interval.")
-            funcalls = 3
-        else:
-            raise ValueError("Bracketing interval must be " \
-                             "length 2 or 3 sequence.")
-        ### END core bracket_info code ###
-
-        return xa,xb,xc,fa,fb,fc,funcalls
-
-    def optimize(self):
-        #set up for optimization
-        func = self.func
-        xa,xb,xc,fa,fb,fc,funcalls = self.get_bracket_info()
-        _mintol = self._mintol
-        _cg = self._cg
-        #################################
-        #BEGIN CORE ALGORITHM
-        #we are making NO CHANGES in this
-        #################################
-        x=w=v=xb
-        fw=fv=fx=func(*((x,)+self.args))
-        if (xa < xc):
-            a = xa; b = xc
-        else:
-            a = xc; b = xa
-        deltax= 0.0
-        funcalls = 1
-        iter = 0
-        while (iter < self.maxiter):
-            tol1 = self.tol*abs(x) + _mintol
-            tol2 = 2.0*tol1
-            xmid = 0.5*(a+b)
-            if abs(x-xmid) < (tol2-0.5*(b-a)):  # check for convergence
-                xmin=x; fval=fx
-                break
-            if (abs(deltax) <= tol1):
-                if (x>=xmid): deltax=a-x       # do a golden section step
-                else: deltax=b-x
-                rat = _cg*deltax
-            else:                              # do a parabolic step
-                tmp1 = (x-w)*(fx-fv)
-                tmp2 = (x-v)*(fx-fw)
-                p = (x-v)*tmp2 - (x-w)*tmp1;
-                tmp2 = 2.0*(tmp2-tmp1)
-                if (tmp2 > 0.0): p = -p
-                tmp2 = abs(tmp2)
-                dx_temp = deltax
-                deltax= rat
-                # check parabolic fit
-                if ((p > tmp2*(a-x)) and (p < tmp2*(b-x)) and (abs(p) < abs(0.5*tmp2*dx_temp))):
-                    rat = p*1.0/tmp2        # if parabolic step is useful.
-                    u = x + rat
-                    if ((u-a) < tol2 or (b-u) < tol2):
-                        if xmid-x >= 0: rat = tol1
-                        else: rat = -tol1
-                else:
-                    if (x>=xmid): deltax=a-x # if it's not do a golden section step
-                    else: deltax=b-x
-                    rat = _cg*deltax
-
-            if (abs(rat) < tol1):            # update by at least tol1
-                if rat >= 0: u = x + tol1
-                else: u = x - tol1
-            else:
-                u = x + rat
-            fu = func(*((u,)+self.args))      # calculate new output value
-            funcalls += 1
-
-            if (fu > fx):                 # if it's bigger than current
-                if (u<x): a=u
-                else: b=u
-                if (fu<=fw) or (w==x):
-                    v=w; w=u; fv=fw; fw=fu
-                elif (fu<=fv) or (v==x) or (v==w):
-                    v=u; fv=fu
-            else:
-                if (u >= x): a = x
-                else: b = x
-                v=w; w=x; x=u
-                fv=fw; fw=fx; fx=fu
-
-            iter += 1
-        #################################
-        #END CORE ALGORITHM
-        #################################
-
-        self.xmin = x
-        self.fval = fx
-        self.iter = iter
-        self.funcalls = funcalls
-
-    def get_result(self, full_output=False):
-        if full_output:
-            return self.xmin, self.fval, self.iter, self.funcalls
-        else:
-            return self.xmin
-
-
-def brent(func, args=(), brack=None, tol=1.48e-8, full_output=0, maxiter=500):
-    """Given a function of one-variable and a possible bracketing interval,
-    return the minimum of the function isolated to a fractional precision of
-    tol.
-
-    Parameters
-    ----------
-    func : callable f(x,*args)
-        Objective function.
-    args
-        Additional arguments (if present).
-    brack : tuple
-        Triple (a,b,c) where (a<b<c) and func(b) <
-        func(a),func(c).  If bracket consists of two numbers (a,c)
-        then they are assumed to be a starting interval for a
-        downhill bracket search (see `bracket`); it doesn't always
-        mean that the obtained solution will satisfy a<=x<=c.
-    full_output : bool
-        If True, return all output args (xmin, fval, iter,
-        funcalls).
-
-    Returns
-    -------
-    xmin : ndarray
-        Optimum point.
-    fval : float
-        Optimum value.
-    iter : int
-        Number of iterations.
-    funcalls : int
-        Number of objective function evaluations made.
-
-    Notes
-    -----
-    Uses inverse parabolic interpolation when possible to speed up
-    convergence of golden section method.
-
-    """
-
-    brent = Brent(func=func, args=args, tol=tol,
-                  full_output=full_output, maxiter=maxiter)
-    brent.set_bracket(brack)
-    brent.optimize()
-    return brent.get_result(full_output=full_output)
-
-
-def golden(func, args=(), brack=None, tol=_epsilon, full_output=0):
-    """ Given a function of one-variable and a possible bracketing interval,
-    return the minimum of the function isolated to a fractional precision of
-    tol.
-
-    Parameters
-    ----------
-    func : callable func(x,*args)
-        Objective function to minimize.
-    args : tuple
-        Additional arguments (if present), passed to func.
-    brack : tuple
-        Triple (a,b,c), where (a<b<c) and func(b) <
-        func(a),func(c).  If bracket consists of two numbers (a,
-        c), then they are assumed to be a starting interval for a
-        downhill bracket search (see `bracket`); it doesn't always
-        mean that obtained solution will satisfy a<=x<=c.
-    tol : float
-        x tolerance stop criterion
-    full_output : bool
-        If True, return optional outputs.
-
-    Notes
-    -----
-    Uses analog of bisection method to decrease the bracketed
-    interval.
-
-    """
-    if brack is None:
-        xa,xb,xc,fa,fb,fc,funcalls = bracket(func, args=args)
-    elif len(brack) == 2:
-        xa,xb,xc,fa,fb,fc,funcalls = bracket(func, xa=brack[0], xb=brack[1], args=args)
-    elif len(brack) == 3:
-        xa,xb,xc = brack
-        if (xa > xc):  # swap so xa < xc can be assumed
-            dum = xa; xa=xc; xc=dum
-        if not ((xa < xb) and (xb < xc)):
-            raise ValueError("Not a bracketing interval.")
-        fa = func(*((xa,)+args))
-        fb = func(*((xb,)+args))
-        fc = func(*((xc,)+args))
-        if not ((fb<fa) and (fb < fc)):
-            raise ValueError("Not a bracketing interval.")
-        funcalls = 3
-    else:
-        raise ValueError("Bracketing interval must be length 2 or 3 sequence.")
-
-    _gR = 0.61803399
-    _gC = 1.0-_gR
-    x3 = xc
-    x0 = xa
-    if (abs(xc-xb) > abs(xb-xa)):
-        x1 = xb
-        x2 = xb + _gC*(xc-xb)
-    else:
-        x2 = xb
-        x1 = xb - _gC*(xb-xa)
-    f1 = func(*((x1,)+args))
-    f2 = func(*((x2,)+args))
-    funcalls += 2
-    while (abs(x3-x0) > tol*(abs(x1)+abs(x2))):
-        if (f2 < f1):
-            x0 = x1; x1 = x2; x2 = _gR*x1 + _gC*x3
-            f1 = f2; f2 = func(*((x2,)+args))
-        else:
-            x3 = x2; x2 = x1; x1 = _gR*x2 + _gC*x0
-            f2 = f1; f1 = func(*((x1,)+args))
-        funcalls += 1
-    if (f1 < f2):
-        xmin = x1
-        fval = f1
-    else:
-        xmin = x2
-        fval = f2
-    if full_output:
-        return xmin, fval, funcalls
-    else:
-        return xmin
-
-
-def bracket(func, xa=0.0, xb=1.0, args=(), grow_limit=110.0, maxiter=1000):
-    """Given a function and distinct initial points, search in the
-    downhill direction (as defined by the initital points) and return
-    new points xa, xb, xc that bracket the minimum of the function
-    f(xa) > f(xb) < f(xc). It doesn't always mean that obtained
-    solution will satisfy xa<=x<=xb
-
-    Parameters
-    ----------
-    func : callable f(x,*args)
-        Objective function to minimize.
-    xa, xb : float
-        Bracketing interval.
-    args : tuple
-        Additional arguments (if present), passed to `func`.
-    grow_limit : float
-        Maximum grow limit.
-    maxiter : int
-        Maximum number of iterations to perform.
-
-    Returns
-    -------
-    xa, xb, xc : float
-        Bracket.
-    fa, fb, fc : float
-        Objective function values in bracket.
-    funcalls : int
-        Number of function evaluations made.
-
-    """
-    _gold = 1.618034
-    _verysmall_num = 1e-21
-    fa = func(*(xa,)+args)
-    fb = func(*(xb,)+args)
-    if (fa < fb):                      # Switch so fa > fb
-        dum = xa; xa = xb; xb = dum
-        dum = fa; fa = fb; fb = dum
-    xc = xb + _gold*(xb-xa)
-    fc = func(*((xc,)+args))
-    funcalls = 3
-    iter = 0
-    while (fc < fb):
-        tmp1 = (xb - xa)*(fb-fc)
-        tmp2 = (xb - xc)*(fb-fa)
-        val = tmp2-tmp1
-        if abs(val) < _verysmall_num:
-            denom = 2.0*_verysmall_num
-        else:
-            denom = 2.0*val
-        w = xb - ((xb-xc)*tmp2-(xb-xa)*tmp1)/denom
-        wlim = xb + grow_limit*(xc-xb)
-        if iter > maxiter:
-            raise RuntimeError("Too many iterations.")
-        iter += 1
-        if (w-xc)*(xb-w) > 0.0:
-            fw = func(*((w,)+args))
-            funcalls += 1
-            if (fw < fc):
-                xa = xb; xb=w; fa=fb; fb=fw
-                return xa, xb, xc, fa, fb, fc, funcalls
-            elif (fw > fb):
-                xc = w; fc=fw
-                return xa, xb, xc, fa, fb, fc, funcalls
-            w = xc + _gold*(xc-xb)
-            fw = func(*((w,)+args))
-            funcalls += 1
-        elif (w-wlim)*(wlim-xc) >= 0.0:
-            w = wlim
-            fw = func(*((w,)+args))
-            funcalls += 1
-        elif (w-wlim)*(xc-w) > 0.0:
-            fw = func(*((w,)+args))
-            funcalls += 1
-            if (fw < fc):
-                xb=xc; xc=w; w=xc+_gold*(xc-xb)
-                fb=fc; fc=fw; fw=func(*((w,)+args))
-                funcalls += 1
-        else:
-            w = xc + _gold*(xc-xb)
-            fw = func(*((w,)+args))
-            funcalls += 1
-        xa=xb; xb=xc; xc=w
-        fa=fb; fb=fc; fc=fw
-    return xa, xb, xc, fa, fb, fc, funcalls
-
-
-
-def _linesearch_powell(func, p, xi, tol=1e-3):
-    """Line-search algorithm using fminbound.
-
-    Find the minimium of the function ``func(x0+ alpha*direc)``.
-
-    """
-    def myfunc(alpha):
-        return func(p + alpha * xi)
-    alpha_min, fret, iter, num = brent(myfunc, full_output=1, tol=tol)
-    xi = alpha_min*xi
-    return squeeze(fret), p+xi, xi
-
-
-def fmin_powell(func, x0, args=(), xtol=1e-4, ftol=1e-4, maxiter=None,
-                maxfun=None, full_output=0, disp=1, retall=0, callback=None,
-                direc=None):
-    """
-    Minimize a function using modified Powell's method.
-
-    Parameters
-    ----------
-    func : callable f(x,*args)
-        Objective function to be minimized.
-    x0 : ndarray
-        Initial guess.
-    args : tuple
-        Extra arguments passed to func.
-    callback : callable
-        An optional user-supplied function, called after each
-        iteration.  Called as ``callback(xk)``, where ``xk`` is the
-        current parameter vector.
-    direc : ndarray
-        Initial direction set.
-
-    Returns
-    -------
-    xopt : ndarray
-        Parameter which minimizes `func`.
-    fopt : number
-        Value of function at minimum: ``fopt = func(xopt)``.
-    direc : ndarray
-        Current direction set.
-    iter : int
-        Number of iterations.
-    funcalls : int
-        Number of function calls made.
-    warnflag : int
-        Integer warning flag:
-            1 : Maximum number of function evaluations.
-            2 : Maximum number of iterations.
-    allvecs : list
-        List of solutions at each iteration.
-
-    Other Parameters
-    ----------------
-    xtol : float
-        Line-search error tolerance.
-    ftol : float
-        Relative error in ``func(xopt)`` acceptable for convergence.
-    maxiter : int
-        Maximum number of iterations to perform.
-    maxfun : int
-        Maximum number of function evaluations to make.
-    full_output : bool
-        If True, fopt, xi, direc, iter, funcalls, and
-        warnflag are returned.
-    disp : bool
-        If True, print convergence messages.
-    retall : bool
-        If True, return a list of the solution at each iteration.
-
-    Notes
-    -----
-    Uses a modification of Powell's method to find the minimum of
-    a function of N variables.
-
-    """
-    # we need to use a mutable object here that we can update in the
-    # wrapper function
-    fcalls, func = wrap_function(func, args)
-    x = asarray(x0).flatten()
-    if retall:
-        allvecs = [x]
-    N = len(x)
-    rank = len(x.shape)
-    if not -1 < rank < 2:
-        raise ValueError("Initial guess must be a scalar or rank-1 sequence.")
-    if maxiter is None:
-        maxiter = N * 1000
-    if maxfun is None:
-        maxfun = N * 1000
-
-
-    if direc is None:
-        direc = eye(N, dtype=float)
-    else:
-        direc = asarray(direc, dtype=float)
-
-    fval = squeeze(func(x))
-    x1 = x.copy()
-    iter = 0;
-    ilist = range(N)
-    while True:
-        fx = fval
-        bigind = 0
-        delta = 0.0
-        for i in ilist:
-            direc1 = direc[i]
-            fx2 = fval
-            fval, x, direc1 = _linesearch_powell(func, x, direc1, tol=xtol*100)
-            if (fx2 - fval) > delta:
-                delta = fx2 - fval
-                bigind = i
-        iter += 1
-        if callback is not None:
-            callback(x)
-        if retall:
-            allvecs.append(x)
-        if (2.0*(fx - fval) <= ftol*(abs(fx)+abs(fval))+1e-20): break
-        if fcalls[0] >= maxfun: break
-        if iter >= maxiter: break
-
-        # Construct the extrapolated point
-        direc1 = x - x1
-        x2 = 2*x - x1
-        x1 = x.copy()
-        fx2 = squeeze(func(x2))
-
-        if (fx > fx2):
-            t = 2.0*(fx+fx2-2.0*fval)
-            temp = (fx-fval-delta)
-            t *= temp*temp
-            temp = fx-fx2
-            t -= delta*temp*temp
-            if t < 0.0:
-                fval, x, direc1 = _linesearch_powell(func, x, direc1,
-                                                     tol=xtol*100)
-                direc[bigind] = direc[-1]
-                direc[-1] = direc1
-
-    warnflag = 0
-    if fcalls[0] >= maxfun:
-        warnflag = 1
-        if disp:
-            print "Warning: Maximum number of function evaluations has "\
-                  "been exceeded."
-    elif iter >= maxiter:
-        warnflag = 2
-        if disp:
-            print "Warning: Maximum number of iterations has been exceeded"
-    else:
-        if disp:
-            print "Optimization terminated successfully."
-            print "         Current function value: %f" % fval
-            print "         Iterations: %d" % iter
-            print "         Function evaluations: %d" % fcalls[0]
-
-    x = squeeze(x)
-
-    if full_output:
-        retlist = x, fval, direc, iter, fcalls[0], warnflag
-        if retall:
-            retlist += (allvecs,)
-    else:
-        retlist = x
-        if retall:
-            retlist = (x, allvecs)
-
-    return retlist
-
-
-
-
-def _endprint(x, flag, fval, maxfun, xtol, disp):
-    if flag == 0:
-        if disp > 1:
-            print "\nOptimization terminated successfully;\n" \
-                  "The returned value satisfies the termination criteria\n" \
-                  "(using xtol = ", xtol, ")"
-    if flag == 1:
-        print "\nMaximum number of function evaluations exceeded --- " \
-              "increase maxfun argument.\n"
-    return
-
-
-def brute(func, ranges, args=(), Ns=20, full_output=0, finish=fmin):
-    """Minimize a function over a given range by brute force.
-
-    Parameters
-    ----------
-    func : callable ``f(x,*args)``
-        Objective function to be minimized.
-    ranges : tuple
-        Each element is a tuple of parameters or a slice object to
-        be handed to ``numpy.mgrid``.
-    args : tuple
-        Extra arguments passed to function.
-    Ns : int
-        Default number of samples, if those are not provided.
-    full_output : bool
-        If True, return the evaluation grid.
-
-    Returns
-    -------
-    x0 : ndarray
-        Value of arguments to `func`, giving minimum over the grid.
-    fval : int
-        Function value at minimum.
-    grid : tuple
-        Representation of the evaluation grid.  It has the same
-        length as x0.
-    Jout : ndarray
-        Function values over grid:  ``Jout = func(*grid)``.
-
-    Notes
-    -----
-    Find the minimum of a function evaluated on a grid given by
-    the tuple ranges.
-
-    """
-    N = len(ranges)
-    if N > 40:
-        raise ValueError("Brute Force not possible with more " \
-              "than 40 variables.")
-    lrange = list(ranges)
-    for k in range(N):
-        if type(lrange[k]) is not type(slice(None)):
-            if len(lrange[k]) < 3:
-                lrange[k] = tuple(lrange[k]) + (complex(Ns),)
-            lrange[k] = slice(*lrange[k])
-    if (N==1):
-        lrange = lrange[0]
-
-    def _scalarfunc(*params):
-        params = squeeze(asarray(params))
-        return func(params,*args)
-
-    vecfunc = vectorize(_scalarfunc)
-    grid = mgrid[lrange]
-    if (N==1):
-        grid = (grid,)
-    Jout = vecfunc(*grid)
-    Nshape = shape(Jout)
-    indx = argmin(Jout.ravel(),axis=-1)
-    Nindx = zeros(N,int)
-    xmin = zeros(N,float)
-    for k in range(N-1,-1,-1):
-        thisN = Nshape[k]
-        Nindx[k] = indx % Nshape[k]
-        indx = indx // thisN
-    for k in range(N):
-        xmin[k] = grid[k][tuple(Nindx)]
-
-    Jmin = Jout[tuple(Nindx)]
-    if (N==1):
-        grid = grid[0]
-        xmin = xmin[0]
-    if callable(finish):
-        vals = finish(func,xmin,args=args,full_output=1, disp=0)
-        xmin = vals[0]
-        Jmin = vals[1]
-        if vals[-1] > 0:
-            print "Warning: Final optimization did not succeed"
-    if full_output:
-        return xmin, Jmin, grid, Jout
-    else:
-        return xmin
-
-
-def main():
-    import time
-
-    times = []
-    algor = []
-    x0 = [0.8,1.2,0.7]
-    print "Nelder-Mead Simplex"
-    print "==================="
-    start = time.time()
-    x = fmin(rosen,x0)
-    print x
-    times.append(time.time() - start)
-    algor.append('Nelder-Mead Simplex\t')
-
-    print
-    print "Powell Direction Set Method"
-    print "==========================="
-    start = time.time()
-    x = fmin_powell(rosen,x0)
-    print x
-    times.append(time.time() - start)
-    algor.append('Powell Direction Set Method.')
-
-    print
-    print "Nonlinear CG"
-    print "============"
-    start = time.time()
-    x = fmin_cg(rosen, x0, fprime=rosen_der, maxiter=200)
-    print x
-    times.append(time.time() - start)
-    algor.append('Nonlinear CG     \t')
-
-    print
-    print "BFGS Quasi-Newton"
-    print "================="
-    start = time.time()
-    x = fmin_bfgs(rosen, x0, fprime=rosen_der, maxiter=80)
-    print x
-    times.append(time.time() - start)
-    algor.append('BFGS Quasi-Newton\t')
-
-    print
-    print "BFGS approximate gradient"
-    print "========================="
-    start = time.time()
-    x = fmin_bfgs(rosen, x0, gtol=1e-4, maxiter=100)
-    print x
-    times.append(time.time() - start)
-    algor.append('BFGS without gradient\t')
-
-
-    print
-    print "Newton-CG with Hessian product"
-    print "=============================="
-    start = time.time()
-    x = fmin_ncg(rosen, x0, rosen_der, fhess_p=rosen_hess_prod, maxiter=80)
-    print x
-    times.append(time.time() - start)
-    algor.append('Newton-CG with hessian product')
-
-
-    print
-    print "Newton-CG with full Hessian"
-    print "==========================="
-    start = time.time()
-    x = fmin_ncg(rosen, x0, rosen_der, fhess=rosen_hess, maxiter=80)
-    print x
-    times.append(time.time() - start)
-    algor.append('Newton-CG with full hessian')
-
-    print
-    print "\nMinimizing the Rosenbrock function of order 3\n"
-    print " Algorithm \t\t\t       Seconds"
-    print "===========\t\t\t      ========="
-    for k in range(len(algor)):
-        print algor[k], "\t -- ", times[k]
-
-if __name__ == "__main__":
-    main()
-=======
 # This file is not meant for public use and will be removed in SciPy v2.0.0.
 # Use the `scipy.optimize` namespace for importing the functions
 # included below.
@@ -1842,5 +69,4 @@
                   "the `scipy.optimize.optimize` namespace is deprecated.",
                   category=DeprecationWarning, stacklevel=2)
 
-    return getattr(_optimize, name)
->>>>>>> 6912c638
+    return getattr(_optimize, name)