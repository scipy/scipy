#__docformat__ = "restructuredtext en"
# ******NOTICE***************
# optimize.py module by Travis E. Oliphant
#
# You may copy and use this module as you see fit with no
# guarantee implied provided you keep this notice in all copies.
# *****END NOTICE************

# A collection of optimization algorithms. Version 0.5
# CHANGES
#  Added fminbound (July 2001)
#  Added brute (Aug. 2002)
#  Finished line search satisfying strong Wolfe conditions (Mar. 2004)
#  Updated strong Wolfe conditions line search to use
#  cubic-interpolation (Mar. 2004)


# Minimization routines

__all__ = ['fmin', 'fmin_powell', 'fmin_bfgs', 'fmin_ncg', 'fmin_cg',
           'fminbound', 'brent', 'golden', 'bracket', 'rosen', 'rosen_der',
           'rosen_hess', 'rosen_hess_prod', 'brute', 'approx_fprime',
           'line_search', 'check_grad', 'OptimizeResult', 'show_options',
           'OptimizeWarning']

__docformat__ = "restructuredtext en"

import warnings
import sys
import numpy
from numpy import (atleast_1d, eye, argmin, zeros, shape, squeeze,
                   asarray, sqrt, Inf, asfarray, isinf)
import numpy as np
from .linesearch import (line_search_wolfe1, line_search_wolfe2,
                         line_search_wolfe2 as line_search,
                         LineSearchWarning)
from ._numdiff import approx_derivative
from scipy._lib._util import getfullargspec_no_self as _getfullargspec
from scipy._lib._util import MapWrapper
from scipy.optimize._differentiable_functions import ScalarFunction, FD_METHODS


# standard status messages of optimizers
_status_message = {'success': 'Optimization terminated successfully.',
                   'maxfev': 'Maximum number of function evaluations has '
                              'been exceeded.',
                   'maxiter': 'Maximum number of iterations has been '
                              'exceeded.',
                   'pr_loss': 'Desired error not necessarily achieved due '
                              'to precision loss.',
                   'out_of_bounds': 'The result is outside of the provided '
                                    'bounds.',
                   'nan': 'NaN result encountered.'}


class MemoizeJac(object):
    """ Decorator that caches the value gradient of function each time it
    is called. """

    def __init__(self, fun):
        self.fun = fun
        self.jac = None
        self.x = None

    def __call__(self, x, *args):
        self.x = numpy.asarray(x).copy()
        fg = self.fun(x, *args)
        self.jac = fg[1]
        return fg[0]

    def derivative(self, x, *args):
        if self.jac is not None and numpy.all(x == self.x):
            return self.jac
        else:
            self(x, *args)
            return self.jac


class OptimizeResult(dict):
    """ Represents the optimization result.

    Attributes
    ----------
    x : ndarray
        The solution of the optimization.
    success : bool
        Whether or not the optimizer exited successfully.
    status : int
        Termination status of the optimizer. Its value depends on the
        underlying solver. Refer to `message` for details.
    message : str
        Description of the cause of the termination.
    fun, jac, hess: ndarray
        Values of objective function, its Jacobian and its Hessian (if
        available). The Hessians may be approximations, see the documentation
        of the function in question.
    hess_inv : object
        Inverse of the objective function's Hessian; may be an approximation.
        Not available for all solvers. The type of this attribute may be
        either np.ndarray or scipy.sparse.linalg.LinearOperator.
    nfev, njev, nhev : int
        Number of evaluations of the objective functions and of its
        Jacobian and Hessian.
    nit : int
        Number of iterations performed by the optimizer.
    maxcv : float
        The maximum constraint violation.

    Notes
    -----
    There may be additional attributes not listed above depending of the
    specific solver. Since this class is essentially a subclass of dict
    with attribute accessors, one can see which attributes are available
    using the `keys()` method.
    """

    def __getattr__(self, name):
        try:
            return self[name]
        except KeyError:
            raise AttributeError(name)

    __setattr__ = dict.__setitem__
    __delattr__ = dict.__delitem__

    def __repr__(self):
        if self.keys():
            m = max(map(len, list(self.keys()))) + 1
            return '\n'.join([k.rjust(m) + ': ' + repr(v)
                              for k, v in sorted(self.items())])
        else:
            return self.__class__.__name__ + "()"

    def __dir__(self):
        return list(self.keys())


class OptimizeWarning(UserWarning):
    pass


def _check_unknown_options(unknown_options):
    if unknown_options:
        msg = ", ".join(map(str, unknown_options.keys()))
        # Stack level 4: this is called from _minimize_*, which is
        # called from another function in SciPy. Level 4 is the first
        # level in user code.
        warnings.warn("Unknown solver options: %s" % msg, OptimizeWarning, 4)


def is_array_scalar(x):
    """Test whether `x` is either a scalar or an array scalar.

    """
    return np.size(x) == 1


_epsilon = sqrt(numpy.finfo(float).eps)


def vecnorm(x, ord=2):
    if ord == Inf:
        return numpy.amax(numpy.abs(x))
    elif ord == -Inf:
        return numpy.amin(numpy.abs(x))
    else:
        return numpy.sum(numpy.abs(x)**ord, axis=0)**(1.0 / ord)


def _prepare_scalar_function(fun, x0, jac=None, args=(), bounds=None,
                             epsilon=None, finite_diff_rel_step=None,
                             hess=None):
    """
    Creates a ScalarFunction object for use with scalar minimizers
    (BFGS/LBFGSB/SLSQP/TNC/CG/etc).

    Parameters
    ----------
    fun : callable
        The objective function to be minimized.

            ``fun(x, *args) -> float``

        where ``x`` is an 1-D array with shape (n,) and ``args``
        is a tuple of the fixed parameters needed to completely
        specify the function.
    x0 : ndarray, shape (n,)
        Initial guess. Array of real elements of size (n,),
        where 'n' is the number of independent variables.
    jac : {callable,  '2-point', '3-point', 'cs', None}, optional
        Method for computing the gradient vector. If it is a callable, it
        should be a function that returns the gradient vector:

            ``jac(x, *args) -> array_like, shape (n,)``

        If one of `{'2-point', '3-point', 'cs'}` is selected then the gradient
        is calculated with a relative step for finite differences. If `None`,
        then two-point finite differences with an absolute step is used.
    args : tuple, optional
        Extra arguments passed to the objective function and its
        derivatives (`fun`, `jac` functions).
    bounds : sequence, optional
        Bounds on variables. 'new-style' bounds are required.
    eps : float or ndarray
        If `jac is None` the absolute step size used for numerical
        approximation of the jacobian via forward differences.
    finite_diff_rel_step : None or array_like, optional
        If `jac in ['2-point', '3-point', 'cs']` the relative step size to
        use for numerical approximation of the jacobian. The absolute step
        size is computed as ``h = rel_step * sign(x0) * max(1, abs(x0))``,
        possibly adjusted to fit into the bounds. For ``method='3-point'``
        the sign of `h` is ignored. If None (default) then step is selected
        automatically.
    hess : {callable,  '2-point', '3-point', 'cs', None}
        Computes the Hessian matrix. If it is callable, it should return the
        Hessian matrix:

            ``hess(x, *args) -> {LinearOperator, spmatrix, array}, (n, n)``

        Alternatively, the keywords {'2-point', '3-point', 'cs'} select a
        finite difference scheme for numerical estimation.
        Whenever the gradient is estimated via finite-differences, the Hessian
        cannot be estimated with options {'2-point', '3-point', 'cs'} and needs
        to be estimated using one of the quasi-Newton strategies.

    Returns
    -------
    sf : ScalarFunction
    """
    if callable(jac):
        grad = jac
    elif jac in FD_METHODS:
        # epsilon is set to None so that ScalarFunction is made to use
        # rel_step
        epsilon = None
        grad = jac
    else:
        # default (jac is None) is to do 2-point finite differences with
        # absolute step size. ScalarFunction has to be provided an
        # epsilon value that is not None to use absolute steps. This is
        # normally the case from most _minimize* methods.
        grad = '2-point'
        epsilon = epsilon

    if hess is None:
        # ScalarFunction requires something for hess, so we give a dummy
        # implementation here if nothing is provided, return a value of None
        # so that downstream minimisers halt. The results of `fun.hess`
        # should not be used.
        def hess(x, *args):
            return None

    if bounds is None:
        bounds = (-np.inf, np.inf)

    # ScalarFunction caches. Reuse of fun(x) during grad
    # calculation reduces overall function evaluations.
    sf = ScalarFunction(fun, x0, args, grad, hess,
                        finite_diff_rel_step, bounds, epsilon=epsilon)

    return sf


def rosen(x):
    """
    The Rosenbrock function.

    The function computed is::

        sum(100.0*(x[1:] - x[:-1]**2.0)**2.0 + (1 - x[:-1])**2.0)

    Parameters
    ----------
    x : array_like
        1-D array of points at which the Rosenbrock function is to be computed.

    Returns
    -------
    f : float
        The value of the Rosenbrock function.

    See Also
    --------
    rosen_der, rosen_hess, rosen_hess_prod

    Examples
    --------
    >>> from scipy.optimize import rosen
    >>> X = 0.1 * np.arange(10)
    >>> rosen(X)
    76.56

    """
    x = asarray(x)
    r = numpy.sum(100.0 * (x[1:] - x[:-1]**2.0)**2.0 + (1 - x[:-1])**2.0,
                  axis=0)
    return r


def rosen_der(x):
    """
    The derivative (i.e. gradient) of the Rosenbrock function.

    Parameters
    ----------
    x : array_like
        1-D array of points at which the derivative is to be computed.

    Returns
    -------
    rosen_der : (N,) ndarray
        The gradient of the Rosenbrock function at `x`.

    See Also
    --------
    rosen, rosen_hess, rosen_hess_prod

    Examples
    --------
    >>> from scipy.optimize import rosen_der
    >>> X = 0.1 * np.arange(9)
    >>> rosen_der(X)
    array([ -2. ,  10.6,  15.6,  13.4,   6.4,  -3. , -12.4, -19.4,  62. ])

    """
    x = asarray(x)
    xm = x[1:-1]
    xm_m1 = x[:-2]
    xm_p1 = x[2:]
    der = numpy.zeros_like(x)
    der[1:-1] = (200 * (xm - xm_m1**2) -
                 400 * (xm_p1 - xm**2) * xm - 2 * (1 - xm))
    der[0] = -400 * x[0] * (x[1] - x[0]**2) - 2 * (1 - x[0])
    der[-1] = 200 * (x[-1] - x[-2]**2)
    return der


def rosen_hess(x):
    """
    The Hessian matrix of the Rosenbrock function.

    Parameters
    ----------
    x : array_like
        1-D array of points at which the Hessian matrix is to be computed.

    Returns
    -------
    rosen_hess : ndarray
        The Hessian matrix of the Rosenbrock function at `x`.

    See Also
    --------
    rosen, rosen_der, rosen_hess_prod

    Examples
    --------
    >>> from scipy.optimize import rosen_hess
    >>> X = 0.1 * np.arange(4)
    >>> rosen_hess(X)
    array([[-38.,   0.,   0.,   0.],
           [  0., 134., -40.,   0.],
           [  0., -40., 130., -80.],
           [  0.,   0., -80., 200.]])

    """
    x = atleast_1d(x)
    H = numpy.diag(-400 * x[:-1], 1) - numpy.diag(400 * x[:-1], -1)
    diagonal = numpy.zeros(len(x), dtype=x.dtype)
    diagonal[0] = 1200 * x[0]**2 - 400 * x[1] + 2
    diagonal[-1] = 200
    diagonal[1:-1] = 202 + 1200 * x[1:-1]**2 - 400 * x[2:]
    H = H + numpy.diag(diagonal)
    return H


def rosen_hess_prod(x, p):
    """
    Product of the Hessian matrix of the Rosenbrock function with a vector.

    Parameters
    ----------
    x : array_like
        1-D array of points at which the Hessian matrix is to be computed.
    p : array_like
        1-D array, the vector to be multiplied by the Hessian matrix.

    Returns
    -------
    rosen_hess_prod : ndarray
        The Hessian matrix of the Rosenbrock function at `x` multiplied
        by the vector `p`.

    See Also
    --------
    rosen, rosen_der, rosen_hess

    Examples
    --------
    >>> from scipy.optimize import rosen_hess_prod
    >>> X = 0.1 * np.arange(9)
    >>> p = 0.5 * np.arange(9)
    >>> rosen_hess_prod(X, p)
    array([  -0.,   27.,  -10.,  -95., -192., -265., -278., -195., -180.])

    """
    x = atleast_1d(x)
    Hp = numpy.zeros(len(x), dtype=x.dtype)
    Hp[0] = (1200 * x[0]**2 - 400 * x[1] + 2) * p[0] - 400 * x[0] * p[1]
    Hp[1:-1] = (-400 * x[:-2] * p[:-2] +
                (202 + 1200 * x[1:-1]**2 - 400 * x[2:]) * p[1:-1] -
                400 * x[1:-1] * p[2:])
    Hp[-1] = -400 * x[-2] * p[-2] + 200*p[-1]
    return Hp


def wrap_function(function, args):
    ncalls = [0]
    if function is None:
        return ncalls, None

    def function_wrapper(*wrapper_args):
        ncalls[0] += 1
        return function(*(wrapper_args + args))

    return ncalls, function_wrapper


def fmin(func, x0, args=(), xtol=1e-4, ftol=1e-4, maxiter=None, maxfun=None,
         full_output=0, disp=1, retall=0, callback=None, initial_simplex=None):
    """
    Minimize a function using the downhill simplex algorithm.

    This algorithm only uses function values, not derivatives or second
    derivatives.

    Parameters
    ----------
    func : callable func(x,*args)
        The objective function to be minimized.
    x0 : ndarray
        Initial guess.
    args : tuple, optional
        Extra arguments passed to func, i.e., ``f(x,*args)``.
    xtol : float, optional
        Absolute error in xopt between iterations that is acceptable for
        convergence.
    ftol : number, optional
        Absolute error in func(xopt) between iterations that is acceptable for
        convergence.
    maxiter : int, optional
        Maximum number of iterations to perform.
    maxfun : number, optional
        Maximum number of function evaluations to make.
    full_output : bool, optional
        Set to True if fopt and warnflag outputs are desired.
    disp : bool, optional
        Set to True to print convergence messages.
    retall : bool, optional
        Set to True to return list of solutions at each iteration.
    callback : callable, optional
        Called after each iteration, as callback(xk), where xk is the
        current parameter vector.
    initial_simplex : array_like of shape (N + 1, N), optional
        Initial simplex. If given, overrides `x0`.
        ``initial_simplex[j,:]`` should contain the coordinates of
        the jth vertex of the ``N+1`` vertices in the simplex, where
        ``N`` is the dimension.

    Returns
    -------
    xopt : ndarray
        Parameter that minimizes function.
    fopt : float
        Value of function at minimum: ``fopt = func(xopt)``.
    iter : int
        Number of iterations performed.
    funcalls : int
        Number of function calls made.
    warnflag : int
        1 : Maximum number of function evaluations made.
        2 : Maximum number of iterations reached.
    allvecs : list
        Solution at each iteration.

    See also
    --------
    minimize: Interface to minimization algorithms for multivariate
        functions. See the 'Nelder-Mead' `method` in particular.

    Notes
    -----
    Uses a Nelder-Mead simplex algorithm to find the minimum of function of
    one or more variables.

    This algorithm has a long history of successful use in applications.
    But it will usually be slower than an algorithm that uses first or
    second derivative information. In practice, it can have poor
    performance in high-dimensional problems and is not robust to
    minimizing complicated functions. Additionally, there currently is no
    complete theory describing when the algorithm will successfully
    converge to the minimum, or how fast it will if it does. Both the ftol and
    xtol criteria must be met for convergence.

    Examples
    --------
    >>> def f(x):
    ...     return x**2

    >>> from scipy import optimize

    >>> minimum = optimize.fmin(f, 1)
    Optimization terminated successfully.
             Current function value: 0.000000
             Iterations: 17
             Function evaluations: 34
    >>> minimum[0]
    -8.8817841970012523e-16

    References
    ----------
    .. [1] Nelder, J.A. and Mead, R. (1965), "A simplex method for function
           minimization", The Computer Journal, 7, pp. 308-313

    .. [2] Wright, M.H. (1996), "Direct Search Methods: Once Scorned, Now
           Respectable", in Numerical Analysis 1995, Proceedings of the
           1995 Dundee Biennial Conference in Numerical Analysis, D.F.
           Griffiths and G.A. Watson (Eds.), Addison Wesley Longman,
           Harlow, UK, pp. 191-208.

    """
    opts = {'xatol': xtol,
            'fatol': ftol,
            'maxiter': maxiter,
            'maxfev': maxfun,
            'disp': disp,
            'return_all': retall,
            'initial_simplex': initial_simplex}

    res = _minimize_neldermead(func, x0, args, callback=callback, **opts)
    if full_output:
        retlist = res['x'], res['fun'], res['nit'], res['nfev'], res['status']
        if retall:
            retlist += (res['allvecs'], )
        return retlist
    else:
        if retall:
            return res['x'], res['allvecs']
        else:
            return res['x']


def _minimize_neldermead(func, x0, args=(), callback=None,
                         maxiter=None, maxfev=None, disp=False,
                         return_all=False, initial_simplex=None,
                         xatol=1e-4, fatol=1e-4, adaptive=False,
                         **unknown_options):
    """
    Minimization of scalar function of one or more variables using the
    Nelder-Mead algorithm.

    Options
    -------
    disp : bool
        Set to True to print convergence messages.
    maxiter, maxfev : int
        Maximum allowed number of iterations and function evaluations.
        Will default to ``N*200``, where ``N`` is the number of
        variables, if neither `maxiter` or `maxfev` is set. If both
        `maxiter` and `maxfev` are set, minimization will stop at the
        first reached.
    return_all : bool, optional
        Set to True to return a list of the best solution at each of the
        iterations.
    initial_simplex : array_like of shape (N + 1, N)
        Initial simplex. If given, overrides `x0`.
        ``initial_simplex[j,:]`` should contain the coordinates of
        the jth vertex of the ``N+1`` vertices in the simplex, where
        ``N`` is the dimension.
    xatol : float, optional
        Absolute error in xopt between iterations that is acceptable for
        convergence.
    fatol : number, optional
        Absolute error in func(xopt) between iterations that is acceptable for
        convergence.
    adaptive : bool, optional
        Adapt algorithm parameters to dimensionality of problem. Useful for
        high-dimensional minimization [1]_.

    References
    ----------
    .. [1] Gao, F. and Han, L.
       Implementing the Nelder-Mead simplex algorithm with adaptive
       parameters. 2012. Computational Optimization and Applications.
       51:1, pp. 259-277

    """
    if 'ftol' in unknown_options:
        warnings.warn("ftol is deprecated for Nelder-Mead,"
                      " use fatol instead. If you specified both, only"
                      " fatol is used.",
                      DeprecationWarning)
        if (np.isclose(fatol, 1e-4) and
                not np.isclose(unknown_options['ftol'], 1e-4)):
            # only ftol was probably specified, use it.
            fatol = unknown_options['ftol']
        unknown_options.pop('ftol')
    if 'xtol' in unknown_options:
        warnings.warn("xtol is deprecated for Nelder-Mead,"
                      " use xatol instead. If you specified both, only"
                      " xatol is used.",
                      DeprecationWarning)
        if (np.isclose(xatol, 1e-4) and
                not np.isclose(unknown_options['xtol'], 1e-4)):
            # only xtol was probably specified, use it.
            xatol = unknown_options['xtol']
        unknown_options.pop('xtol')

    _check_unknown_options(unknown_options)
    maxfun = maxfev
    retall = return_all

    fcalls, func = wrap_function(func, args)

    if adaptive:
        dim = float(len(x0))
        rho = 1
        chi = 1 + 2/dim
        psi = 0.75 - 1/(2*dim)
        sigma = 1 - 1/dim
    else:
        rho = 1
        chi = 2
        psi = 0.5
        sigma = 0.5

    nonzdelt = 0.05
    zdelt = 0.00025

    x0 = asfarray(x0).flatten()

    if initial_simplex is None:
        N = len(x0)

        sim = numpy.zeros((N + 1, N), dtype=x0.dtype)
        sim[0] = x0
        for k in range(N):
            y = numpy.array(x0, copy=True)
            if y[k] != 0:
                y[k] = (1 + nonzdelt)*y[k]
            else:
                y[k] = zdelt
            sim[k + 1] = y
    else:
        sim = np.asfarray(initial_simplex).copy()
        if sim.ndim != 2 or sim.shape[0] != sim.shape[1] + 1:
            raise ValueError("`initial_simplex` should be an array of shape (N+1,N)")
        if len(x0) != sim.shape[1]:
            raise ValueError("Size of `initial_simplex` is not consistent with `x0`")
        N = sim.shape[1]

    if retall:
        allvecs = [sim[0]]

    # If neither are set, then set both to default
    if maxiter is None and maxfun is None:
        maxiter = N * 200
        maxfun = N * 200
    elif maxiter is None:
        # Convert remaining Nones, to np.inf, unless the other is np.inf, in
        # which case use the default to avoid unbounded iteration
        if maxfun == np.inf:
            maxiter = N * 200
        else:
            maxiter = np.inf
    elif maxfun is None:
        if maxiter == np.inf:
            maxfun = N * 200
        else:
            maxfun = np.inf

    one2np1 = list(range(1, N + 1))
    fsim = numpy.zeros((N + 1,), float)

    for k in range(N + 1):
        fsim[k] = func(sim[k])

    ind = numpy.argsort(fsim)
    fsim = numpy.take(fsim, ind, 0)
    # sort so sim[0,:] has the lowest function value
    sim = numpy.take(sim, ind, 0)

    iterations = 1

    while (fcalls[0] < maxfun and iterations < maxiter):
        if (numpy.max(numpy.ravel(numpy.abs(sim[1:] - sim[0]))) <= xatol and
                numpy.max(numpy.abs(fsim[0] - fsim[1:])) <= fatol):
            break

        xbar = numpy.add.reduce(sim[:-1], 0) / N
        xr = (1 + rho) * xbar - rho * sim[-1]
        fxr = func(xr)
        doshrink = 0

        if fxr < fsim[0]:
            xe = (1 + rho * chi) * xbar - rho * chi * sim[-1]
            fxe = func(xe)

            if fxe < fxr:
                sim[-1] = xe
                fsim[-1] = fxe
            else:
                sim[-1] = xr
                fsim[-1] = fxr
        else:  # fsim[0] <= fxr
            if fxr < fsim[-2]:
                sim[-1] = xr
                fsim[-1] = fxr
            else:  # fxr >= fsim[-2]
                # Perform contraction
                if fxr < fsim[-1]:
                    xc = (1 + psi * rho) * xbar - psi * rho * sim[-1]
                    fxc = func(xc)

                    if fxc <= fxr:
                        sim[-1] = xc
                        fsim[-1] = fxc
                    else:
                        doshrink = 1
                else:
                    # Perform an inside contraction
                    xcc = (1 - psi) * xbar + psi * sim[-1]
                    fxcc = func(xcc)

                    if fxcc < fsim[-1]:
                        sim[-1] = xcc
                        fsim[-1] = fxcc
                    else:
                        doshrink = 1

                if doshrink:
                    for j in one2np1:
                        sim[j] = sim[0] + sigma * (sim[j] - sim[0])
                        fsim[j] = func(sim[j])

        ind = numpy.argsort(fsim)
        sim = numpy.take(sim, ind, 0)
        fsim = numpy.take(fsim, ind, 0)
        if callback is not None:
            callback(sim[0])
        iterations += 1
        if retall:
            allvecs.append(sim[0])

    x = sim[0]
    fval = numpy.min(fsim)
    warnflag = 0

    if fcalls[0] >= maxfun:
        warnflag = 1
        msg = _status_message['maxfev']
        if disp:
            print('Warning: ' + msg)
    elif iterations >= maxiter:
        warnflag = 2
        msg = _status_message['maxiter']
        if disp:
            print('Warning: ' + msg)
    else:
        msg = _status_message['success']
        if disp:
            print(msg)
            print("         Current function value: %f" % fval)
            print("         Iterations: %d" % iterations)
            print("         Function evaluations: %d" % fcalls[0])

    result = OptimizeResult(fun=fval, nit=iterations, nfev=fcalls[0],
                            status=warnflag, success=(warnflag == 0),
                            message=msg, x=x, final_simplex=(sim, fsim))
    if retall:
        result['allvecs'] = allvecs
    return result


def approx_fprime(xk, f, epsilon, *args):
    """Finite-difference approximation of the gradient of a scalar function.

    Parameters
    ----------
    xk : array_like
        The coordinate vector at which to determine the gradient of `f`.
    f : callable
        The function of which to determine the gradient (partial derivatives).
        Should take `xk` as first argument, other arguments to `f` can be
        supplied in ``*args``. Should return a scalar, the value of the
        function at `xk`.
    epsilon : array_like
        Increment to `xk` to use for determining the function gradient.
        If a scalar, uses the same finite difference delta for all partial
        derivatives. If an array, should contain one value per element of
        `xk`.
    \\*args : args, optional
        Any other arguments that are to be passed to `f`.

    Returns
    -------
    grad : ndarray
        The partial derivatives of `f` to `xk`.

    See Also
    --------
    check_grad : Check correctness of gradient function against approx_fprime.

    Notes
    -----
    The function gradient is determined by the forward finite difference
    formula::

                 f(xk[i] + epsilon[i]) - f(xk[i])
        f'[i] = ---------------------------------
                            epsilon[i]

    The main use of `approx_fprime` is in scalar function optimizers like
    `fmin_bfgs`, to determine numerically the Jacobian of a function.

    Examples
    --------
    >>> from scipy import optimize
    >>> def func(x, c0, c1):
    ...     "Coordinate vector `x` should be an array of size two."
    ...     return c0 * x[0]**2 + c1*x[1]**2

    >>> x = np.ones(2)
    >>> c0, c1 = (1, 200)
    >>> eps = np.sqrt(np.finfo(float).eps)
    >>> optimize.approx_fprime(x, func, [eps, np.sqrt(200) * eps], c0, c1)
    array([   2.        ,  400.00004198])

    """
    xk = np.asarray(xk, float)

    f0 = f(xk, *args)
    if not np.isscalar(f0):
        try:
            f0 = f0.item()
        except (ValueError, AttributeError):
            raise ValueError("The user-provided "
                             "objective function must "
                             "return a scalar value.")

    return approx_derivative(f, xk, method='2-point', abs_step=epsilon,
                             args=args, f0=f0)


def check_grad(func, grad, x0, *args, **kwargs):
    """Check the correctness of a gradient function by comparing it against a
    (forward) finite-difference approximation of the gradient.

    Parameters
    ----------
    func : callable ``func(x0, *args)``
        Function whose derivative is to be checked.
    grad : callable ``grad(x0, *args)``
        Gradient of `func`.
    x0 : ndarray
        Points to check `grad` against forward difference approximation of grad
        using `func`.
    args : \\*args, optional
        Extra arguments passed to `func` and `grad`.
    epsilon : float, optional
        Step size used for the finite difference approximation. It defaults to
        ``sqrt(numpy.finfo(float).eps)``, which is approximately 1.49e-08.

    Returns
    -------
    err : float
        The square root of the sum of squares (i.e., the 2-norm) of the
        difference between ``grad(x0, *args)`` and the finite difference
        approximation of `grad` using func at the points `x0`.

    See Also
    --------
    approx_fprime

    Examples
    --------
    >>> def func(x):
    ...     return x[0]**2 - 0.5 * x[1]**3
    >>> def grad(x):
    ...     return [2 * x[0], -1.5 * x[1]**2]
    >>> from scipy.optimize import check_grad
    >>> check_grad(func, grad, [1.5, -1.5])
    2.9802322387695312e-08

    """
    step = kwargs.pop('epsilon', _epsilon)
    if kwargs:
        raise ValueError("Unknown keyword arguments: %r" %
                         (list(kwargs.keys()),))
    return sqrt(sum((grad(x0, *args) -
                     approx_fprime(x0, func, step, *args))**2))


def approx_fhess_p(x0, p, fprime, epsilon, *args):
    # calculate fprime(x0) first, as this may be cached by ScalarFunction
    f1 = fprime(*((x0,) + args))
    f2 = fprime(*((x0 + epsilon*p,) + args))
    return (f2 - f1) / epsilon


class _LineSearchError(RuntimeError):
    pass


def _line_search_wolfe12(f, fprime, xk, pk, gfk, old_fval, old_old_fval,
                         **kwargs):
    """
    Same as line_search_wolfe1, but fall back to line_search_wolfe2 if
    suitable step length is not found, and raise an exception if a
    suitable step length is not found.

    Raises
    ------
    _LineSearchError
        If no suitable step size is found

    """

    extra_condition = kwargs.pop('extra_condition', None)

    ret = line_search_wolfe1(f, fprime, xk, pk, gfk,
                             old_fval, old_old_fval,
                             **kwargs)

    if ret[0] is not None and extra_condition is not None:
        xp1 = xk + ret[0] * pk
        if not extra_condition(ret[0], xp1, ret[3], ret[5]):
            # Reject step if extra_condition fails
            ret = (None,)

    if ret[0] is None:
        # line search failed: try different one.
        with warnings.catch_warnings():
            warnings.simplefilter('ignore', LineSearchWarning)
            kwargs2 = {}
            for key in ('c1', 'c2', 'amax'):
                if key in kwargs:
                    kwargs2[key] = kwargs[key]
            ret = line_search_wolfe2(f, fprime, xk, pk, gfk,
                                     old_fval, old_old_fval,
                                     extra_condition=extra_condition,
                                     **kwargs2)

    if ret[0] is None:
        raise _LineSearchError()

    return ret


def fmin_bfgs(f, x0, fprime=None, args=(), gtol=1e-5, norm=Inf,
              epsilon=_epsilon, maxiter=None, full_output=0, disp=1,
              retall=0, callback=None):
    """
    Minimize a function using the BFGS algorithm.

    Parameters
    ----------
    f : callable f(x,*args)
        Objective function to be minimized.
    x0 : ndarray
        Initial guess.
    fprime : callable f'(x,*args), optional
        Gradient of f.
    args : tuple, optional
        Extra arguments passed to f and fprime.
    gtol : float, optional
        Gradient norm must be less than gtol before successful termination.
    norm : float, optional
        Order of norm (Inf is max, -Inf is min)
    epsilon : int or ndarray, optional
        If fprime is approximated, use this value for the step size.
    callback : callable, optional
        An optional user-supplied function to call after each
        iteration. Called as callback(xk), where xk is the
        current parameter vector.
    maxiter : int, optional
        Maximum number of iterations to perform.
    full_output : bool, optional
        If True,return fopt, func_calls, grad_calls, and warnflag
        in addition to xopt.
    disp : bool, optional
        Print convergence message if True.
    retall : bool, optional
        Return a list of results at each iteration if True.

    Returns
    -------
    xopt : ndarray
        Parameters which minimize f, i.e., f(xopt) == fopt.
    fopt : float
        Minimum value.
    gopt : ndarray
        Value of gradient at minimum, f'(xopt), which should be near 0.
    Bopt : ndarray
        Value of 1/f''(xopt), i.e., the inverse Hessian matrix.
    func_calls : int
        Number of function_calls made.
    grad_calls : int
        Number of gradient calls made.
    warnflag : integer
        1 : Maximum number of iterations exceeded.
        2 : Gradient and/or function calls not changing.
        3 : NaN result encountered.
    allvecs  :  list
        The value of xopt at each iteration. Only returned if retall is True.

    See also
    --------
    minimize: Interface to minimization algorithms for multivariate
        functions. See the 'BFGS' `method` in particular.

    Notes
    -----
    Optimize the function, f, whose gradient is given by fprime
    using the quasi-Newton method of Broyden, Fletcher, Goldfarb,
    and Shanno (BFGS)

    References
    ----------
    Wright, and Nocedal 'Numerical Optimization', 1999, p. 198.

    """
    opts = {'gtol': gtol,
            'norm': norm,
            'eps': epsilon,
            'disp': disp,
            'maxiter': maxiter,
            'return_all': retall}

    res = _minimize_bfgs(f, x0, args, fprime, callback=callback, **opts)

    if full_output:
        retlist = (res['x'], res['fun'], res['jac'], res['hess_inv'],
                   res['nfev'], res['njev'], res['status'])
        if retall:
            retlist += (res['allvecs'], )
        return retlist
    else:
        if retall:
            return res['x'], res['allvecs']
        else:
            return res['x']


def _minimize_bfgs(fun, x0, args=(), jac=None, callback=None,
                   gtol=1e-5, norm=Inf, eps=_epsilon, maxiter=None,
                   disp=False, return_all=False, finite_diff_rel_step=None,
                   **unknown_options):
    """
    Minimization of scalar function of one or more variables using the
    BFGS algorithm.

    Options
    -------
    disp : bool
        Set to True to print convergence messages.
    maxiter : int
        Maximum number of iterations to perform.
    gtol : float
        Gradient norm must be less than `gtol` before successful
        termination.
    norm : float
        Order of norm (Inf is max, -Inf is min).
    eps : float or ndarray
        If `jac is None` the absolute step size used for numerical
        approximation of the jacobian via forward differences.
    return_all : bool, optional
        Set to True to return a list of the best solution at each of the
        iterations.
    finite_diff_rel_step : None or array_like, optional
        If `jac in ['2-point', '3-point', 'cs']` the relative step size to
        use for numerical approximation of the jacobian. The absolute step
        size is computed as ``h = rel_step * sign(x0) * max(1, abs(x0))``,
        possibly adjusted to fit into the bounds. For ``method='3-point'``
        the sign of `h` is ignored. If None (default) then step is selected
        automatically.

    """
    _check_unknown_options(unknown_options)
    retall = return_all

    x0 = asarray(x0).flatten()
    if x0.ndim == 0:
        x0.shape = (1,)
    if maxiter is None:
        maxiter = len(x0) * 200

    sf = _prepare_scalar_function(fun, x0, jac, args=args, epsilon=eps,
                                  finite_diff_rel_step=finite_diff_rel_step)

    f = sf.fun
    myfprime = sf.grad

    old_fval = f(x0)
    gfk = myfprime(x0)

    if not np.isscalar(old_fval):
        try:
            old_fval = old_fval.item()
        except (ValueError, AttributeError):
            raise ValueError("The user-provided "
                             "objective function must "
                             "return a scalar value.")

    k = 0
    N = len(x0)
    I = numpy.eye(N, dtype=int)
    Hk = I

    # Sets the initial step guess to dx ~ 1
    old_old_fval = old_fval + np.linalg.norm(gfk) / 2

    xk = x0
    if retall:
        allvecs = [x0]
    warnflag = 0
    gnorm = vecnorm(gfk, ord=norm)
    while (gnorm > gtol) and (k < maxiter):
        pk = -numpy.dot(Hk, gfk)
        try:
            alpha_k, fc, gc, old_fval, old_old_fval, gfkp1 = \
                     _line_search_wolfe12(f, myfprime, xk, pk, gfk,
                                          old_fval, old_old_fval, amin=1e-100, amax=1e100)
        except _LineSearchError:
            # Line search failed to find a better solution.
            warnflag = 2
            break

        xkp1 = xk + alpha_k * pk
        if retall:
            allvecs.append(xkp1)
        sk = xkp1 - xk
        xk = xkp1
        if gfkp1 is None:
            gfkp1 = myfprime(xkp1)

        yk = gfkp1 - gfk
        gfk = gfkp1
        if callback is not None:
            callback(xk)
        k += 1
        gnorm = vecnorm(gfk, ord=norm)
        if (gnorm <= gtol):
            break

        if not numpy.isfinite(old_fval):
            # We correctly found +-Inf as optimal value, or something went
            # wrong.
            warnflag = 2
            break

        try:  # this was handled in numeric, let it remaines for more safety
            rhok = 1.0 / (numpy.dot(yk, sk))
        except ZeroDivisionError:
            rhok = 1000.0
            if disp:
                print("Divide-by-zero encountered: rhok assumed large")
        if isinf(rhok):  # this is patch for NumPy
            rhok = 1000.0
            if disp:
                print("Divide-by-zero encountered: rhok assumed large")
        A1 = I - sk[:, numpy.newaxis] * yk[numpy.newaxis, :] * rhok
        A2 = I - yk[:, numpy.newaxis] * sk[numpy.newaxis, :] * rhok
        Hk = numpy.dot(A1, numpy.dot(Hk, A2)) + (rhok * sk[:, numpy.newaxis] *
                                                 sk[numpy.newaxis, :])

    fval = old_fval

    if warnflag == 2:
        msg = _status_message['pr_loss']
    elif k >= maxiter:
        warnflag = 1
        msg = _status_message['maxiter']
    elif np.isnan(gnorm) or np.isnan(fval) or np.isnan(xk).any():
        warnflag = 3
        msg = _status_message['nan']
    else:
        msg = _status_message['success']

    if disp:
        print("%s%s" % ("Warning: " if warnflag != 0 else "", msg))
        print("         Current function value: %f" % fval)
        print("         Iterations: %d" % k)
        print("         Function evaluations: %d" % sf.nfev)
        print("         Gradient evaluations: %d" % sf.ngev)

    result = OptimizeResult(fun=fval, jac=gfk, hess_inv=Hk, nfev=sf.nfev,
                            njev=sf.ngev, status=warnflag,
                            success=(warnflag == 0), message=msg, x=xk,
                            nit=k)
    if retall:
        result['allvecs'] = allvecs
    return result


def fmin_cg(f, x0, fprime=None, args=(), gtol=1e-5, norm=Inf, epsilon=_epsilon,
            maxiter=None, full_output=0, disp=1, retall=0, callback=None):
    """
    Minimize a function using a nonlinear conjugate gradient algorithm.

    Parameters
    ----------
    f : callable, ``f(x, *args)``
        Objective function to be minimized. Here `x` must be a 1-D array of
        the variables that are to be changed in the search for a minimum, and
        `args` are the other (fixed) parameters of `f`.
    x0 : ndarray
        A user-supplied initial estimate of `xopt`, the optimal value of `x`.
        It must be a 1-D array of values.
    fprime : callable, ``fprime(x, *args)``, optional
        A function that returns the gradient of `f` at `x`. Here `x` and `args`
        are as described above for `f`. The returned value must be a 1-D array.
        Defaults to None, in which case the gradient is approximated
        numerically (see `epsilon`, below).
    args : tuple, optional
        Parameter values passed to `f` and `fprime`. Must be supplied whenever
        additional fixed parameters are needed to completely specify the
        functions `f` and `fprime`.
    gtol : float, optional
        Stop when the norm of the gradient is less than `gtol`.
    norm : float, optional
        Order to use for the norm of the gradient
        (``-np.Inf`` is min, ``np.Inf`` is max).
    epsilon : float or ndarray, optional
        Step size(s) to use when `fprime` is approximated numerically. Can be a
        scalar or a 1-D array. Defaults to ``sqrt(eps)``, with eps the
        floating point machine precision.  Usually ``sqrt(eps)`` is about
        1.5e-8.
    maxiter : int, optional
        Maximum number of iterations to perform. Default is ``200 * len(x0)``.
    full_output : bool, optional
        If True, return `fopt`, `func_calls`, `grad_calls`, and `warnflag` in
        addition to `xopt`.  See the Returns section below for additional
        information on optional return values.
    disp : bool, optional
        If True, return a convergence message, followed by `xopt`.
    retall : bool, optional
        If True, add to the returned values the results of each iteration.
    callback : callable, optional
        An optional user-supplied function, called after each iteration.
        Called as ``callback(xk)``, where ``xk`` is the current value of `x0`.

    Returns
    -------
    xopt : ndarray
        Parameters which minimize f, i.e., ``f(xopt) == fopt``.
    fopt : float, optional
        Minimum value found, f(xopt). Only returned if `full_output` is True.
    func_calls : int, optional
        The number of function_calls made. Only returned if `full_output`
        is True.
    grad_calls : int, optional
        The number of gradient calls made. Only returned if `full_output` is
        True.
    warnflag : int, optional
        Integer value with warning status, only returned if `full_output` is
        True.

        0 : Success.

        1 : The maximum number of iterations was exceeded.

        2 : Gradient and/or function calls were not changing. May indicate
            that precision was lost, i.e., the routine did not converge.

        3 : NaN result encountered.

    allvecs : list of ndarray, optional
        List of arrays, containing the results at each iteration.
        Only returned if `retall` is True.

    See Also
    --------
    minimize : common interface to all `scipy.optimize` algorithms for
               unconstrained and constrained minimization of multivariate
               functions. It provides an alternative way to call
               ``fmin_cg``, by specifying ``method='CG'``.

    Notes
    -----
    This conjugate gradient algorithm is based on that of Polak and Ribiere
    [1]_.

    Conjugate gradient methods tend to work better when:

    1. `f` has a unique global minimizing point, and no local minima or
       other stationary points,
    2. `f` is, at least locally, reasonably well approximated by a
       quadratic function of the variables,
    3. `f` is continuous and has a continuous gradient,
    4. `fprime` is not too large, e.g., has a norm less than 1000,
    5. The initial guess, `x0`, is reasonably close to `f` 's global
       minimizing point, `xopt`.

    References
    ----------
    .. [1] Wright & Nocedal, "Numerical Optimization", 1999, pp. 120-122.

    Examples
    --------
    Example 1: seek the minimum value of the expression
    ``a*u**2 + b*u*v + c*v**2 + d*u + e*v + f`` for given values
    of the parameters and an initial guess ``(u, v) = (0, 0)``.

    >>> args = (2, 3, 7, 8, 9, 10)  # parameter values
    >>> def f(x, *args):
    ...     u, v = x
    ...     a, b, c, d, e, f = args
    ...     return a*u**2 + b*u*v + c*v**2 + d*u + e*v + f
    >>> def gradf(x, *args):
    ...     u, v = x
    ...     a, b, c, d, e, f = args
    ...     gu = 2*a*u + b*v + d     # u-component of the gradient
    ...     gv = b*u + 2*c*v + e     # v-component of the gradient
    ...     return np.asarray((gu, gv))
    >>> x0 = np.asarray((0, 0))  # Initial guess.
    >>> from scipy import optimize
    >>> res1 = optimize.fmin_cg(f, x0, fprime=gradf, args=args)
    Optimization terminated successfully.
             Current function value: 1.617021
             Iterations: 4
             Function evaluations: 8
             Gradient evaluations: 8
    >>> res1
    array([-1.80851064, -0.25531915])

    Example 2: solve the same problem using the `minimize` function.
    (This `myopts` dictionary shows all of the available options,
    although in practice only non-default values would be needed.
    The returned value will be a dictionary.)

    >>> opts = {'maxiter' : None,    # default value.
    ...         'disp' : True,    # non-default value.
    ...         'gtol' : 1e-5,    # default value.
    ...         'norm' : np.inf,  # default value.
    ...         'eps' : 1.4901161193847656e-08}  # default value.
    >>> res2 = optimize.minimize(f, x0, jac=gradf, args=args,
    ...                          method='CG', options=opts)
    Optimization terminated successfully.
            Current function value: 1.617021
            Iterations: 4
            Function evaluations: 8
            Gradient evaluations: 8
    >>> res2.x  # minimum found
    array([-1.80851064, -0.25531915])

    """
    opts = {'gtol': gtol,
            'norm': norm,
            'eps': epsilon,
            'disp': disp,
            'maxiter': maxiter,
            'return_all': retall}

    res = _minimize_cg(f, x0, args, fprime, callback=callback, **opts)

    if full_output:
        retlist = res['x'], res['fun'], res['nfev'], res['njev'], res['status']
        if retall:
            retlist += (res['allvecs'], )
        return retlist
    else:
        if retall:
            return res['x'], res['allvecs']
        else:
            return res['x']


def _minimize_cg(fun, x0, args=(), jac=None, callback=None,
                 gtol=1e-5, norm=Inf, eps=_epsilon, maxiter=None,
                 disp=False, return_all=False, finite_diff_rel_step=None,
                 **unknown_options):
    """
    Minimization of scalar function of one or more variables using the
    conjugate gradient algorithm.

    Options
    -------
    disp : bool
        Set to True to print convergence messages.
    maxiter : int
        Maximum number of iterations to perform.
    gtol : float
        Gradient norm must be less than `gtol` before successful
        termination.
    norm : float
        Order of norm (Inf is max, -Inf is min).
    eps : float or ndarray
        If `jac is None` the absolute step size used for numerical
        approximation of the jacobian via forward differences.
    return_all : bool, optional
        Set to True to return a list of the best solution at each of the
        iterations.
    finite_diff_rel_step : None or array_like, optional
        If `jac in ['2-point', '3-point', 'cs']` the relative step size to
        use for numerical approximation of the jacobian. The absolute step
        size is computed as ``h = rel_step * sign(x0) * max(1, abs(x0))``,
        possibly adjusted to fit into the bounds. For ``method='3-point'``
        the sign of `h` is ignored. If None (default) then step is selected
        automatically.
    """
    _check_unknown_options(unknown_options)

    retall = return_all

    x0 = asarray(x0).flatten()
    if maxiter is None:
        maxiter = len(x0) * 200

    sf = _prepare_scalar_function(fun, x0, jac=jac, args=args, epsilon=eps,
                                  finite_diff_rel_step=finite_diff_rel_step)

    f = sf.fun
    myfprime = sf.grad

    old_fval = f(x0)
    gfk = myfprime(x0)

    if not np.isscalar(old_fval):
        try:
            old_fval = old_fval.item()
        except (ValueError, AttributeError):
            raise ValueError("The user-provided "
                             "objective function must "
                             "return a scalar value.")

    k = 0
    xk = x0
    # Sets the initial step guess to dx ~ 1
    old_old_fval = old_fval + np.linalg.norm(gfk) / 2

    if retall:
        allvecs = [xk]
    warnflag = 0
    pk = -gfk
    gnorm = vecnorm(gfk, ord=norm)

    sigma_3 = 0.01

    while (gnorm > gtol) and (k < maxiter):
        deltak = numpy.dot(gfk, gfk)

        cached_step = [None]

        def polak_ribiere_powell_step(alpha, gfkp1=None):
            xkp1 = xk + alpha * pk
            if gfkp1 is None:
                gfkp1 = myfprime(xkp1)
            yk = gfkp1 - gfk
            beta_k = max(0, numpy.dot(yk, gfkp1) / deltak)
            pkp1 = -gfkp1 + beta_k * pk
            gnorm = vecnorm(gfkp1, ord=norm)
            return (alpha, xkp1, pkp1, gfkp1, gnorm)

        def descent_condition(alpha, xkp1, fp1, gfkp1):
            # Polak-Ribiere+ needs an explicit check of a sufficient
            # descent condition, which is not guaranteed by strong Wolfe.
            #
            # See Gilbert & Nocedal, "Global convergence properties of
            # conjugate gradient methods for optimization",
            # SIAM J. Optimization 2, 21 (1992).
            cached_step[:] = polak_ribiere_powell_step(alpha, gfkp1)
            alpha, xk, pk, gfk, gnorm = cached_step

            # Accept step if it leads to convergence.
            if gnorm <= gtol:
                return True

            # Accept step if sufficient descent condition applies.
            return numpy.dot(pk, gfk) <= -sigma_3 * numpy.dot(gfk, gfk)

        try:
            alpha_k, fc, gc, old_fval, old_old_fval, gfkp1 = \
                     _line_search_wolfe12(f, myfprime, xk, pk, gfk, old_fval,
                                          old_old_fval, c2=0.4, amin=1e-100, amax=1e100,
                                          extra_condition=descent_condition)
        except _LineSearchError:
            # Line search failed to find a better solution.
            warnflag = 2
            break

        # Reuse already computed results if possible
        if alpha_k == cached_step[0]:
            alpha_k, xk, pk, gfk, gnorm = cached_step
        else:
            alpha_k, xk, pk, gfk, gnorm = polak_ribiere_powell_step(alpha_k, gfkp1)

        if retall:
            allvecs.append(xk)
        if callback is not None:
            callback(xk)
        k += 1

    fval = old_fval
    if warnflag == 2:
        msg = _status_message['pr_loss']
    elif k >= maxiter:
        warnflag = 1
        msg = _status_message['maxiter']
    elif np.isnan(gnorm) or np.isnan(fval) or np.isnan(xk).any():
        warnflag = 3
        msg = _status_message['nan']
    else:
        msg = _status_message['success']

    if disp:
        print("%s%s" % ("Warning: " if warnflag != 0 else "", msg))
        print("         Current function value: %f" % fval)
        print("         Iterations: %d" % k)
        print("         Function evaluations: %d" % sf.nfev)
        print("         Gradient evaluations: %d" % sf.ngev)

    result = OptimizeResult(fun=fval, jac=gfk, nfev=sf.nfev,
                            njev=sf.ngev, status=warnflag,
                            success=(warnflag == 0), message=msg, x=xk,
                            nit=k)
    if retall:
        result['allvecs'] = allvecs
    return result


def fmin_ncg(f, x0, fprime, fhess_p=None, fhess=None, args=(), avextol=1e-5,
             epsilon=_epsilon, maxiter=None, full_output=0, disp=1, retall=0,
             callback=None):
    """
    Unconstrained minimization of a function using the Newton-CG method.

    Parameters
    ----------
    f : callable ``f(x, *args)``
        Objective function to be minimized.
    x0 : ndarray
        Initial guess.
    fprime : callable ``f'(x, *args)``
        Gradient of f.
    fhess_p : callable ``fhess_p(x, p, *args)``, optional
        Function which computes the Hessian of f times an
        arbitrary vector, p.
    fhess : callable ``fhess(x, *args)``, optional
        Function to compute the Hessian matrix of f.
    args : tuple, optional
        Extra arguments passed to f, fprime, fhess_p, and fhess
        (the same set of extra arguments is supplied to all of
        these functions).
    epsilon : float or ndarray, optional
        If fhess is approximated, use this value for the step size.
    callback : callable, optional
        An optional user-supplied function which is called after
        each iteration. Called as callback(xk), where xk is the
        current parameter vector.
    avextol : float, optional
        Convergence is assumed when the average relative error in
        the minimizer falls below this amount.
    maxiter : int, optional
        Maximum number of iterations to perform.
    full_output : bool, optional
        If True, return the optional outputs.
    disp : bool, optional
        If True, print convergence message.
    retall : bool, optional
        If True, return a list of results at each iteration.

    Returns
    -------
    xopt : ndarray
        Parameters which minimize f, i.e., ``f(xopt) == fopt``.
    fopt : float
        Value of the function at xopt, i.e., ``fopt = f(xopt)``.
    fcalls : int
        Number of function calls made.
    gcalls : int
        Number of gradient calls made.
    hcalls : int
        Number of Hessian calls made.
    warnflag : int
        Warnings generated by the algorithm.
        1 : Maximum number of iterations exceeded.
        2 : Line search failure (precision loss).
        3 : NaN result encountered.
    allvecs : list
        The result at each iteration, if retall is True (see below).

    See also
    --------
    minimize: Interface to minimization algorithms for multivariate
        functions. See the 'Newton-CG' `method` in particular.

    Notes
    -----
    Only one of `fhess_p` or `fhess` need to be given.  If `fhess`
    is provided, then `fhess_p` will be ignored. If neither `fhess`
    nor `fhess_p` is provided, then the hessian product will be
    approximated using finite differences on `fprime`. `fhess_p`
    must compute the hessian times an arbitrary vector. If it is not
    given, finite-differences on `fprime` are used to compute
    it.

    Newton-CG methods are also called truncated Newton methods. This
    function differs from scipy.optimize.fmin_tnc because

    1. scipy.optimize.fmin_ncg is written purely in Python using NumPy
        and scipy while scipy.optimize.fmin_tnc calls a C function.
    2. scipy.optimize.fmin_ncg is only for unconstrained minimization
        while scipy.optimize.fmin_tnc is for unconstrained minimization
        or box constrained minimization. (Box constraints give
        lower and upper bounds for each variable separately.)

    References
    ----------
    Wright & Nocedal, 'Numerical Optimization', 1999, p. 140.

    """
    opts = {'xtol': avextol,
            'eps': epsilon,
            'maxiter': maxiter,
            'disp': disp,
            'return_all': retall}

    res = _minimize_newtoncg(f, x0, args, fprime, fhess, fhess_p,
                             callback=callback, **opts)

    if full_output:
        retlist = (res['x'], res['fun'], res['nfev'], res['njev'],
                   res['nhev'], res['status'])
        if retall:
            retlist += (res['allvecs'], )
        return retlist
    else:
        if retall:
            return res['x'], res['allvecs']
        else:
            return res['x']


def _minimize_newtoncg(fun, x0, args=(), jac=None, hess=None, hessp=None,
                       callback=None, xtol=1e-5, eps=_epsilon, maxiter=None,
                       disp=False, return_all=False,
                       **unknown_options):
    """
    Minimization of scalar function of one or more variables using the
    Newton-CG algorithm.

    Note that the `jac` parameter (Jacobian) is required.

    Options
    -------
    disp : bool
        Set to True to print convergence messages.
    xtol : float
        Average relative error in solution `xopt` acceptable for
        convergence.
    maxiter : int
        Maximum number of iterations to perform.
    eps : float or ndarray
        If `hessp` is approximated, use this value for the step size.
    return_all : bool, optional
        Set to True to return a list of the best solution at each of the
        iterations.
    """
    _check_unknown_options(unknown_options)
    if jac is None:
        raise ValueError('Jacobian is required for Newton-CG method')
    fhess_p = hessp
    fhess = hess
    avextol = xtol
    epsilon = eps
    retall = return_all

    x0 = asarray(x0).flatten()
    # TODO: allow hess to be approximated by FD?
    # TODO: add hessp (callable or FD) to ScalarFunction?
    sf = _prepare_scalar_function(fun, x0, jac, args=args, epsilon=eps, hess=fhess)
    f = sf.fun
    fprime = sf.grad

    def terminate(warnflag, msg):
        if disp:
            print(msg)
            print("         Current function value: %f" % old_fval)
            print("         Iterations: %d" % k)
            print("         Function evaluations: %d" % sf.nfev)
            print("         Gradient evaluations: %d" % sf.ngev)
            print("         Hessian evaluations: %d" % hcalls)
        fval = old_fval
        result = OptimizeResult(fun=fval, jac=gfk, nfev=sf.nfev,
                                njev=sf.ngev, nhev=hcalls, status=warnflag,
                                success=(warnflag == 0), message=msg, x=xk,
                                nit=k)
        if retall:
            result['allvecs'] = allvecs
        return result

    hcalls = 0
    if maxiter is None:
        maxiter = len(x0)*200
    cg_maxiter = 20*len(x0)

    xtol = len(x0) * avextol
    update = [2 * xtol]
    xk = x0
    if retall:
        allvecs = [xk]
    k = 0
    gfk = None
    old_fval = f(x0)
    old_old_fval = None
    float64eps = numpy.finfo(numpy.float64).eps
    while numpy.add.reduce(numpy.abs(update)) > xtol:
        if k >= maxiter:
            msg = "Warning: " + _status_message['maxiter']
            return terminate(1, msg)
        # Compute a search direction pk by applying the CG method to
        #  del2 f(xk) p = - grad f(xk) starting from 0.
        b = -fprime(xk)
        maggrad = numpy.add.reduce(numpy.abs(b))
        eta = numpy.min([0.5, numpy.sqrt(maggrad)])
        termcond = eta * maggrad
        xsupi = zeros(len(x0), dtype=x0.dtype)
        ri = -b
        psupi = -ri
        i = 0
        dri0 = numpy.dot(ri, ri)

        if fhess is not None:             # you want to compute hessian once.
            A = sf.hess(xk)
            hcalls = hcalls + 1

        for k2 in range(cg_maxiter):
            if numpy.add.reduce(numpy.abs(ri)) <= termcond:
                break
            if fhess is None:
                if fhess_p is None:
                    Ap = approx_fhess_p(xk, psupi, fprime, epsilon)
                else:
                    Ap = fhess_p(xk, psupi, *args)
                    hcalls = hcalls + 1
            else:
                Ap = numpy.dot(A, psupi)
            # check curvature
            Ap = asarray(Ap).squeeze()  # get rid of matrices...
            curv = numpy.dot(psupi, Ap)
            if 0 <= curv <= 3 * float64eps:
                break
            elif curv < 0:
                if (i > 0):
                    break
                else:
                    # fall back to steepest descent direction
                    xsupi = dri0 / (-curv) * b
                    break
            alphai = dri0 / curv
            xsupi = xsupi + alphai * psupi
            ri = ri + alphai * Ap
            dri1 = numpy.dot(ri, ri)
            betai = dri1 / dri0
            psupi = -ri + betai * psupi
            i = i + 1
            dri0 = dri1          # update numpy.dot(ri,ri) for next time.
        else:
            # curvature keeps increasing, bail out
            msg = ("Warning: CG iterations didn't converge. The Hessian is not "
                   "positive definite.")
            return terminate(3, msg)

        pk = xsupi  # search direction is solution to system.
        gfk = -b    # gradient at xk

        try:
            alphak, fc, gc, old_fval, old_old_fval, gfkp1 = \
                     _line_search_wolfe12(f, fprime, xk, pk, gfk,
                                          old_fval, old_old_fval)
        except _LineSearchError:
            # Line search failed to find a better solution.
            msg = "Warning: " + _status_message['pr_loss']
            return terminate(2, msg)

        update = alphak * pk
        xk = xk + update        # upcast if necessary
        if callback is not None:
            callback(xk)
        if retall:
            allvecs.append(xk)
        k += 1
    else:
        if np.isnan(old_fval) or np.isnan(update).any():
            return terminate(3, _status_message['nan'])

        msg = _status_message['success']
        return terminate(0, msg)


def fminbound(func, x1, x2, args=(), xtol=1e-5, maxfun=500,
              full_output=0, disp=1):
    """Bounded minimization for scalar functions.

    Parameters
    ----------
    func : callable f(x,*args)
        Objective function to be minimized (must accept and return scalars).
    x1, x2 : float or array scalar
        The optimization bounds.
    args : tuple, optional
        Extra arguments passed to function.
    xtol : float, optional
        The convergence tolerance.
    maxfun : int, optional
        Maximum number of function evaluations allowed.
    full_output : bool, optional
        If True, return optional outputs.
    disp : int, optional
        If non-zero, print messages.
            0 : no message printing.
            1 : non-convergence notification messages only.
            2 : print a message on convergence too.
            3 : print iteration results.


    Returns
    -------
    xopt : ndarray
        Parameters (over given interval) which minimize the
        objective function.
    fval : number
        The function value at the minimum point.
    ierr : int
        An error flag (0 if converged, 1 if maximum number of
        function calls reached).
    numfunc : int
      The number of function calls made.

    See also
    --------
    minimize_scalar: Interface to minimization algorithms for scalar
        univariate functions. See the 'Bounded' `method` in particular.

    Notes
    -----
    Finds a local minimizer of the scalar function `func` in the
    interval x1 < xopt < x2 using Brent's method. (See `brent`
    for auto-bracketing.)

    Examples
    --------
    `fminbound` finds the minimum of the function in the given range.
    The following examples illustrate the same

    >>> def f(x):
    ...     return x**2

    >>> from scipy import optimize

    >>> minimum = optimize.fminbound(f, -1, 2)
    >>> minimum
    0.0
    >>> minimum = optimize.fminbound(f, 1, 2)
    >>> minimum
    1.0000059608609866
    """
    options = {'xatol': xtol,
               'maxiter': maxfun,
               'disp': disp}

    res = _minimize_scalar_bounded(func, (x1, x2), args, **options)
    if full_output:
        return res['x'], res['fun'], res['status'], res['nfev']
    else:
        return res['x']


def _minimize_scalar_bounded(func, bounds, args=(),
                             xatol=1e-5, maxiter=500, disp=0,
                             **unknown_options):
    """
    Options
    -------
    maxiter : int
        Maximum number of iterations to perform.
    disp: int, optional
        If non-zero, print messages.
            0 : no message printing.
            1 : non-convergence notification messages only.
            2 : print a message on convergence too.
            3 : print iteration results.
    xatol : float
        Absolute error in solution `xopt` acceptable for convergence.

    """
    _check_unknown_options(unknown_options)
    maxfun = maxiter
    # Test bounds are of correct form
    if len(bounds) != 2:
        raise ValueError('bounds must have two elements.')
    x1, x2 = bounds

    if not (is_array_scalar(x1) and is_array_scalar(x2)):
        raise ValueError("Optimization bounds must be scalars"
                         " or array scalars.")
    if x1 > x2:
        raise ValueError("The lower bound exceeds the upper bound.")

    flag = 0
    header = ' Func-count     x          f(x)          Procedure'
    step = '       initial'

    sqrt_eps = sqrt(2.2e-16)
    golden_mean = 0.5 * (3.0 - sqrt(5.0))
    a, b = x1, x2
    fulc = a + golden_mean * (b - a)
    nfc, xf = fulc, fulc
    rat = e = 0.0
    x = xf
    fx = func(x, *args)
    num = 1
    fmin_data = (1, xf, fx)
    fu = np.inf

    ffulc = fnfc = fx
    xm = 0.5 * (a + b)
    tol1 = sqrt_eps * numpy.abs(xf) + xatol / 3.0
    tol2 = 2.0 * tol1

    if disp > 2:
        print(" ")
        print(header)
        print("%5.0f   %12.6g %12.6g %s" % (fmin_data + (step,)))

    while (numpy.abs(xf - xm) > (tol2 - 0.5 * (b - a))):
        golden = 1
        # Check for parabolic fit
        if numpy.abs(e) > tol1:
            golden = 0
            r = (xf - nfc) * (fx - ffulc)
            q = (xf - fulc) * (fx - fnfc)
            p = (xf - fulc) * q - (xf - nfc) * r
            q = 2.0 * (q - r)
            if q > 0.0:
                p = -p
            q = numpy.abs(q)
            r = e
            e = rat

            # Check for acceptability of parabola
            if ((numpy.abs(p) < numpy.abs(0.5*q*r)) and (p > q*(a - xf)) and
                    (p < q * (b - xf))):
                rat = (p + 0.0) / q
                x = xf + rat
                step = '       parabolic'

                if ((x - a) < tol2) or ((b - x) < tol2):
                    si = numpy.sign(xm - xf) + ((xm - xf) == 0)
                    rat = tol1 * si
            else:      # do a golden-section step
                golden = 1

        if golden:  # do a golden-section step
            if xf >= xm:
                e = a - xf
            else:
                e = b - xf
            rat = golden_mean*e
            step = '       golden'

        si = numpy.sign(rat) + (rat == 0)
        x = xf + si * numpy.max([numpy.abs(rat), tol1])
        fu = func(x, *args)
        num += 1
        fmin_data = (num, x, fu)
        if disp > 2:
            print("%5.0f   %12.6g %12.6g %s" % (fmin_data + (step,)))

        if fu <= fx:
            if x >= xf:
                a = xf
            else:
                b = xf
            fulc, ffulc = nfc, fnfc
            nfc, fnfc = xf, fx
            xf, fx = x, fu
        else:
            if x < xf:
                a = x
            else:
                b = x
            if (fu <= fnfc) or (nfc == xf):
                fulc, ffulc = nfc, fnfc
                nfc, fnfc = x, fu
            elif (fu <= ffulc) or (fulc == xf) or (fulc == nfc):
                fulc, ffulc = x, fu

        xm = 0.5 * (a + b)
        tol1 = sqrt_eps * numpy.abs(xf) + xatol / 3.0
        tol2 = 2.0 * tol1

        if num >= maxfun:
            flag = 1
            break

    if np.isnan(xf) or np.isnan(fx) or np.isnan(fu):
        flag = 2

    fval = fx
    if disp > 0:
        _endprint(x, flag, fval, maxfun, xatol, disp)

    result = OptimizeResult(fun=fval, status=flag, success=(flag == 0),
                            message={0: 'Solution found.',
                                     1: 'Maximum number of function calls '
                                        'reached.',
                                     2: _status_message['nan']}.get(flag, ''),
                            x=xf, nfev=num)

    return result


class Brent:
    #need to rethink design of __init__
    def __init__(self, func, args=(), tol=1.48e-8, maxiter=500,
                 full_output=0):
        self.func = func
        self.args = args
        self.tol = tol
        self.maxiter = maxiter
        self._mintol = 1.0e-11
        self._cg = 0.3819660
        self.xmin = None
        self.fval = None
        self.iter = 0
        self.funcalls = 0

    # need to rethink design of set_bracket (new options, etc.)
    def set_bracket(self, brack=None):
        self.brack = brack

    def get_bracket_info(self):
        #set up
        func = self.func
        args = self.args
        brack = self.brack
        ### BEGIN core bracket_info code ###
        ### carefully DOCUMENT any CHANGES in core ##
        if brack is None:
            xa, xb, xc, fa, fb, fc, funcalls = bracket(func, args=args)
        elif len(brack) == 2:
            xa, xb, xc, fa, fb, fc, funcalls = bracket(func, xa=brack[0],
                                                       xb=brack[1], args=args)
        elif len(brack) == 3:
            xa, xb, xc = brack
            if (xa > xc):  # swap so xa < xc can be assumed
                xc, xa = xa, xc
            if not ((xa < xb) and (xb < xc)):
                raise ValueError("Not a bracketing interval.")
            fa = func(*((xa,) + args))
            fb = func(*((xb,) + args))
            fc = func(*((xc,) + args))
            if not ((fb < fa) and (fb < fc)):
                raise ValueError("Not a bracketing interval.")
            funcalls = 3
        else:
            raise ValueError("Bracketing interval must be "
                             "length 2 or 3 sequence.")
        ### END core bracket_info code ###

        return xa, xb, xc, fa, fb, fc, funcalls

    def optimize(self):
        # set up for optimization
        func = self.func
        xa, xb, xc, fa, fb, fc, funcalls = self.get_bracket_info()
        _mintol = self._mintol
        _cg = self._cg
        #################################
        #BEGIN CORE ALGORITHM
        #################################
        x = w = v = xb
        fw = fv = fx = func(*((x,) + self.args))
        if (xa < xc):
            a = xa
            b = xc
        else:
            a = xc
            b = xa
        deltax = 0.0
        funcalls += 1
        iter = 0
        while (iter < self.maxiter):
            tol1 = self.tol * numpy.abs(x) + _mintol
            tol2 = 2.0 * tol1
            xmid = 0.5 * (a + b)
            # check for convergence
            if numpy.abs(x - xmid) < (tol2 - 0.5 * (b - a)):
                break
            # XXX In the first iteration, rat is only bound in the true case
            # of this conditional. This used to cause an UnboundLocalError
            # (gh-4140). It should be set before the if (but to what?).
            if (numpy.abs(deltax) <= tol1):
                if (x >= xmid):
                    deltax = a - x       # do a golden section step
                else:
                    deltax = b - x
                rat = _cg * deltax
            else:                              # do a parabolic step
                tmp1 = (x - w) * (fx - fv)
                tmp2 = (x - v) * (fx - fw)
                p = (x - v) * tmp2 - (x - w) * tmp1
                tmp2 = 2.0 * (tmp2 - tmp1)
                if (tmp2 > 0.0):
                    p = -p
                tmp2 = numpy.abs(tmp2)
                dx_temp = deltax
                deltax = rat
                # check parabolic fit
                if ((p > tmp2 * (a - x)) and (p < tmp2 * (b - x)) and
                        (numpy.abs(p) < numpy.abs(0.5 * tmp2 * dx_temp))):
                    rat = p * 1.0 / tmp2        # if parabolic step is useful.
                    u = x + rat
                    if ((u - a) < tol2 or (b - u) < tol2):
                        if xmid - x >= 0:
                            rat = tol1
                        else:
                            rat = -tol1
                else:
                    if (x >= xmid):
                        deltax = a - x  # if it's not do a golden section step
                    else:
                        deltax = b - x
                    rat = _cg * deltax

            if (numpy.abs(rat) < tol1):            # update by at least tol1
                if rat >= 0:
                    u = x + tol1
                else:
                    u = x - tol1
            else:
                u = x + rat
            fu = func(*((u,) + self.args))      # calculate new output value
            funcalls += 1

            if (fu > fx):                 # if it's bigger than current
                if (u < x):
                    a = u
                else:
                    b = u
                if (fu <= fw) or (w == x):
                    v = w
                    w = u
                    fv = fw
                    fw = fu
                elif (fu <= fv) or (v == x) or (v == w):
                    v = u
                    fv = fu
            else:
                if (u >= x):
                    a = x
                else:
                    b = x
                v = w
                w = x
                x = u
                fv = fw
                fw = fx
                fx = fu

            iter += 1
        #################################
        #END CORE ALGORITHM
        #################################

        self.xmin = x
        self.fval = fx
        self.iter = iter
        self.funcalls = funcalls

    def get_result(self, full_output=False):
        if full_output:
            return self.xmin, self.fval, self.iter, self.funcalls
        else:
            return self.xmin


def brent(func, args=(), brack=None, tol=1.48e-8, full_output=0, maxiter=500):
    """
    Given a function of one variable and a possible bracket, return
    the local minimum of the function isolated to a fractional precision
    of tol.

    Parameters
    ----------
    func : callable f(x,*args)
        Objective function.
    args : tuple, optional
        Additional arguments (if present).
    brack : tuple, optional
        Either a triple (xa,xb,xc) where xa<xb<xc and func(xb) <
        func(xa), func(xc) or a pair (xa,xb) which are used as a
        starting interval for a downhill bracket search (see
        `bracket`). Providing the pair (xa,xb) does not always mean
        the obtained solution will satisfy xa<=x<=xb.
    tol : float, optional
        Stop if between iteration change is less than `tol`.
    full_output : bool, optional
        If True, return all output args (xmin, fval, iter,
        funcalls).
    maxiter : int, optional
        Maximum number of iterations in solution.

    Returns
    -------
    xmin : ndarray
        Optimum point.
    fval : float
        Optimum value.
    iter : int
        Number of iterations.
    funcalls : int
        Number of objective function evaluations made.

    See also
    --------
    minimize_scalar: Interface to minimization algorithms for scalar
        univariate functions. See the 'Brent' `method` in particular.

    Notes
    -----
    Uses inverse parabolic interpolation when possible to speed up
    convergence of golden section method.

    Does not ensure that the minimum lies in the range specified by
    `brack`. See `fminbound`.

    Examples
    --------
    We illustrate the behaviour of the function when `brack` is of
    size 2 and 3 respectively. In the case where `brack` is of the
    form (xa,xb), we can see for the given values, the output need
    not necessarily lie in the range (xa,xb).

    >>> def f(x):
    ...     return x**2

    >>> from scipy import optimize

    >>> minimum = optimize.brent(f,brack=(1,2))
    >>> minimum
    0.0
    >>> minimum = optimize.brent(f,brack=(-1,0.5,2))
    >>> minimum
    -2.7755575615628914e-17

    """
    options = {'xtol': tol,
               'maxiter': maxiter}
    res = _minimize_scalar_brent(func, brack, args, **options)
    if full_output:
        return res['x'], res['fun'], res['nit'], res['nfev']
    else:
        return res['x']


def _minimize_scalar_brent(func, brack=None, args=(),
                           xtol=1.48e-8, maxiter=500,
                           **unknown_options):
    """
    Options
    -------
    maxiter : int
        Maximum number of iterations to perform.
    xtol : float
        Relative error in solution `xopt` acceptable for convergence.

    Notes
    -----
    Uses inverse parabolic interpolation when possible to speed up
    convergence of golden section method.

    """
    _check_unknown_options(unknown_options)
    tol = xtol
    if tol < 0:
        raise ValueError('tolerance should be >= 0, got %r' % tol)

    brent = Brent(func=func, args=args, tol=tol,
                  full_output=True, maxiter=maxiter)
    brent.set_bracket(brack)
    brent.optimize()
    x, fval, nit, nfev = brent.get_result(full_output=True)

    success = nit < maxiter and not (np.isnan(x) or np.isnan(fval))

    return OptimizeResult(fun=fval, x=x, nit=nit, nfev=nfev,
                          success=success)


def golden(func, args=(), brack=None, tol=_epsilon,
           full_output=0, maxiter=5000):
    """
    Return the minimum of a function of one variable using golden section
    method.

    Given a function of one variable and a possible bracketing interval,
    return the minimum of the function isolated to a fractional precision of
    tol.

    Parameters
    ----------
    func : callable func(x,*args)
        Objective function to minimize.
    args : tuple, optional
        Additional arguments (if present), passed to func.
    brack : tuple, optional
        Triple (a,b,c), where (a<b<c) and func(b) <
        func(a),func(c). If bracket consists of two numbers (a,
        c), then they are assumed to be a starting interval for a
        downhill bracket search (see `bracket`); it doesn't always
        mean that obtained solution will satisfy a<=x<=c.
    tol : float, optional
        x tolerance stop criterion
    full_output : bool, optional
        If True, return optional outputs.
    maxiter : int
        Maximum number of iterations to perform.

    See also
    --------
    minimize_scalar: Interface to minimization algorithms for scalar
        univariate functions. See the 'Golden' `method` in particular.

    Notes
    -----
    Uses analog of bisection method to decrease the bracketed
    interval.

    Examples
    --------
    We illustrate the behaviour of the function when `brack` is of
    size 2 and 3, respectively. In the case where `brack` is of the
    form (xa,xb), we can see for the given values, the output need
    not necessarily lie in the range ``(xa, xb)``.

    >>> def f(x):
    ...     return x**2

    >>> from scipy import optimize

    >>> minimum = optimize.golden(f, brack=(1, 2))
    >>> minimum
    1.5717277788484873e-162
    >>> minimum = optimize.golden(f, brack=(-1, 0.5, 2))
    >>> minimum
    -1.5717277788484873e-162

    """
    options = {'xtol': tol, 'maxiter': maxiter}
    res = _minimize_scalar_golden(func, brack, args, **options)
    if full_output:
        return res['x'], res['fun'], res['nfev']
    else:
        return res['x']


def _minimize_scalar_golden(func, brack=None, args=(),
                            xtol=_epsilon, maxiter=5000, **unknown_options):
    """
    Options
    -------
    maxiter : int
        Maximum number of iterations to perform.
    xtol : float
        Relative error in solution `xopt` acceptable for convergence.

    """
    _check_unknown_options(unknown_options)
    tol = xtol
    if brack is None:
        xa, xb, xc, fa, fb, fc, funcalls = bracket(func, args=args)
    elif len(brack) == 2:
        xa, xb, xc, fa, fb, fc, funcalls = bracket(func, xa=brack[0],
                                                   xb=brack[1], args=args)
    elif len(brack) == 3:
        xa, xb, xc = brack
        if (xa > xc):  # swap so xa < xc can be assumed
            xc, xa = xa, xc
        if not ((xa < xb) and (xb < xc)):
            raise ValueError("Not a bracketing interval.")
        fa = func(*((xa,) + args))
        fb = func(*((xb,) + args))
        fc = func(*((xc,) + args))
        if not ((fb < fa) and (fb < fc)):
            raise ValueError("Not a bracketing interval.")
        funcalls = 3
    else:
        raise ValueError("Bracketing interval must be length 2 or 3 sequence.")

    _gR = 0.61803399  # golden ratio conjugate: 2.0/(1.0+sqrt(5.0))
    _gC = 1.0 - _gR
    x3 = xc
    x0 = xa
    if (numpy.abs(xc - xb) > numpy.abs(xb - xa)):
        x1 = xb
        x2 = xb + _gC * (xc - xb)
    else:
        x2 = xb
        x1 = xb - _gC * (xb - xa)
    f1 = func(*((x1,) + args))
    f2 = func(*((x2,) + args))
    funcalls += 2
    nit = 0
    for i in range(maxiter):
        if numpy.abs(x3 - x0) <= tol * (numpy.abs(x1) + numpy.abs(x2)):
            break
        if (f2 < f1):
            x0 = x1
            x1 = x2
            x2 = _gR * x1 + _gC * x3
            f1 = f2
            f2 = func(*((x2,) + args))
        else:
            x3 = x2
            x2 = x1
            x1 = _gR * x2 + _gC * x0
            f2 = f1
            f1 = func(*((x1,) + args))
        funcalls += 1
        nit += 1
    if (f1 < f2):
        xmin = x1
        fval = f1
    else:
        xmin = x2
        fval = f2

    success = nit < maxiter and not (np.isnan(fval) or np.isnan(xmin))

    return OptimizeResult(fun=fval, nfev=funcalls, x=xmin, nit=nit,
                          success=success)


def bracket(func, xa=0.0, xb=1.0, args=(), grow_limit=110.0, maxiter=1000):
    """
    Bracket the minimum of the function.

    Given a function and distinct initial points, search in the
    downhill direction (as defined by the initital points) and return
    new points xa, xb, xc that bracket the minimum of the function
    f(xa) > f(xb) < f(xc). It doesn't always mean that obtained
    solution will satisfy xa<=x<=xb.

    Parameters
    ----------
    func : callable f(x,*args)
        Objective function to minimize.
    xa, xb : float, optional
        Bracketing interval. Defaults `xa` to 0.0, and `xb` to 1.0.
    args : tuple, optional
        Additional arguments (if present), passed to `func`.
    grow_limit : float, optional
        Maximum grow limit.  Defaults to 110.0
    maxiter : int, optional
        Maximum number of iterations to perform. Defaults to 1000.

    Returns
    -------
    xa, xb, xc : float
        Bracket.
    fa, fb, fc : float
        Objective function values in bracket.
    funcalls : int
        Number of function evaluations made.

    """
    _gold = 1.618034  # golden ratio: (1.0+sqrt(5.0))/2.0
    _verysmall_num = 1e-21
    fa = func(*(xa,) + args)
    fb = func(*(xb,) + args)
    if (fa < fb):                      # Switch so fa > fb
        xa, xb = xb, xa
        fa, fb = fb, fa
    xc = xb + _gold * (xb - xa)
    fc = func(*((xc,) + args))
    funcalls = 3
    iter = 0
    while (fc < fb):
        tmp1 = (xb - xa) * (fb - fc)
        tmp2 = (xb - xc) * (fb - fa)
        val = tmp2 - tmp1
        if numpy.abs(val) < _verysmall_num:
            denom = 2.0 * _verysmall_num
        else:
            denom = 2.0 * val
        w = xb - ((xb - xc) * tmp2 - (xb - xa) * tmp1) / denom
        wlim = xb + grow_limit * (xc - xb)
        if iter > maxiter:
            raise RuntimeError("Too many iterations.")
        iter += 1
        if (w - xc) * (xb - w) > 0.0:
            fw = func(*((w,) + args))
            funcalls += 1
            if (fw < fc):
                xa = xb
                xb = w
                fa = fb
                fb = fw
                return xa, xb, xc, fa, fb, fc, funcalls
            elif (fw > fb):
                xc = w
                fc = fw
                return xa, xb, xc, fa, fb, fc, funcalls
            w = xc + _gold * (xc - xb)
            fw = func(*((w,) + args))
            funcalls += 1
        elif (w - wlim)*(wlim - xc) >= 0.0:
            w = wlim
            fw = func(*((w,) + args))
            funcalls += 1
        elif (w - wlim)*(xc - w) > 0.0:
            fw = func(*((w,) + args))
            funcalls += 1
            if (fw < fc):
                xb = xc
                xc = w
                w = xc + _gold * (xc - xb)
                fb = fc
                fc = fw
                fw = func(*((w,) + args))
                funcalls += 1
        else:
            w = xc + _gold * (xc - xb)
            fw = func(*((w,) + args))
            funcalls += 1
        xa = xb
        xb = xc
        xc = w
        fa = fb
        fb = fc
        fc = fw
    return xa, xb, xc, fa, fb, fc, funcalls


def _line_for_search(x0, alpha, lower_bound, upper_bound):
    """
    Given a parameter vector ``x0`` with length ``n`` and a direction
    vector ``alpha`` with length ``n``, and lower and upper bounds on
    each of the ``n`` parameters, what are the bounds on a scalar
    ``l`` such that ``lower_bound <= x0 + alpha * l <= upper_bound``.


    Parameters
    ----------
    x0 : np.array. 
        The vector representing the current location.
        Note ``np.shape(x0) == (n,)``.
    alpha : np.array.
        The vector representing the direction.
        Note ``np.shape(alpha) == (n,)``.
    lower_bound : np.array.
        The lower bounds for each parameter in ``x0``. If the ``i``th
        parameter in ``x0`` is unbounded below, then ``lower_bound[i]``
        should be ``-np.inf``.
        Note ``np.shape(lower_bound) == (n,)``.
    upper_bound : np.array.
        The upper bounds for each parameter in ``x0``. If the ``i``th
        parameter in ``x0`` is unbounded above, then ``upper_bound[i]``
        should be ``np.inf``.
        Note ``np.shape(upper_bound) == (n,)``.

    Returns
    -------
    res : tuple ``(lmin, lmax)``
        The bounds for ``l`` such that
            ``lower_bound[i] <= x0[i] + alpha[i] * l <= upper_bound[i]``
        for all ``i``.

    """
    # get nonzero indices of alpha so we don't get any zero division errors.
    # alpha will not be all zero, since it is called from _linesearch_powell
    # where we have a check for this.
    nonzero, = alpha.nonzero()
    lower_bound, upper_bound = lower_bound[nonzero], upper_bound[nonzero]
    x0, alpha = x0[nonzero], alpha[nonzero]
    low = (lower_bound - x0) / alpha
    high = (upper_bound - x0) / alpha

    # positive and negative indices
    pos = alpha > 0

    lmin_pos = np.where(pos, low, 0)
    lmin_neg = np.where(pos, 0, high)
    lmax_pos = np.where(pos, high, 0)
    lmax_neg = np.where(pos, 0, low)

    lmin = np.max(lmin_pos + lmin_neg)
    lmax = np.min(lmax_pos + lmax_neg)

    # if x0 is outside the bounds, then it is possible that there is 
    # no way to get back in the bounds for the parameters being updated
    # with the current direction alpha.
    # when this happens, lmax < lmin.
    # If this is the case, then we can just return (0, 0)
    return (lmin, lmax) if lmax >= lmin else (0, 0)


def _linesearch_powell(func, p, xi, tol=1e-3,
                       lower_bound=None, upper_bound=None, fval=None):
    """Line-search algorithm using fminbound.

    Find the minimium of the function ``func(x0 + alpha*direc)``.

    lower_bound : np.array.
        The lower bounds for each parameter in ``x0``. If the ``i``th
        parameter in ``x0`` is unbounded below, then ``lower_bound[i]``
        should be ``-np.inf``.
        Note ``np.shape(lower_bound) == (n,)``.
    upper_bound : np.array.
        The upper bounds for each parameter in ``x0``. If the ``i``th
        parameter in ``x0`` is unbounded above, then ``upper_bound[i]``
        should be ``np.inf``.
        Note ``np.shape(upper_bound) == (n,)``.
    fval : number.
        ``fval`` is equal to ``func(p)``, the idea is just to avoid
        recomputing it so we can limit the ``fevals``.

    """
    def myfunc(alpha):
        return func(p + alpha*xi)

    # if xi is zero, then don't optimize
    if not np.any(xi):
        return ((fval, p, xi) if fval is not None else (func(p), p, xi))
    elif lower_bound is None and upper_bound is None:
        # non-bounded minimization
        alpha_min, fret, _, _ = brent(myfunc, full_output=1, tol=tol)
        xi = alpha_min * xi
        return squeeze(fret), p + xi, xi
    else:
        bound = _line_for_search(p, xi, lower_bound, upper_bound)
        if np.isneginf(bound[0]) and np.isposinf(bound[1]):
            # equivalent to unbounded
            return _linesearch_powell(func, p, xi, fval=fval, tol=tol)
        elif not np.isneginf(bound[0]) and not np.isposinf(bound[1]):
            # we can use a bounded scalar minimization
            res = _minimize_scalar_bounded(myfunc, bound, xatol=tol / 100)
            xi = res.x * xi
            return squeeze(res.fun), p + xi, xi
        else:
            # only bounded on one side. use the tangent function to convert
            # the infinity bound to a finite bound. The new bounded region
            # is a subregion of the region bounded by -np.pi/2 and np.pi/2.
            bound = np.arctan(bound[0]), np.arctan(bound[1])
            res = _minimize_scalar_bounded(
                lambda x: myfunc(np.tan(x)),
                bound,
                xatol=tol / 100)
            xi = np.tan(res.x) * xi
            return squeeze(res.fun), p + xi, xi


def fmin_powell(func, x0, args=(), xtol=1e-4, ftol=1e-4, maxiter=None,
                maxfun=None, full_output=0, disp=1, retall=0, callback=None,
                direc=None):
    """
    Minimize a function using modified Powell's method.

    This method only uses function values, not derivatives.

    Parameters
    ----------
    func : callable f(x,*args)
        Objective function to be minimized.
    x0 : ndarray
        Initial guess.
    args : tuple, optional
        Extra arguments passed to func.
    xtol : float, optional
        Line-search error tolerance.
    ftol : float, optional
        Relative error in ``func(xopt)`` acceptable for convergence.
    maxiter : int, optional
        Maximum number of iterations to perform.
    maxfun : int, optional
        Maximum number of function evaluations to make.
    full_output : bool, optional
        If True, ``fopt``, ``xi``, ``direc``, ``iter``, ``funcalls``, and
        ``warnflag`` are returned.
    disp : bool, optional
        If True, print convergence messages.
    retall : bool, optional
        If True, return a list of the solution at each iteration.
    callback : callable, optional
        An optional user-supplied function, called after each
        iteration.  Called as ``callback(xk)``, where ``xk`` is the
        current parameter vector.
    direc : ndarray, optional
        Initial fitting step and parameter order set as an (N, N) array, where N
        is the number of fitting parameters in `x0`. Defaults to step size 1.0
        fitting all parameters simultaneously (``np.ones((N, N))``). To
        prevent initial consideration of values in a step or to change initial
        step size, set to 0 or desired step size in the Jth position in the Mth
        block, where J is the position in `x0` and M is the desired evaluation
        step, with steps being evaluated in index order. Step size and ordering
        will change freely as minimization proceeds.

    Returns
    -------
    xopt : ndarray
        Parameter which minimizes `func`.
    fopt : number
        Value of function at minimum: ``fopt = func(xopt)``.
    direc : ndarray
        Current direction set.
    iter : int
        Number of iterations.
    funcalls : int
        Number of function calls made.
    warnflag : int
        Integer warning flag:
            1 : Maximum number of function evaluations.
            2 : Maximum number of iterations.
            3 : NaN result encountered.
            4 : The result is out of the provided bounds.
    allvecs : list
        List of solutions at each iteration.

    See also
    --------
    minimize: Interface to unconstrained minimization algorithms for
        multivariate functions. See the 'Powell' method in particular.

    Notes
    -----
    Uses a modification of Powell's method to find the minimum of
    a function of N variables. Powell's method is a conjugate
    direction method.

    The algorithm has two loops. The outer loop merely iterates over the inner
    loop. The inner loop minimizes over each current direction in the direction
    set. At the end of the inner loop, if certain conditions are met, the
    direction that gave the largest decrease is dropped and replaced with the
    difference between the current estimated x and the estimated x from the
    beginning of the inner-loop.

    The technical conditions for replacing the direction of greatest
    increase amount to checking that

    1. No further gain can be made along the direction of greatest increase
       from that iteration.
    2. The direction of greatest increase accounted for a large sufficient
       fraction of the decrease in the function value from that iteration of
       the inner loop.

    References
    ----------
    Powell M.J.D. (1964) An efficient method for finding the minimum of a
    function of several variables without calculating derivatives,
    Computer Journal, 7 (2):155-162.

    Press W., Teukolsky S.A., Vetterling W.T., and Flannery B.P.:
    Numerical Recipes (any edition), Cambridge University Press

    Examples
    --------
    >>> def f(x):
    ...     return x**2

    >>> from scipy import optimize

    >>> minimum = optimize.fmin_powell(f, -1)
    Optimization terminated successfully.
             Current function value: 0.000000
             Iterations: 2
             Function evaluations: 18
    >>> minimum
    array(0.0)

    """
    opts = {'xtol': xtol,
            'ftol': ftol,
            'maxiter': maxiter,
            'maxfev': maxfun,
            'disp': disp,
            'direc': direc,
            'return_all': retall}

    res = _minimize_powell(func, x0, args, callback=callback, **opts)
    res['x'] = squeeze(res['x'])

    if full_output:
        retlist = (res['x'], res['fun'], res['direc'], res['nit'],
                   res['nfev'], res['status'])
        if retall:
            retlist += (res['allvecs'], )
        return retlist
    else:
        if retall:
            return res['x'], res['allvecs']
        else:
            return res['x']


def _minimize_powell(func, x0, args=(), callback=None, bounds=None,
                     xtol=1e-4, ftol=1e-4, maxiter=None, maxfev=None,
                     disp=False, direc=None, return_all=False,
                     **unknown_options):
    """
    Minimization of scalar function of one or more variables using the
    modified Powell algorithm.

    Options
    -------
    disp : bool
        Set to True to print convergence messages.
    xtol : float
        Relative error in solution `xopt` acceptable for convergence.
    ftol : float
        Relative error in ``fun(xopt)`` acceptable for convergence.
    maxiter, maxfev : int
        Maximum allowed number of iterations and function evaluations.
        Will default to ``N*1000``, where ``N`` is the number of
        variables, if neither `maxiter` or `maxfev` is set. If both
        `maxiter` and `maxfev` are set, minimization will stop at the
        first reached.
    direc : ndarray
        Initial set of direction vectors for the Powell method.
<<<<<<< HEAD
    bounds : tuple of np.arrays.
        ``bounds[0]`` is an array where each element corresponds to the
        lower bound of that corresponding parameter in ``x0``. ``bounds[1]``
        is the same but for the upper bound. ``-np.inf`` and ``np.inf`` can
        be used to specify no bound. If bounds are not provided, then an
        unbounded line search will be used. If bounds are provided and
        the initial guess is within the bounds, then every function
        evaluation throughout the minimization procedure will be within
        the bounds. If bounds are provided, the initial guess is outside
        the bounds, and `direc` is full rank (or left to default), then
        some function evaluations during the first iteration may be
        outside the bounds, but every function evaluation after the first
        iteration will be within the bounds. If `direc` is not full rank,
        then some parameters may not be optimized and the solution is not
        guarenteed to be within the bounds.
=======
    return_all : bool, optional
        Set to True to return a list of the best solution at each of the
        iterations.
>>>>>>> fc85c265

    """
    _check_unknown_options(unknown_options)
    maxfun = maxfev
    retall = return_all
    # we need to use a mutable object here that we can update in the
    # wrapper function
    fcalls, func = wrap_function(func, args)
    x = asarray(x0).flatten()
    if retall:
        allvecs = [x]
    N = len(x)
    # If neither are set, then set both to default
    if maxiter is None and maxfun is None:
        maxiter = N * 1000
        maxfun = N * 1000
    elif maxiter is None:
        # Convert remaining Nones, to np.inf, unless the other is np.inf, in
        # which case use the default to avoid unbounded iteration
        if maxfun == np.inf:
            maxiter = N * 1000
        else:
            maxiter = np.inf
    elif maxfun is None:
        if maxiter == np.inf:
            maxfun = N * 1000
        else:
            maxfun = np.inf

    if direc is None:
        direc = eye(N, dtype=float)
    else:
        direc = asarray(direc, dtype=float)
        if np.linalg.matrix_rank(direc) != direc.shape[0]:
            warnings.warn("direc input is not full rank, some parameters may "
                          "not be optimized",
                          OptimizeWarning, 3)

    if bounds is None:
        # don't make these arrays of all +/- inf. because
        # _linesearch_powell will do an unnecessary check of all the elements.
        # just keep them None, an _linesearch_powell will not have to check
        # all the elements.
        lower_bound, upper_bound = None, None
    else:
        # bounds is standardized in _minimize.py.
        lower_bound, upper_bound = bounds
        if np.any(lower_bound > x0) or np.any(x0 > upper_bound):
            warnings.warn("Initial guess is not within the specified bounds",
                          OptimizeWarning, 3)

    fval = squeeze(func(x))
    x1 = x.copy()
    iter = 0
    ilist = list(range(N))
    while True:
        fx = fval
        bigind = 0
        delta = 0.0
        for i in ilist:
            direc1 = direc[i]
            fx2 = fval
            fval, x, direc1 = _linesearch_powell(func, x, direc1,
                                                 tol=xtol * 100,
                                                 lower_bound=lower_bound,
                                                 upper_bound=upper_bound,
                                                 fval=fval)
            if (fx2 - fval) > delta:
                delta = fx2 - fval
                bigind = i
        iter += 1
        if callback is not None:
            callback(x)
        if retall:
            allvecs.append(x)
        bnd = ftol * (numpy.abs(fx) + numpy.abs(fval)) + 1e-20
        if 2.0 * (fx - fval) <= bnd:
            break
        if fcalls[0] >= maxfun:
            break
        if iter >= maxiter:
            break
        if np.isnan(fx) and np.isnan(fval):
            # Ended up in a nan-region: bail out
            break

        # Construct the extrapolated point
        direc1 = x - x1
        x2 = 2*x - x1
        x1 = x.copy()
        fx2 = squeeze(func(x2))

        if (fx > fx2):
            t = 2.0*(fx + fx2 - 2.0*fval)
            temp = (fx - fval - delta)
            t *= temp*temp
            temp = fx - fx2
            t -= delta*temp*temp
            if t < 0.0:
                fval, x, direc1 = _linesearch_powell(func, x, direc1,
                                                     tol=xtol * 100,
                                                     lower_bound=lower_bound,
                                                     upper_bound=upper_bound,
                                                     fval=fval)
                if np.any(direc1):
                    direc[bigind] = direc[-1]
                    direc[-1] = direc1

    warnflag = 0
    # out of bounds is more urgent than exceeding function evals or iters,
    # but I don't want to cause inconsistencies by changing the
    # established warning flags for maxfev and maxiter, so the out of bounds
    # warning flag becomes 4, but is checked for first.
    if bounds and (np.any(lower_bound > x) or np.any(x > upper_bound)):
        warnflag = 4
        msg = _status_message['out_of_bounds']
    elif fcalls[0] >= maxfun:
        warnflag = 1
        msg = _status_message['maxfev']
        if disp:
            print("Warning: " + msg)
    elif iter >= maxiter:
        warnflag = 2
        msg = _status_message['maxiter']
        if disp:
            print("Warning: " + msg)
    elif np.isnan(fval) or np.isnan(x).any():
        warnflag = 3
        msg = _status_message['nan']
        if disp:
            print("Warning: " + msg)
    else:
        msg = _status_message['success']
        if disp:
            print(msg)
            print("         Current function value: %f" % fval)
            print("         Iterations: %d" % iter)
            print("         Function evaluations: %d" % fcalls[0])

    result = OptimizeResult(fun=fval, direc=direc, nit=iter, nfev=fcalls[0],
                            status=warnflag, success=(warnflag == 0),
                            message=msg, x=x)
    if retall:
        result['allvecs'] = allvecs
    return result


def _endprint(x, flag, fval, maxfun, xtol, disp):
    if flag == 0:
        if disp > 1:
            print("\nOptimization terminated successfully;\n"
                  "The returned value satisfies the termination criteria\n"
                  "(using xtol = ", xtol, ")")
    if flag == 1:
        if disp:
            print("\nMaximum number of function evaluations exceeded --- "
                  "increase maxfun argument.\n")
    if flag == 2:
        if disp:
            print("\n{}".format(_status_message['nan']))
    return


def brute(func, ranges, args=(), Ns=20, full_output=0, finish=fmin,
          disp=False, workers=1):
    """Minimize a function over a given range by brute force.

    Uses the "brute force" method, i.e., computes the function's value
    at each point of a multidimensional grid of points, to find the global
    minimum of the function.

    The function is evaluated everywhere in the range with the datatype of the
    first call to the function, as enforced by the ``vectorize`` NumPy
    function. The value and type of the function evaluation returned when
    ``full_output=True`` are affected in addition by the ``finish`` argument
    (see Notes).

    The brute force approach is inefficient because the number of grid points
    increases exponentially - the number of grid points to evaluate is
    ``Ns ** len(x)``. Consequently, even with coarse grid spacing, even
    moderately sized problems can take a long time to run, and/or run into
    memory limitations.

    Parameters
    ----------
    func : callable
        The objective function to be minimized. Must be in the
        form ``f(x, *args)``, where ``x`` is the argument in
        the form of a 1-D array and ``args`` is a tuple of any
        additional fixed parameters needed to completely specify
        the function.
    ranges : tuple
        Each component of the `ranges` tuple must be either a
        "slice object" or a range tuple of the form ``(low, high)``.
        The program uses these to create the grid of points on which
        the objective function will be computed. See `Note 2` for
        more detail.
    args : tuple, optional
        Any additional fixed parameters needed to completely specify
        the function.
    Ns : int, optional
        Number of grid points along the axes, if not otherwise
        specified. See `Note2`.
    full_output : bool, optional
        If True, return the evaluation grid and the objective function's
        values on it.
    finish : callable, optional
        An optimization function that is called with the result of brute force
        minimization as initial guess. `finish` should take `func` and
        the initial guess as positional arguments, and take `args` as
        keyword arguments. It may additionally take `full_output`
        and/or `disp` as keyword arguments. Use None if no "polishing"
        function is to be used. See Notes for more details.
    disp : bool, optional
        Set to True to print convergence messages from the `finish` callable.
    workers : int or map-like callable, optional
        If `workers` is an int the grid is subdivided into `workers`
        sections and evaluated in parallel (uses
        `multiprocessing.Pool <multiprocessing>`).
        Supply `-1` to use all cores available to the Process.
        Alternatively supply a map-like callable, such as
        `multiprocessing.Pool.map` for evaluating the grid in parallel.
        This evaluation is carried out as ``workers(func, iterable)``.
        Requires that `func` be pickleable.

        .. versionadded:: 1.3.0

    Returns
    -------
    x0 : ndarray
        A 1-D array containing the coordinates of a point at which the
        objective function had its minimum value. (See `Note 1` for
        which point is returned.)
    fval : float
        Function value at the point `x0`. (Returned when `full_output` is
        True.)
    grid : tuple
        Representation of the evaluation grid. It has the same
        length as `x0`. (Returned when `full_output` is True.)
    Jout : ndarray
        Function values at each point of the evaluation
        grid, i.e., ``Jout = func(*grid)``. (Returned
        when `full_output` is True.)

    See Also
    --------
    basinhopping, differential_evolution

    Notes
    -----
    *Note 1*: The program finds the gridpoint at which the lowest value
    of the objective function occurs. If `finish` is None, that is the
    point returned. When the global minimum occurs within (or not very far
    outside) the grid's boundaries, and the grid is fine enough, that
    point will be in the neighborhood of the global minimum.

    However, users often employ some other optimization program to
    "polish" the gridpoint values, i.e., to seek a more precise
    (local) minimum near `brute's` best gridpoint.
    The `brute` function's `finish` option provides a convenient way to do
    that. Any polishing program used must take `brute's` output as its
    initial guess as a positional argument, and take `brute's` input values
    for `args` as keyword arguments, otherwise an error will be raised.
    It may additionally take `full_output` and/or `disp` as keyword arguments.

    `brute` assumes that the `finish` function returns either an
    `OptimizeResult` object or a tuple in the form:
    ``(xmin, Jmin, ... , statuscode)``, where ``xmin`` is the minimizing
    value of the argument, ``Jmin`` is the minimum value of the objective
    function, "..." may be some other returned values (which are not used
    by `brute`), and ``statuscode`` is the status code of the `finish` program.

    Note that when `finish` is not None, the values returned are those
    of the `finish` program, *not* the gridpoint ones. Consequently,
    while `brute` confines its search to the input grid points,
    the `finish` program's results usually will not coincide with any
    gridpoint, and may fall outside the grid's boundary. Thus, if a
    minimum only needs to be found over the provided grid points, make
    sure to pass in `finish=None`.

    *Note 2*: The grid of points is a `numpy.mgrid` object.
    For `brute` the `ranges` and `Ns` inputs have the following effect.
    Each component of the `ranges` tuple can be either a slice object or a
    two-tuple giving a range of values, such as (0, 5). If the component is a
    slice object, `brute` uses it directly. If the component is a two-tuple
    range, `brute` internally converts it to a slice object that interpolates
    `Ns` points from its low-value to its high-value, inclusive.

    Examples
    --------
    We illustrate the use of `brute` to seek the global minimum of a function
    of two variables that is given as the sum of a positive-definite
    quadratic and two deep "Gaussian-shaped" craters. Specifically, define
    the objective function `f` as the sum of three other functions,
    ``f = f1 + f2 + f3``. We suppose each of these has a signature
    ``(z, *params)``, where ``z = (x, y)``,  and ``params`` and the functions
    are as defined below.

    >>> params = (2, 3, 7, 8, 9, 10, 44, -1, 2, 26, 1, -2, 0.5)
    >>> def f1(z, *params):
    ...     x, y = z
    ...     a, b, c, d, e, f, g, h, i, j, k, l, scale = params
    ...     return (a * x**2 + b * x * y + c * y**2 + d*x + e*y + f)

    >>> def f2(z, *params):
    ...     x, y = z
    ...     a, b, c, d, e, f, g, h, i, j, k, l, scale = params
    ...     return (-g*np.exp(-((x-h)**2 + (y-i)**2) / scale))

    >>> def f3(z, *params):
    ...     x, y = z
    ...     a, b, c, d, e, f, g, h, i, j, k, l, scale = params
    ...     return (-j*np.exp(-((x-k)**2 + (y-l)**2) / scale))

    >>> def f(z, *params):
    ...     return f1(z, *params) + f2(z, *params) + f3(z, *params)

    Thus, the objective function may have local minima near the minimum
    of each of the three functions of which it is composed. To
    use `fmin` to polish its gridpoint result, we may then continue as
    follows:

    >>> rranges = (slice(-4, 4, 0.25), slice(-4, 4, 0.25))
    >>> from scipy import optimize
    >>> resbrute = optimize.brute(f, rranges, args=params, full_output=True,
    ...                           finish=optimize.fmin)
    >>> resbrute[0]  # global minimum
    array([-1.05665192,  1.80834843])
    >>> resbrute[1]  # function value at global minimum
    -3.4085818767

    Note that if `finish` had been set to None, we would have gotten the
    gridpoint [-1.0 1.75] where the rounded function value is -2.892.

    """
    N = len(ranges)
    if N > 40:
        raise ValueError("Brute Force not possible with more "
                         "than 40 variables.")
    lrange = list(ranges)
    for k in range(N):
        if type(lrange[k]) is not type(slice(None)):
            if len(lrange[k]) < 3:
                lrange[k] = tuple(lrange[k]) + (complex(Ns),)
            lrange[k] = slice(*lrange[k])
    if (N == 1):
        lrange = lrange[0]

    grid = np.mgrid[lrange]

    # obtain an array of parameters that is iterable by a map-like callable
    inpt_shape = grid.shape
    if (N > 1):
        grid = np.reshape(grid, (inpt_shape[0], np.prod(inpt_shape[1:]))).T

    wrapped_func = _Brute_Wrapper(func, args)

    # iterate over input arrays, possibly in parallel
    with MapWrapper(pool=workers) as mapper:
        Jout = np.array(list(mapper(wrapped_func, grid)))
        if (N == 1):
            grid = (grid,)
            Jout = np.squeeze(Jout)
        elif (N > 1):
            Jout = np.reshape(Jout, inpt_shape[1:])
            grid = np.reshape(grid.T, inpt_shape)

    Nshape = shape(Jout)

    indx = argmin(Jout.ravel(), axis=-1)
    Nindx = zeros(N, int)
    xmin = zeros(N, float)
    for k in range(N - 1, -1, -1):
        thisN = Nshape[k]
        Nindx[k] = indx % Nshape[k]
        indx = indx // thisN
    for k in range(N):
        xmin[k] = grid[k][tuple(Nindx)]

    Jmin = Jout[tuple(Nindx)]
    if (N == 1):
        grid = grid[0]
        xmin = xmin[0]

    if callable(finish):
        # set up kwargs for `finish` function
        finish_args = _getfullargspec(finish).args
        finish_kwargs = dict()
        if 'full_output' in finish_args:
            finish_kwargs['full_output'] = 1
        if 'disp' in finish_args:
            finish_kwargs['disp'] = disp
        elif 'options' in finish_args:
            # pass 'disp' as `options`
            # (e.g., if `finish` is `minimize`)
            finish_kwargs['options'] = {'disp': disp}

        # run minimizer
        res = finish(func, xmin, args=args, **finish_kwargs)

        if isinstance(res, OptimizeResult):
            xmin = res.x
            Jmin = res.fun
            success = res.success
        else:
            xmin = res[0]
            Jmin = res[1]
            success = res[-1] == 0
        if not success:
            if disp:
                print("Warning: Either final optimization did not succeed "
                      "or `finish` does not return `statuscode` as its last "
                      "argument.")

    if full_output:
        return xmin, Jmin, grid, Jout
    else:
        return xmin


class _Brute_Wrapper(object):
    """
    Object to wrap user cost function for optimize.brute, allowing picklability
    """

    def __init__(self, f, args):
        self.f = f
        self.args = [] if args is None else args

    def __call__(self, x):
        # flatten needed for one dimensional case.
        return self.f(np.asarray(x).flatten(), *self.args)


def show_options(solver=None, method=None, disp=True):
    """
    Show documentation for additional options of optimization solvers.

    These are method-specific options that can be supplied through the
    ``options`` dict.

    Parameters
    ----------
    solver : str
        Type of optimization solver. One of 'minimize', 'minimize_scalar',
        'root', or 'linprog'.
    method : str, optional
        If not given, shows all methods of the specified solver. Otherwise,
        show only the options for the specified method. Valid values
        corresponds to methods' names of respective solver (e.g., 'BFGS' for
        'minimize').
    disp : bool, optional
        Whether to print the result rather than returning it.

    Returns
    -------
    text
        Either None (for disp=True) or the text string (disp=False)

    Notes
    -----
    The solver-specific methods are:

    `scipy.optimize.minimize`

    - :ref:`Nelder-Mead <optimize.minimize-neldermead>`
    - :ref:`Powell      <optimize.minimize-powell>`
    - :ref:`CG          <optimize.minimize-cg>`
    - :ref:`BFGS        <optimize.minimize-bfgs>`
    - :ref:`Newton-CG   <optimize.minimize-newtoncg>`
    - :ref:`L-BFGS-B    <optimize.minimize-lbfgsb>`
    - :ref:`TNC         <optimize.minimize-tnc>`
    - :ref:`COBYLA      <optimize.minimize-cobyla>`
    - :ref:`SLSQP       <optimize.minimize-slsqp>`
    - :ref:`dogleg      <optimize.minimize-dogleg>`
    - :ref:`trust-ncg   <optimize.minimize-trustncg>`

    `scipy.optimize.root`

    - :ref:`hybr              <optimize.root-hybr>`
    - :ref:`lm                <optimize.root-lm>`
    - :ref:`broyden1          <optimize.root-broyden1>`
    - :ref:`broyden2          <optimize.root-broyden2>`
    - :ref:`anderson          <optimize.root-anderson>`
    - :ref:`linearmixing      <optimize.root-linearmixing>`
    - :ref:`diagbroyden       <optimize.root-diagbroyden>`
    - :ref:`excitingmixing    <optimize.root-excitingmixing>`
    - :ref:`krylov            <optimize.root-krylov>`
    - :ref:`df-sane           <optimize.root-dfsane>`

    `scipy.optimize.minimize_scalar`

    - :ref:`brent       <optimize.minimize_scalar-brent>`
    - :ref:`golden      <optimize.minimize_scalar-golden>`
    - :ref:`bounded     <optimize.minimize_scalar-bounded>`

    `scipy.optimize.linprog`

    - :ref:`simplex         <optimize.linprog-simplex>`
    - :ref:`interior-point  <optimize.linprog-interior-point>`

    """
    import textwrap

    doc_routines = {
        'minimize': (
            ('bfgs', 'scipy.optimize.optimize._minimize_bfgs'),
            ('cg', 'scipy.optimize.optimize._minimize_cg'),
            ('cobyla', 'scipy.optimize.cobyla._minimize_cobyla'),
            ('dogleg', 'scipy.optimize._trustregion_dogleg._minimize_dogleg'),
            ('l-bfgs-b', 'scipy.optimize.lbfgsb._minimize_lbfgsb'),
            ('nelder-mead', 'scipy.optimize.optimize._minimize_neldermead'),
            ('newton-cg', 'scipy.optimize.optimize._minimize_newtoncg'),
            ('powell', 'scipy.optimize.optimize._minimize_powell'),
            ('slsqp', 'scipy.optimize.slsqp._minimize_slsqp'),
            ('tnc', 'scipy.optimize.tnc._minimize_tnc'),
            ('trust-ncg', 'scipy.optimize._trustregion_ncg._minimize_trust_ncg'),
        ),
        'root': (
            ('hybr', 'scipy.optimize.minpack._root_hybr'),
            ('lm', 'scipy.optimize._root._root_leastsq'),
            ('broyden1', 'scipy.optimize._root._root_broyden1_doc'),
            ('broyden2', 'scipy.optimize._root._root_broyden2_doc'),
            ('anderson', 'scipy.optimize._root._root_anderson_doc'),
            ('diagbroyden', 'scipy.optimize._root._root_diagbroyden_doc'),
            ('excitingmixing', 'scipy.optimize._root._root_excitingmixing_doc'),
            ('linearmixing', 'scipy.optimize._root._root_linearmixing_doc'),
            ('krylov', 'scipy.optimize._root._root_krylov_doc'),
            ('df-sane', 'scipy.optimize._spectral._root_df_sane'),
        ),
        'root_scalar': (
            ('bisect', 'scipy.optimize._root_scalar._root_scalar_bisect_doc'),
            ('brentq', 'scipy.optimize._root_scalar._root_scalar_brentq_doc'),
            ('brenth', 'scipy.optimize._root_scalar._root_scalar_brenth_doc'),
            ('ridder', 'scipy.optimize._root_scalar._root_scalar_ridder_doc'),
            ('toms748', 'scipy.optimize._root_scalar._root_scalar_toms748_doc'),
            ('secant', 'scipy.optimize._root_scalar._root_scalar_secant_doc'),
            ('newton', 'scipy.optimize._root_scalar._root_scalar_newton_doc'),
            ('halley', 'scipy.optimize._root_scalar._root_scalar_halley_doc'),
        ),
        'linprog': (
            ('simplex', 'scipy.optimize._linprog._linprog_simplex'),
            ('interior-point', 'scipy.optimize._linprog._linprog_ip'),
        ),
        'minimize_scalar': (
            ('brent', 'scipy.optimize.optimize._minimize_scalar_brent'),
            ('bounded', 'scipy.optimize.optimize._minimize_scalar_bounded'),
            ('golden', 'scipy.optimize.optimize._minimize_scalar_golden'),
        ),
    }

    if solver is None:
        text = ["\n\n\n========\n", "minimize\n", "========\n"]
        text.append(show_options('minimize', disp=False))
        text.extend(["\n\n===============\n", "minimize_scalar\n",
                     "===============\n"])
        text.append(show_options('minimize_scalar', disp=False))
        text.extend(["\n\n\n====\n", "root\n",
                     "====\n"])
        text.append(show_options('root', disp=False))
        text.extend(['\n\n\n=======\n', 'linprog\n',
                     '=======\n'])
        text.append(show_options('linprog', disp=False))
        text = "".join(text)
    else:
        solver = solver.lower()
        if solver not in doc_routines:
            raise ValueError('Unknown solver %r' % (solver,))

        if method is None:
            text = []
            for name, _ in doc_routines[solver]:
                text.extend(["\n\n" + name, "\n" + "="*len(name) + "\n\n"])
                text.append(show_options(solver, name, disp=False))
            text = "".join(text)
        else:
            method = method.lower()
            methods = dict(doc_routines[solver])
            if method not in methods:
                raise ValueError("Unknown method %r" % (method,))
            name = methods[method]

            # Import function object
            parts = name.split('.')
            mod_name = ".".join(parts[:-1])
            __import__(mod_name)
            obj = getattr(sys.modules[mod_name], parts[-1])

            # Get doc
            doc = obj.__doc__
            if doc is not None:
                text = textwrap.dedent(doc).strip()
            else:
                text = ""

    if disp:
        print(text)
        return
    else:
        return text


def main():
    import time

    times = []
    algor = []
    x0 = [0.8, 1.2, 0.7]
    print("Nelder-Mead Simplex")
    print("===================")
    start = time.time()
    x = fmin(rosen, x0)
    print(x)
    times.append(time.time() - start)
    algor.append('Nelder-Mead Simplex\t')

    print()
    print("Powell Direction Set Method")
    print("===========================")
    start = time.time()
    x = fmin_powell(rosen, x0)
    print(x)
    times.append(time.time() - start)
    algor.append('Powell Direction Set Method.')

    print()
    print("Nonlinear CG")
    print("============")
    start = time.time()
    x = fmin_cg(rosen, x0, fprime=rosen_der, maxiter=200)
    print(x)
    times.append(time.time() - start)
    algor.append('Nonlinear CG     \t')

    print()
    print("BFGS Quasi-Newton")
    print("=================")
    start = time.time()
    x = fmin_bfgs(rosen, x0, fprime=rosen_der, maxiter=80)
    print(x)
    times.append(time.time() - start)
    algor.append('BFGS Quasi-Newton\t')

    print()
    print("BFGS approximate gradient")
    print("=========================")
    start = time.time()
    x = fmin_bfgs(rosen, x0, gtol=1e-4, maxiter=100)
    print(x)
    times.append(time.time() - start)
    algor.append('BFGS without gradient\t')

    print()
    print("Newton-CG with Hessian product")
    print("==============================")
    start = time.time()
    x = fmin_ncg(rosen, x0, rosen_der, fhess_p=rosen_hess_prod, maxiter=80)
    print(x)
    times.append(time.time() - start)
    algor.append('Newton-CG with hessian product')

    print()
    print("Newton-CG with full Hessian")
    print("===========================")
    start = time.time()
    x = fmin_ncg(rosen, x0, rosen_der, fhess=rosen_hess, maxiter=80)
    print(x)
    times.append(time.time() - start)
    algor.append('Newton-CG with full Hessian')

    print()
    print("\nMinimizing the Rosenbrock function of order 3\n")
    print(" Algorithm \t\t\t       Seconds")
    print("===========\t\t\t      =========")
    for k in range(len(algor)):
        print(algor[k], "\t -- ", times[k])


if __name__ == "__main__":
    main()<|MERGE_RESOLUTION|>--- conflicted
+++ resolved
@@ -2829,7 +2829,6 @@
         first reached.
     direc : ndarray
         Initial set of direction vectors for the Powell method.
-<<<<<<< HEAD
     bounds : tuple of np.arrays.
         ``bounds[0]`` is an array where each element corresponds to the
         lower bound of that corresponding parameter in ``x0``. ``bounds[1]``
@@ -2845,11 +2844,9 @@
         iteration will be within the bounds. If `direc` is not full rank,
         then some parameters may not be optimized and the solution is not
         guarenteed to be within the bounds.
-=======
     return_all : bool, optional
         Set to True to return a list of the best solution at each of the
         iterations.
->>>>>>> fc85c265
 
     """
     _check_unknown_options(unknown_options)
