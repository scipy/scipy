--- conflicted
+++ resolved
@@ -2679,593 +2679,6 @@
     - :ref:`krylov            <optimize.root-krylov>`
     - :ref:`df-sane           <optimize.root-dfsane>`
 
-<<<<<<< HEAD
-    **Minimize options**
-
-    *BFGS* options:
-
-        gtol : float
-            Gradient norm must be less than `gtol` before successful
-            termination.
-        norm : float
-            Order of norm (Inf is max, -Inf is min).
-        eps : float or ndarray
-            If `jac` is approximated, use this value for the step size.
-
-    *Nelder-Mead* options:
-
-        xtol : float
-            Relative error in solution `xopt` acceptable for convergence.
-        ftol : float
-            Relative error in ``fun(xopt)`` acceptable for convergence.
-        maxfev : int
-            Maximum number of function evaluations to make.
-        step : ndarray
-            Initial step size.
-
-    *Newton-CG* options:
-
-        xtol : float
-            Average relative error in solution `xopt` acceptable for
-            convergence.
-        eps : float or ndarray
-            If `jac` is approximated, use this value for the step size.
-
-    *CG* options:
-
-        gtol : float
-            Gradient norm must be less than `gtol` before successful
-            termination.
-        norm : float
-            Order of norm (Inf is max, -Inf is min).
-        eps : float or ndarray
-            If `jac` is approximated, use this value for the step size.
-
-    *Powell* options:
-
-        xtol : float
-            Relative error in solution `xopt` acceptable for convergence.
-        ftol : float
-            Relative error in ``fun(xopt)`` acceptable for convergence.
-        maxfev : int
-            Maximum number of function evaluations to make.
-        direc : ndarray
-            Initial set of direction vectors for the Powell method.
-
-    *Anneal* options:
-
-        ftol : float
-            Relative error in ``fun(x)`` acceptable for convergence.
-        schedule : str
-            Annealing schedule to use. One of: 'fast', 'cauchy' or
-            'boltzmann'.
-        T0 : float
-            Initial Temperature (estimated as 1.2 times the largest
-            cost-function deviation over random points in the range).
-        Tf : float
-            Final goal temperature.
-        maxfev : int
-            Maximum number of function evaluations to make.
-        maxaccept : int
-            Maximum changes to accept.
-        boltzmann : float
-            Boltzmann constant in acceptance test (increase for less
-            stringent test at each temperature).
-        learn_rate : float
-            Scale constant for adjusting guesses.
-        quench, m, n : float
-            Parameters to alter fast_sa schedule.
-        lower, upper : float or ndarray
-            Lower and upper bounds on `x`.
-        dwell : int
-            The number of times to search the space at each temperature.
-
-    *L-BFGS-B* options:
-
-        ftol : float
-            The iteration stops when ``(f^k -
-            f^{k+1})/max{|f^k|,|f^{k+1}|,1} <= ftol``.
-        gtol : float
-            The iteration will stop when ``max{|proj g_i | i = 1, ..., n}
-            <= gtol`` where ``pg_i`` is the i-th component of the
-            projected gradient.
-        eps : float or ndarray
-            If `jac` is approximated, use this value for the step size.            
-        maxcor : int
-            The maximum number of variable metric corrections used to
-            define the limited memory matrix. (The limited memory BFGS
-            method does not store the full hessian but uses this many terms
-            in an approximation to it.)
-        maxiter : int
-            Maximum number of function evaluations.
-
-    *TNC* options:
-
-        ftol : float
-            Precision goal for the value of f in the stoping criterion.
-            If ftol < 0.0, ftol is set to 0.0 defaults to -1.
-        xtol : float
-            Precision goal for the value of x in the stopping
-            criterion (after applying x scaling factors).  If xtol <
-            0.0, xtol is set to sqrt(machine_precision).  Defaults to
-            -1.
-        gtol : float
-            Precision goal for the value of the projected gradient in
-            the stopping criterion (after applying x scaling factors).
-            If gtol < 0.0, gtol is set to 1e-2 * sqrt(accuracy).
-            Setting it to 0.0 is not recommended.  Defaults to -1.
-        scale : list of floats
-            Scaling factors to apply to each variable.  If None, the
-            factors are up-low for interval bounded variables and
-            1+|x] fo the others.  Defaults to None
-        offset : float
-            Value to subtract from each variable.  If None, the
-            offsets are (up+low)/2 for interval bounded variables
-            and x for the others.
-        maxCGit : int
-            Maximum number of hessian*vector evaluations per main
-            iteration.  If maxCGit == 0, the direction chosen is
-            -gradient if maxCGit < 0, maxCGit is set to
-            max(1,min(50,n/2)).  Defaults to -1.
-        maxiter : int
-            Maximum number of function evaluation.  if None, `maxiter` is
-            set to max(100, 10*len(x0)).  Defaults to None.
-        eta : float
-            Severity of the line search. if < 0 or > 1, set to 0.25.
-            Defaults to -1.
-        stepmx : float
-            Maximum step for the line search.  May be increased during
-            call.  If too small, it will be set to 10.0.  Defaults to 0.
-        accuracy : float
-            Relative precision for finite difference calculations.  If
-            <= machine_precision, set to sqrt(machine_precision).
-            Defaults to 0.
-        minfev : float
-            Minimum function value estimate.  Defaults to 0.
-        rescale : float
-            Scaling factor (in log10) used to trigger f value
-            rescaling.  If 0, rescale at each iteration.  If a large
-            value, never rescale.  If < 0, rescale is set to 1.3.
-
-    *COBYLA* options:
-
-        tol : float
-            Final accuracy in the optimization (not precisely guaranteed).
-            This is a lower bound on the size of the trust region.
-        rhobeg : float
-            Reasonable initial changes to the variables.
-        maxfev : int
-            Maximum number of function evaluations.
-        catol : float
-            Absolute tolerance for constraint violations (default: 1e-6).
-
-    *SLSQP* options:
-
-        ftol : float
-            Precision goal for the value of f in the stopping criterion.
-        eps : float
-            Step size used for numerical approximation of the jacobian.
-        maxiter : int
-            Maximum number of iterations.
-
-    *dogleg* options:
-
-        initial_trust_radius : float
-            Initial trust-region radius.
-        max_trust_radius : float
-            Maximum value of the trust-region radius. No steps that are longer
-            than this value will be proposed.
-        eta : float
-            Trust region related acceptance stringency for proposed steps.
-        gtol : float
-            Gradient norm must be less than `gtol` before successful
-            termination.
-
-    *trust-ncg* options:
-
-        See dogleg options.
-
-
-    **minimize_scalar options**
-
-    *brent* options:
-
-        xtol : float
-
-            Relative error in solution `xopt` acceptable for convergence.
-
-    *bounded* options:
-
-        xatol : float
-            Absolute error in solution `xopt` acceptable for convergence.
-
-    *golden* options:
-
-        xtol : float
-            Relative error in solution `xopt` acceptable for convergence.
-
-
-    **root options**
-
-    *hybrd* options:
-
-        col_deriv : bool
-            Specify whether the Jacobian function computes derivatives down
-            the columns (faster, because there is no transpose operation).
-        xtol : float
-            The calculation will terminate if the relative error between
-            two consecutive iterates is at most `xtol`.
-        maxfev : int
-            The maximum number of calls to the function. If zero, then
-            ``100*(N+1)`` is the maximum where N is the number of elements
-            in `x0`.
-        band : sequence
-            If set to a two-sequence containing the number of sub- and
-            super-diagonals within the band of the Jacobi matrix, the
-            Jacobi matrix is considered banded (only for ``fprime=None``).
-        epsfcn : float
-            A suitable step length for the forward-difference approximation
-            of the Jacobian (for ``fprime=None``). If `epsfcn` is less than
-            the machine precision, it is assumed that the relative errors
-            in the functions are of the order of the machine precision.
-        factor : float
-            A parameter determining the initial step bound (``factor * ||
-            diag * x||``).  Should be in the interval ``(0.1, 100)``.
-        diag : sequence
-            N positive entries that serve as a scale factors for the
-            variables.
-
-    *LM* options:
-
-        col_deriv : bool
-            non-zero to specify that the Jacobian function computes derivatives
-            down the columns (faster, because there is no transpose operation).
-        ftol : float
-            Relative error desired in the sum of squares.
-        xtol : float
-            Relative error desired in the approximate solution.
-        gtol : float
-            Orthogonality desired between the function vector and the columns
-            of the Jacobian.
-        maxiter : int
-            The maximum number of calls to the function. If zero, then
-            100*(N+1) is the maximum where N is the number of elements in x0.
-        epsfcn : float
-            A suitable step length for the forward-difference approximation of
-            the Jacobian (for Dfun=None). If epsfcn is less than the machine
-            precision, it is assumed that the relative errors in the functions
-            are of the order of the machine precision.
-        factor : float
-            A parameter determining the initial step bound
-            (``factor * || diag * x||``). Should be in interval ``(0.1, 100)``.
-        diag : sequence
-            N positive entries that serve as a scale factors for the variables.
-
-    *Broyden1* options:
-
-        nit : int, optional
-            Number of iterations to make. If omitted (default), make as many
-            as required to meet tolerances.
-        disp : bool, optional
-            Print status to stdout on every iteration.
-        maxiter : int, optional
-            Maximum number of iterations to make. If more are needed to
-            meet convergence, `NoConvergence` is raised.
-        ftol : float, optional
-            Relative tolerance for the residual. If omitted, not used.
-        fatol : float, optional
-            Absolute tolerance (in max-norm) for the residual.
-            If omitted, default is 6e-6.
-        xtol : float, optional
-            Relative minimum step size. If omitted, not used.
-        xatol : float, optional
-            Absolute minimum step size, as determined from the Jacobian
-            approximation. If the step size is smaller than this, optimization
-            is terminated as successful. If omitted, not used.
-        tol_norm : function(vector) -> scalar, optional
-            Norm to use in convergence check. Default is the maximum norm.
-        line_search : {None, 'armijo' (default), 'wolfe'}, optional
-            Which type of a line search to use to determine the step size in
-            the direction given by the Jacobian approximation. Defaults to
-            'armijo'.
-        jac_options : dict, optional
-            Options for the respective Jacobian approximation.
-                alpha : float, optional
-                    Initial guess for the Jacobian is (-1/alpha).
-                reduction_method : str or tuple, optional
-                    Method used in ensuring that the rank of the Broyden
-                    matrix stays low. Can either be a string giving the
-                    name of the method, or a tuple of the form ``(method,
-                    param1, param2, ...)`` that gives the name of the
-                    method and values for additional parameters.
-
-                    Methods available:
-                        - ``restart``: drop all matrix columns. Has no
-                            extra parameters.
-                        - ``simple``: drop oldest matrix column. Has no
-                            extra parameters.
-                        - ``svd``: keep only the most significant SVD
-                            components.
-                          Extra parameters:
-                              - ``to_retain`: number of SVD components to
-                                  retain when rank reduction is done.
-                                  Default is ``max_rank - 2``.
-                max_rank : int, optional
-                    Maximum rank for the Broyden matrix.
-                    Default is infinity (ie., no rank reduction).
-
-    *Broyden2* options:
-
-        nit : int, optional
-            Number of iterations to make. If omitted (default), make as many
-            as required to meet tolerances.
-        disp : bool, optional
-            Print status to stdout on every iteration.
-        maxiter : int, optional
-            Maximum number of iterations to make. If more are needed to
-            meet convergence, `NoConvergence` is raised.
-        ftol : float, optional
-            Relative tolerance for the residual. If omitted, not used.
-        fatol : float, optional
-            Absolute tolerance (in max-norm) for the residual.
-            If omitted, default is 6e-6.
-        xtol : float, optional
-            Relative minimum step size. If omitted, not used.
-        xatol : float, optional
-            Absolute minimum step size, as determined from the Jacobian
-            approximation. If the step size is smaller than this, optimization
-            is terminated as successful. If omitted, not used.
-        tol_norm : function(vector) -> scalar, optional
-            Norm to use in convergence check. Default is the maximum norm.
-        line_search : {None, 'armijo' (default), 'wolfe'}, optional
-            Which type of a line search to use to determine the step size in
-            the direction given by the Jacobian approximation. Defaults to
-            'armijo'.
-        jac_options : dict, optional
-            Options for the respective Jacobian approximation.
-
-            alpha : float, optional
-                Initial guess for the Jacobian is (-1/alpha).
-            reduction_method : str or tuple, optional
-                Method used in ensuring that the rank of the Broyden
-                matrix stays low. Can either be a string giving the
-                name of the method, or a tuple of the form ``(method,
-                param1, param2, ...)`` that gives the name of the
-                method and values for additional parameters.
-
-                Methods available:
-                    - ``restart``: drop all matrix columns. Has no
-                        extra parameters.
-                    - ``simple``: drop oldest matrix column. Has no
-                        extra parameters.
-                    - ``svd``: keep only the most significant SVD
-                        components.
-                      Extra parameters:
-                          - ``to_retain`: number of SVD components to
-                              retain when rank reduction is done.
-                              Default is ``max_rank - 2``.
-            max_rank : int, optional
-                Maximum rank for the Broyden matrix.
-                Default is infinity (ie., no rank reduction).
-
-    *Anderson* options:
-
-        nit : int, optional
-            Number of iterations to make. If omitted (default), make as many
-            as required to meet tolerances.
-        disp : bool, optional
-            Print status to stdout on every iteration.
-        maxiter : int, optional
-            Maximum number of iterations to make. If more are needed to
-            meet convergence, `NoConvergence` is raised.
-        ftol : float, optional
-            Relative tolerance for the residual. If omitted, not used.
-        fatol : float, optional
-            Absolute tolerance (in max-norm) for the residual.
-            If omitted, default is 6e-6.
-        xtol : float, optional
-            Relative minimum step size. If omitted, not used.
-        xatol : float, optional
-            Absolute minimum step size, as determined from the Jacobian
-            approximation. If the step size is smaller than this, optimization
-            is terminated as successful. If omitted, not used.
-        tol_norm : function(vector) -> scalar, optional
-            Norm to use in convergence check. Default is the maximum norm.
-        line_search : {None, 'armijo' (default), 'wolfe'}, optional
-            Which type of a line search to use to determine the step size in
-            the direction given by the Jacobian approximation. Defaults to
-            'armijo'.
-        jac_options : dict, optional
-            Options for the respective Jacobian approximation.
-
-            alpha : float, optional
-                Initial guess for the Jacobian is (-1/alpha).
-            M : float, optional
-                Number of previous vectors to retain. Defaults to 5.
-            w0 : float, optional
-                Regularization parameter for numerical stability.
-                Compared to unity, good values of the order of 0.01.
-
-    *LinearMixing* options:
-
-        nit : int, optional
-            Number of iterations to make. If omitted (default), make as many
-            as required to meet tolerances.
-        disp : bool, optional
-            Print status to stdout on every iteration.
-        maxiter : int, optional
-            Maximum number of iterations to make. If more are needed to
-            meet convergence, `NoConvergence` is raised.
-        ftol : float, optional
-            Relative tolerance for the residual. If omitted, not used.
-        fatol : float, optional
-            Absolute tolerance (in max-norm) for the residual.
-            If omitted, default is 6e-6.
-        xtol : float, optional
-            Relative minimum step size. If omitted, not used.
-        xatol : float, optional
-            Absolute minimum step size, as determined from the Jacobian
-            approximation. If the step size is smaller than this, optimization
-            is terminated as successful. If omitted, not used.
-        tol_norm : function(vector) -> scalar, optional
-            Norm to use in convergence check. Default is the maximum norm.
-        line_search : {None, 'armijo' (default), 'wolfe'}, optional
-            Which type of a line search to use to determine the step size in
-            the direction given by the Jacobian approximation. Defaults to
-            'armijo'.
-        jac_options : dict, optional
-            Options for the respective Jacobian approximation.
-
-            alpha : float, optional
-                initial guess for the jacobian is (-1/alpha).
-
-    *DiagBroyden* options:
-
-        nit : int, optional
-            Number of iterations to make. If omitted (default), make as many
-            as required to meet tolerances.
-        disp : bool, optional
-            Print status to stdout on every iteration.
-        maxiter : int, optional
-            Maximum number of iterations to make. If more are needed to
-            meet convergence, `NoConvergence` is raised.
-        ftol : float, optional
-            Relative tolerance for the residual. If omitted, not used.
-        fatol : float, optional
-            Absolute tolerance (in max-norm) for the residual.
-            If omitted, default is 6e-6.
-        xtol : float, optional
-            Relative minimum step size. If omitted, not used.
-        xatol : float, optional
-            Absolute minimum step size, as determined from the Jacobian
-            approximation. If the step size is smaller than this, optimization
-            is terminated as successful. If omitted, not used.
-        tol_norm : function(vector) -> scalar, optional
-            Norm to use in convergence check. Default is the maximum norm.
-        line_search : {None, 'armijo' (default), 'wolfe'}, optional
-            Which type of a line search to use to determine the step size in
-            the direction given by the Jacobian approximation. Defaults to
-            'armijo'.
-        jac_options : dict, optional
-            Options for the respective Jacobian approximation.
-
-            alpha : float, optional
-                initial guess for the jacobian is (-1/alpha).
-
-    *ExcitingMixing* options:
-
-        nit : int, optional
-            Number of iterations to make. If omitted (default), make as many
-            as required to meet tolerances.
-        disp : bool, optional
-            Print status to stdout on every iteration.
-        maxiter : int, optional
-            Maximum number of iterations to make. If more are needed to
-            meet convergence, `NoConvergence` is raised.
-        ftol : float, optional
-            Relative tolerance for the residual. If omitted, not used.
-        fatol : float, optional
-            Absolute tolerance (in max-norm) for the residual.
-            If omitted, default is 6e-6.
-        xtol : float, optional
-            Relative minimum step size. If omitted, not used.
-        xatol : float, optional
-            Absolute minimum step size, as determined from the Jacobian
-            approximation. If the step size is smaller than this, optimization
-            is terminated as successful. If omitted, not used.
-        tol_norm : function(vector) -> scalar, optional
-            Norm to use in convergence check. Default is the maximum norm.
-        line_search : {None, 'armijo' (default), 'wolfe'}, optional
-            Which type of a line search to use to determine the step size in
-            the direction given by the Jacobian approximation. Defaults to
-            'armijo'.
-        jac_options : dict, optional
-            Options for the respective Jacobian approximation.
-
-            alpha : float, optional
-                Initial Jacobian approximation is (-1/alpha).
-            alphamax : float, optional
-                The entries of the diagonal Jacobian are kept in the range
-                ``[alpha, alphamax]``.
-
-    *Krylov* options:
-
-        nit : int, optional
-            Number of iterations to make. If omitted (default), make as many
-            as required to meet tolerances.
-        disp : bool, optional
-            Print status to stdout on every iteration.
-        maxiter : int, optional
-            Maximum number of iterations to make. If more are needed to
-            meet convergence, `NoConvergence` is raised.
-        ftol : float, optional
-            Relative tolerance for the residual. If omitted, not used.
-        fatol : float, optional
-            Absolute tolerance (in max-norm) for the residual.
-            If omitted, default is 6e-6.
-        xtol : float, optional
-            Relative minimum step size. If omitted, not used.
-        xatol : float, optional
-            Absolute minimum step size, as determined from the Jacobian
-            approximation. If the step size is smaller than this, optimization
-            is terminated as successful. If omitted, not used.
-        tol_norm : function(vector) -> scalar, optional
-            Norm to use in convergence check. Default is the maximum norm.
-        line_search : {None, 'armijo' (default), 'wolfe'}, optional
-            Which type of a line search to use to determine the step size in
-            the direction given by the Jacobian approximation. Defaults to
-            'armijo'.
-        jac_options : dict, optional
-            Options for the respective Jacobian approximation.
-
-            rdiff : float, optional
-                Relative step size to use in numerical differentiation.
-            method : {'lgmres', 'gmres', 'bicgstab', 'cgs', 'minres'} or function
-                Krylov method to use to approximate the Jacobian.
-                Can be a string, or a function implementing the same
-                interface as the iterative solvers in
-                `scipy.sparse.linalg`.
-
-                The default is `scipy.sparse.linalg.lgmres`.
-            inner_M : LinearOperator or InverseJacobian
-                Preconditioner for the inner Krylov iteration.
-                Note that you can use also inverse Jacobians as (adaptive)
-                preconditioners. For example,
-
-                >>> jac = BroydenFirst()
-                >>> kjac = KrylovJacobian(inner_M=jac.inverse).
-
-                If the preconditioner has a method named 'update', it will
-                be called as ``update(x, f)`` after each nonlinear step,
-                with ``x`` giving the current point, and ``f`` the current
-                function value.
-            inner_tol, inner_maxiter, ...
-                Parameters to pass on to the "inner" Krylov solver.
-                See `scipy.sparse.linalg.gmres` for details.
-            outer_k : int, optional
-                Size of the subspace kept across LGMRES nonlinear
-                iterations.
-
-                See `scipy.sparse.linalg.lgmres` for details.
-
-    **linprog options**
-
-    *simplex* options:
-
-        maxiter : int, optional
-            Maximum number of iterations to make.
-
-        tol : float, optional
-            The tolerance which determines when the Phase 1 objective is
-            sufficiently close to zero to be considered a basic feasible
-            solution or when the Phase 2 objective coefficients are close
-            enough to positive for the objective to be considered optimal.
-
-        bland : bool, optional
-            If True, choose pivots using Bland's rule.  In problems which
-            fail to converge due to cycling, using Bland's rule can provide
-            convergence at the expense of a less optimal path about the simplex.
-=======
     `scipy.optimize.minimize_scalar`
 
     - :ref:`brent       <optimize.minimize_scalar-brent>`
@@ -3275,7 +2688,6 @@
     `scipy.optimize.linprog`
 
     - :ref:`simplex     <optimize.linprog-simplex>`
->>>>>>> 989c75fa
 
     """
     import textwrap
