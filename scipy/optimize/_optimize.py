--- conflicted
+++ resolved
@@ -2203,13 +2203,9 @@
             dri1 = np.dot(ri, ri)
             betai = dri1 / dri0
             psupi = -ri + betai * psupi
-<<<<<<< HEAD
             # We use |p_i|^2 = |r_i|^2 + beta_i^2 |p_{i-1}|^2
             psupi_norm2 = dri1 + betai**2 * psupi_norm2
-            i = i + 1
-=======
             i += 1
->>>>>>> c66a6462
             dri0 = dri1          # update np.dot(ri,ri) for next time.
         else:
             # curvature keeps increasing, bail out
