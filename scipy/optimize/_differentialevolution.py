"""
differential_evolution: The differential evolution global optimization algorithm
Added by Andrew Nelson 2014
"""
from __future__ import division, print_function, absolute_import
import numpy as np
from scipy.optimize import OptimizeResult, minimize
from scipy.optimize.optimize import _status_message
import numbers
import itertools

__all__ = ['differential_evolution']

_MACHEPS = np.finfo(np.float64).eps


def differential_evolution(func, bounds, args=(), strategy='best1bin',
                           maxiter=None, popsize=15, tol=0.01,
                           mutation=(0.5, 1), recombination=0.7, seed=None,
                           callback=None, disp=False, polish=True,
<<<<<<< HEAD
                           init='latinhypercube', workers=None):
=======
                           init='latinhypercube', workers=1):
>>>>>>> 2c375b13
    """Finds the global minimum of a multivariate function.
    Differential Evolution is stochastic in nature (does not use gradient
    methods) to find the minimium, and can search large areas of candidate
    space, but often requires larger numbers of function evaluations than
    conventional gradient based techniques.

    The algorithm is due to Storn and Price [1]_.

    Parameters
    ----------
    func : callable
        The objective function to be minimized.  Must be in the form
        ``f(x, *args)``, where ``x`` is the argument in the form of a 1-D array
        and ``args`` is a  tuple of any additional fixed parameters needed to
        completely specify the function. If you are using parallelisation with
        several `workers`, then this function must be picklable.
    bounds : sequence
        Bounds for variables.  ``(min, max)`` pairs for each element in ``x``,
        defining the lower and upper bounds for the optimizing argument of
        `func`. It is required to have ``len(bounds) == len(x)``.
        ``len(bounds)`` is used to determine the number of parameters in ``x``.
    args : tuple, optional
        Any additional fixed parameters needed to completely specify the
        objective function.
    strategy : str, optional
        The differential evolution strategy to use. Should be one of:

            - 'best1bin'
            - 'best1exp'
            - 'rand1exp'
            - 'randtobest1exp'
            - 'best2exp'
            - 'rand2exp'
            - 'randtobest1bin'
            - 'best2bin'
            - 'rand2bin'
            - 'rand1bin'

        The default is 'best1bin'.
    maxiter : int, optional
        The maximum number of generations over which the entire population is
        evolved. The maximum number of function evaluations (with no polishing)
        is: ``(maxiter + 1) * popsize * len(x)``
    popsize : int, optional
        A multiplier for setting the total population size.  The population has
        ``popsize * len(x)`` individuals.
    tol : float, optional
        When the mean of the population energies, multiplied by tol,
        divided by the standard deviation of the population energies
        is greater than 1 the solving process terminates:
        ``convergence = mean(pop) * tol / stdev(pop) > 1``
    mutation : float or tuple(float, float), optional
        The mutation constant. In the literature this is also known as
        differential weight, being denoted by F.
        If specified as a float it should be in the range [0, 2].
        If specified as a tuple ``(min, max)`` dithering is employed. Dithering
        randomly changes the mutation constant on a generation by generation
        basis. The mutation constant for that generation is taken from
        ``U[min, max)``. Dithering can help speed convergence significantly.
        Increasing the mutation constant increases the search radius, but will
        slow down convergence.
    recombination : float, optional
        The recombination constant, should be in the range [0, 1]. In the
        literature this is also known as the crossover probability, being
        denoted by CR. Increasing this value allows a larger number of mutants
        to progress into the next generation, but at the risk of population
        stability.
    seed : int or `np.random.RandomState`, optional
        If `seed` is not specified the `np.RandomState` singleton is used.
        If `seed` is an int, a new `np.random.RandomState` instance is used,
        seeded with seed.
        If `seed` is already a `np.random.RandomState instance`, then that
        `np.random.RandomState` instance is used.
        Specify `seed` for repeatable minimizations.
    disp : bool, optional
        Display status messages
    callback : callable, `callback(xk, convergence=val)`, optional
        A function to follow the progress of the minimization. ``xk`` is
        the current value of ``x0``. ``val`` represents the fractional
        value of the population convergence.  When ``val`` is greater than one
        the function halts. If callback returns `True`, then the minimization
        is halted (any polishing is still carried out).
    polish : bool, optional
        If True (default), then `scipy.optimize.minimize` with the `L-BFGS-B`
        method is used to polish the best population member at the end, which
        can improve the minimization slightly.
    init : string, optional
        Specify how the population initialization is performed. Should be
        one of:

            - 'latinhypercube'
            - 'random'

        The default is 'latinhypercube'. Latin Hypercube sampling tries to
        maximize coverage of the available parameter space. 'random' initializes
        the population randomly - this has the drawback that clustering can
        occur, preventing the whole of parameter space being covered.
    workers : pool object or int, optional
        Optional iterable object which is used for parallelization. It can be
        any object with a map method that follows the same calling sequence as
        the built-in map function, and with poolsize method.
        If int is given as the argument, then a multiprocessing-based pool is
        spawned internally with the corresponding number of parallel processes.
        'mpi4py'-based paralelization and 'joblib'-based parallelization 
        alternative pools can be also used here.

    Returns
    -------
    res : OptimizeResult
        The optimization result represented as a `OptimizeResult` object.
        Important attributes are: ``x`` the solution array, ``success`` a
        Boolean flag indicating if the optimizer exited successfully and
        ``message`` which describes the cause of the termination. See
        `OptimizeResult` for a description of other attributes.  If `polish`
        was employed, and a lower minimum was obtained by the polishing, then
        OptimizeResult also contains the ``jac`` attribute.

    Notes
    -----
    Differential evolution is a stochastic population based method that is
    useful for global optimization problems. At each pass through the population
    the algorithm mutates each candidate solution by mixing with other candidate
    solutions to create a trial candidate. There are several strategies [2]_ for
    creating trial candidates, which suit some problems more than others. The
    'best1bin' strategy is a good starting point for many systems. In this
    strategy two members of the population are randomly chosen. Their difference
    is used to mutate the best member (the `best` in `best1bin`), :math:`b_0`,
    so far:

    .. math::

        b' = b_0 + mutation * (population[rand0] - population[rand1])

    A trial vector is then constructed. Starting with a randomly chosen 'i'th
    parameter the trial is sequentially filled (in modulo) with parameters from
    `b'` or the original candidate. The choice of whether to use `b'` or the
    original candidate is made with a binomial distribution (the 'bin' in
    'best1bin') - a random number in [0, 1) is generated.  If this number is
    less than the `recombination` constant then the parameter is loaded from
    `b'`, otherwise it is loaded from the original candidate.  The final
    parameter is always loaded from `b'`.  Once the trial candidate is built
    its fitness is assessed. If the trial is better than the original candidate
    then it takes its place. If it is also better than the best overall
    candidate it also replaces that.
    To improve your chances of finding a global minimum use higher `popsize`
    values, with higher `mutation` and (dithering), but lower `recombination`
    values. This has the effect of widening the search radius, but slowing
    convergence.

    .. versionadded:: 0.15.0

    Examples
    --------
    Let us consider the problem of minimizing the Rosenbrock function. This
    function is implemented in `rosen` in `scipy.optimize`.

    >>> from scipy.optimize import rosen, differential_evolution
    >>> bounds = [(0,2), (0, 2), (0, 2), (0, 2), (0, 2)]
    >>> result = differential_evolution(rosen, bounds)
    >>> result.x, result.fun
    (array([1., 1., 1., 1., 1.]), 1.9216496320061384e-19)

    Next find the minimum of the Ackley function
    (http://en.wikipedia.org/wiki/Test_functions_for_optimization).

    >>> from scipy.optimize import differential_evolution
    >>> import numpy as np
    >>> def ackley(x):
    ...     arg1 = -0.2 * np.sqrt(0.5 * (x[0] ** 2 + x[1] ** 2))
    ...     arg2 = 0.5 * (np.cos(2. * np.pi * x[0]) + np.cos(2. * np.pi * x[1]))
    ...     return -20. * np.exp(arg1) - np.exp(arg2) + 20. + np.e
    >>> bounds = [(-5, 5), (-5, 5)]
    >>> result = differential_evolution(ackley, bounds)
    >>> result.x, result.fun
    (array([ 0.,  0.]), 4.4408920985006262e-16)


<<<<<<< HEAD
    Next example demonstrates the usage of parallelization capabilities.

        import numpy as np
        from scipy.optimize import differential_evolution as de
        from scipy.misc import PPool
        import time

        def ackley(x):
            arg1 = -0.2 * np.sqrt(0.5 * (x[0] ** 2 + x[1] ** 2))
            arg2 = 0.5 * (np.cos(2. * np.pi * x[0]) + np.cos(2. * np.pi * x[1]))
            return -20. * np.exp(arg1) - np.exp(arg2) + 20. + np.e

        def objfuncheavy(params):
            for it in range(100000):
                it**2
            return ackley(params)

        def objfunclight(params):
            return ackley(params)

        bounds = [(-2,2), (-2, 2)]

        p = PPool(n_jobs=10)

        start_time = time.time()
        result = de(objfuncheavy, bounds, polish=False, workers=p)
        print("Parallel heavy function: %s seconds ---" % (time.time() - start_time))
        print(result)

        start_time = time.time()
        result = de(objfuncheavy, bounds, polish=False)
        print("Serial heavy function: %s seconds ---" % (time.time() - start_time))
        print(result)

        start_time = time.time()
        result = de(objfunclight, bounds, polish=False, workers=10)
        print("Parallel light function: %s seconds ---" % (time.time() - start_time))

        start_time = time.time()
        result = de(objfunclight, bounds, polish=False)
        print("Serial light function: %s seconds ---" % (time.time() - start_time))
    
    Results are as follows::
    
        Parallel heavy function: 8.27454996109 seconds ---
            nfev: 3390
         success: True
             fun: 4.4408920985006262e-16
               x: array([ -2.22044605e-16,  -2.22044605e-16])
         message: 'Optimization terminated successfully.'
             nit: 112
        Serial heavy function: 29.4678740501 seconds ---
            nfev: 3150
         success: True
             fun: 4.4408920985006262e-16
               x: array([ 0.,  0.])
         message: 'Optimization terminated successfully.'
             nit: 104
        Parallel light function: 0.465750932693 seconds ---
        Serial light function: 0.209820985794 seconds ---
=======
    This example demonstrates the usage of parallelization capabilities.

    >>> import numpy as np
    >>> from scipy.optimize import differential_evolution
    >>> from scipy.misc import PPool
    >>> import time
    >>> def ackley(x):
    ...     arg1 = -0.2 * np.sqrt(0.5 * (x[0] ** 2 + x[1] ** 2))
    ...     arg2 = 0.5 * (np.cos(2. * np.pi * x[0]) + np.cos(2. * np.pi * x[1]))
    ...     return -20. * np.exp(arg1) - np.exp(arg2) + 20. + np.e

    >>> def objfuncheavy(params):
    ...     for it in range(100000):
    ...         it**2
    ...     return ackley(params)

    >>> def objfunclight(params):
    ...     return ackley(params)

    >>> bounds = [(-2,2), (-2, 2)]
    >>> p = PPool(n_jobs=10)

    >>> start_time = time.time()
    >>> result = differential_evolution(objfuncheavy,bounds, polish=False,
    ... workers=p)
    >>> print("Parallel heavy function: %s seconds ---"
    ... % (time.time() - start_time))
    >>> print(result)

    >>> start_time = time.time()
    >>> result = differential_evolution(objfuncheavy, bounds, polish=False)
    >>> print("Serial heavy function: %s seconds ---"
    ... % (time.time() - start_time))
    >>> print(result)

    >>> start_time = time.time()
    >>> result = differential_evolution(objfunclight, bounds, polish=False,
    ... workers=10)
    >>> print("Parallel light function: %s seconds ---"
    ... % (time.time() - start_time))

    >>> start_time = time.time()
    >>> result = differential_evolution(objfunclight, bounds, polish=False)
    >>> print("Serial light function: %s seconds ---"
    ... % (time.time() - start_time))
    Parallel heavy function: 8.27454996109 seconds ---
        nfev: 3390
     success: True
         fun: 4.4408920985006262e-16
           x: array([ -2.22044605e-16,  -2.22044605e-16])
     message: 'Optimization terminated successfully.'
         nit: 112
    Serial heavy function: 29.4678740501 seconds ---
        nfev: 3150
     success: True
         fun: 4.4408920985006262e-16
           x: array([ 0.,  0.])
     message: 'Optimization terminated successfully.'
         nit: 104
    Parallel light function: 0.465750932693 seconds ---
    Serial light function: 0.209820985794 seconds ---
>>>>>>> 2c375b13
    
    Results show significant speedup in case of a heavy objective function. 
    The number of required iterations in parallel case can be higher, as the
    mutation in the parallel case is quasi-aggressive (the best solution is
    updated from the best available after evaluation of a subpopulation,
    whereas in the aggressive case the best solution is updated after
    evaluation of every population member). Nevertheless, the gained speedup
    can be still beneficial.
    In case when the objective function is computationally inexpensive, the
    computational overhand due to parallel execution can deteriorate the
<<<<<<< HEAD
    performance. In such a case, the usage of serial version of the algorithm is
    preferred.
=======
    performance. In such a case, the usage of serial version of the algorithm
    is preferred.
>>>>>>> 2c375b13
    
    References
    ----------
    .. [1] Storn, R and Price, K, Differential Evolution - a Simple and
           Efficient Heuristic for Global Optimization over Continuous Spaces,
           Journal of Global Optimization, 1997, 11, 341 - 359.
    .. [2] http://www1.icsi.berkeley.edu/~storn/code.html
    .. [3] http://en.wikipedia.org/wiki/Differential_evolution
    """

    solver = DifferentialEvolutionSolver(func, bounds, args=args,
                                         strategy=strategy, maxiter=maxiter,
                                         popsize=popsize, tol=tol,
                                         mutation=mutation,
                                         recombination=recombination,
                                         seed=seed, polish=polish,
                                         callback=callback,
                                         disp=disp,
                                         init=init, workers=workers)
    return solver.solve()


class DifferentialEvolutionSolver(object):

    """This class implements the differential evolution solver

    Parameters
    ----------
    func : callable
        The objective function to be minimized.  Must be in the form
        ``f(x, *args)``, where ``x`` is the argument in the form of a 1-D array
        and ``args`` is a  tuple of any additional fixed parameters needed to
        completely specify the function. If you are using parallelisation with
        several `workers`, then this function must be picklable.
    bounds : sequence
        Bounds for variables.  ``(min, max)`` pairs for each element in ``x``,
        defining the lower and upper bounds for the optimizing argument of
        `func`. It is required to have ``len(bounds) == len(x)``.
        ``len(bounds)`` is used to determine the number of parameters in ``x``.
    args : tuple, optional
        Any additional fixed parameters needed to completely specify the
        objective function.
    strategy : str, optional
        The differential evolution strategy to use. Should be one of:

            - 'best1bin'
            - 'best1exp'
            - 'rand1exp'
            - 'randtobest1exp'
            - 'best2exp'
            - 'rand2exp'
            - 'randtobest1bin'
            - 'best2bin'
            - 'rand2bin'
            - 'rand1bin'

        The default is 'best1bin'

    maxiter : int, optional
        The maximum number of generations over which the entire population is
        evolved. The maximum number of function evaluations (with no polishing)
        is: ``(maxiter + 1) * popsize * len(x)``
    popsize : int, optional
        A multiplier for setting the total population size.  The population has
        ``popsize * len(x)`` individuals.
    tol : float, optional
        When the mean of the population energies, multiplied by tol,
        divided by the standard deviation of the population energies
        is greater than 1 the solving process terminates:
        ``convergence = mean(pop) * tol / stdev(pop) > 1``
    mutation : float or tuple(float, float), optional
        The mutation constant. In the literature this is also known as
        differential weight, being denoted by F.
        If specified as a float it should be in the range [0, 2].
        If specified as a tuple ``(min, max)`` dithering is employed. Dithering
        randomly changes the mutation constant on a generation by generation
        basis. The mutation constant for that generation is taken from
        U[min, max). Dithering can help speed convergence significantly.
        Increasing the mutation constant increases the search radius, but will
        slow down convergence.
    recombination : float, optional
        The recombination constant, should be in the range [0, 1]. In the
        literature this is also known as the crossover probability, being
        denoted by CR. Increasing this value allows a larger number of mutants
        to progress into the next generation, but at the risk of population
        stability.
    seed : int or `np.random.RandomState`, optional
        If `seed` is not specified the `np.random.RandomState` singleton is
        used.
        If `seed` is an int, a new `np.random.RandomState` instance is used,
        seeded with `seed`.
        If `seed` is already a `np.random.RandomState` instance, then that
        `np.random.RandomState` instance is used.
        Specify `seed` for repeatable minimizations.
    disp : bool, optional
        Display status messages
    callback : callable, `callback(xk, convergence=val)`, optional
        A function to follow the progress of the minimization. ``xk`` is
        the current value of ``x0``. ``val`` represents the fractional
        value of the population convergence.  When ``val`` is greater than one
        the function halts. If callback returns `True`, then the minimization
        is halted (any polishing is still carried out).
    polish : bool, optional
        If True, then `scipy.optimize.minimize` with the `L-BFGS-B` method
        is used to polish the best population member at the end. This requires
        a few more function evaluations.
    maxfun : int, optional
        Set the maximum number of function evaluations. However, it probably
        makes more sense to set `maxiter` instead.
    init : string, optional
        Specify which type of population initialization is performed. Should be
        one of:

            - 'latinhypercube'
            - 'random'
    workers : pool object or int, optional
        Optional iterable object which is used for parallelization. It can be
        any object with a map method that follows the same calling sequence as
        the built-in map function, and with poolsize method.
        If int is given as the argument, then a multiprocessing-based pool is
        spawned internally with the corresponding number of parallel processes.
        'mpi4py'-based paralelization and 'joblib'-based parallelization 
        alternative pools can be also used here.
    """

    # Dispatch of mutation strategy method (binomial or exponential).
    _binomial = {'best1bin': '_best1',
                 'randtobest1bin': '_randtobest1',
                 'best2bin': '_best2',
                 'rand2bin': '_rand2',
                 'rand1bin': '_rand1'}
    _exponential = {'best1exp': '_best1',
                    'rand1exp': '_rand1',
                    'randtobest1exp': '_randtobest1',
                    'best2exp': '_best2',
                    'rand2exp': '_rand2'}

    def __init__(self, func, bounds, args=(),
                 strategy='best1bin', maxiter=None, popsize=15,
                 tol=0.01, mutation=(0.5, 1), recombination=0.7, seed=None,
                 maxfun=None, callback=None, disp=False, polish=True,
<<<<<<< HEAD
                 init='latinhypercube', workers=None):
        
        self.disp = disp
        
        # default behaviour is serial
        if workers is None:
            self.pool_map = map
            self.poolsize = 1
            
        # if int argument is supplied, then used ither serial or paralle pool
        elif isinstance(workers, int):
            # serial case
            if workers == 1:
                self.pool_map = map
                self.poolsize = 1
            # parallel case
            else:
                from scipy.misc import PPool
                # if number of processes within sane limits
                if (workers > 1) and (workers < 100):                
                    pool = PPool(n_jobs=workers)
                    self.pool_map = pool.map
                    self.poolsize = pool.poolsize()
                # if number of processes is negative or insane
                else:
                    pool = PPool()
                    self.pool_map = pool.map
                    self.poolsize = pool.poolsize()
                
                if self.disp:            
                    print("Starting %g workers in parallel." % self.poolsize)
        
        # and as a last option, the workers keyword can take a pool object
        else:
            try:
                self.pool_map = workers.map
                self.poolsize = workers.poolsize()
            except:
                raise ValueError("Workers keyword expected a pool object with map and poolsize methods")
            
            if self.disp:    
                print("Starting %g workers in parallel." % self.poolsize)
=======
                 init='latinhypercube', workers=1):
        
        self.disp = disp

        # default is serial
        self.__pool = None
        self.__created_pool = False
        self.pool_map = map
        self.poolsize = 1
        self.workers = workers

        if type(workers) is int:
            # We'll deal with creating our own pool in solve. This is because
            # we have to terminate them ourselves when the solve has finished.
            pass
        else:
            try:
                self.__pool = workers
                self.pool_map = workers.map
                self.poolsize = workers.poolsize()
            except:
                raise ValueError('Workers keyword expected a pool object with '
                                 'map and poolsize methods')
>>>>>>> 2c375b13
        
        if strategy in self._binomial:
            self.mutation_func = getattr(self, self._binomial[strategy])
        elif strategy in self._exponential:
            self.mutation_func = getattr(self, self._exponential[strategy])
        else:
            raise ValueError("Please select a valid mutation strategy")
        self.strategy = strategy

        self.callback = callback
        self.polish = polish
        self.tol = tol

        # Mutation constant should be in [0, 2). If specified as a sequence
        # then dithering is performed.
        self.scale = mutation
        if (not np.all(np.isfinite(mutation)) or
                np.any(np.array(mutation) >= 2) or
                np.any(np.array(mutation) < 0)):
            raise ValueError('The mutation constant must be a float in '
                             'U[0, 2), or specified as a tuple(min, max)'
                             ' where min < max and min, max are in U[0, 2).')

        self.dither = None
        if hasattr(mutation, '__iter__') and len(mutation) > 1:
            self.dither = [mutation[0], mutation[1]]
            self.dither.sort()

        self.cross_over_probability = recombination

        self.func = func
        self.args = args

        # convert tuple of lower and upper bounds to limits
        # [(low_0, high_0), ..., (low_n, high_n]
        #     -> [[low_0, ..., low_n], [high_0, ..., high_n]]
        self.limits = np.array(bounds, dtype='float').T
        if (np.size(self.limits, 0) != 2 or 
                not np.all(np.isfinite(self.limits))):
            raise ValueError('bounds should be a sequence containing '
                             'real valued (min, max) pairs for each value'
                             ' in x')

        self.maxiter = maxiter or 1000
        self.maxfun = (maxfun or ((self.maxiter + 1) * popsize *
                                  np.size(self.limits, 1)))

        # population is scaled to between [0, 1].
        # We have to scale between parameter <-> population
        # save these arguments for _scale_parameter and
        # _unscale_parameter. This is an optimization
        self.__scale_arg1 = 0.5 * (self.limits[0] + self.limits[1])
        self.__scale_arg2 = np.fabs(self.limits[0] - self.limits[1])

        parameter_count = np.size(self.limits, 1)
        self.random_number_generator = _make_random_gen(seed)

        # default initialization is a latin hypercube design, but there
        # are other population initializations possible.
        self.population = np.zeros((popsize * parameter_count,
                                    parameter_count))
        if init == 'latinhypercube':
            self.init_population_lhs()
        elif init == 'random':
            self.init_population_random()
        else:
            raise ValueError("The population initialization method must be one"
                             "of 'latinhypercube' or 'random'")

        self.population_energies = np.ones(
            popsize * parameter_count) * np.inf

    def init_population_lhs(self):
        """
        Initializes the population with Latin Hypercube Sampling
        Latin Hypercube Sampling ensures that the sampling of parameter space
        is maximised.
        """
        samples = np.size(self.population, 0)
        N = np.size(self.population, 1)
        rng = self.random_number_generator

        # Generate the intervals
        segsize = 1.0 / samples

        # Fill points uniformly in each interval
        rdrange = rng.rand(samples, N) * segsize
        rdrange += np.atleast_2d(
            np.linspace(0., 1., samples, endpoint=False)).T

        # Make the random pairings
        self.population = np.zeros_like(rdrange)

        for j in range(N):
            order = rng.permutation(range(samples))
            self.population[:, j] = rdrange[order, j]

    def init_population_random(self):
        """
        Initialises the population at random.  This type of initialization
        can possess clustering, Latin Hypercube sampling is generally better.
        """
        rng = self.random_number_generator
        self.population = rng.random_sample(self.population.shape)

    @property
    def x(self):
        """
        The best solution from the solver

        Returns
        -------
        x - ndarray
            The best solution from the solver.
        """
        return self._scale_parameters(self.population[0])

    def solve(self):
        """
        Runs the DifferentialEvolutionSolver.

        Returns
        -------
        res : OptimizeResult
            The optimization result represented as a ``OptimizeResult`` object.
            Important attributes are: ``x`` the solution array, ``success`` a
            Boolean flag indicating if the optimizer exited successfully and
            ``message`` which describes the cause of the termination. See
            `OptimizeResult` for a description of other attributes.  If `polish`
            was employed, and a lower minimum was obtained by the polishing,
            then OptimizeResult also contains the ``jac`` attribute.
        """

        # if int argument is supplied, then use either serial or parallel pool
        self.__created_pool = False
        if type(self.workers) is int:
            # parallel case
            if self.workers != 1:
                from scipy.misc import PPool
                if (self.workers > 1) and (self.workers < 100):
                    pool = PPool(n_jobs=self.workers)
                # if number of processes is negative or insane
                else:
                    pool = PPool()

                self.pool_map = pool.map
                self.poolsize = pool.poolsize()
                self.__pool = pool
                self.__created_pool = True

                if self.disp:
                    print("Starting %g workers in parallel." % self.poolsize)

        nfev, nit, warning_flag = 0, 0, False
        status_message = _status_message['success']
        
        # calculate energies to start with for the whole population
        parameters = []
        for candidate in self.population:
            # incapsulate additional fixed arguments to parameters
            parameters.append(self._scale_parameters(candidate))

<<<<<<< HEAD

        # evaluate function for the whole population using a pool
        if len(self.args) is not 0:
            self.population_energies = self.pool_map(lambda pars: self.func(pars, *self.args), parameters)
        else:
            self.population_energies = self.pool_map(self.func, parameters)

        # In parallel version where the whole population is evaluated 
        # simultaneously it is impossible to track number of separate function
        # executions. Parameter self.maxfun looses its importance. 
=======
        # calculate starting energies for the whole population
        parameters = self._scale_parameters(self.population)
        energies = self.pool_map(_wrapper,
                                 zip(itertools.repeat(self.func),
                                 parameters,
                                 itertools.repeat(self.args)))

        # the squeeze is necessary because some objective functions return
        # arrays instead of floats.
        self.population_energies = np.fromiter(energies, float).squeeze()

>>>>>>> 2c375b13
        nfev += len(self.population)
        
        # check the number of evaluation of the functions
        # (this, perhaps, should be deprecated as unnecessary)
        if nfev > self.maxfun:
            warning_flag = True
            status_message = _status_message['maxfev']

        minval = np.argmin(self.population_energies)

        # put the lowest energy into the best solution position
<<<<<<< HEAD
        lowest_energy = self.population_energies[minval]
        self.population_energies[minval] = self.population_energies[0]
        self.population_energies[0] = lowest_energy
=======
        self.population_energies[[minval, 0]] = (
            self.population_energies[[0, minval]])
>>>>>>> 2c375b13

        # and exchange places of previous and new best solutions
        self.population[[0, minval], :] = self.population[[minval, 0], :]

        if warning_flag:
            return OptimizeResult(
                x=self.x,
                fun=self.population_energies[0],
                nfev=nfev,
                nit=nit,
                message=status_message,
                success=(warning_flag is not True))

        # divide populations into subpopulations depending on poolsize
        # determine number of sub-populations 'nsp', or number of
        # parallel evaluations, which is 'nsp + 1'
        # and the length of the reminder 'lenrem'
        nsp, lenrem = divmod(np.size(self.population, 0), self.poolsize)
        sp_sizes = [self.poolsize] * nsp
        if lenrem:
            sp_sizes += [lenrem]

        # do the optimisation, evolving over several generations
        for nit in range(1, self.maxiter + 1):
        
            if self.dither is not None:
                self.scale = self.random_number_generator.rand(
                ) * (self.dither[1] - self.dither[0]) + self.dither[0]
<<<<<<< HEAD
                
            # brake the population to subpopulation depending on the size of the pool
            # determine number of sub-populations 'nsp', or number of 
            # parallel evaluations, which is 'nsp + 1'
            # and the length of the reminder 'lenrem'
            nsp, lenrem = divmod(np.size(self.population, 0), self.poolsize)
            
            itsp = 0
            # iterate among sub-populations
            # when self.poolsize == 1 the mutation is aggressive
            # when self.poolsize > 1 the mutation is quasi-aggressive
            while itsp <= nsp:
                # determine the length of the subpopulation
                lensp = self.poolsize if (itsp < nsp) else lenrem

                # initialize list for all members (parameters) of the current subpopulation
                spparams = []
                # mutate parameters for the sub-population
                for candidate in range(lensp):
                    trial = self._mutate(candidate + self.poolsize*itsp)
                    self._ensure_constraint(trial)
                    spparams.append(self._scale_parameters(trial))

                    nfev += 1

                # in parallel case the self.func must return a list of energies
                # for the whole subpopulation
                if len(self.args) is not 0:
                    spenergies = self.pool_map(lambda pars: self.func(pars, *self.args), spparams)
                else:
                    spenergies = self.pool_map(self.func, spparams)
                    
=======

            # within a generation iterate among sub-populations
            # when self.poolsize == 1 the mutation is aggressive
            # when self.poolsize > 1 the mutation is quasi-aggressive
            for it, sp_size in enumerate(sp_sizes):
                # range of candidates we're evaluating in the subpopulation
                cnd_range = range(self.poolsize*it, self.poolsize*it + sp_size)

                # create trial vectors through mutation
                trials = np.array([self._mutate(cand) for cand in cnd_range])

                # ensure parameters are within the limits
                trials[trials < 0] = (
                    np.random.random(np.count_nonzero(trials < 0)))
                trials[trials > 1] = (
                    np.random.random(np.count_nonzero(trials > 1)))

                # scale trials to parameter values
                parameters = self._scale_parameters(trials)
                nfev += sp_size

                # calculate the energies of the trials
                spenergies = self.pool_map(_wrapper,
                                           zip(itertools.repeat(self.func),
                                           parameters,
                                           itertools.repeat(self.args)))
                spenergies = np.fromiter(spenergies, float).squeeze()

>>>>>>> 2c375b13
                # check the number of evaluation of the functions
                # (this, perhaps, should be deprecated as unnecessary)
                if nfev > self.maxfun:
                    warning_flag = True
                    status_message = _status_message['maxfev']
                    break

<<<<<<< HEAD
                # update population and their energies if subpopulation members are 
                # better by iteration among all members (or jobs) of the subpopulation
                for itjob in range(lensp):
                    energy = spenergies[itjob]
                    if energy < self.population_energies[itjob + self.poolsize*itsp]:
                        self.population[itjob + self.poolsize*itsp] =\
                            self._unscale_parameters(spparams[itjob])
                        self.population_energies[itjob + self.poolsize*itsp] = energy
                        
                        # update global best if there is a better in the current sub-population
                        # the strategy is aggressive

                        if energy < self.population_energies[0]:
                            self.population_energies[0] = energy

                            # exchange places between old and new global best    
                            self.population[[0, itjob + self.poolsize*itsp], :] =\
                                self.population[[itjob + self.poolsize*itsp, 0], :]

                            if self.disp:
                                print(" Best updated: f(x)= %g" % (energy))
                                print(self._scale_parameters(self.population[0]))

                itsp += 1
                                  
=======
                # find out which trial candidates have have lower energy than
                # the existing population and replace the original population
                # members
                improved = spenergies < self.population_energies[cnd_range]

                new_pop = np.where(improved[:, np.newaxis],
                                   trials,
                                   self.population[cnd_range])
                self.population[cnd_range] = new_pop

                # also replace the energies if they got lower
                new_energy = np.where(improved,
                                      spenergies,
                                      self.population_energies[cnd_range])
                self.population_energies[cnd_range] = new_energy

                # the overall best solution may have changed. If so, replace it
                minval = np.argmin(self.population_energies)
                if minval:
                    self.population_energies[[minval, 0]] = (
                        self.population_energies[[0, minval]])
                    self.population[[0, minval], :] = (
                        self.population[[minval, 0], :])
                    if self.disp:
                        print(" Best updated: f(x)= %g" %
                              self.population_energies[0])
                        print(self._scale_parameters(self.population[0]))

>>>>>>> 2c375b13
            # report on the results of the current generation
            if self.disp:
                print("differential_evolution step %d: f(x)= %g"
                      % (nit,
                         self.population_energies[0]))

            # stop when the fractional s.d. of the population is less than tol
            # of the mean energy
            convergence = (np.std(self.population_energies) /
                           np.abs(np.mean(self.population_energies) + _MACHEPS))

            if (self.callback and
                    self.callback(self._scale_parameters(self.population[0]),
                                  convergence=self.tol / convergence) is True):

                warning_flag = True
                status_message = ('callback function requested stop early '
                                  'by returning True')
                break

            if convergence < self.tol or warning_flag:
                break

        else:
            status_message = _status_message['maxiter']
            warning_flag = True

        DE_result = OptimizeResult(
            x=self.x,
            fun=self.population_energies[0],
            nfev=nfev,
            nit=nit,
            message=status_message,
            success=(warning_flag is not True))

        if self.polish:
            result = minimize(self.func,
                              np.copy(DE_result.x),
                              method='L-BFGS-B',
                              bounds=self.limits.T,
                              args=self.args)

            nfev += result.nfev
            DE_result.nfev = nfev

            if result.fun < DE_result.fun:
                DE_result.fun = result.fun
                DE_result.x = result.x
                DE_result.jac = result.jac
                # to keep internal state consistent
                self.population_energies[0] = result.fun
                self.population[0] = self._unscale_parameters(result.x)

        if self.__created_pool:
            self.__pool.terminate()

        return DE_result

    def _scale_parameters(self, trial):
        """
        scale from a number between 0 and 1 to parameters
        """
        return self.__scale_arg1 + (trial - 0.5) * self.__scale_arg2

    def _unscale_parameters(self, parameters):
        """
        scale from parameters to a number between 0 and 1.
        """
        return (parameters - self.__scale_arg1) / self.__scale_arg2 + 0.5

    def _ensure_constraint(self, trial):
        """
        make sure the parameters lie between the limits
        """
        for index, param in enumerate(trial):
            if param > 1 or param < 0:
                trial[index] = self.random_number_generator.rand()

    def _mutate(self, candidate):
        """
        create a trial vector based on a mutation strategy
        """
        trial = np.copy(self.population[candidate])
        parameter_count = np.size(trial, 0)

        fill_point = self.random_number_generator.randint(0, parameter_count)

        if (self.strategy == 'randtobest1exp' or
                self.strategy == 'randtobest1bin'):
            bprime = self.mutation_func(candidate,
                                        self._select_samples(candidate, 5))
        else:
            bprime = self.mutation_func(self._select_samples(candidate, 5))

        if self.strategy in self._binomial:
            crossovers = self.random_number_generator.rand(parameter_count)
            crossovers = crossovers < self.cross_over_probability
            # the last one is always from the bprime vector for binomial
            # If you fill in modulo with a loop you have to set the last one to
            # true. If you don't use a loop then you can have any random entry
            # be True.
            crossovers[fill_point] = True
            trial = np.where(crossovers, bprime, trial)
            return trial

        elif self.strategy in self._exponential:
            i = 0
            while (i < parameter_count and
                   self.random_number_generator.rand() <
                   self.cross_over_probability):

                trial[fill_point] = bprime[fill_point]
                fill_point = (fill_point + 1) % parameter_count
                i += 1

            return trial

    def _best1(self, samples):
        """
        best1bin, best1exp
        """
        r0, r1 = samples[:2]
        return (self.population[0] + self.scale *
                (self.population[r0] - self.population[r1]))

    def _rand1(self, samples):
        """
        rand1bin, rand1exp
        """
        r0, r1, r2 = samples[:3]
        return (self.population[r0] + self.scale *
                (self.population[r1] - self.population[r2]))

    def _randtobest1(self, candidate, samples):
        """
        randtobest1bin, randtobest1exp
        """
        r0, r1 = samples[:2]
        bprime = np.copy(self.population[candidate])
        bprime += self.scale * (self.population[0] - bprime)
        bprime += self.scale * (self.population[r0] -
                                self.population[r1])
        return bprime

    def _best2(self, samples):
        """
        best2bin, best2exp
        """
        r0, r1, r2, r3 = samples[:4]
        bprime = (self.population[0] + self.scale *
<<<<<<< HEAD
                            (self.population[r0] + self.population[r1] -
                             self.population[r2] - self.population[r3]))
=======
                  (self.population[r0] + self.population[r1] -
                   self.population[r2] - self.population[r3]))
>>>>>>> 2c375b13

        return bprime

    def _rand2(self, samples):
        """
        rand2bin, rand2exp
        """
        r0, r1, r2, r3, r4 = samples
        bprime = (self.population[r0] + self.scale *
                  (self.population[r1] + self.population[r2] -
                   self.population[r3] - self.population[r4]))

        return bprime

    def _select_samples(self, candidate, number_samples):
        """
        obtain random integers from range(np.size(self.population, 0)),
        without replacement.  You can't have the original candidate either.
        """
        idxs = list(range(np.size(self.population, 0)))
        idxs.remove(candidate)
        self.random_number_generator.shuffle(idxs)
        idxs = idxs[:number_samples]
        return idxs


def _wrapper(xarg):
    """
    Wrapper to allow the objective function to be called in a multiprocessing
    context.

    Parameters
    ----------
    xarg: tuple
        Tuple containing the objective function and all its parameters.
        xarg[0]: callable
            The objective function.
        xarg[1]: np.ndarray
            Solution array.
        xarg[2]: tuple
            The extra parameters required to fully specify the objective
            function.
    Returns
    -------
    Evaluated function value
    """
    func = xarg[0]
    return func(xarg[1], *xarg[2])


def _make_random_gen(seed):
    """Turn seed into a np.random.RandomState instance

    If seed is None, return the RandomState singleton used by np.random.
    If seed is an int, return a new RandomState instance seeded with seed.
    If seed is already a RandomState instance, return it.
    Otherwise raise ValueError.
    """
    if seed is None or seed is np.random:
        return np.random.mtrand._rand
    if isinstance(seed, (numbers.Integral, np.integer)):
        return np.random.RandomState(seed)
    if isinstance(seed, np.random.RandomState):
        return seed
    raise ValueError('%r cannot be used to seed a numpy.random.RandomState'
                     ' instance' % seed)<|MERGE_RESOLUTION|>--- conflicted
+++ resolved
@@ -18,11 +18,7 @@
                            maxiter=None, popsize=15, tol=0.01,
                            mutation=(0.5, 1), recombination=0.7, seed=None,
                            callback=None, disp=False, polish=True,
-<<<<<<< HEAD
-                           init='latinhypercube', workers=None):
-=======
                            init='latinhypercube', workers=1):
->>>>>>> 2c375b13
     """Finds the global minimum of a multivariate function.
     Differential Evolution is stochastic in nature (does not use gradient
     methods) to find the minimium, and can search large areas of candidate
@@ -200,68 +196,7 @@
     (array([ 0.,  0.]), 4.4408920985006262e-16)
 
 
-<<<<<<< HEAD
-    Next example demonstrates the usage of parallelization capabilities.
-
-        import numpy as np
-        from scipy.optimize import differential_evolution as de
-        from scipy.misc import PPool
-        import time
-
-        def ackley(x):
-            arg1 = -0.2 * np.sqrt(0.5 * (x[0] ** 2 + x[1] ** 2))
-            arg2 = 0.5 * (np.cos(2. * np.pi * x[0]) + np.cos(2. * np.pi * x[1]))
-            return -20. * np.exp(arg1) - np.exp(arg2) + 20. + np.e
-
-        def objfuncheavy(params):
-            for it in range(100000):
-                it**2
-            return ackley(params)
-
-        def objfunclight(params):
-            return ackley(params)
-
-        bounds = [(-2,2), (-2, 2)]
-
-        p = PPool(n_jobs=10)
-
-        start_time = time.time()
-        result = de(objfuncheavy, bounds, polish=False, workers=p)
-        print("Parallel heavy function: %s seconds ---" % (time.time() - start_time))
-        print(result)
-
-        start_time = time.time()
-        result = de(objfuncheavy, bounds, polish=False)
-        print("Serial heavy function: %s seconds ---" % (time.time() - start_time))
-        print(result)
-
-        start_time = time.time()
-        result = de(objfunclight, bounds, polish=False, workers=10)
-        print("Parallel light function: %s seconds ---" % (time.time() - start_time))
-
-        start_time = time.time()
-        result = de(objfunclight, bounds, polish=False)
-        print("Serial light function: %s seconds ---" % (time.time() - start_time))
-    
-    Results are as follows::
-    
-        Parallel heavy function: 8.27454996109 seconds ---
-            nfev: 3390
-         success: True
-             fun: 4.4408920985006262e-16
-               x: array([ -2.22044605e-16,  -2.22044605e-16])
-         message: 'Optimization terminated successfully.'
-             nit: 112
-        Serial heavy function: 29.4678740501 seconds ---
-            nfev: 3150
-         success: True
-             fun: 4.4408920985006262e-16
-               x: array([ 0.,  0.])
-         message: 'Optimization terminated successfully.'
-             nit: 104
-        Parallel light function: 0.465750932693 seconds ---
-        Serial light function: 0.209820985794 seconds ---
-=======
+
     This example demonstrates the usage of parallelization capabilities.
 
     >>> import numpy as np
@@ -323,7 +258,7 @@
          nit: 104
     Parallel light function: 0.465750932693 seconds ---
     Serial light function: 0.209820985794 seconds ---
->>>>>>> 2c375b13
+
     
     Results show significant speedup in case of a heavy objective function. 
     The number of required iterations in parallel case can be higher, as the
@@ -334,13 +269,10 @@
     can be still beneficial.
     In case when the objective function is computationally inexpensive, the
     computational overhand due to parallel execution can deteriorate the
-<<<<<<< HEAD
-    performance. In such a case, the usage of serial version of the algorithm is
-    preferred.
-=======
+
     performance. In such a case, the usage of serial version of the algorithm
     is preferred.
->>>>>>> 2c375b13
+
     
     References
     ----------
@@ -482,50 +414,6 @@
                  strategy='best1bin', maxiter=None, popsize=15,
                  tol=0.01, mutation=(0.5, 1), recombination=0.7, seed=None,
                  maxfun=None, callback=None, disp=False, polish=True,
-<<<<<<< HEAD
-                 init='latinhypercube', workers=None):
-        
-        self.disp = disp
-        
-        # default behaviour is serial
-        if workers is None:
-            self.pool_map = map
-            self.poolsize = 1
-            
-        # if int argument is supplied, then used ither serial or paralle pool
-        elif isinstance(workers, int):
-            # serial case
-            if workers == 1:
-                self.pool_map = map
-                self.poolsize = 1
-            # parallel case
-            else:
-                from scipy.misc import PPool
-                # if number of processes within sane limits
-                if (workers > 1) and (workers < 100):                
-                    pool = PPool(n_jobs=workers)
-                    self.pool_map = pool.map
-                    self.poolsize = pool.poolsize()
-                # if number of processes is negative or insane
-                else:
-                    pool = PPool()
-                    self.pool_map = pool.map
-                    self.poolsize = pool.poolsize()
-                
-                if self.disp:            
-                    print("Starting %g workers in parallel." % self.poolsize)
-        
-        # and as a last option, the workers keyword can take a pool object
-        else:
-            try:
-                self.pool_map = workers.map
-                self.poolsize = workers.poolsize()
-            except:
-                raise ValueError("Workers keyword expected a pool object with map and poolsize methods")
-            
-            if self.disp:    
-                print("Starting %g workers in parallel." % self.poolsize)
-=======
                  init='latinhypercube', workers=1):
         
         self.disp = disp
@@ -549,7 +437,6 @@
             except:
                 raise ValueError('Workers keyword expected a pool object with '
                                  'map and poolsize methods')
->>>>>>> 2c375b13
         
         if strategy in self._binomial:
             self.mutation_func = getattr(self, self._binomial[strategy])
@@ -712,18 +599,7 @@
             # incapsulate additional fixed arguments to parameters
             parameters.append(self._scale_parameters(candidate))
 
-<<<<<<< HEAD
-
-        # evaluate function for the whole population using a pool
-        if len(self.args) is not 0:
-            self.population_energies = self.pool_map(lambda pars: self.func(pars, *self.args), parameters)
-        else:
-            self.population_energies = self.pool_map(self.func, parameters)
-
-        # In parallel version where the whole population is evaluated 
-        # simultaneously it is impossible to track number of separate function
-        # executions. Parameter self.maxfun looses its importance. 
-=======
+
         # calculate starting energies for the whole population
         parameters = self._scale_parameters(self.population)
         energies = self.pool_map(_wrapper,
@@ -735,7 +611,6 @@
         # arrays instead of floats.
         self.population_energies = np.fromiter(energies, float).squeeze()
 
->>>>>>> 2c375b13
         nfev += len(self.population)
         
         # check the number of evaluation of the functions
@@ -747,14 +622,10 @@
         minval = np.argmin(self.population_energies)
 
         # put the lowest energy into the best solution position
-<<<<<<< HEAD
-        lowest_energy = self.population_energies[minval]
-        self.population_energies[minval] = self.population_energies[0]
-        self.population_energies[0] = lowest_energy
-=======
+
         self.population_energies[[minval, 0]] = (
             self.population_energies[[0, minval]])
->>>>>>> 2c375b13
+
 
         # and exchange places of previous and new best solutions
         self.population[[0, minval], :] = self.population[[minval, 0], :]
@@ -783,40 +654,7 @@
             if self.dither is not None:
                 self.scale = self.random_number_generator.rand(
                 ) * (self.dither[1] - self.dither[0]) + self.dither[0]
-<<<<<<< HEAD
-                
-            # brake the population to subpopulation depending on the size of the pool
-            # determine number of sub-populations 'nsp', or number of 
-            # parallel evaluations, which is 'nsp + 1'
-            # and the length of the reminder 'lenrem'
-            nsp, lenrem = divmod(np.size(self.population, 0), self.poolsize)
-            
-            itsp = 0
-            # iterate among sub-populations
-            # when self.poolsize == 1 the mutation is aggressive
-            # when self.poolsize > 1 the mutation is quasi-aggressive
-            while itsp <= nsp:
-                # determine the length of the subpopulation
-                lensp = self.poolsize if (itsp < nsp) else lenrem
-
-                # initialize list for all members (parameters) of the current subpopulation
-                spparams = []
-                # mutate parameters for the sub-population
-                for candidate in range(lensp):
-                    trial = self._mutate(candidate + self.poolsize*itsp)
-                    self._ensure_constraint(trial)
-                    spparams.append(self._scale_parameters(trial))
-
-                    nfev += 1
-
-                # in parallel case the self.func must return a list of energies
-                # for the whole subpopulation
-                if len(self.args) is not 0:
-                    spenergies = self.pool_map(lambda pars: self.func(pars, *self.args), spparams)
-                else:
-                    spenergies = self.pool_map(self.func, spparams)
-                    
-=======
+
 
             # within a generation iterate among sub-populations
             # when self.poolsize == 1 the mutation is aggressive
@@ -845,7 +683,7 @@
                                            itertools.repeat(self.args)))
                 spenergies = np.fromiter(spenergies, float).squeeze()
 
->>>>>>> 2c375b13
+
                 # check the number of evaluation of the functions
                 # (this, perhaps, should be deprecated as unnecessary)
                 if nfev > self.maxfun:
@@ -853,33 +691,7 @@
                     status_message = _status_message['maxfev']
                     break
 
-<<<<<<< HEAD
-                # update population and their energies if subpopulation members are 
-                # better by iteration among all members (or jobs) of the subpopulation
-                for itjob in range(lensp):
-                    energy = spenergies[itjob]
-                    if energy < self.population_energies[itjob + self.poolsize*itsp]:
-                        self.population[itjob + self.poolsize*itsp] =\
-                            self._unscale_parameters(spparams[itjob])
-                        self.population_energies[itjob + self.poolsize*itsp] = energy
-                        
-                        # update global best if there is a better in the current sub-population
-                        # the strategy is aggressive
-
-                        if energy < self.population_energies[0]:
-                            self.population_energies[0] = energy
-
-                            # exchange places between old and new global best    
-                            self.population[[0, itjob + self.poolsize*itsp], :] =\
-                                self.population[[itjob + self.poolsize*itsp, 0], :]
-
-                            if self.disp:
-                                print(" Best updated: f(x)= %g" % (energy))
-                                print(self._scale_parameters(self.population[0]))
-
-                itsp += 1
-                                  
-=======
+
                 # find out which trial candidates have have lower energy than
                 # the existing population and replace the original population
                 # members
@@ -908,7 +720,7 @@
                               self.population_energies[0])
                         print(self._scale_parameters(self.population[0]))
 
->>>>>>> 2c375b13
+
             # report on the results of the current generation
             if self.disp:
                 print("differential_evolution step %d: f(x)= %g"
@@ -1059,13 +871,8 @@
         """
         r0, r1, r2, r3 = samples[:4]
         bprime = (self.population[0] + self.scale *
-<<<<<<< HEAD
-                            (self.population[r0] + self.population[r1] -
-                             self.population[r2] - self.population[r3]))
-=======
                   (self.population[r0] + self.population[r1] -
                    self.population[r2] - self.population[r3]))
->>>>>>> 2c375b13
 
         return bprime
 
