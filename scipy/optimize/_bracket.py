--- conflicted
+++ resolved
@@ -305,14 +305,6 @@
         # maintain sorted order.
         j = xp.searchsorted(work.active, also_stop)
         # If the location exceeds the length of the `work.active`, they are
-<<<<<<< HEAD
-        # not there.
-        j = j[j < work.active.shape[0]]
-        # Check whether they are still there.
-        if j.size:
-            # If j is empty, there's nothing to check.
-            j = j[also_stop == work.active[j]]
-=======
         # not there. This happens when a value in also_stop is larger than
         # the greatest value in work.active. This case needs special handling
         # because we cannot simply check that also_stop == work.active[j].
@@ -321,7 +313,6 @@
         # that also_stop and j will still have the same shape.
         j, also_stop = j[mask], also_stop[mask]
         j = j[also_stop == work.active[j]]
->>>>>>> 272577c8
         # Now convert these to boolean indices to use with `work.status`.
         i = xp.zeros_like(stop)
         i[j] = True  # boolean indices of elements that can also stop
