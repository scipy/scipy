from __future__ import division, print_function, absolute_import

import warnings

from . import _zeros
import numpy as np

_iter = 100
_xtol = 2e-12
_rtol = 4*np.finfo(float).eps

__all__ = ['newton', 'bisect', 'ridder', 'brentq', 'brenth']

CONVERGED = 'converged'
SIGNERR = 'sign error'
CONVERR = 'convergence error'
flag_map = {0: CONVERGED, -1: SIGNERR, -2: CONVERR}


class RootResults(object):
    """ Represents the root finding result.
    Attributes
    ----------
    root : float
        Estimated root location.
    iterations : int
        Number of iterations needed to find the root.
    function_calls : int
        Number of times the function was called.
    converged : bool
        True if the routine converged.
    flag : str
        Description of the cause of termination.
    """
    def __init__(self, root, iterations, function_calls, flag):
        self.root = root
        self.iterations = iterations
        self.function_calls = function_calls
        self.converged = flag == 0
        try:
            self.flag = flag_map[flag]
        except KeyError:
            self.flag = 'unknown error %d' % (flag,)

    def __repr__(self):
        attrs = ['converged', 'flag', 'function_calls',
                 'iterations', 'root']
        m = max(map(len, attrs)) + 1
        return '\n'.join([a.rjust(m) + ': ' + repr(getattr(self, a))
                          for a in attrs])


def results_c(full_output, r):
    if full_output:
        x, funcalls, iterations, flag = r
        results = RootResults(root=x,
                              iterations=iterations,
                              function_calls=funcalls,
                              flag=flag)
        return x, results
    else:
        return r


# Newton-Raphson method
def newton(func, x0, fprime=None, args=(), tol=1.48e-8, maxiter=50,
           fprime2=None, **kwargs):
    """
    Find a zero using the Newton-Raphson or secant method.

    Find a zero of the function `func` given a nearby starting point `x0`.
    The Newton-Raphson method is used if the derivative `fprime` of `func`
    is provided, otherwise the secant method is used.  If the second order
    derivative `fprime2` of `func` is provided, then Halley's method is used.

    Parameters
    ----------
    func : function
        The function whose zero is wanted. It must be a function of a
        single variable of the form f(x,a,b,c...), where a,b,c... are extra
        arguments that can be passed in the `args` parameter.
    x0 : float
        An initial estimate of the zero that should be somewhere near the
        actual zero.
    fprime : function, optional
        The derivative of the function when available and convenient. If it
        is None (default), then the secant method is used.
    args : tuple, optional
        Extra arguments to be used in the function call.
    tol : float, optional
        The allowable error of the zero value.
    maxiter : int, optional
        Maximum number of iterations.
    fprime2 : function, optional
        The second order derivative of the function when available and
        convenient. If it is None (default), then the normal Newton-Raphson
        or the secant method is used. If it is not None, then Halley's method
        is used.

    Returns
    -------
    zero : float
        Estimated location where function is zero.

    See Also
    --------
    brentq, brenth, ridder, bisect
    fsolve : find zeroes in n dimensions.

    Notes
    -----
    The convergence rate of the Newton-Raphson method is quadratic,
    the Halley method is cubic, and the secant method is
    sub-quadratic.  This means that if the function is well behaved
    the actual error in the estimated zero is approximately the square
    (cube for Halley) of the requested tolerance up to roundoff
    error. However, the stopping criterion used here is the step size
    and there is no guarantee that a zero has been found. Consequently
    the result should be verified. Safer algorithms are brentq,
    brenth, ridder, and bisect, but they all require that the root
    first be bracketed in an interval where the function changes
    sign. The brentq algorithm is recommended for general use in one
    dimensional problems when such an interval has been found.

    Examples
    --------

    >>> def f(x):
    ...     return (x**3 - 1)  # only one real root at x = 1

    >>> from scipy import optimize

    ``fprime`` not provided, use secant method

    >>> root = optimize.newton(f, 1.5)
    >>> root
    1.0000000000000016
    >>> root = optimize.newton(f, 1.5, fprime2=lambda x: 6 * x)
    >>> root
    1.0000000000000016

    Only ``fprime`` provided, use Newton Raphson method

    >>> root = optimize.newton(f, 1.5, fprime=lambda x: 3 * x**2)
    >>> root
    1.0

    Both ``fprime2`` and ``fprime`` provided, use Halley's method

    >>> root = optimize.newton(f, 1.5, fprime=lambda x: 3 * x**2,
    ...                        fprime2=lambda x: 6 * x)
    >>> root
    1.0

    """
    if tol <= 0:
        raise ValueError("tol too small (%g <= 0)" % tol)
    if maxiter < 1:
        raise ValueError("maxiter must be greater than 0")
<<<<<<< HEAD
    if not np.isscalar(x0):
        return _array_newton(func, x0, fprime, args, tol, maxiter, fprime2,
                             **kwargs)
    if fprime is not None:
        # Newton-Raphson method
        # Multiply by 1.0 to convert to floating point.  We don't use float(x0)
        # so it still works if x0 is complex.
        p0 = 1.0 * x0
        for iteration in range(maxiter):
            myargs = (p0,) + args
            fder = fprime(*myargs)
=======
    # Multiply by 1.0 to convert to floating point.  We don't use float(x0)
    # so it still works if x0 is complex.
    p0 = 1.0 * x0
    if fprime is not None:
        # Newton-Rapheson method
        for iter in range(maxiter):
            fder = fprime(p0, *args)
>>>>>>> 70878234
            if fder == 0:
                msg = "derivative was zero."
                warnings.warn(msg, RuntimeWarning)
                return p0
            fval = func(p0, *args)
            newton_step = fval / fder
            if fprime2 is None:
                # Newton step
                p = p0 - newton_step
            else:
                fder2 = fprime2(p0, *args)
                # Halley's method
                p = p0 - newton_step / (1.0 - 0.5 * newton_step * fder2 / fder)
            if abs(p - p0) < tol:
                return p
            p0 = p
    else:
        # Secant method
        if x0 >= 0:
            p1 = x0*(1 + 1e-4) + 1e-4
        else:
            p1 = x0*(1 + 1e-4) - 1e-4
<<<<<<< HEAD
        q0 = func(*((p0,) + args))
        q1 = func(*((p1,) + args))
        for iteration in range(maxiter):
=======
        q0 = func(p0, *args)
        q1 = func(p1, *args)
        for iter in range(maxiter):
>>>>>>> 70878234
            if q1 == q0:
                if p1 != p0:
                    msg = "Tolerance of %s reached" % (p1 - p0)
                    warnings.warn(msg, RuntimeWarning)
                return (p1 + p0)/2.0
            else:
                p = p1 - q1*(p1 - p0)/(q1 - q0)
            if abs(p - p1) < tol:
                return p
            p0 = p1
            q0 = q1
            p1 = p
            q1 = func(p1, *args)
    msg = "Failed to converge after %d iterations, value is %s" % (maxiter, p)
    raise RuntimeError(msg)


def _array_newton(func, x0, fprime, args, tol, maxiter, fprime2,
                  failure_idx_flag=False):
    """
    A vectorized version of Newton, Halley, and secant methods for arrays. Do
    not use this method directly. This method is called from :func:`newton`
    when ``np.isscalar(x0)`` is true. For docstring, see :func:`newton`.
    """
    p0 = np.asarray(x0)  # convert to ndarray
    failures = np.ones(p0.shape, dtype=bool)  # at start, nothing converged
    if fprime is not None:
        # Newton-Raphson method
        for iteration in range(maxiter):
            myargs = (p0,) + args
            fder = np.asarray(fprime(*myargs))  # convert to ndarray
            zero_der = (fder == 0)
            if zero_der.all():
                msg = "all derivatives were zero."
                warnings.warn(msg, RuntimeWarning)
                if failure_idx_flag:
                    p0 = (p0, failures, zero_der)
                return p0
            fval = np.asarray(func(*myargs))  # convert to ndarray
            newton_step = fval / fder
            fder2 = 0 if fprime2 is None else np.asarray(fprime2(*myargs))
            # if fder is zero, warns "RuntimeWarning: divide by zero"
            p = p0 - newton_step / (1.0 - 0.5 * newton_step * fder2 / fder)
            p = np.where(zero_der, p0, p)  # where zero der, use last guess
            failures = np.abs(p - p0) >= tol  # items not yet converged
            # stop iterating if there aren't any failures, not incl zero der
            if not failures[~zero_der].any():
                if zero_der.any():
                    msg = "some derivatives were zero."
                    warnings.warn(msg, RuntimeWarning)
                if failure_idx_flag:
                    p = (p, failures, zero_der)
                return p
            p0 = p
    else:
        # Secant method
        dx = np.finfo(float).eps**0.33
        dp = np.where(p0 >= 0, dx, -dx)
        p1 = p0 * (1 + dx) + dp
        q0 = np.asarray(func(*((p0,) + args)))
        q1 = np.asarray(func(*((p1,) + args)))
        for iteration in range(maxiter):
            zero_der = (q1 == q0)
            nonzero_dp = (p1 != p0)
            if zero_der.all():
                if nonzero_dp.any():
                    rms = np.sqrt(
                        sum((p1[nonzero_dp] - p0[nonzero_dp])**2)
                    )
                    msg = "RMS of %s where callback isn't zero" % rms
                    warnings.warn(msg, RuntimeWarning)
                p_avg = (p1 + p0) / 2.0
                if failure_idx_flag:
                    p_avg = (p_avg, failures, zero_der)
                return p_avg
            p = p1 - q1*(p1 - p0)/(q1 - q0)
            p = np.where(zero_der, (p1 + p0)/2.0, p)
            failures = np.abs(p - p1) >= tol  # not yet converged
            # stop iterating if there aren't any failures, not incl zero der
            if not failures[~zero_der].any():
                # non-zero dp, but infinite newton step
                zero_der_nz_dp = (zero_der & nonzero_dp)
                if zero_der_nz_dp.any():
                    rms = np.sqrt(
                        sum((p1[zero_der_nz_dp] - p0[zero_der_nz_dp])**2)
                    )
                    msg = "RMS of %s where callback isn't zero" % rms
                    warnings.warn(msg, RuntimeWarning)
                if failure_idx_flag:
                    p = (p, failures, zero_der)
                return p
            p0 = p1
            q0 = q1
            p1 = p
            q1 = np.asarray(func(*((p1,) + args)))
    msg = "Failed to converge after %d iterations, value is %s" % (maxiter, p)
    if failures.all():
        raise RuntimeError(msg)
    warnings.warn(msg, RuntimeWarning)
    if failure_idx_flag:
        p = (p, failures, zero_der)
    return p


def bisect(f, a, b, args=(),
           xtol=_xtol, rtol=_rtol, maxiter=_iter,
           full_output=False, disp=True):
    """
    Find root of a function within an interval.

    Basic bisection routine to find a zero of the function `f` between the
    arguments `a` and `b`. `f(a)` and `f(b)` cannot have the same signs.
    Slow but sure.

    Parameters
    ----------
    f : function
        Python function returning a number.  `f` must be continuous, and
        f(a) and f(b) must have opposite signs.
    a : number
        One end of the bracketing interval [a,b].
    b : number
        The other end of the bracketing interval [a,b].
    xtol : number, optional
        The computed root ``x0`` will satisfy ``np.allclose(x, x0,
        atol=xtol, rtol=rtol)``, where ``x`` is the exact root. The
        parameter must be nonnegative.
    rtol : number, optional
        The computed root ``x0`` will satisfy ``np.allclose(x, x0,
        atol=xtol, rtol=rtol)``, where ``x`` is the exact root. The
        parameter cannot be smaller than its default value of
        ``4*np.finfo(float).eps``.
    maxiter : number, optional
        if convergence is not achieved in `maxiter` iterations, an error is
        raised.  Must be >= 0.
    args : tuple, optional
        containing extra arguments for the function `f`.
        `f` is called by ``apply(f, (x)+args)``.
    full_output : bool, optional
        If `full_output` is False, the root is returned.  If `full_output` is
        True, the return value is ``(x, r)``, where x is the root, and r is
        a `RootResults` object.
    disp : bool, optional
        If True, raise RuntimeError if the algorithm didn't converge.

    Returns
    -------
    x0 : float
        Zero of `f` between `a` and `b`.
    r : RootResults (present if ``full_output = True``)
        Object containing information about the convergence.  In particular,
        ``r.converged`` is True if the routine converged.

    Examples
    --------

    >>> def f(x):
    ...     return (x**2 - 1)

    >>> from scipy import optimize

    >>> root = optimize.bisect(f, 0, 2)
    >>> root
    1.0

    >>> root = optimize.bisect(f, -2, 0)
    >>> root
    -1.0

    See Also
    --------
    brentq, brenth, bisect, newton
    fixed_point : scalar fixed-point finder
    fsolve : n-dimensional root-finding

    """
    if not isinstance(args, tuple):
        args = (args,)
    if xtol <= 0:
        raise ValueError("xtol too small (%g <= 0)" % xtol)
    if rtol < _rtol:
        raise ValueError("rtol too small (%g < %g)" % (rtol, _rtol))
    r = _zeros._bisect(f,a,b,xtol,rtol,maxiter,args,full_output,disp)
    return results_c(full_output, r)


def ridder(f, a, b, args=(),
           xtol=_xtol, rtol=_rtol, maxiter=_iter,
           full_output=False, disp=True):
    """
    Find a root of a function in an interval.

    Parameters
    ----------
    f : function
        Python function returning a number.  f must be continuous, and f(a) and
        f(b) must have opposite signs.
    a : number
        One end of the bracketing interval [a,b].
    b : number
        The other end of the bracketing interval [a,b].
    xtol : number, optional
        The computed root ``x0`` will satisfy ``np.allclose(x, x0,
        atol=xtol, rtol=rtol)``, where ``x`` is the exact root. The
        parameter must be nonnegative.
    rtol : number, optional
        The computed root ``x0`` will satisfy ``np.allclose(x, x0,
        atol=xtol, rtol=rtol)``, where ``x`` is the exact root. The
        parameter cannot be smaller than its default value of
        ``4*np.finfo(float).eps``.
    maxiter : number, optional
        if convergence is not achieved in maxiter iterations, an error is
        raised.  Must be >= 0.
    args : tuple, optional
        containing extra arguments for the function `f`.
        `f` is called by ``apply(f, (x)+args)``.
    full_output : bool, optional
        If `full_output` is False, the root is returned.  If `full_output` is
        True, the return value is ``(x, r)``, where `x` is the root, and `r` is
        a RootResults object.
    disp : bool, optional
        If True, raise RuntimeError if the algorithm didn't converge.

    Returns
    -------
    x0 : float
        Zero of `f` between `a` and `b`.
    r : RootResults (present if ``full_output = True``)
        Object containing information about the convergence.
        In particular, ``r.converged`` is True if the routine converged.

    See Also
    --------
    brentq, brenth, bisect, newton : one-dimensional root-finding
    fixed_point : scalar fixed-point finder

    Notes
    -----
    Uses [Ridders1979]_ method to find a zero of the function `f` between the
    arguments `a` and `b`. Ridders' method is faster than bisection, but not
    generally as fast as the Brent routines. [Ridders1979]_ provides the
    classic description and source of the algorithm. A description can also be
    found in any recent edition of Numerical Recipes.

    The routine used here diverges slightly from standard presentations in
    order to be a bit more careful of tolerance.

    Examples
    --------

    >>> def f(x):
    ...     return (x**2 - 1)

    >>> from scipy import optimize

    >>> root = optimize.ridder(f, 0, 2)
    >>> root
    1.0

    >>> root = optimize.ridder(f, -2, 0)
    >>> root
    -1.0

    References
    ----------
    .. [Ridders1979]
       Ridders, C. F. J. "A New Algorithm for Computing a
       Single Root of a Real Continuous Function."
       IEEE Trans. Circuits Systems 26, 979-980, 1979.

    """
    if not isinstance(args, tuple):
        args = (args,)
    if xtol <= 0:
        raise ValueError("xtol too small (%g <= 0)" % xtol)
    if rtol < _rtol:
        raise ValueError("rtol too small (%g < %g)" % (rtol, _rtol))
    r = _zeros._ridder(f,a,b,xtol,rtol,maxiter,args,full_output,disp)
    return results_c(full_output, r)


def brentq(f, a, b, args=(),
           xtol=_xtol, rtol=_rtol, maxiter=_iter,
           full_output=False, disp=True):
    """
    Find a root of a function in a bracketing interval using Brent's method.

    Uses the classic Brent's method to find a zero of the function `f` on
    the sign changing interval [a , b].  Generally considered the best of the
    rootfinding routines here.  It is a safe version of the secant method that
    uses inverse quadratic extrapolation.  Brent's method combines root
    bracketing, interval bisection, and inverse quadratic interpolation.  It is
    sometimes known as the van Wijngaarden-Dekker-Brent method.  Brent (1973)
    claims convergence is guaranteed for functions computable within [a,b].

    [Brent1973]_ provides the classic description of the algorithm.  Another
    description can be found in a recent edition of Numerical Recipes, including
    [PressEtal1992]_.  Another description is at
    http://mathworld.wolfram.com/BrentsMethod.html.  It should be easy to
    understand the algorithm just by reading our code.  Our code diverges a bit
    from standard presentations: we choose a different formula for the
    extrapolation step.

    Parameters
    ----------
    f : function
        Python function returning a number.  The function :math:`f`
        must be continuous, and :math:`f(a)` and :math:`f(b)` must
        have opposite signs.
    a : number
        One end of the bracketing interval :math:`[a, b]`.
    b : number
        The other end of the bracketing interval :math:`[a, b]`.
    xtol : number, optional
        The computed root ``x0`` will satisfy ``np.allclose(x, x0,
        atol=xtol, rtol=rtol)``, where ``x`` is the exact root. The
        parameter must be nonnegative. For nice functions, Brent's
        method will often satisfy the above condition with ``xtol/2``
        and ``rtol/2``. [Brent1973]_
    rtol : number, optional
        The computed root ``x0`` will satisfy ``np.allclose(x, x0,
        atol=xtol, rtol=rtol)``, where ``x`` is the exact root. The
        parameter cannot be smaller than its default value of
        ``4*np.finfo(float).eps``. For nice functions, Brent's
        method will often satisfy the above condition with ``xtol/2``
        and ``rtol/2``. [Brent1973]_
    maxiter : number, optional
        if convergence is not achieved in maxiter iterations, an error is
        raised.  Must be >= 0.
    args : tuple, optional
        containing extra arguments for the function `f`.
        `f` is called by ``apply(f, (x)+args)``.
    full_output : bool, optional
        If `full_output` is False, the root is returned.  If `full_output` is
        True, the return value is ``(x, r)``, where `x` is the root, and `r` is
        a RootResults object.
    disp : bool, optional
        If True, raise RuntimeError if the algorithm didn't converge.

    Returns
    -------
    x0 : float
        Zero of `f` between `a` and `b`.
    r : RootResults (present if ``full_output = True``)
        Object containing information about the convergence.  In particular,
        ``r.converged`` is True if the routine converged.

    See Also
    --------
    multivariate local optimizers
      `fmin`, `fmin_powell`, `fmin_cg`, `fmin_bfgs`, `fmin_ncg`
    nonlinear least squares minimizer
      `leastsq`
    constrained multivariate optimizers
      `fmin_l_bfgs_b`, `fmin_tnc`, `fmin_cobyla`
    global optimizers
      `basinhopping`, `brute`, `differential_evolution`
    local scalar minimizers
      `fminbound`, `brent`, `golden`, `bracket`
    n-dimensional root-finding
      `fsolve`
    one-dimensional root-finding
      `brenth`, `ridder`, `bisect`, `newton`
    scalar fixed-point finder
      `fixed_point`

    Notes
    -----
    `f` must be continuous.  f(a) and f(b) must have opposite signs.

    Examples
    --------
    >>> def f(x):
    ...     return (x**2 - 1)

    >>> from scipy import optimize

    >>> root = optimize.brentq(f, -2, 0)
    >>> root
    -1.0

    >>> root = optimize.brentq(f, 0, 2)
    >>> root
    1.0

    References
    ----------
    .. [Brent1973]
       Brent, R. P.,
       *Algorithms for Minimization Without Derivatives*.
       Englewood Cliffs, NJ: Prentice-Hall, 1973. Ch. 3-4.

    .. [PressEtal1992]
       Press, W. H.; Flannery, B. P.; Teukolsky, S. A.; and Vetterling, W. T.
       *Numerical Recipes in FORTRAN: The Art of Scientific Computing*, 2nd ed.
       Cambridge, England: Cambridge University Press, pp. 352-355, 1992.
       Section 9.3:  "Van Wijngaarden-Dekker-Brent Method."

    """
    if not isinstance(args, tuple):
        args = (args,)
    if xtol <= 0:
        raise ValueError("xtol too small (%g <= 0)" % xtol)
    if rtol < _rtol:
        raise ValueError("rtol too small (%g < %g)" % (rtol, _rtol))
    r = _zeros._brentq(f,a,b,xtol,rtol,maxiter,args,full_output,disp)
    return results_c(full_output, r)


def brenth(f, a, b, args=(),
           xtol=_xtol, rtol=_rtol, maxiter=_iter,
           full_output=False, disp=True):
    """Find root of f in [a,b].

    A variation on the classic Brent routine to find a zero of the function f
    between the arguments a and b that uses hyperbolic extrapolation instead of
    inverse quadratic extrapolation. There was a paper back in the 1980's ...
    f(a) and f(b) cannot have the same signs. Generally on a par with the
    brent routine, but not as heavily tested.  It is a safe version of the
    secant method that uses hyperbolic extrapolation. The version here is by
    Chuck Harris.

    Parameters
    ----------
    f : function
        Python function returning a number.  f must be continuous, and f(a) and
        f(b) must have opposite signs.
    a : number
        One end of the bracketing interval [a,b].
    b : number
        The other end of the bracketing interval [a,b].
    xtol : number, optional
        The computed root ``x0`` will satisfy ``np.allclose(x, x0,
        atol=xtol, rtol=rtol)``, where ``x`` is the exact root. The
        parameter must be nonnegative. As with `brentq`, for nice
        functions the method will often satisfy the above condition
        with ``xtol/2`` and ``rtol/2``.
    rtol : number, optional
        The computed root ``x0`` will satisfy ``np.allclose(x, x0,
        atol=xtol, rtol=rtol)``, where ``x`` is the exact root. The
        parameter cannot be smaller than its default value of
        ``4*np.finfo(float).eps``. As with `brentq`, for nice functions
        the method will often satisfy the above condition with
        ``xtol/2`` and ``rtol/2``.
    maxiter : number, optional
        if convergence is not achieved in maxiter iterations, an error is
        raised.  Must be >= 0.
    args : tuple, optional
        containing extra arguments for the function `f`.
        `f` is called by ``apply(f, (x)+args)``.
    full_output : bool, optional
        If `full_output` is False, the root is returned.  If `full_output` is
        True, the return value is ``(x, r)``, where `x` is the root, and `r` is
        a RootResults object.
    disp : bool, optional
        If True, raise RuntimeError if the algorithm didn't converge.

    Returns
    -------
    x0 : float
        Zero of `f` between `a` and `b`.
    r : RootResults (present if ``full_output = True``)
        Object containing information about the convergence.  In particular,
        ``r.converged`` is True if the routine converged.

    Examples
    --------
    >>> def f(x):
    ...     return (x**2 - 1)

    >>> from scipy import optimize

    >>> root = optimize.brenth(f, -2, 0)
    >>> root
    -1.0

    >>> root = optimize.brenth(f, 0, 2)
    >>> root
    1.0

    See Also
    --------
    fmin, fmin_powell, fmin_cg,
           fmin_bfgs, fmin_ncg : multivariate local optimizers

    leastsq : nonlinear least squares minimizer

    fmin_l_bfgs_b, fmin_tnc, fmin_cobyla : constrained multivariate optimizers

    basinhopping, differential_evolution, brute : global optimizers

    fminbound, brent, golden, bracket : local scalar minimizers

    fsolve : n-dimensional root-finding

    brentq, brenth, ridder, bisect, newton : one-dimensional root-finding

    fixed_point : scalar fixed-point finder

    """
    if not isinstance(args, tuple):
        args = (args,)
    if xtol <= 0:
        raise ValueError("xtol too small (%g <= 0)" % xtol)
    if rtol < _rtol:
        raise ValueError("rtol too small (%g < %g)" % (rtol, _rtol))
    r = _zeros._brenth(f,a, b, xtol, rtol, maxiter, args, full_output, disp)
    return results_c(full_output, r)<|MERGE_RESOLUTION|>--- conflicted
+++ resolved
@@ -157,27 +157,16 @@
         raise ValueError("tol too small (%g <= 0)" % tol)
     if maxiter < 1:
         raise ValueError("maxiter must be greater than 0")
-<<<<<<< HEAD
     if not np.isscalar(x0):
         return _array_newton(func, x0, fprime, args, tol, maxiter, fprime2,
                              **kwargs)
-    if fprime is not None:
-        # Newton-Raphson method
-        # Multiply by 1.0 to convert to floating point.  We don't use float(x0)
-        # so it still works if x0 is complex.
-        p0 = 1.0 * x0
-        for iteration in range(maxiter):
-            myargs = (p0,) + args
-            fder = fprime(*myargs)
-=======
     # Multiply by 1.0 to convert to floating point.  We don't use float(x0)
     # so it still works if x0 is complex.
     p0 = 1.0 * x0
     if fprime is not None:
-        # Newton-Rapheson method
-        for iter in range(maxiter):
+        # Newton-Raphson method
+        for iteration in range(maxiter):
             fder = fprime(p0, *args)
->>>>>>> 70878234
             if fder == 0:
                 msg = "derivative was zero."
                 warnings.warn(msg, RuntimeWarning)
@@ -200,15 +189,9 @@
             p1 = x0*(1 + 1e-4) + 1e-4
         else:
             p1 = x0*(1 + 1e-4) - 1e-4
-<<<<<<< HEAD
-        q0 = func(*((p0,) + args))
-        q1 = func(*((p1,) + args))
-        for iteration in range(maxiter):
-=======
         q0 = func(p0, *args)
         q1 = func(p1, *args)
-        for iter in range(maxiter):
->>>>>>> 70878234
+        for iteration in range(maxiter):
             if q1 == q0:
                 if p1 != p0:
                     msg = "Tolerance of %s reached" % (p1 - p0)
