--- conflicted
+++ resolved
@@ -169,28 +169,16 @@
                 msg = "derivative was zero."
                 warnings.warn(msg, RuntimeWarning)
                 return p0
-<<<<<<< HEAD
             fval = np.asarray(func(*myargs))  # convert to ndarray
-=======
-            fval = func(*myargs)
             newton_step = fval / fder
->>>>>>> 1da95f61
             if fprime2 is None:
                 # Newton step
                 p = p0 - newton_step
             else:
-<<<<<<< HEAD
                 fder2 = np.asarray(fprime2(*myargs))  # convert to ndarray
                 # Halley's method
-                # https://en.wikipedia.org/wiki/Halley%27s_method
-                p = p0 - 2 * fval * fder / (2 * fder ** 2 - fval * fder2)
+                p = p0 - newton_step / (1.0 - 0.5 * newton_step * fder2 / fder)
             if np.abs(p - p0).max() < tol:
-=======
-                fder2 = fprime2(*myargs)
-                # Halley's method
-                p = p0 - newton_step / (1.0 - 0.5 * newton_step * fder2 / fder)
-            if abs(p - p0) < tol:
->>>>>>> 1da95f61
                 return p
             p0 = p
     else:
