from __future__ import division, print_function, absolute_import

import warnings

from . import _zeros
from numpy import finfo, sign, sqrt

_iter = 100
_xtol = 2e-12
_rtol = 4 * finfo(float).eps

__all__ = ['newton', 'bisect', 'ridder', 'brentq', 'brenth']

CONVERGED = 'converged'
SIGNERR = 'sign error'
CONVERR = 'convergence error'
_ECONVERGED = 0
_ESIGNERR = -1
_ECONVERR = -2

flag_map = {_ECONVERGED: CONVERGED, _ESIGNERR: SIGNERR, _ECONVERR: CONVERR}


class RootResults(object):
    """ Represents the root finding result.
    Attributes
    ----------
    root : float
        Estimated root location.
    iterations : int
        Number of iterations needed to find the root.
    function_calls : int
        Number of times the function was called.
    converged : bool
        True if the routine converged.
    flag : str
        Description of the cause of termination.
    """

    def __init__(self, root, iterations, function_calls, flag):
        self.root = root
        self.iterations = iterations
        self.function_calls = function_calls
        self.converged = flag == 0
        try:
            self.flag = flag_map[flag]
        except KeyError:
            self.flag = 'unknown error %d' % (flag,)

    def __repr__(self):
        attrs = ['converged', 'flag', 'function_calls',
                 'iterations', 'root']
        m = max(map(len, attrs)) + 1
        return '\n'.join([a.rjust(m) + ': ' + repr(getattr(self, a))
                          for a in attrs])


def results_c(full_output, r):
    if full_output:
        x, funcalls, iterations, flag = r
        results = RootResults(root=x,
                              iterations=iterations,
                              function_calls=funcalls,
                              flag=flag)
        return x, results
    else:
        return r


def _results_select(full_output, r):
    r"""Select from a tuple of (root, funccalls, iterations, flag)"""
    x, funcalls, iterations, flag = r
    if full_output:
        results = RootResults(root=x,
                              iterations=iterations,
                              function_calls=funcalls,
                              flag=flag)
        return x, results
    return x


# Newton-Raphson method
def newton(func, x0, fprime=None, args=(), tol=1.48e-8, maxiter=50,
           fprime2=None,
           full_output=False, disp=True):
    """
    Find a zero using the Newton-Raphson or secant method.

    Find a zero of the function `func` given a nearby starting point `x0`.
    The Newton-Raphson method is used if the derivative `fprime` of `func`
    is provided, otherwise the secant method is used.  If the second order
    derivative `fprime2` of `func` is provided, then Halley's method is used.

    Parameters
    ----------
    func : function
        The function whose zero is wanted. It must be a function of a
        single variable of the form f(x,a,b,c...), where a,b,c... are extra
        arguments that can be passed in the `args` parameter.
    x0 : float
        An initial estimate of the zero that should be somewhere near the
        actual zero.
    fprime : function, optional
        The derivative of the function when available and convenient. If it
        is None (default), then the secant method is used.
    args : tuple, optional
        Extra arguments to be used in the function call.
    tol : float, optional
        The allowable error of the zero value.
    maxiter : int, optional
        Maximum number of iterations.
    fprime2 : function, optional
        The second order derivative of the function when available and
        convenient. If it is None (default), then the normal Newton-Raphson
        or the secant method is used. If it is not None, then Halley's method
        is used.
    full_output : bool, optional
        If `full_output` is False, the root is returned.  If `full_output` is
        True, the return value is ``(x, r)``, where `x` is the root, and `r` is
        a RootResults object.
    disp : bool, optional
        If True, display a RuntimeError if the algorithm didn't converge.

    Returns
    -------
    zero : float
        Estimated location where function is zero.
    r : RootResults (present if ``full_output = True``)
        Object containing information about the convergence.  In particular,
        ``r.converged`` is True if the routine converged.

    See Also
    --------
    brentq, brenth, ridder, bisect
    fsolve : find zeroes in n dimensions.

    Notes
    -----
    The convergence rate of the Homeier's modified Newton-Raphson 
    method is cubic with two first derivative evaluations,
    the Halley method is cubic, and the secant method is
    sub-quadratic.  This means that if the function is well behaved
    the actual error in the estimated zero is approximately the square
    (cube for Halley) of the requested tolerance up to roundoff
    error. However, the stopping criterion used here is the step size
    and there is no guarantee that a zero has been found. Consequently
    the result should be verified. Safer algorithms are brentq,
    brenth, ridder, and bisect, but they all require that the root
    first be bracketed in an interval where the function changes
    sign. The brentq algorithm is recommended for general use in one
    dimensional problems when such an interval has been found.

    Examples
    --------

    >>> def f(x):
    ...     return (x**3 - 1)  # only one real root at x = 1
    
    >>> from scipy import optimize

    ``fprime`` not provided, use secant method
    
    >>> root = optimize.newton(f, 1.5)
    >>> root
    1.0000000000000016
    >>> root = optimize.newton(f, 1.5, fprime2=lambda x: 6 * x)
    >>> root
    1.0000000000000016

    Only ``fprime`` provided, use Newton Raphson method
    
    >>> root = optimize.newton(f, 1.5, fprime=lambda x: 3 * x**2)
    >>> root
    1.0
    
    Both ``fprime2`` and ``fprime`` provided, use Halley's method

    >>> root = optimize.newton(f, 1.5, fprime=lambda x: 3 * x**2,
    ...                        fprime2=lambda x: 6 * x)
    >>> root
    1.0

    """
    if tol <= 0:
        raise ValueError("tol too small (%g <= 0)" % tol)
    if maxiter < 1:
        raise ValueError("maxiter must be greater than 0")
    # Multiply by 1.0 to convert to floating point.  We don't use float(x0)
    # so it still works if x0 is complex.
    p0 = 1.0 * x0
    funcalls = 0
<<<<<<< HEAD
    if fprime is not None:
=======
    if fprime is not None:        
>>>>>>> 05c1e83a
        # Homeier's modified Newton-Raphson method. As seen in:
        # H.H.H Homeier, Journal of Computational and Applied Mathematics,
        # 2003, Pages 227-230, ISSN 0377-0427, 
        # https://doi.org/10.1016/S0377-0427(03)00391-1.
        for itr in range(maxiter):
            # Homeier's method requires two derivative evaluations. This is the first.
            fder1_1 = fprime(p0, *args)
            fval = func(p0, *args)
<<<<<<< HEAD
            funcalls += 2
            if fder1_1 == 0:
                msg = "derivative at first point was zero."
                warnings.warn(msg, RuntimeWarning)
                return _results_select(full_output, (p0, funcalls, itr + 1, _ECONVERR))
            # The second derivative evaluation
            fder1_2= fprime(p0 - fval/(2.0 * fder1_1), *args)
            funcalls += 1
            if fder1_2 == 0:
                msg = "derivative was zero."
                warnings.warn(msg, RuntimeWarning)
                return _results_select(full_output, (p0, funcalls, itr + 1, _ECONVERR))
                
=======
            # The second derivative evaluation
            fder1_2= fprime(p0 - fval/(2.0 * fder1_1), *args)
            funcalls += 3
            if fder1_1 == 0 or fder1_2 == 0:
                msg = "derivative was zero."
                warnings.warn(msg, RuntimeWarning)
                return _results_select(full_output, (p0, funcalls, itr + 1, _ECONVERR))
>>>>>>> 05c1e83a
            newton_step = fval / fder1_2
            if fprime2 is None:
                # Newton step
                p = p0 - newton_step
            else:
                fder2 = fprime2(p0, *args)
                funcalls += 1
                # Halley's method
                p = p0 - newton_step / (1.0 - 0.5 * newton_step * fder2 / fder1_1)
            if abs(p - p0) < tol:
                return _results_select(full_output, (p, funcalls, itr + 1, _ECONVERGED))
            p0 = p
    else:
        # Secant method
        if x0 >= 0:
            p1 = x0 * (1 + 1e-4) + 1e-4
        else:
            p1 = x0 * (1 + 1e-4) - 1e-4
        q0 = func(p0, *args)
        funcalls += 1
        q1 = func(p1, *args)
        funcalls += 1
        for itr in range(maxiter):
            if q1 == q0:
                if p1 != p0:
                    msg = "Tolerance of %s reached" % (p1 - p0)
                    warnings.warn(msg, RuntimeWarning)
                p = (p1 + p0) / 2.0
                return _results_select(full_output, (p, funcalls, itr + 1, _ECONVERGED))
            else:
                p = p1 - q1 * (p1 - p0) / (q1 - q0)
            if abs(p - p1) < tol:
                return _results_select(full_output, (p, funcalls, itr + 1, _ECONVERGED))
            p0 = p1
            q0 = q1
            p1 = p
            q1 = func(p1, *args)
            funcalls += 1
    if disp:
        msg = "Failed to converge after %d iterations, value is %s" % (itr + 1, p)
        raise RuntimeError(msg)

    return _results_select(full_output, (p, funcalls, itr + 1, _ECONVERR))


def bisect(f, a, b, args=(),
           xtol=_xtol, rtol=_rtol, maxiter=_iter,
           full_output=False, disp=True):
    """
    Find root of a function within an interval.

    Basic bisection routine to find a zero of the function `f` between the
    arguments `a` and `b`. `f(a)` and `f(b)` cannot have the same signs.
    Slow but sure.

    Parameters
    ----------
    f : function
        Python function returning a number.  `f` must be continuous, and
        f(a) and f(b) must have opposite signs.
    a : number
        One end of the bracketing interval [a,b].
    b : number
        The other end of the bracketing interval [a,b].
    xtol : number, optional
        The computed root ``x0`` will satisfy ``np.allclose(x, x0,
        atol=xtol, rtol=rtol)``, where ``x`` is the exact root. The
        parameter must be nonnegative.
    rtol : number, optional
        The computed root ``x0`` will satisfy ``np.allclose(x, x0,
        atol=xtol, rtol=rtol)``, where ``x`` is the exact root. The
        parameter cannot be smaller than its default value of
        ``4*np.finfo(float).eps``.
    maxiter : number, optional
        if convergence is not achieved in `maxiter` iterations, an error is
        raised.  Must be >= 0.
    args : tuple, optional
        containing extra arguments for the function `f`.
        `f` is called by ``apply(f, (x)+args)``.
    full_output : bool, optional
        If `full_output` is False, the root is returned.  If `full_output` is
        True, the return value is ``(x, r)``, where x is the root, and r is
        a `RootResults` object.
    disp : bool, optional
        If True, raise RuntimeError if the algorithm didn't converge.

    Returns
    -------
    x0 : float
        Zero of `f` between `a` and `b`.
    r : RootResults (present if ``full_output = True``)
        Object containing information about the convergence.  In particular,
        ``r.converged`` is True if the routine converged.

    Examples
    --------

    >>> def f(x):
    ...     return (x**2 - 1)

    >>> from scipy import optimize

    >>> root = optimize.bisect(f, 0, 2)
    >>> root
    1.0

    >>> root = optimize.bisect(f, -2, 0)
    >>> root
    -1.0

    See Also
    --------
    brentq, brenth, bisect, newton
    fixed_point : scalar fixed-point finder
    fsolve : n-dimensional root-finding

    """
    if not isinstance(args, tuple):
        args = (args,)
    if xtol <= 0:
        raise ValueError("xtol too small (%g <= 0)" % xtol)
    if rtol < _rtol:
        raise ValueError("rtol too small (%g < %g)" % (rtol, _rtol))
    r = _zeros._bisect(f, a, b, xtol, rtol, maxiter, args, full_output, disp)
    return results_c(full_output, r)


def ridder(f, a, b, args=(),
           xtol=_xtol, rtol=_rtol, maxiter=_iter,
           full_output=False, disp=True):
    """
    Find a root of a function in an interval.

    Parameters
    ----------
    f : function
        Python function returning a number.  f must be continuous, and f(a) and
        f(b) must have opposite signs.
    a : number
        One end of the bracketing interval [a,b].
    b : number
        The other end of the bracketing interval [a,b].
    xtol : number, optional
        The computed root ``x0`` will satisfy ``np.allclose(x, x0,
        atol=xtol, rtol=rtol)``, where ``x`` is the exact root. The
        parameter must be nonnegative.
    rtol : number, optional
        The computed root ``x0`` will satisfy ``np.allclose(x, x0,
        atol=xtol, rtol=rtol)``, where ``x`` is the exact root. The
        parameter cannot be smaller than its default value of
        ``4*np.finfo(float).eps``.
    maxiter : number, optional
        if convergence is not achieved in maxiter iterations, an error is
        raised.  Must be >= 0.
    args : tuple, optional
        containing extra arguments for the function `f`.
        `f` is called by ``apply(f, (x)+args)``.
    full_output : bool, optional
        If `full_output` is False, the root is returned.  If `full_output` is
        True, the return value is ``(x, r)``, where `x` is the root, and `r` is
        a RootResults object.
    disp : bool, optional
        If True, raise RuntimeError if the algorithm didn't converge.

    Returns
    -------
    x0 : float
        Zero of `f` between `a` and `b`.
    r : RootResults (present if ``full_output = True``)
        Object containing information about the convergence.
        In particular, ``r.converged`` is True if the routine converged.

    See Also
    --------
    brentq, brenth, bisect, newton : one-dimensional root-finding
    fixed_point : scalar fixed-point finder

    Notes
    -----
    Uses [Ridders1979]_ method to find a zero of the function `f` between the
    arguments `a` and `b`. Ridders' method is faster than bisection, but not
    generally as fast as the Brent routines. [Ridders1979]_ provides the
    classic description and source of the algorithm. A description can also be
    found in any recent edition of Numerical Recipes.

    The routine used here diverges slightly from standard presentations in
    order to be a bit more careful of tolerance.

    Examples
    --------

    >>> def f(x):
    ...     return (x**2 - 1)

    >>> from scipy import optimize

    >>> root = optimize.ridder(f, 0, 2)
    >>> root
    1.0

    >>> root = optimize.ridder(f, -2, 0)
    >>> root
    -1.0

    References
    ----------
    .. [Ridders1979]
       Ridders, C. F. J. "A New Algorithm for Computing a
       Single Root of a Real Continuous Function."
       IEEE Trans. Circuits Systems 26, 979-980, 1979.

    """
    if not isinstance(args, tuple):
        args = (args,)
    if xtol <= 0:
        raise ValueError("xtol too small (%g <= 0)" % xtol)
    if rtol < _rtol:
        raise ValueError("rtol too small (%g < %g)" % (rtol, _rtol))
    r = _zeros._ridder(f, a, b, xtol, rtol, maxiter, args, full_output, disp)
    return results_c(full_output, r)


def brentq(f, a, b, args=(),
           xtol=_xtol, rtol=_rtol, maxiter=_iter,
           full_output=False, disp=True):
    """
    Find a root of a function in a bracketing interval using Brent's method.

    Uses the classic Brent's method to find a zero of the function `f` on
    the sign changing interval [a , b].  Generally considered the best of the
    rootfinding routines here.  It is a safe version of the secant method that
    uses inverse quadratic extrapolation.  Brent's method combines root
    bracketing, interval bisection, and inverse quadratic interpolation.  It is
    sometimes known as the van Wijngaarden-Dekker-Brent method.  Brent (1973)
    claims convergence is guaranteed for functions computable within [a,b].

    [Brent1973]_ provides the classic description of the algorithm.  Another
    description can be found in a recent edition of Numerical Recipes, including
    [PressEtal1992]_.  Another description is at
    http://mathworld.wolfram.com/BrentsMethod.html.  It should be easy to
    understand the algorithm just by reading our code.  Our code diverges a bit
    from standard presentations: we choose a different formula for the
    extrapolation step.

    Parameters
    ----------
    f : function
        Python function returning a number.  The function :math:`f`
        must be continuous, and :math:`f(a)` and :math:`f(b)` must
        have opposite signs.
    a : number
        One end of the bracketing interval :math:`[a, b]`.
    b : number
        The other end of the bracketing interval :math:`[a, b]`.
    xtol : number, optional
        The computed root ``x0`` will satisfy ``np.allclose(x, x0,
        atol=xtol, rtol=rtol)``, where ``x`` is the exact root. The
        parameter must be nonnegative. For nice functions, Brent's
        method will often satisfy the above condition with ``xtol/2``
        and ``rtol/2``. [Brent1973]_
    rtol : number, optional
        The computed root ``x0`` will satisfy ``np.allclose(x, x0,
        atol=xtol, rtol=rtol)``, where ``x`` is the exact root. The
        parameter cannot be smaller than its default value of
        ``4*np.finfo(float).eps``. For nice functions, Brent's
        method will often satisfy the above condition with ``xtol/2``
        and ``rtol/2``. [Brent1973]_
    maxiter : number, optional
        if convergence is not achieved in maxiter iterations, an error is
        raised.  Must be >= 0.
    args : tuple, optional
        containing extra arguments for the function `f`.
        `f` is called by ``apply(f, (x)+args)``.
    full_output : bool, optional
        If `full_output` is False, the root is returned.  If `full_output` is
        True, the return value is ``(x, r)``, where `x` is the root, and `r` is
        a RootResults object.
    disp : bool, optional
        If True, raise RuntimeError if the algorithm didn't converge.

    Returns
    -------
    x0 : float
        Zero of `f` between `a` and `b`.
    r : RootResults (present if ``full_output = True``)
        Object containing information about the convergence.  In particular,
        ``r.converged`` is True if the routine converged.

    See Also
    --------
    multivariate local optimizers
      `fmin`, `fmin_powell`, `fmin_cg`, `fmin_bfgs`, `fmin_ncg`
    nonlinear least squares minimizer
      `leastsq`
    constrained multivariate optimizers
      `fmin_l_bfgs_b`, `fmin_tnc`, `fmin_cobyla`
    global optimizers
      `basinhopping`, `brute`, `differential_evolution`
    local scalar minimizers
      `fminbound`, `brent`, `golden`, `bracket`
    n-dimensional root-finding
      `fsolve`
    one-dimensional root-finding
      `brenth`, `ridder`, `bisect`, `newton`
    scalar fixed-point finder
      `fixed_point`

    Notes
    -----
    `f` must be continuous.  f(a) and f(b) must have opposite signs.

    Examples
    --------
    >>> def f(x):
    ...     return (x**2 - 1)

    >>> from scipy import optimize

    >>> root = optimize.brentq(f, -2, 0)
    >>> root
    -1.0

    >>> root = optimize.brentq(f, 0, 2)
    >>> root
    1.0

    References
    ----------
    .. [Brent1973]
       Brent, R. P.,
       *Algorithms for Minimization Without Derivatives*.
       Englewood Cliffs, NJ: Prentice-Hall, 1973. Ch. 3-4.

    .. [PressEtal1992]
       Press, W. H.; Flannery, B. P.; Teukolsky, S. A.; and Vetterling, W. T.
       *Numerical Recipes in FORTRAN: The Art of Scientific Computing*, 2nd ed.
       Cambridge, England: Cambridge University Press, pp. 352-355, 1992.
       Section 9.3:  "Van Wijngaarden-Dekker-Brent Method."

    """
    if not isinstance(args, tuple):
        args = (args,)
    if xtol <= 0:
        raise ValueError("xtol too small (%g <= 0)" % xtol)
    if rtol < _rtol:
        raise ValueError("rtol too small (%g < %g)" % (rtol, _rtol))
    r = _zeros._brentq(f, a, b, xtol, rtol, maxiter, args, full_output, disp)
    return results_c(full_output, r)


def brenth(f, a, b, args=(),
           xtol=_xtol, rtol=_rtol, maxiter=_iter,
           full_output=False, disp=True):
    """Find root of f in [a,b].

    A variation on the classic Brent routine to find a zero of the function f
    between the arguments a and b that uses hyperbolic extrapolation instead of
    inverse quadratic extrapolation. There was a paper back in the 1980's ...
    f(a) and f(b) cannot have the same signs. Generally on a par with the
    brent routine, but not as heavily tested.  It is a safe version of the
    secant method that uses hyperbolic extrapolation. The version here is by
    Chuck Harris.

    Parameters
    ----------
    f : function
        Python function returning a number.  f must be continuous, and f(a) and
        f(b) must have opposite signs.
    a : number
        One end of the bracketing interval [a,b].
    b : number
        The other end of the bracketing interval [a,b].
    xtol : number, optional
        The computed root ``x0`` will satisfy ``np.allclose(x, x0,
        atol=xtol, rtol=rtol)``, where ``x`` is the exact root. The
        parameter must be nonnegative. As with `brentq`, for nice
        functions the method will often satisfy the above condition
        with ``xtol/2`` and ``rtol/2``.
    rtol : number, optional
        The computed root ``x0`` will satisfy ``np.allclose(x, x0,
        atol=xtol, rtol=rtol)``, where ``x`` is the exact root. The
        parameter cannot be smaller than its default value of
        ``4*np.finfo(float).eps``. As with `brentq`, for nice functions
        the method will often satisfy the above condition with
        ``xtol/2`` and ``rtol/2``.
    maxiter : number, optional
        if convergence is not achieved in maxiter iterations, an error is
        raised.  Must be >= 0.
    args : tuple, optional
        containing extra arguments for the function `f`.
        `f` is called by ``apply(f, (x)+args)``.
    full_output : bool, optional
        If `full_output` is False, the root is returned.  If `full_output` is
        True, the return value is ``(x, r)``, where `x` is the root, and `r` is
        a RootResults object.
    disp : bool, optional
        If True, raise RuntimeError if the algorithm didn't converge.

    Returns
    -------
    x0 : float
        Zero of `f` between `a` and `b`.
    r : RootResults (present if ``full_output = True``)
        Object containing information about the convergence.  In particular,
        ``r.converged`` is True if the routine converged.

    Examples
    --------
    >>> def f(x):
    ...     return (x**2 - 1)

    >>> from scipy import optimize

    >>> root = optimize.brenth(f, -2, 0)
    >>> root
    -1.0

    >>> root = optimize.brenth(f, 0, 2)
    >>> root
    1.0

    See Also
    --------
    fmin, fmin_powell, fmin_cg,
           fmin_bfgs, fmin_ncg : multivariate local optimizers

    leastsq : nonlinear least squares minimizer

    fmin_l_bfgs_b, fmin_tnc, fmin_cobyla : constrained multivariate optimizers

    basinhopping, differential_evolution, brute : global optimizers

    fminbound, brent, golden, bracket : local scalar minimizers

    fsolve : n-dimensional root-finding

    brentq, brenth, ridder, bisect, newton : one-dimensional root-finding

    fixed_point : scalar fixed-point finder

    """
    if not isinstance(args, tuple):
        args = (args,)
    if xtol <= 0:
        raise ValueError("xtol too small (%g <= 0)" % xtol)
    if rtol < _rtol:
        raise ValueError("rtol too small (%g < %g)" % (rtol, _rtol))
    r = _zeros._brenth(f, a, b, xtol, rtol, maxiter, args, full_output, disp)
    return results_c(full_output, r)<|MERGE_RESOLUTION|>--- conflicted
+++ resolved
@@ -189,11 +189,7 @@
     # so it still works if x0 is complex.
     p0 = 1.0 * x0
     funcalls = 0
-<<<<<<< HEAD
     if fprime is not None:
-=======
-    if fprime is not None:        
->>>>>>> 05c1e83a
         # Homeier's modified Newton-Raphson method. As seen in:
         # H.H.H Homeier, Journal of Computational and Applied Mathematics,
         # 2003, Pages 227-230, ISSN 0377-0427, 
@@ -202,7 +198,6 @@
             # Homeier's method requires two derivative evaluations. This is the first.
             fder1_1 = fprime(p0, *args)
             fval = func(p0, *args)
-<<<<<<< HEAD
             funcalls += 2
             if fder1_1 == 0:
                 msg = "derivative at first point was zero."
@@ -215,16 +210,7 @@
                 msg = "derivative was zero."
                 warnings.warn(msg, RuntimeWarning)
                 return _results_select(full_output, (p0, funcalls, itr + 1, _ECONVERR))
-                
-=======
-            # The second derivative evaluation
-            fder1_2= fprime(p0 - fval/(2.0 * fder1_1), *args)
-            funcalls += 3
-            if fder1_1 == 0 or fder1_2 == 0:
-                msg = "derivative was zero."
-                warnings.warn(msg, RuntimeWarning)
-                return _results_select(full_output, (p0, funcalls, itr + 1, _ECONVERR))
->>>>>>> 05c1e83a
+
             newton_step = fval / fder1_2
             if fprime2 is None:
                 # Newton step
