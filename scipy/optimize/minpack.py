--- conflicted
+++ resolved
@@ -21,907 +21,7 @@
     return __all__
 
 
-<<<<<<< HEAD
-def fsolve(func, x0, args=(), fprime=None, full_output=0,
-           col_deriv=0, xtol=1.49012e-8, maxfev=0, band=None,
-           epsfcn=None, factor=100, diag=None):
-    """
-    Find the roots of a function.
-
-    Return the roots of the (non-linear) equations defined by
-    ``func(x) = 0`` given a starting estimate.
-
-    Parameters
-    ----------
-    func : callable ``f(x, *args)``
-        A function that takes at least one (possibly vector) argument,
-        and returns a value of the same length.
-    x0 : ndarray
-        The starting estimate for the roots of ``func(x) = 0``.
-    args : tuple, optional
-        Any extra arguments to `func`.
-    fprime : callable ``f(x, *args)``, optional
-        A function to compute the Jacobian of `func` with derivatives
-        across the rows. By default, the Jacobian will be estimated.
-    full_output : bool, optional
-        If True, return optional outputs.
-    col_deriv : bool, optional
-        Specify whether the Jacobian function computes derivatives down
-        the columns (faster, because there is no transpose operation).
-    xtol : float, optional
-        The calculation will terminate if the relative error between two
-        consecutive iterates is at most `xtol`.
-    maxfev : int, optional
-        The maximum number of calls to the function. If zero, then
-        ``100*(N+1)`` is the maximum where N is the number of elements
-        in `x0`.
-    band : tuple, optional
-        If set to a two-sequence containing the number of sub- and
-        super-diagonals within the band of the Jacobi matrix, the
-        Jacobi matrix is considered banded (only for ``fprime=None``).
-    epsfcn : float, optional
-        A suitable step length for the forward-difference
-        approximation of the Jacobian (for ``fprime=None``). If
-        `epsfcn` is less than the machine precision, it is assumed
-        that the relative errors in the functions are of the order of
-        the machine precision.
-    factor : float, optional
-        A parameter determining the initial step bound
-        (``factor * || diag * x||``). Should be in the interval
-        ``(0.1, 100)``.
-    diag : sequence, optional
-        N positive entries that serve as a scale factors for the
-        variables.
-
-    Returns
-    -------
-    x : ndarray
-        The solution (or the result of the last iteration for
-        an unsuccessful call).
-    infodict : dict
-        A dictionary of optional outputs with the keys:
-
-        ``nfev``
-            number of function calls
-        ``njev``
-            number of Jacobian calls
-        ``fvec``
-            function evaluated at the output
-        ``fjac``
-            the orthogonal matrix, q, produced by the QR
-            factorization of the final approximate Jacobian
-            matrix, stored column wise
-        ``r``
-            upper triangular matrix produced by QR factorization
-            of the same matrix
-        ``qtf``
-            the vector ``(transpose(q) * fvec)``
-
-    ier : int
-        An integer flag.  Set to 1 if a solution was found, otherwise refer
-        to `mesg` for more information.
-    mesg : str
-        If no solution is found, `mesg` details the cause of failure.
-
-    See Also
-    --------
-    root : Interface to root finding algorithms for multivariate
-           functions. See the ``method=='hybr'`` in particular.
-
-    Notes
-    -----
-    ``fsolve`` is a wrapper around MINPACK's hybrd and hybrj algorithms.
-
-    Examples
-    --------
-    Find a solution to the system of equations:
-    ``x0*cos(x1) = 4,  x1*x0 - x1 = 5``.
-
-    >>> from scipy.optimize import fsolve
-    >>> def func(x):
-    ...     return [x[0] * np.cos(x[1]) - 4,
-    ...             x[1] * x[0] - x[1] - 5]
-    >>> root = fsolve(func, [1, 1])
-    >>> root
-    array([6.50409711, 0.90841421])
-    >>> np.isclose(func(root), [0.0, 0.0])  # func(root) should be almost 0.0.
-    array([ True,  True])
-
-    """
-    options = {'col_deriv': col_deriv,
-               'xtol': xtol,
-               'maxfev': maxfev,
-               'band': band,
-               'eps': epsfcn,
-               'factor': factor,
-               'diag': diag}
-
-    res = _root_hybr(func, x0, args, jac=fprime, **options)
-    if full_output:
-        x = res['x']
-        info = dict((k, res.get(k))
-                    for k in ('nfev', 'njev', 'fjac', 'r', 'qtf') if k in res)
-        info['fvec'] = res['fun']
-        return x, info, res['status'], res['message']
-    else:
-        status = res['status']
-        msg = res['message']
-        if status == 0:
-            raise TypeError(msg)
-        elif status == 1:
-            pass
-        elif status in [2, 3, 4, 5]:
-            warnings.warn(msg, RuntimeWarning)
-        else:
-            raise TypeError(msg)
-        return res['x']
-
-
-def _root_hybr(func, x0, args=(), jac=None,
-               col_deriv=0, xtol=1.49012e-08, maxfev=0, band=None, eps=None,
-               factor=100, diag=None, **unknown_options):
-    """
-    Find the roots of a multivariate function using MINPACK's hybrd and
-    hybrj routines (modified Powell method).
-
-    Options
-    -------
-    col_deriv : bool
-        Specify whether the Jacobian function computes derivatives down
-        the columns (faster, because there is no transpose operation).
-    xtol : float
-        The calculation will terminate if the relative error between two
-        consecutive iterates is at most `xtol`.
-    maxfev : int
-        The maximum number of calls to the function. If zero, then
-        ``100*(N+1)`` is the maximum where N is the number of elements
-        in `x0`.
-    band : tuple
-        If set to a two-sequence containing the number of sub- and
-        super-diagonals within the band of the Jacobi matrix, the
-        Jacobi matrix is considered banded (only for ``fprime=None``).
-    eps : float
-        A suitable step length for the forward-difference
-        approximation of the Jacobian (for ``fprime=None``). If
-        `eps` is less than the machine precision, it is assumed
-        that the relative errors in the functions are of the order of
-        the machine precision.
-    factor : float
-        A parameter determining the initial step bound
-        (``factor * || diag * x||``). Should be in the interval
-        ``(0.1, 100)``.
-    diag : sequence
-        N positive entries that serve as a scale factors for the
-        variables.
-
-    """
-    _check_unknown_options(unknown_options)
-    epsfcn = eps
-
-    x0 = asarray(x0).flatten()
-    n = len(x0)
-    if not isinstance(args, tuple):
-        args = (args,)
-    shape, dtype = _check_func('fsolve', 'func', func, x0, args, n, (n,))
-    if epsfcn is None:
-        epsfcn = finfo(dtype).eps
-    Dfun = jac
-    if Dfun is None:
-        if band is None:
-            ml, mu = -10, -10
-        else:
-            ml, mu = band[:2]
-        if maxfev == 0:
-            maxfev = 200 * (n + 1)
-        retval = _minpack._hybrd(func, x0, args, 1, xtol, maxfev,
-                                 ml, mu, epsfcn, factor, diag)
-    else:
-        _check_func('fsolve', 'fprime', Dfun, x0, args, n, (n, n))
-        if (maxfev == 0):
-            maxfev = 100 * (n + 1)
-        retval = _minpack._hybrj(func, Dfun, x0, args, 1,
-                                 col_deriv, xtol, maxfev, factor, diag)
-
-    x, status = retval[0], retval[-1]
-
-    errors = {0: "Improper input parameters were entered.",
-              1: "The solution converged.",
-              2: "The number of calls to function has "
-                  "reached maxfev = %d." % maxfev,
-              3: "xtol=%f is too small, no further improvement "
-                  "in the approximate\n  solution "
-                  "is possible." % xtol,
-              4: "The iteration is not making good progress, as measured "
-                  "by the \n  improvement from the last five "
-                  "Jacobian evaluations.",
-              5: "The iteration is not making good progress, "
-                  "as measured by the \n  improvement from the last "
-                  "ten iterations.",
-              'unknown': "An error occurred."}
-
-    info = retval[1]
-    info['fun'] = info.pop('fvec')
-    sol = OptimizeResult(x=x, success=(status == 1), status=status)
-    sol.update(info)
-    try:
-        sol['message'] = errors[status]
-    except KeyError:
-        sol['message'] = errors['unknown']
-
-    return sol
-
-
-LEASTSQ_SUCCESS = [1, 2, 3, 4]
-LEASTSQ_FAILURE = [5, 6, 7, 8]
-
-
-def leastsq(func, x0, args=(), Dfun=None, full_output=0,
-            col_deriv=0, ftol=1.49012e-8, xtol=1.49012e-8,
-            gtol=0.0, maxfev=0, epsfcn=None, factor=100, diag=None):
-    """
-    Minimize the sum of squares of a set of equations.
-
-    ::
-
-        x = arg min(sum(func(y)**2,axis=0))
-                 y
-
-    Parameters
-    ----------
-    func : callable
-        Should take at least one (possibly length ``N`` vector) argument and
-        returns ``M`` floating point numbers. It must not return NaNs or
-        fitting might fail. ``M`` must be greater than or equal to ``N``.
-    x0 : ndarray
-        The starting estimate for the minimization.
-    args : tuple, optional
-        Any extra arguments to func are placed in this tuple.
-    Dfun : callable, optional
-        A function or method to compute the Jacobian of func with derivatives
-        across the rows. If this is None, the Jacobian will be estimated.
-    full_output : bool, optional
-        non-zero to return all optional outputs.
-    col_deriv : bool, optional
-        non-zero to specify that the Jacobian function computes derivatives
-        down the columns (faster, because there is no transpose operation).
-    ftol : float, optional
-        Relative error desired in the sum of squares.
-    xtol : float, optional
-        Relative error desired in the approximate solution.
-    gtol : float, optional
-        Orthogonality desired between the function vector and the columns of
-        the Jacobian.
-    maxfev : int, optional
-        The maximum number of calls to the function. If `Dfun` is provided,
-        then the default `maxfev` is 100*(N+1) where N is the number of elements
-        in x0, otherwise the default `maxfev` is 200*(N+1).
-    epsfcn : float, optional
-        A variable used in determining a suitable step length for the forward-
-        difference approximation of the Jacobian (for Dfun=None).
-        Normally the actual step length will be sqrt(epsfcn)*x
-        If epsfcn is less than the machine precision, it is assumed that the
-        relative errors are of the order of the machine precision.
-    factor : float, optional
-        A parameter determining the initial step bound
-        (``factor * || diag * x||``). Should be in interval ``(0.1, 100)``.
-    diag : sequence, optional
-        N positive entries that serve as a scale factors for the variables.
-
-    Returns
-    -------
-    x : ndarray
-        The solution (or the result of the last iteration for an unsuccessful
-        call).
-    cov_x : ndarray
-        The inverse of the Hessian. `fjac` and `ipvt` are used to construct an
-        estimate of the Hessian. A value of None indicates a singular matrix,
-        which means the curvature in parameters `x` is numerically flat. To
-        obtain the covariance matrix of the parameters `x`, `cov_x` must be
-        multiplied by the variance of the residuals -- see curve_fit.
-    infodict : dict
-        a dictionary of optional outputs with the keys:
-
-        ``nfev``
-            The number of function calls
-        ``fvec``
-            The function evaluated at the output
-        ``fjac``
-            A permutation of the R matrix of a QR
-            factorization of the final approximate
-            Jacobian matrix, stored column wise.
-            Together with ipvt, the covariance of the
-            estimate can be approximated.
-        ``ipvt``
-            An integer array of length N which defines
-            a permutation matrix, p, such that
-            fjac*p = q*r, where r is upper triangular
-            with diagonal elements of nonincreasing
-            magnitude. Column j of p is column ipvt(j)
-            of the identity matrix.
-        ``qtf``
-            The vector (transpose(q) * fvec).
-
-    mesg : str
-        A string message giving information about the cause of failure.
-    ier : int
-        An integer flag. If it is equal to 1, 2, 3 or 4, the solution was
-        found. Otherwise, the solution was not found. In either case, the
-        optional output variable 'mesg' gives more information.
-
-    See Also
-    --------
-    least_squares : Newer interface to solve nonlinear least-squares problems
-        with bounds on the variables. See ``method=='lm'`` in particular.
-
-    Notes
-    -----
-    "leastsq" is a wrapper around MINPACK's lmdif and lmder algorithms.
-
-    cov_x is a Jacobian approximation to the Hessian of the least squares
-    objective function.
-    This approximation assumes that the objective function is based on the
-    difference between some observed target data (ydata) and a (non-linear)
-    function of the parameters `f(xdata, params)` ::
-
-           func(params) = ydata - f(xdata, params)
-
-    so that the objective function is ::
-
-           min   sum((ydata - f(xdata, params))**2, axis=0)
-         params
-
-    The solution, `x`, is always a 1-D array, regardless of the shape of `x0`,
-    or whether `x0` is a scalar.
-
-    Examples
-    --------
-    >>> from scipy.optimize import leastsq
-    >>> def func(x):
-    ...     return 2*(x-3)**2+1
-    >>> leastsq(func, 0)
-    (array([2.99999999]), 1)
-
-    """
-    x0 = asarray(x0).flatten()
-    n = len(x0)
-    if not isinstance(args, tuple):
-        args = (args,)
-    shape, dtype = _check_func('leastsq', 'func', func, x0, args, n)
-    m = shape[0]
-
-    if n > m:
-        raise TypeError(f"Improper input: func input vector length N={n} must"
-                        f" not exceed func output vector length M={m}")
-
-    if epsfcn is None:
-        epsfcn = finfo(dtype).eps
-
-    if Dfun is None:
-        if maxfev == 0:
-            maxfev = 200*(n + 1)
-        retval = _minpack._lmdif(func, x0, args, full_output, ftol, xtol,
-                                 gtol, maxfev, epsfcn, factor, diag)
-    else:
-        if col_deriv:
-            _check_func('leastsq', 'Dfun', Dfun, x0, args, n, (n, m))
-        else:
-            _check_func('leastsq', 'Dfun', Dfun, x0, args, n, (m, n))
-        if maxfev == 0:
-            maxfev = 100 * (n + 1)
-        retval = _minpack._lmder(func, Dfun, x0, args, full_output,
-                                 col_deriv, ftol, xtol, gtol, maxfev,
-                                 factor, diag)
-
-    errors = {0: ["Improper input parameters.", TypeError],
-              1: ["Both actual and predicted relative reductions "
-                  "in the sum of squares\n  are at most %f" % ftol, None],
-              2: ["The relative error between two consecutive "
-                  "iterates is at most %f" % xtol, None],
-              3: ["Both actual and predicted relative reductions in "
-                  "the sum of squares\n  are at most %f and the "
-                  "relative error between two consecutive "
-                  "iterates is at \n  most %f" % (ftol, xtol), None],
-              4: ["The cosine of the angle between func(x) and any "
-                  "column of the\n  Jacobian is at most %f in "
-                  "absolute value" % gtol, None],
-              5: ["Number of calls to function has reached "
-                  "maxfev = %d." % maxfev, ValueError],
-              6: ["ftol=%f is too small, no further reduction "
-                  "in the sum of squares\n  is possible." % ftol,
-                  ValueError],
-              7: ["xtol=%f is too small, no further improvement in "
-                  "the approximate\n  solution is possible." % xtol,
-                  ValueError],
-              8: ["gtol=%f is too small, func(x) is orthogonal to the "
-                  "columns of\n  the Jacobian to machine "
-                  "precision." % gtol, ValueError]}
-
-    # The FORTRAN return value (possible return values are >= 0 and <= 8)
-    info = retval[-1]
-
-    if full_output:
-        cov_x = None
-        if info in LEASTSQ_SUCCESS:
-            perm = take(eye(n), retval[1]['ipvt'] - 1, 0)
-            r = triu(transpose(retval[1]['fjac'])[:n, :])
-            R = dot(r, perm)
-            try:
-                cov_x = inv(dot(transpose(R), R))
-            except (LinAlgError, ValueError):
-                pass
-        return (retval[0], cov_x) + retval[1:-1] + (errors[info][0], info)
-    else:
-        if info in LEASTSQ_FAILURE:
-            warnings.warn(errors[info][0], RuntimeWarning)
-        elif info == 0:
-            raise errors[info][1](errors[info][0])
-        return retval[0], info
-
-
-def _wrap_func(func, xdata, ydata, transform):
-    if transform is None:
-        def func_wrapped(params):
-            return func(xdata, *params) - ydata
-    elif transform.ndim == 1:
-        def func_wrapped(params):
-            return transform * (func(xdata, *params) - ydata)
-    else:
-        # Chisq = (y - yd)^T C^{-1} (y-yd)
-        # transform = L such that C = L L^T
-        # C^{-1} = L^{-T} L^{-1}
-        # Chisq = (y - yd)^T L^{-T} L^{-1} (y-yd)
-        # Define (y-yd)' = L^{-1} (y-yd)
-        # by solving
-        # L (y-yd)' = (y-yd)
-        # and minimize (y-yd)'^T (y-yd)'
-        def func_wrapped(params):
-            return solve_triangular(transform, func(xdata, *params) - ydata, lower=True)
-    return func_wrapped
-
-
-def _wrap_jac(jac, xdata, transform):
-    if transform is None:
-        def jac_wrapped(params):
-            return jac(xdata, *params)
-    elif transform.ndim == 1:
-        def jac_wrapped(params):
-            return transform[:, np.newaxis] * np.asarray(jac(xdata, *params))
-    else:
-        def jac_wrapped(params):
-            return solve_triangular(transform, np.asarray(jac(xdata, *params)), lower=True)
-    return jac_wrapped
-
-
-def _initialize_feasible(lb, ub):
-    p0 = np.ones_like(lb)
-    lb_finite = np.isfinite(lb)
-    ub_finite = np.isfinite(ub)
-
-    mask = lb_finite & ub_finite
-    p0[mask] = 0.5 * (lb[mask] + ub[mask])
-
-    mask = lb_finite & ~ub_finite
-    p0[mask] = lb[mask] + 1
-
-    mask = ~lb_finite & ub_finite
-    p0[mask] = ub[mask] - 1
-
-    return p0
-
-
-def curve_fit(f, xdata, ydata, p0=None, sigma=None, absolute_sigma=False,
-              check_finite=True, bounds=(-np.inf, np.inf), method=None,
-              jac=None, **kwargs):
-    """
-    Use non-linear least squares to fit a function, f, to data.
-
-    Assumes ``ydata = f(xdata, *params) + eps``.
-
-    Parameters
-    ----------
-    f : callable
-        The model function, f(x, ...). It must take the independent
-        variable as the first argument and the parameters to fit as
-        separate remaining arguments.
-    xdata : array_like or object
-        The independent variable where the data is measured.
-        Should usually be an M-length sequence or an (k,M)-shaped array for
-        functions with k predictors, but can actually be any object.
-    ydata : array_like
-        The dependent data, a length M array - nominally ``f(xdata, ...)``.
-    p0 : array_like, optional
-        Initial guess for the parameters (length N). If None, then the
-        initial values will all be 1 (if the number of parameters for the
-        function can be determined using introspection, otherwise a
-        ValueError is raised).
-    sigma : None or M-length sequence or MxM array, optional
-        Determines the uncertainty in `ydata`. If we define residuals as
-        ``r = ydata - f(xdata, *popt)``, then the interpretation of `sigma`
-        depends on its number of dimensions:
-
-        - A 1-D `sigma` should contain values of standard deviations of
-          errors in `ydata`. In this case, the optimized function is
-          ``chisq = sum((r / sigma) ** 2)``.
-
-        - A 2-D `sigma` should contain the covariance matrix of
-          errors in `ydata`. In this case, the optimized function is
-          ``chisq = r.T @ inv(sigma) @ r``.
-
-          .. versionadded:: 0.19
-
-        None (default) is equivalent of 1-D `sigma` filled with ones.
-    absolute_sigma : bool, optional
-        If True, `sigma` is used in an absolute sense and the estimated parameter
-        covariance `pcov` reflects these absolute values.
-
-        If False (default), only the relative magnitudes of the `sigma` values matter.
-        The returned parameter covariance matrix `pcov` is based on scaling
-        `sigma` by a constant factor. This constant is set by demanding that the
-        reduced `chisq` for the optimal parameters `popt` when using the
-        *scaled* `sigma` equals unity. In other words, `sigma` is scaled to
-        match the sample variance of the residuals after the fit. Default is False.
-        Mathematically,
-        ``pcov(absolute_sigma=False) = pcov(absolute_sigma=True) * chisq(popt)/(M-N)``
-    check_finite : bool, optional
-        If True, check that the input arrays do not contain nans of infs,
-        and raise a ValueError if they do. Setting this parameter to
-        False may silently produce nonsensical results if the input arrays
-        do contain nans. Default is True.
-    bounds : 2-tuple of array_like, optional
-        Lower and upper bounds on parameters. Defaults to no bounds.
-        Each element of the tuple must be either an array with the length equal
-        to the number of parameters, or a scalar (in which case the bound is
-        taken to be the same for all parameters). Use ``np.inf`` with an
-        appropriate sign to disable bounds on all or some parameters.
-
-        .. versionadded:: 0.17
-    method : {'lm', 'trf', 'dogbox'}, optional
-        Method to use for optimization. See `least_squares` for more details.
-        Default is 'lm' for unconstrained problems and 'trf' if `bounds` are
-        provided. The method 'lm' won't work when the number of observations
-        is less than the number of variables, use 'trf' or 'dogbox' in this
-        case.
-
-        .. versionadded:: 0.17
-    jac : callable, string or None, optional
-        Function with signature ``jac(x, ...)`` which computes the Jacobian
-        matrix of the model function with respect to parameters as a dense
-        array_like structure. It will be scaled according to provided `sigma`.
-        If None (default), the Jacobian will be estimated numerically.
-        String keywords for 'trf' and 'dogbox' methods can be used to select
-        a finite difference scheme, see `least_squares`.
-
-        .. versionadded:: 0.18
-    kwargs
-        Keyword arguments passed to `leastsq` for ``method='lm'`` or
-        `least_squares` otherwise.
-
-    Returns
-    -------
-    popt : array
-        Optimal values for the parameters so that the sum of the squared
-        residuals of ``f(xdata, *popt) - ydata`` is minimized.
-    pcov : 2-D array
-        The estimated covariance of popt. The diagonals provide the variance
-        of the parameter estimate. To compute one standard deviation errors
-        on the parameters use ``perr = np.sqrt(np.diag(pcov))``.
-
-        How the `sigma` parameter affects the estimated covariance
-        depends on `absolute_sigma` argument, as described above.
-
-        If the Jacobian matrix at the solution doesn't have a full rank, then
-        'lm' method returns a matrix filled with ``np.inf``, on the other hand
-        'trf'  and 'dogbox' methods use Moore-Penrose pseudoinverse to compute
-        the covariance matrix.
-
-    Raises
-    ------
-    ValueError
-        if either `ydata` or `xdata` contain NaNs, or if incompatible options
-        are used.
-
-    RuntimeError
-        if the least-squares minimization fails.
-
-    OptimizeWarning
-        if covariance of the parameters can not be estimated.
-
-    See Also
-    --------
-    least_squares : Minimize the sum of squares of nonlinear functions.
-    scipy.stats.linregress : Calculate a linear least squares regression for
-                             two sets of measurements.
-
-    Notes
-    -----
-    With ``method='lm'``, the algorithm uses the Levenberg-Marquardt algorithm
-    through `leastsq`. Note that this algorithm can only deal with
-    unconstrained problems.
-
-    Box constraints can be handled by methods 'trf' and 'dogbox'. Refer to
-    the docstring of `least_squares` for more information.
-
-    Examples
-    --------
-    >>> import matplotlib.pyplot as plt
-    >>> from scipy.optimize import curve_fit
-
-    >>> def func(x, a, b, c):
-    ...     return a * np.exp(-b * x) + c
-
-    Define the data to be fit with some noise:
-
-    >>> xdata = np.linspace(0, 4, 50)
-    >>> y = func(xdata, 2.5, 1.3, 0.5)
-    >>> rng = np.random.default_rng()
-    >>> y_noise = 0.2 * rng.normal(size=xdata.size)
-    >>> ydata = y + y_noise
-    >>> plt.plot(xdata, ydata, 'b-', label='data')
-
-    Fit for the parameters a, b, c of the function `func`:
-
-    >>> popt, pcov = curve_fit(func, xdata, ydata)
-    >>> popt
-    array([2.56274217, 1.37268521, 0.47427475])
-    >>> plt.plot(xdata, func(xdata, *popt), 'r-',
-    ...          label='fit: a=%5.3f, b=%5.3f, c=%5.3f' % tuple(popt))
-
-    Constrain the optimization to the region of ``0 <= a <= 3``,
-    ``0 <= b <= 1`` and ``0 <= c <= 0.5``:
-
-    >>> popt, pcov = curve_fit(func, xdata, ydata, bounds=(0, [3., 1., 0.5]))
-    >>> popt
-    array([2.43736712, 1.        , 0.34463856])
-    >>> plt.plot(xdata, func(xdata, *popt), 'g--',
-    ...          label='fit: a=%5.3f, b=%5.3f, c=%5.3f' % tuple(popt))
-
-    >>> plt.xlabel('x')
-    >>> plt.ylabel('y')
-    >>> plt.legend()
-    >>> plt.show()
-
-    """
-    if p0 is None:
-        # determine number of parameters by inspecting the function
-        sig = _getfullargspec(f)
-        args = sig.args
-        if len(args) < 2:
-            raise ValueError("Unable to determine number of fit parameters.")
-        n = len(args) - 1
-    else:
-        p0 = np.atleast_1d(p0)
-        n = p0.size
-
-    lb, ub = prepare_bounds(bounds, n)
-    if p0 is None:
-        p0 = _initialize_feasible(lb, ub)
-
-    bounded_problem = np.any((lb > -np.inf) | (ub < np.inf))
-    if method is None:
-        if bounded_problem:
-            method = 'trf'
-        else:
-            method = 'lm'
-
-    if method == 'lm' and bounded_problem:
-        raise ValueError("Method 'lm' only works for unconstrained problems. "
-                         "Use 'trf' or 'dogbox' instead.")
-
-    # optimization may produce garbage for float32 inputs, cast them to float64
-
-    # NaNs cannot be handled
-    if check_finite:
-        ydata = np.asarray_chkfinite(ydata, float)
-    else:
-        ydata = np.asarray(ydata, float)
-
-    if isinstance(xdata, (list, tuple, np.ndarray)):
-        # `xdata` is passed straight to the user-defined `f`, so allow
-        # non-array_like `xdata`.
-        if check_finite:
-            xdata = np.asarray_chkfinite(xdata, float)
-        else:
-            xdata = np.asarray(xdata, float)
-
-    if ydata.size == 0:
-        raise ValueError("`ydata` must not be empty!")
-
-    # Determine type of sigma
-    if sigma is not None:
-        sigma = np.asarray(sigma)
-
-        # if 1-D, sigma are errors, define transform = 1/sigma
-        if sigma.shape == (ydata.size, ):
-            transform = 1.0 / sigma
-        # if 2-D, sigma is the covariance matrix,
-        # define transform = L such that L L^T = C
-        elif sigma.shape == (ydata.size, ydata.size):
-            try:
-                # scipy.linalg.cholesky requires lower=True to return L L^T = A
-                transform = cholesky(sigma, lower=True)
-            except LinAlgError as e:
-                raise ValueError("`sigma` must be positive definite.") from e
-        else:
-            raise ValueError("`sigma` has incorrect shape.")
-    else:
-        transform = None
-
-    func = _wrap_func(f, xdata, ydata, transform)
-    if callable(jac):
-        jac = _wrap_jac(jac, xdata, transform)
-    elif jac is None and method != 'lm':
-        jac = '2-point'
-
-    if 'args' in kwargs:
-        # The specification for the model function `f` does not support
-        # additional arguments. Refer to the `curve_fit` docstring for
-        # acceptable call signatures of `f`.
-        raise ValueError("'args' is not a supported keyword argument.")
-
-    if method == 'lm':
-        # if ydata.size == 1, this might be used for broadcast.
-        if ydata.size != 1 and n > ydata.size:
-            raise TypeError(f"The number of func parameters={n} must not"
-                            f" exceed the number of data points={ydata.size}")
-        # Remove full_output from kwargs, otherwise we're passing it in twice.
-        return_full = kwargs.pop('full_output', False)
-        res = leastsq(func, p0, Dfun=jac, full_output=1, **kwargs)
-        popt, pcov, infodict, errmsg, ier = res
-        ysize = len(infodict['fvec'])
-        cost = np.sum(infodict['fvec'] ** 2)
-        if ier not in [1, 2, 3, 4]:
-            raise RuntimeError("Optimal parameters not found: " + errmsg)
-    else:
-        # Rename maxfev (leastsq) to max_nfev (least_squares), if specified.
-        if 'max_nfev' not in kwargs:
-            kwargs['max_nfev'] = kwargs.pop('maxfev', None)
-
-        res = least_squares(func, p0, jac=jac, bounds=bounds, method=method,
-                            **kwargs)
-
-        if not res.success:
-            raise RuntimeError("Optimal parameters not found: " + res.message)
-
-        ysize = len(res.fun)
-        cost = 2 * res.cost  # res.cost is half sum of squares!
-        popt = res.x
-
-        # Do Moore-Penrose inverse discarding zero singular values.
-        _, s, VT = svd(res.jac, full_matrices=False)
-        threshold = np.finfo(float).eps * max(res.jac.shape) * s[0]
-        s = s[s > threshold]
-        VT = VT[:s.size]
-        pcov = np.dot(VT.T / s**2, VT)
-        return_full = False
-
-    warn_cov = False
-    if pcov is None:
-        # indeterminate covariance
-        pcov = zeros((len(popt), len(popt)), dtype=float)
-        pcov.fill(inf)
-        warn_cov = True
-    elif not absolute_sigma:
-        if ysize > p0.size:
-            s_sq = cost / (ysize - p0.size)
-            pcov = pcov * s_sq
-        else:
-            pcov.fill(inf)
-            warn_cov = True
-
-    if warn_cov:
-        warnings.warn('Covariance of the parameters could not be estimated',
-                      category=OptimizeWarning)
-
-    if return_full:
-        return popt, pcov, infodict, errmsg, ier
-    else:
-        return popt, pcov
-
-
-def check_gradient(fcn, Dfcn, x0, args=(), col_deriv=0):
-    """Perform a simple check on the gradient for correctness.
-
-    """
-
-    x = atleast_1d(x0)
-    n = len(x)
-    x = x.reshape((n,))
-    fvec = atleast_1d(fcn(x, *args))
-    m = len(fvec)
-    fvec = fvec.reshape((m,))
-    ldfjac = m
-    fjac = atleast_1d(Dfcn(x, *args))
-    fjac = fjac.reshape((m, n))
-    if col_deriv == 0:
-        fjac = transpose(fjac)
-
-    xp = zeros((n,), float)
-    err = zeros((m,), float)
-    fvecp = None
-    _minpack._chkder(m, n, x, fvec, fjac, ldfjac, xp, fvecp, 1, err)
-
-    fvecp = atleast_1d(fcn(xp, *args))
-    fvecp = fvecp.reshape((m,))
-    _minpack._chkder(m, n, x, fvec, fjac, ldfjac, xp, fvecp, 2, err)
-
-    good = (prod(greater(err, 0.5), axis=0))
-
-    return (good, err)
-
-
-def _del2(p0, p1, d):
-    return p0 - np.square(p1 - p0) / d
-
-
-def _relerr(actual, desired):
-    return (actual - desired) / desired
-
-
-def _fixed_point_helper(func, x0, args, xtol, maxiter, use_accel):
-    p0 = x0
-    for i in range(maxiter):
-        p1 = func(p0, *args)
-        if use_accel:
-            p2 = func(p1, *args)
-            d = p2 - 2.0 * p1 + p0
-            p = _lazywhere(d != 0, (p0, p1, d), f=_del2, fillvalue=p2)
-        else:
-            p = p1
-        relerr = _lazywhere(p0 != 0, (p, p0), f=_relerr, fillvalue=p)
-        if np.all(np.abs(relerr) < xtol):
-            return p
-        p0 = p
-    msg = "Failed to converge after %d iterations, value is %s" % (maxiter, p)
-    raise RuntimeError(msg)
-
-
-def fixed_point(func, x0, args=(), xtol=1e-8, maxiter=500, method='del2'):
-    """
-    Find a fixed point of the function.
-
-    Given a function of one or more variables and a starting point, find a
-    fixed point of the function: i.e., where ``func(x0) == x0``.
-
-    Parameters
-    ----------
-    func : function
-        Function to evaluate.
-    x0 : array_like
-        Fixed point of function.
-    args : tuple, optional
-        Extra arguments to `func`.
-    xtol : float, optional
-        Convergence tolerance, defaults to 1e-08.
-    maxiter : int, optional
-        Maximum number of iterations, defaults to 500.
-    method : {"del2", "iteration"}, optional
-        Method of finding the fixed-point, defaults to "del2",
-        which uses Steffensen's Method with Aitken's ``Del^2``
-        convergence acceleration [1]_. The "iteration" method simply iterates
-        the function until convergence is detected, without attempting to
-        accelerate the convergence.
-
-    References
-    ----------
-    .. [1] Burden, Faires, "Numerical Analysis", 5th edition, pg. 80
-
-    Examples
-    --------
-    >>> from scipy import optimize
-    >>> def func(x, c1, c2):
-    ...    return np.sqrt(c1/(x+c2))
-    >>> c1 = np.array([10,12.])
-    >>> c2 = np.array([3, 5.])
-    >>> optimize.fixed_point(func, [1.2, 1.3], args=(c1,c2))
-    array([ 1.4920333 ,  1.37228132])
-
-    """
-    use_accel = {'del2': True, 'iteration': False}[method]
-    x0 = _asarray_validated(x0, as_inexact=True)
-    return _fixed_point_helper(func, x0, args, xtol, maxiter, use_accel)
-=======
 def __getattr__(name):
     return _sub_module_deprecation(sub_package="optimize", module="minpack",
                                    private_modules=["_minpack_py"], all=__all__,
-                                   attribute=name)
->>>>>>> 04410471
+                                   attribute=name)