--- conflicted
+++ resolved
@@ -2,387 +2,6 @@
 # Use the `scipy.optimize` namespace for importing the functions
 # included below.
 
-<<<<<<< HEAD
-            - A 1-D `sigma` should contain values of standard deviations of
-              errors in `ydata`. In this case, the optimized function is
-              ``chisq = sum((r / sigma) ** 2)``.
-
-            - A 2-D `sigma` should contain the covariance matrix of
-              errors in `ydata`. In this case, the optimized function is
-              ``chisq = r.T @ inv(sigma) @ r``.
-
-              .. versionadded:: 0.19
-
-        None (default) is equivalent of 1-D `sigma` filled with ones.
-    absolute_sigma : bool, optional
-        If True, `sigma` is used in an absolute sense and the estimated parameter
-        covariance `pcov` reflects these absolute values.
-
-        If False (default), only the relative magnitudes of the `sigma` values matter.
-        The returned parameter covariance matrix `pcov` is based on scaling
-        `sigma` by a constant factor. This constant is set by demanding that the
-        reduced `chisq` for the optimal parameters `popt` when using the
-        *scaled* `sigma` equals unity. In other words, `sigma` is scaled to
-        match the sample variance of the residuals after the fit. Default is False.
-        Mathematically,
-        ``pcov(absolute_sigma=False) = pcov(absolute_sigma=True) * chisq(popt)/(M-N)``
-    check_finite : bool, optional
-        If True, check that the input arrays do not contain nans of infs,
-        and raise a ValueError if they do. Setting this parameter to
-        False may silently produce nonsensical results if the input arrays
-        do contain nans. Default is True.
-    bounds : 2-tuple of array_like, optional
-        Lower and upper bounds on parameters. Defaults to no bounds.
-        Each element of the tuple must be either an array with the length equal
-        to the number of parameters, or a scalar (in which case the bound is
-        taken to be the same for all parameters). Use ``np.inf`` with an
-        appropriate sign to disable bounds on all or some parameters.
-
-        .. versionadded:: 0.17
-    method : {'lm', 'trf', 'dogbox'}, optional
-        Method to use for optimization. See `least_squares` for more details.
-        Default is 'lm' for unconstrained problems and 'trf' if `bounds` are
-        provided. The method 'lm' won't work when the number of observations
-        is less than the number of variables, use 'trf' or 'dogbox' in this
-        case.
-
-        .. versionadded:: 0.17
-    jac : callable, string or None, optional
-        Function with signature ``jac(x, ...)`` which computes the Jacobian
-        matrix of the model function with respect to parameters as a dense
-        array_like structure. It will be scaled according to provided `sigma`.
-        If None (default), the Jacobian will be estimated numerically.
-        String keywords for 'trf' and 'dogbox' methods can be used to select
-        a finite difference scheme, see `least_squares`.
-
-        .. versionadded:: 0.18
-    kwargs
-        Keyword arguments passed to `leastsq` for ``method='lm'`` or
-        `least_squares` otherwise.
-
-    Returns
-    -------
-    popt : array
-        Optimal values for the parameters so that the sum of the squared
-        residuals of ``f(xdata, *popt) - ydata`` is minimized.
-    pcov : 2-D array
-        The estimated covariance of popt. The diagonals provide the variance
-        of the parameter estimate. To compute one standard deviation errors
-        on the parameters use ``perr = np.sqrt(np.diag(pcov))``.
-
-        How the `sigma` parameter affects the estimated covariance
-        depends on `absolute_sigma` argument, as described above.
-
-        If the Jacobian matrix at the solution doesn't have a full rank, then
-        'lm' method returns a matrix filled with ``np.inf``, on the other hand
-        'trf'  and 'dogbox' methods use Moore-Penrose pseudoinverse to compute
-        the covariance matrix.
-
-    Raises
-    ------
-    ValueError
-        if either `ydata` or `xdata` contain NaNs, or if incompatible options
-        are used.
-
-    RuntimeError
-        if the least-squares minimization fails.
-
-    OptimizeWarning
-        if covariance of the parameters can not be estimated.
-
-    See Also
-    --------
-    least_squares : Minimize the sum of squares of nonlinear functions.
-    scipy.stats.linregress : Calculate a linear least squares regression for
-                             two sets of measurements.
-
-    Notes
-    -----
-    With ``method='lm'``, the algorithm uses the Levenberg-Marquardt algorithm
-    through `leastsq`. Note that this algorithm can only deal with
-    unconstrained problems.
-
-    Box constraints can be handled by methods 'trf' and 'dogbox'. Refer to
-    the docstring of `least_squares` for more information.
-
-    Examples
-    --------
-    >>> import matplotlib.pyplot as plt
-    >>> from scipy.optimize import curve_fit
-
-    >>> def func(x, a, b, c):
-    ...     return a * np.exp(-b * x) + c
-
-    Define the data to be fit with some noise:
-
-    >>> xdata = np.linspace(0, 4, 50)
-    >>> y = func(xdata, 2.5, 1.3, 0.5)
-    >>> np.random.seed(1729)
-    >>> y_noise = 0.2 * np.random.normal(size=xdata.size)
-    >>> ydata = y + y_noise
-    >>> plt.plot(xdata, ydata, 'b-', label='data')
-
-    Fit for the parameters a, b, c of the function `func`:
-
-    >>> popt, pcov = curve_fit(func, xdata, ydata)
-    >>> popt
-    array([ 2.55423706,  1.35190947,  0.47450618])
-    >>> plt.plot(xdata, func(xdata, *popt), 'r-',
-    ...          label='fit: a=%5.3f, b=%5.3f, c=%5.3f' % tuple(popt))
-
-    Constrain the optimization to the region of ``0 <= a <= 3``,
-    ``0 <= b <= 1`` and ``0 <= c <= 0.5``:
-
-    >>> popt, pcov = curve_fit(func, xdata, ydata, bounds=(0, [3., 1., 0.5]))
-    >>> popt
-    array([ 2.43708906,  1.        ,  0.35015434])
-    >>> plt.plot(xdata, func(xdata, *popt), 'g--',
-    ...          label='fit: a=%5.3f, b=%5.3f, c=%5.3f' % tuple(popt))
-
-    >>> plt.xlabel('x')
-    >>> plt.ylabel('y')
-    >>> plt.legend()
-    >>> plt.show()
-
-    """
-    if p0 is None:
-        # determine number of parameters by inspecting the function
-        sig = _getfullargspec(f)
-        args = sig.args
-        if len(args) < 2:
-            raise ValueError("Unable to determine number of fit parameters.")
-        n = len(args) - 1
-    else:
-        p0 = np.atleast_1d(p0)
-        n = p0.size
-
-    lb, ub = prepare_bounds(bounds, n)
-    if p0 is None:
-        p0 = _initialize_feasible(lb, ub)
-
-    bounded_problem = np.any((lb > -np.inf) | (ub < np.inf))
-    if method is None:
-        if bounded_problem:
-            method = 'trf'
-        else:
-            method = 'lm'
-
-    if method == 'lm' and bounded_problem:
-        raise ValueError("Method 'lm' only works for unconstrained problems. "
-                         "Use 'trf' or 'dogbox' instead.")
-
-    # optimization may produce garbage for float32 inputs, cast them to float64
-
-    # NaNs cannot be handled
-    if check_finite:
-        ydata = np.asarray_chkfinite(ydata, float)
-    else:
-        ydata = np.asarray(ydata, float)
-
-    if isinstance(xdata, (list, tuple, np.ndarray)):
-        # `xdata` is passed straight to the user-defined `f`, so allow
-        # non-array_like `xdata`.
-        if check_finite:
-            xdata = np.asarray_chkfinite(xdata, float)
-        else:
-            xdata = np.asarray(xdata, float)
-
-    if ydata.size == 0:
-        raise ValueError("`ydata` must not be empty!")
-
-    # Determine type of sigma
-    if sigma is not None:
-        sigma = np.asarray(sigma)
-
-        # if 1-D, sigma are errors, define transform = 1/sigma
-        if sigma.shape == (ydata.size, ):
-            transform = 1.0 / sigma
-        # if 2-D, sigma is the covariance matrix,
-        # define transform = L such that L L^T = C
-        elif sigma.shape == (ydata.size, ydata.size):
-            try:
-                # scipy.linalg.cholesky requires lower=True to return L L^T = A
-                transform = cholesky(sigma, lower=True)
-            except LinAlgError as e:
-                raise ValueError("`sigma` must be positive definite.") from e
-        else:
-            raise ValueError("`sigma` has incorrect shape.")
-    else:
-        transform = None
-
-    func = _wrap_func(f, xdata, ydata, transform)
-    if callable(jac):
-        jac = _wrap_jac(jac, xdata, transform)
-    elif jac is None and method != 'lm':
-        jac = '2-point'
-
-    if 'args' in kwargs:
-        # The specification for the model function `f` does not support
-        # additional arguments. Refer to the `curve_fit` docstring for
-        # acceptable call signatures of `f`.
-        raise ValueError("'args' is not a supported keyword argument.")
-
-    if method == 'lm':
-        # Remove full_output from kwargs, otherwise we're passing it in twice.
-        return_full = kwargs.pop('full_output', False)
-        res = leastsq(func, p0, Dfun=jac, full_output=1, **kwargs)
-        popt, pcov, infodict, errmsg, ier = res
-        ysize = len(infodict['fvec'])
-        cost = np.sum(infodict['fvec'] ** 2)
-        if ier==5:
-            print("Optimal parameters not found: " + errmsg + " This can be increased by passing the parameter maxfev=n.")
-            ier=1
-        elif ier not in [1, 2, 3, 4]:
-            raise RuntimeError("Optimal parameters not found: " + errmsg)
-    else:
-        # Rename maxfev (leastsq) to max_nfev (least_squares), if specified.
-        if 'max_nfev' not in kwargs:
-            kwargs['max_nfev'] = kwargs.pop('maxfev', None)
-
-        res = least_squares(func, p0, jac=jac, bounds=bounds, method=method,
-                            **kwargs)
-
-        if not res.success:
-            raise RuntimeError("Optimal parameters not found: " + res.message)
-
-        ysize = len(res.fun)
-        cost = 2 * res.cost  # res.cost is half sum of squares!
-        popt = res.x
-
-        # Do Moore-Penrose inverse discarding zero singular values.
-        _, s, VT = svd(res.jac, full_matrices=False)
-        threshold = np.finfo(float).eps * max(res.jac.shape) * s[0]
-        s = s[s > threshold]
-        VT = VT[:s.size]
-        pcov = np.dot(VT.T / s**2, VT)
-        return_full = False
-
-    warn_cov = False
-    if pcov is None:
-        # indeterminate covariance
-        pcov = zeros((len(popt), len(popt)), dtype=float)
-        pcov.fill(inf)
-        warn_cov = True
-    elif not absolute_sigma:
-        if ysize > p0.size:
-            s_sq = cost / (ysize - p0.size)
-            pcov = pcov * s_sq
-        else:
-            pcov.fill(inf)
-            warn_cov = True
-
-    if warn_cov:
-        warnings.warn('Covariance of the parameters could not be estimated',
-                      category=OptimizeWarning)
-
-    if return_full:
-        return popt, pcov, infodict, errmsg, ier
-    else:
-        return popt, pcov
-
-
-def check_gradient(fcn, Dfcn, x0, args=(), col_deriv=0):
-    """Perform a simple check on the gradient for correctness.
-
-    """
-
-    x = atleast_1d(x0)
-    n = len(x)
-    x = x.reshape((n,))
-    fvec = atleast_1d(fcn(x, *args))
-    m = len(fvec)
-    fvec = fvec.reshape((m,))
-    ldfjac = m
-    fjac = atleast_1d(Dfcn(x, *args))
-    fjac = fjac.reshape((m, n))
-    if col_deriv == 0:
-        fjac = transpose(fjac)
-
-    xp = zeros((n,), float)
-    err = zeros((m,), float)
-    fvecp = None
-    _minpack._chkder(m, n, x, fvec, fjac, ldfjac, xp, fvecp, 1, err)
-
-    fvecp = atleast_1d(fcn(xp, *args))
-    fvecp = fvecp.reshape((m,))
-    _minpack._chkder(m, n, x, fvec, fjac, ldfjac, xp, fvecp, 2, err)
-
-    good = (prod(greater(err, 0.5), axis=0))
-
-    return (good, err)
-
-
-def _del2(p0, p1, d):
-    return p0 - np.square(p1 - p0) / d
-
-
-def _relerr(actual, desired):
-    return (actual - desired) / desired
-
-
-def _fixed_point_helper(func, x0, args, xtol, maxiter, use_accel):
-    p0 = x0
-    for i in range(maxiter):
-        p1 = func(p0, *args)
-        if use_accel:
-            p2 = func(p1, *args)
-            d = p2 - 2.0 * p1 + p0
-            p = _lazywhere(d != 0, (p0, p1, d), f=_del2, fillvalue=p2)
-        else:
-            p = p1
-        relerr = _lazywhere(p0 != 0, (p, p0), f=_relerr, fillvalue=p)
-        if np.all(np.abs(relerr) < xtol):
-            return p
-        p0 = p
-    msg = "Failed to converge after %d iterations, value is %s" % (maxiter, p)
-    raise RuntimeError(msg)
-
-
-def fixed_point(func, x0, args=(), xtol=1e-8, maxiter=500, method='del2'):
-    """
-    Find a fixed point of the function.
-
-    Given a function of one or more variables and a starting point, find a
-    fixed point of the function: i.e., where ``func(x0) == x0``.
-
-    Parameters
-    ----------
-    func : function
-        Function to evaluate.
-    x0 : array_like
-        Fixed point of function.
-    args : tuple, optional
-        Extra arguments to `func`.
-    xtol : float, optional
-        Convergence tolerance, defaults to 1e-08.
-    maxiter : int, optional
-        Maximum number of iterations, defaults to 500.
-    method : {"del2", "iteration"}, optional
-        Method of finding the fixed-point, defaults to "del2",
-        which uses Steffensen's Method with Aitken's ``Del^2``
-        convergence acceleration [1]_. The "iteration" method simply iterates
-        the function until convergence is detected, without attempting to
-        accelerate the convergence.
-
-    References
-    ----------
-    .. [1] Burden, Faires, "Numerical Analysis", 5th edition, pg. 80
-
-    Examples
-    --------
-    >>> from scipy import optimize
-    >>> def func(x, c1, c2):
-    ...    return np.sqrt(c1/(x+c2))
-    >>> c1 = np.array([10,12.])
-    >>> c2 = np.array([3, 5.])
-    >>> optimize.fixed_point(func, [1.2, 1.3], args=(c1,c2))
-    array([ 1.4920333 ,  1.37228132])
-
-    """
-    use_accel = {'del2': True, 'iteration': False}[method]
-    x0 = _asarray_validated(x0, as_inexact=True)
-    return _fixed_point_helper(func, x0, args, xtol, maxiter, use_accel)
-=======
 import warnings
 from . import _minpack_py
 
@@ -438,5 +57,4 @@
                   "the `scipy.optimize.minpack` namespace is deprecated.",
                   category=DeprecationWarning, stacklevel=2)
 
-    return getattr(_minpack_py, name)
->>>>>>> 773ee761
+    return getattr(_minpack_py, name)