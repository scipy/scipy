--- conflicted
+++ resolved
@@ -178,29 +178,6 @@
   subdir: 'scipy/optimize'
 )
 
-<<<<<<< HEAD
-__nnls_module = custom_target('__nnls_module',
-  output: ['__nnlsmodule.c'],
-  input: '__nnls/nnls.pyf',
-  command: [py3, generate_f2pymod, '@INPUT@', '-o', '@OUTDIR@']
-)
-
-py3.install_sources(
-  ['__nnls.pyi'],
-  subdir: 'scipy/optimize'
-)
-
-__nnls = py3.extension_module('__nnls',
-  ['__nnls/nnls.f', __nnls_module],
-  c_args: numpy_nodepr_api,
-  fortran_args: fortran_ignore_warnings,
-  link_args: version_link_args,
-  dependencies: [fortranobject_dep],
-  install: true,
-  link_language: 'fortran',
-  subdir: 'scipy/optimize'
-)
-
 _pava_pybind = py3.extension_module('_pava_pybind',
   ['_pava/pava_pybind.cpp'],
   cpp_args: [numpy_nodepr_api],
@@ -211,8 +188,6 @@
   subdir: 'scipy/optimize'
 )
 
-=======
->>>>>>> c415f156
 if use_pythran
   _group_columns_cpp = custom_target('_group_columns',
     output: ['_group_columns.cpp'],
