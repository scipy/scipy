"""
basinhopping: The basinhopping global optimization algorithm
"""
import numpy as np
import math
import inspect
import scipy.optimize
from scipy._lib._util import check_random_state

__all__ = ['basinhopping']


_params = (inspect.Parameter('res_new', kind=inspect.Parameter.KEYWORD_ONLY),
           inspect.Parameter('res_old', kind=inspect.Parameter.KEYWORD_ONLY))
_new_accept_test_signature = inspect.Signature(parameters=_params)


class Storage:
    """
    Class used to store the lowest energy structure
    """
    def __init__(self, minres):
        self._add(minres)

    def _add(self, minres):
        self.minres = minres
        self.minres.x = np.copy(minres.x)

    def update(self, minres):
        if minres.success and (minres.fun < self.minres.fun
                               or not self.minres.success):
            self._add(minres)
            return True
        else:
            return False

    def get_lowest(self):
        return self.minres


class BasinHoppingRunner:
    """This class implements the core of the basinhopping algorithm.

    x0 : ndarray
        The starting coordinates.
    minimizer : callable
        The local minimizer, with signature ``result = minimizer(x)``.
        The return value is an `optimize.OptimizeResult` object.
    step_taking : callable
        This function displaces the coordinates randomly. Signature should
        be ``x_new = step_taking(x)``. Note that `x` may be modified in-place.
    accept_tests : list of callables
        Each test is passed the kwargs `f_new`, `x_new`, `f_old` and
        `x_old`. These tests will be used to judge whether or not to accept
        the step. The acceptable return values are True, False, or ``"force
        accept"``. If any of the tests return False then the step is rejected.
        If ``"force accept"``, then this will override any other tests in
        order to accept the step. This can be used, for example, to forcefully
        escape from a local minimum that ``basinhopping`` is trapped in.
    disp : bool, optional
        Display status messages.

    """
    def __init__(self, x0, minimizer, step_taking, accept_tests, disp=False):
        self.x = np.copy(x0)
        self.minimizer = minimizer
        self.step_taking = step_taking
        self.accept_tests = accept_tests
        self.disp = disp

        self.nstep = 0

        # initialize return object
        self.res = scipy.optimize.OptimizeResult()
        self.res.minimization_failures = 0

        # do initial minimization
        minres = minimizer(self.x)
        if not minres.success:
            self.res.minimization_failures += 1
            if self.disp:
                print("warning: basinhopping: local minimization failure")
        self.x = np.copy(minres.x)
        self.energy = minres.fun
        self.incumbent_minres = minres  # best minimize result found so far
        if self.disp:
            print("basinhopping step %d: f %g" % (self.nstep, self.energy))

        # initialize storage class
        self.storage = Storage(minres)

        if hasattr(minres, "nfev"):
            self.res.nfev = minres.nfev
        if hasattr(minres, "njev"):
            self.res.njev = minres.njev
        if hasattr(minres, "nhev"):
            self.res.nhev = minres.nhev

    def _monte_carlo_step(self):
        """Do one Monte Carlo iteration

        Randomly displace the coordinates, minimize, and decide whether
        or not to accept the new coordinates.
        """
        # Take a random step.  Make a copy of x because the step_taking
        # algorithm might change x in place
        x_after_step = np.copy(self.x)
        x_after_step = self.step_taking(x_after_step)

        # do a local minimization
        minres = self.minimizer(x_after_step)
        x_after_quench = minres.x
        energy_after_quench = minres.fun
        if not minres.success:
            self.res.minimization_failures += 1
            if self.disp:
                print("warning: basinhopping: local minimization failure")
        if hasattr(minres, "nfev"):
            self.res.nfev += minres.nfev
        if hasattr(minres, "njev"):
            self.res.njev += minres.njev
        if hasattr(minres, "nhev"):
            self.res.nhev += minres.nhev

        # accept the move based on self.accept_tests. If any test is False,
        # then reject the step.  If any test returns the special string
        # 'force accept', then accept the step regardless. This can be used
        # to forcefully escape from a local minimum if normal basin hopping
        # steps are not sufficient.
        accept = True
        for test in self.accept_tests:
            if inspect.signature(test) == _new_accept_test_signature:
                testres = test(res_new=minres, res_old=self.incumbent_minres)
            else:
                testres = test(f_new=energy_after_quench, x_new=x_after_quench,
                               f_old=self.energy, x_old=self.x)

            if testres == 'force accept':
                accept = True
                break
            elif testres is None:
                raise ValueError("accept_tests must return True, False, or "
                                 "'force accept'")
            elif not testres:
                accept = False

        # Report the result of the acceptance test to the take step class.
        # This is for adaptive step taking
        if hasattr(self.step_taking, "report"):
            self.step_taking.report(accept, f_new=energy_after_quench,
                                    x_new=x_after_quench, f_old=self.energy,
                                    x_old=self.x)

        return accept, minres

    def one_cycle(self):
        """Do one cycle of the basinhopping algorithm
        """
        self.nstep += 1
        new_global_min = False

        accept, minres = self._monte_carlo_step()

        if accept:
            self.energy = minres.fun
            self.x = np.copy(minres.x)
            self.incumbent_minres = minres  # best minimize result found so far
            new_global_min = self.storage.update(minres)

        # print some information
        if self.disp:
            self.print_report(minres.fun, accept)
            if new_global_min:
                print("found new global minimum on step %d with function"
                      " value %g" % (self.nstep, self.energy))

        # save some variables as BasinHoppingRunner attributes
        self.xtrial = minres.x
        self.energy_trial = minres.fun
        self.accept = accept

        return new_global_min

    def print_report(self, energy_trial, accept):
        """print a status update"""
        minres = self.storage.get_lowest()
        print("basinhopping step %d: f %g trial_f %g accepted %d "
              " lowest_f %g" % (self.nstep, self.energy, energy_trial,
                                accept, minres.fun))


class AdaptiveStepsize:
    """
    Class to implement adaptive stepsize.

    This class wraps the step taking class and modifies the stepsize to
    ensure the true acceptance rate is as close as possible to the target.

    Parameters
    ----------
    takestep : callable
        The step taking routine.  Must contain modifiable attribute
        takestep.stepsize
    accept_rate : float, optional
        The target step acceptance rate
    interval : int, optional
        Interval for how often to update the stepsize
    factor : float, optional
        The step size is multiplied or divided by this factor upon each
        update.
    verbose : bool, optional
        Print information about each update

    """
    def __init__(self, takestep, accept_rate=0.5, interval=50, factor=0.9,
                 verbose=True):
        self.takestep = takestep
        self.target_accept_rate = accept_rate
        self.interval = interval
        self.factor = factor
        self.verbose = verbose

        self.nstep = 0
        self.nstep_tot = 0
        self.naccept = 0

    def __call__(self, x):
        return self.take_step(x)

    def _adjust_step_size(self):
        old_stepsize = self.takestep.stepsize
        accept_rate = float(self.naccept) / self.nstep
        if accept_rate > self.target_accept_rate:
            # We're accepting too many steps. This generally means we're
            # trapped in a basin. Take bigger steps.
            self.takestep.stepsize /= self.factor
        else:
            # We're not accepting enough steps. Take smaller steps.
            self.takestep.stepsize *= self.factor
        if self.verbose:
            print(f"adaptive stepsize: acceptance rate {accept_rate:f} target "
                  f"{self.target_accept_rate:f} new stepsize "
                  f"{self.takestep.stepsize:g} old stepsize {old_stepsize:g}")

    def take_step(self, x):
        self.nstep += 1
        self.nstep_tot += 1
        if self.nstep % self.interval == 0:
            self._adjust_step_size()
        return self.takestep(x)

    def report(self, accept, **kwargs):
        "called by basinhopping to report the result of the step"
        if accept:
            self.naccept += 1


class RandomDisplacement:
    """Add a random displacement of maximum size `stepsize` to each coordinate.

    Calling this updates `x` in-place.

    Parameters
    ----------
    stepsize : float, optional
        Maximum stepsize in any dimension
    random_gen : {None, int, `numpy.random.Generator`,
                  `numpy.random.RandomState`}, optional

        If `seed` is None (or `np.random`), the `numpy.random.RandomState`
        singleton is used.
        If `seed` is an int, a new ``RandomState`` instance is used,
        seeded with `seed`.
        If `seed` is already a ``Generator`` or ``RandomState`` instance then
        that instance is used.

    """

    def __init__(self, stepsize=0.5, random_gen=None):
        self.stepsize = stepsize
        self.random_gen = check_random_state(random_gen)

    def __call__(self, x):
        x += self.random_gen.uniform(-self.stepsize, self.stepsize,
                                     np.shape(x))
        return x


class MinimizerWrapper:
    """
    wrap a minimizer function as a minimizer class
    """
    def __init__(self, minimizer, func=None, **kwargs):
        self.minimizer = minimizer
        self.func = func
        self.kwargs = kwargs

    def __call__(self, x0):
        if self.func is None:
            return self.minimizer(x0, **self.kwargs)
        else:
            return self.minimizer(self.func, x0, **self.kwargs)


class Metropolis:
    """Metropolis acceptance criterion.

    Parameters
    ----------
    T : float
        The "temperature" parameter for the accept or reject criterion.
    random_gen : {None, int, `numpy.random.Generator`,
                  `numpy.random.RandomState`}, optional

        If `seed` is None (or `np.random`), the `numpy.random.RandomState`
        singleton is used.
        If `seed` is an int, a new ``RandomState`` instance is used,
        seeded with `seed`.
        If `seed` is already a ``Generator`` or ``RandomState`` instance then
        that instance is used.
        Random number generator used for acceptance test.

    """

    def __init__(self, T, random_gen=None):
        # Avoid ZeroDivisionError since "MBH can be regarded as a special case
        # of the BH framework with the Metropolis criterion, where temperature
        # T = 0." (Reject all steps that increase energy.)
        self.beta = 1.0 / T if T != 0 else float('inf')
        self.random_gen = check_random_state(random_gen)

    def accept_reject(self, res_new, res_old):
        """
        Assuming the local search underlying res_new was successful:
        If new energy is lower than old, it will always be accepted.
        If new is higher than old, there is a chance it will be accepted,
        less likely for larger differences.
        """
        with np.errstate(invalid='ignore'):
            # The energy values being fed to Metropolis are 1-length arrays, and if
            # they are equal, their difference is 0, which gets multiplied by beta,
            # which is inf, and array([0]) * float('inf') causes
            #
            # RuntimeWarning: invalid value encountered in multiply
            #
            # Ignore this warning so when the algorithm is on a flat plane, it always
            # accepts the step, to try to move off the plane.
            prod = -(res_new.fun - res_old.fun) * self.beta
            w = math.exp(min(0, prod))

        rand = self.random_gen.uniform()
        return w >= rand and (res_new.success or not res_old.success)

    def __call__(self, *, res_new, res_old):
        """
        f_new and f_old are mandatory in kwargs
        """
        return bool(self.accept_reject(res_new, res_old))


def basinhopping(func, x0, niter=100, T=1.0, stepsize=0.5,
                 minimizer_kwargs=None, take_step=None, accept_test=None,
                 callback=None, interval=50, disp=False, niter_success=None,
                 seed=None, *, target_accept_rate=0.5, stepwise_factor=0.9):
    """Find the global minimum of a function using the basin-hopping algorithm.

    Basin-hopping is a two-phase method that combines a global stepping
    algorithm with local minimization at each step. Designed to mimic
    the natural process of energy minimization of clusters of atoms, it works
    well for similar problems with "funnel-like, but rugged" energy landscapes
    [5]_.

    As the step-taking, step acceptance, and minimization methods are all
    customizable, this function can also be used to implement other two-phase
    methods.

    Parameters
    ----------
    func : callable ``f(x, *args)``
        Function to be optimized.  ``args`` can be passed as an optional item
        in the dict `minimizer_kwargs`
    x0 : array_like
        Initial guess.
    niter : integer, optional
        The number of basin-hopping iterations. There will be a total of
        ``niter + 1`` runs of the local minimizer.
    T : float, optional
        The "temperature" parameter for the acceptance or rejection criterion.
        Higher "temperatures" mean that larger jumps in function value will be
        accepted.  For best results `T` should be comparable to the
        separation (in function value) between local minima.
    stepsize : float, optional
        Maximum step size for use in the random displacement.
    minimizer_kwargs : dict, optional
        Extra keyword arguments to be passed to the local minimizer
        `scipy.optimize.minimize` Some important options could be:

<<<<<<< HEAD
        method : str
            The minimization method (e.g. ``"L-BFGS-B"``)
        args : tuple
            Extra arguments passed to the objective function (``func``) and
            its derivatives (Jacobian, Hessian).
=======
            method : str
                The minimization method (e.g. ``"L-BFGS-B"``)
            args : tuple
                Extra arguments passed to the objective function (`func`) and
                its derivatives (Jacobian, Hessian).
>>>>>>> 04410471

    take_step : callable ``take_step(x)``, optional
        Replace the default step-taking routine with this routine. The default
        step-taking routine is a random displacement of the coordinates, but
        other step-taking algorithms may be better for some systems.
        `take_step` can optionally have the attribute ``take_step.stepsize``.
        If this attribute exists, then `basinhopping` will adjust
        ``take_step.stepsize`` in order to try to optimize the global minimum
        search.
    accept_test : callable, ``accept_test(f_new=f_new, x_new=x_new, f_old=fold, x_old=x_old)``, optional
        Define a test which will be used to judge whether to accept the
        step. This will be used in addition to the Metropolis test based on
        "temperature" `T`. The acceptable return values are True,
        False, or ``"force accept"``. If any of the tests return False
        then the step is rejected. If the latter, then this will override any
        other tests in order to accept the step. This can be used, for example,
        to forcefully escape from a local minimum that `basinhopping` is
        trapped in.
    callback : callable, ``callback(x, f, accept)``, optional
        A callback function which will be called for all minima found. ``x``
        and ``f`` are the coordinates and function value of the trial minimum,
        and ``accept`` is whether that minimum was accepted. This can
        be used, for example, to save the lowest N minima found. Also,
        `callback` can be used to specify a user defined stop criterion by
        optionally returning True to stop the `basinhopping` routine.
    interval : integer, optional
        interval for how often to update the `stepsize`
    disp : bool, optional
        Set to True to print status messages
    niter_success : integer, optional
        Stop the run if the global minimum candidate remains the same for this
        number of iterations.
    seed : {None, int, `numpy.random.Generator`, `numpy.random.RandomState`}, optional

        If `seed` is None (or `np.random`), the `numpy.random.RandomState`
        singleton is used.
        If `seed` is an int, a new ``RandomState`` instance is used,
        seeded with `seed`.
        If `seed` is already a ``Generator`` or ``RandomState`` instance then
        that instance is used.
        Specify `seed` for repeatable minimizations. The random numbers
        generated with this seed only affect the default Metropolis
        `accept_test` and the default `take_step`. If you supply your own
        `take_step` and `accept_test`, and these functions use random
        number generation, then those functions are responsible for the state
        of their random number generator.
    target_accept_rate : float, optional
        The target acceptance rate that is used to adjust the `stepsize`.
        If the current acceptance rate is greater than the target,
        then the `stepsize` is increased. Otherwise, it is decreased.
        Range is (0, 1). Default is 0.5.

        .. versionadded:: 1.8.0

    stepwise_factor : float, optional
        The `stepsize` is multiplied or divided by this stepwise factor upon
        each update. Range is (0, 1). Default is 0.9.

        .. versionadded:: 1.8.0

    Returns
    -------
    res : OptimizeResult
        The optimization result represented as a `OptimizeResult` object.
        Important attributes are: ``x`` the solution array, ``fun`` the value
        of the function at the solution, and ``message`` which describes the
        cause of the termination. The ``OptimizeResult`` object returned by the
        selected minimizer at the lowest minimum is also contained within this
        object and can be accessed through the ``lowest_optimization_result``
        attribute.  See `OptimizeResult` for a description of other attributes.

    See Also
    --------
    minimize :
        The local minimization function called once for each basinhopping step.
        `minimizer_kwargs` is passed to this routine.

    Notes
    -----
    Basin-hopping is a stochastic algorithm which attempts to find the global
    minimum of a smooth scalar function of one or more variables [1]_ [2]_ [3]_
    [4]_. The algorithm in its current form was described by David Wales and
    Jonathan Doye [2]_ http://www-wales.ch.cam.ac.uk/.

    The algorithm is iterative with each cycle composed of the following
    features

    1) random perturbation of the coordinates

    2) local minimization

    3) accept or reject the new coordinates based on the minimized function
       value

    The acceptance test used here is the Metropolis criterion of standard Monte
    Carlo algorithms, although there are many other possibilities [3]_.

    This global minimization method has been shown to be extremely efficient
    for a wide variety of problems in physics and chemistry. It is
    particularly useful when the function has many minima separated by large
    barriers. See the `Cambridge Cluster Database
    <https://www-wales.ch.cam.ac.uk/CCD.html>`_ for databases of molecular
    systems that have been optimized primarily using basin-hopping. This
    database includes minimization problems exceeding 300 degrees of freedom.

    See the free software program `GMIN <https://www-wales.ch.cam.ac.uk/GMIN>`_
    for a Fortran implementation of basin-hopping. This implementation has many
    variations of the procedure described above, including more
    advanced step taking algorithms and alternate acceptance criterion.

    For stochastic global optimization there is no way to determine if the true
    global minimum has actually been found. Instead, as a consistency check,
    the algorithm can be run from a number of different random starting points
    to ensure the lowest minimum found in each example has converged to the
    global minimum. For this reason, `basinhopping` will by default simply
    run for the number of iterations `niter` and return the lowest minimum
    found. It is left to the user to ensure that this is in fact the global
    minimum.

    Choosing `stepsize`:  This is a crucial parameter in `basinhopping` and
    depends on the problem being solved. The step is chosen uniformly in the
    region from x0-stepsize to x0+stepsize, in each dimension. Ideally, it
    should be comparable to the typical separation (in argument values) between
    local minima of the function being optimized. `basinhopping` will, by
    default, adjust `stepsize` to find an optimal value, but this may take
    many iterations. You will get quicker results if you set a sensible
    initial value for ``stepsize``.

    Choosing `T`: The parameter `T` is the "temperature" used in the
    Metropolis criterion. Basinhopping steps are always accepted if
    ``func(xnew) < func(xold)``. Otherwise, they are accepted with
    probability::

        exp( -(func(xnew) - func(xold)) / T )

    So, for best results, `T` should to be comparable to the typical
    difference (in function values) between local minima. (The height of
    "walls" between local minima is irrelevant.)

    If `T` is 0, the algorithm becomes Monotonic Basin-Hopping, in which all
    steps that increase energy are rejected.

    .. versionadded:: 0.12.0

    References
    ----------
    .. [1] Wales, David J. 2003, Energy Landscapes, Cambridge University Press,
        Cambridge, UK.
    .. [2] Wales, D J, and Doye J P K, Global Optimization by Basin-Hopping and
        the Lowest Energy Structures of Lennard-Jones Clusters Containing up to
        110 Atoms.  Journal of Physical Chemistry A, 1997, 101, 5111.
    .. [3] Li, Z. and Scheraga, H. A., Monte Carlo-minimization approach to the
        multiple-minima problem in protein folding, Proc. Natl. Acad. Sci. USA,
        1987, 84, 6611.
    .. [4] Wales, D. J. and Scheraga, H. A., Global optimization of clusters,
        crystals, and biomolecules, Science, 1999, 285, 1368.
    .. [5] Olson, B., Hashmi, I., Molloy, K., and Shehu1, A., Basin Hopping as
        a General and Versatile Optimization Framework for the Characterization
        of Biological Macromolecules, Advances in Artificial Intelligence,
        Volume 2012 (2012), Article ID 674832, :doi:`10.1155/2012/674832`

    Examples
    --------
    The following example is a 1-D minimization problem, with many
    local minima superimposed on a parabola.

    >>> import numpy as np
    >>> from scipy.optimize import basinhopping
    >>> func = lambda x: np.cos(14.5 * x - 0.3) + (x + 0.2) * x
    >>> x0 = [1.]

    Basinhopping, internally, uses a local minimization algorithm. We will use
    the parameter `minimizer_kwargs` to tell basinhopping which algorithm to
    use and how to set up that minimizer. This parameter will be passed to
    `scipy.optimize.minimize`.

    >>> minimizer_kwargs = {"method": "BFGS"}
    >>> ret = basinhopping(func, x0, minimizer_kwargs=minimizer_kwargs,
    ...                    niter=200)
    >>> # the global minimum is:
    >>> ret.x, ret.fun
    -0.1951, -1.0009

    Next consider a 2-D minimization problem. Also, this time, we
    will use gradient information to significantly speed up the search.

    >>> def func2d(x):
    ...     f = np.cos(14.5 * x[0] - 0.3) + (x[1] + 0.2) * x[1] + (x[0] +
    ...                                                            0.2) * x[0]
    ...     df = np.zeros(2)
    ...     df[0] = -14.5 * np.sin(14.5 * x[0] - 0.3) + 2. * x[0] + 0.2
    ...     df[1] = 2. * x[1] + 0.2
    ...     return f, df

    We'll also use a different local minimization algorithm. Also, we must tell
    the minimizer that our function returns both energy and gradient (Jacobian).

    >>> minimizer_kwargs = {"method":"L-BFGS-B", "jac":True}
    >>> x0 = [1.0, 1.0]
    >>> ret = basinhopping(func2d, x0, minimizer_kwargs=minimizer_kwargs,
    ...                    niter=200)
    >>> print("global minimum: x = [%.4f, %.4f], f(x) = %.4f" % (ret.x[0],
    ...                                                           ret.x[1],
    ...                                                           ret.fun))
    global minimum: x = [-0.1951, -0.1000], f(x) = -1.0109

    Here is an example using a custom step-taking routine. Imagine you want
    the first coordinate to take larger steps than the rest of the coordinates.
    This can be implemented like so:

    >>> class MyTakeStep:
    ...    def __init__(self, stepsize=0.5):
    ...        self.stepsize = stepsize
    ...        self.rng = np.random.default_rng()
    ...    def __call__(self, x):
    ...        s = self.stepsize
    ...        x[0] += self.rng.uniform(-2.*s, 2.*s)
    ...        x[1:] += self.rng.uniform(-s, s, x[1:].shape)
    ...        return x

    Since ``MyTakeStep.stepsize`` exists basinhopping will adjust the magnitude
    of `stepsize` to optimize the search. We'll use the same 2-D function as
    before

    >>> mytakestep = MyTakeStep()
    >>> ret = basinhopping(func2d, x0, minimizer_kwargs=minimizer_kwargs,
    ...                    niter=200, take_step=mytakestep)
    >>> print("global minimum: x = [%.4f, %.4f], f(x) = %.4f" % (ret.x[0],
    ...                                                           ret.x[1],
    ...                                                           ret.fun))
    global minimum: x = [-0.1951, -0.1000], f(x) = -1.0109

    Now, let's do an example using a custom callback function which prints the
    value of every minimum found

    >>> def print_fun(x, f, accepted):
    ...         print("at minimum %.4f accepted %d" % (f, int(accepted)))

    We'll run it for only 10 basinhopping steps this time.

    >>> rng = np.random.default_rng()
    >>> ret = basinhopping(func2d, x0, minimizer_kwargs=minimizer_kwargs,
    ...                    niter=10, callback=print_fun, seed=rng)
    at minimum 0.4159 accepted 1
    at minimum -0.4317 accepted 1
    at minimum -1.0109 accepted 1
    at minimum -0.9073 accepted 1
    at minimum -0.4317 accepted 0
    at minimum -0.1021 accepted 1
    at minimum -0.7425 accepted 1
    at minimum -0.9073 accepted 1
    at minimum -0.4317 accepted 0
    at minimum -0.7425 accepted 1
    at minimum -0.9073 accepted 1

    The minimum at -1.0109 is actually the global minimum, found already on the
    8th iteration.

    """ # numpy/numpydoc#87  # noqa: E501
    if target_accept_rate <= 0. or target_accept_rate >= 1.:
        raise ValueError('target_accept_rate has to be in range (0, 1)')
    if stepwise_factor <= 0. or stepwise_factor >= 1.:
        raise ValueError('stepwise_factor has to be in range (0, 1)')

    x0 = np.array(x0)

    # set up the np.random generator
    rng = check_random_state(seed)

    # set up minimizer
    if minimizer_kwargs is None:
        minimizer_kwargs = dict()
    wrapped_minimizer = MinimizerWrapper(scipy.optimize.minimize, func,
                                         **minimizer_kwargs)

    # set up step-taking algorithm
    if take_step is not None:
        if not callable(take_step):
            raise TypeError("take_step must be callable")
        # if take_step.stepsize exists then use AdaptiveStepsize to control
        # take_step.stepsize
        if hasattr(take_step, "stepsize"):
            take_step_wrapped = AdaptiveStepsize(
                take_step, interval=interval,
                accept_rate=target_accept_rate,
                factor=stepwise_factor,
                verbose=disp)
        else:
            take_step_wrapped = take_step
    else:
        # use default
        displace = RandomDisplacement(stepsize=stepsize, random_gen=rng)
        take_step_wrapped = AdaptiveStepsize(displace, interval=interval,
                                             accept_rate=target_accept_rate,
                                             factor=stepwise_factor,
                                             verbose=disp)

    # set up accept tests
    accept_tests = []
    if accept_test is not None:
        if not callable(accept_test):
            raise TypeError("accept_test must be callable")
        accept_tests = [accept_test]

    # use default
    metropolis = Metropolis(T, random_gen=rng)
    accept_tests.append(metropolis)

    if niter_success is None:
        niter_success = niter + 2

    bh = BasinHoppingRunner(x0, wrapped_minimizer, take_step_wrapped,
                            accept_tests, disp=disp)

    # The wrapped minimizer is called once during construction of
    # BasinHoppingRunner, so run the callback
    if callable(callback):
        callback(bh.storage.minres.x, bh.storage.minres.fun, True)

    # start main iteration loop
    count, i = 0, 0
    message = ["requested number of basinhopping iterations completed"
               " successfully"]
    for i in range(niter):
        new_global_min = bh.one_cycle()

        if callable(callback):
            # should we pass a copy of x?
            val = callback(bh.xtrial, bh.energy_trial, bh.accept)
            if val is not None:
                if val:
                    message = ["callback function requested stop early by"
                               "returning True"]
                    break

        count += 1
        if new_global_min:
            count = 0
        elif count > niter_success:
            message = ["success condition satisfied"]
            break

    # prepare return object
    res = bh.res
    res.lowest_optimization_result = bh.storage.get_lowest()
    res.x = np.copy(res.lowest_optimization_result.x)
    res.fun = res.lowest_optimization_result.fun
    res.message = message
    res.nit = i + 1
    res.success = res.lowest_optimization_result.success
    return res<|MERGE_RESOLUTION|>--- conflicted
+++ resolved
@@ -395,19 +395,11 @@
         Extra keyword arguments to be passed to the local minimizer
         `scipy.optimize.minimize` Some important options could be:
 
-<<<<<<< HEAD
         method : str
             The minimization method (e.g. ``"L-BFGS-B"``)
         args : tuple
-            Extra arguments passed to the objective function (``func``) and
+            Extra arguments passed to the objective function (`func`) and
             its derivatives (Jacobian, Hessian).
-=======
-            method : str
-                The minimization method (e.g. ``"L-BFGS-B"``)
-            args : tuple
-                Extra arguments passed to the objective function (`func`) and
-                its derivatives (Jacobian, Hessian).
->>>>>>> 04410471
 
     take_step : callable ``take_step(x)``, optional
         Replace the default step-taking routine with this routine. The default
