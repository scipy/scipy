--- conflicted
+++ resolved
@@ -124,8 +124,8 @@
     func, args, xatol, xrtol, fatol, frtol, maxiter, callback = res
 
     # Initialization
-    xs, fs, args, shape, dtype = _elementwise_algorithm_initialize(func, (a, b),
-                                                                   args)
+    temp = _elementwise_algorithm_initialize(func, (a, b), args)
+    func, xs, fs, args, shape, dtype = temp
     x1, x2 = xs
     f1, f2 = fs
     status = np.full_like(x1, _EINPROGRESS, dtype=int)  # in progress
@@ -374,13 +374,8 @@
 
     # Initialization
     xs = (x1, x2, x3)
-<<<<<<< HEAD
     temp = _elementwise_algorithm_initialize(func, xs, args)
-    xs, fs, args, shape, dtype = temp  # line split for PEP8
-=======
-    temp = _scalar_optimization_initialize(func, xs, args)
     func, xs, fs, args, shape, dtype = temp  # line split for PEP8
->>>>>>> e7d71d6d
     x1, x2, x3 = xs
     f1, f2, f3 = fs
     phi = dtype.type(0.5 + 0.5*5**0.5)  # golden ratio
