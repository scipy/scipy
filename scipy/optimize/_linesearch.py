--- conflicted
+++ resolved
@@ -412,12 +412,7 @@
             return True
 
     for i in range(maxiter):
-<<<<<<< HEAD
-        if alpha1 == 0 or (amax is not None and alpha0 == amax):
-
-=======
         if alpha1 == 0 or (amax is not None and alpha0 > amax):
->>>>>>> 8db86729
             # alpha1 == 0: This shouldn't happen. Perhaps the increment has
             # slipped below machine precision?
 
