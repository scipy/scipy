"""
shgo: The simplicial homology global optimisation algorithm
"""

import numpy as np
import time
import logging
import warnings
from scipy import spatial
from scipy.optimize import OptimizeResult, minimize
from .optimize import _wrap_scalar_function
from scipy.optimize._shgo_lib.triangulation import Complex


__all__ = ['shgo']


def shgo(func, bounds, args=(), constraints=None, n=None, iters=1,
         callback=None,
         minimizer_kwargs=None, options=None, sampling_method='simplicial'):
    """
    Finds the global minimum of a function using SHG optimization.

    SHGO stands for "simplicial homology global optimization".

    Parameters
    ----------
    func : callable
        The objective function to be minimized.  Must be in the form
        ``f(x, *args)``, where ``x`` is the argument in the form of a 1-D array
        and ``args`` is a tuple of any additional fixed parameters needed to
        completely specify the function.
    bounds : sequence
        Bounds for variables.  ``(min, max)`` pairs for each element in ``x``,
        defining the lower and upper bounds for the optimizing argument of
        `func`. It is required to have ``len(bounds) == len(x)``.
        ``len(bounds)`` is used to determine the number of parameters in ``x``.
        Use ``None`` for one of min or max when there is no bound in that
        direction. By default bounds are ``(None, None)``.
    args : tuple, optional
        Any additional fixed parameters needed to completely specify the
        objective function.
    constraints : dict or sequence of dict, optional
        Constraints definition.
        Function(s) ``R**n`` in the form::

            g(x) >= 0 applied as g : R^n -> R^m
            h(x) == 0 applied as h : R^n -> R^p

        Each constraint is defined in a dictionary with fields:

        type : str
            Constraint type: 'eq' for equality, 'ineq' for inequality.
        fun : callable
            The function defining the constraint.
        jac : callable, optional
            The Jacobian of `fun` (only for SLSQP).
        args : sequence, optional
            Extra arguments to be passed to the function and Jacobian.

        Equality constraint means that the constraint function result is to
        be zero whereas inequality means that it is to be non-negative.
        Note that COBYLA only supports inequality constraints.

        .. note::

           Only the COBYLA, SLSQP, and trust-constr local minimize methods
           currently support ``constraint`` arguments. If the ``constraints``
           sequence used in the local optimization problem is not defined in
           ``minimizer_kwargs`` and a constrained method is used then the
           global ``constraints`` will be used.
           (Defining a ``constraints`` sequence in ``minimizer_kwargs``
           means that ``constraints`` will not be added so if equality
           constraints and so forth need to be added then the inequality
           functions in ``constraints`` need to be added to
           ``minimizer_kwargs`` too).

    n : int, optional
        Number of sampling points used in the construction of the simplicial
        complex. Note that this argument is only used for ``sobol`` and other
        arbitrary `sampling_methods`. In case of ``sobol``, it must be a
        power of 2: ``n=2**m``, and the argument will automatically be
        converted to the next higher power of 2. Default is 100 for
        ``sampling_method='simplicial'`` and 128 for
        ``sampling_method='sobol'``.
    iters : int, optional
        Number of iterations used in the construction of the simplicial
        complex. Default is 1.
    callback : callable, optional
        Called after each iteration, as ``callback(xk)``, where ``xk`` is the
        current parameter vector.
    minimizer_kwargs : dict, optional
        Extra keyword arguments to be passed to the minimizer
        ``scipy.optimize.minimize``. Some important options could be:

<<<<<<< HEAD
        method : str
            The minimization method (e.g. ``SLSQP``).
        args : tuple
            Extra arguments passed to the objective function (``func``) and
            its derivatives (Jacobian, Hessian).
        options : dict, optional
            Note that by default the tolerance is specified as
            ``{ftol: 1e-12}``
=======
            * method : str
                The minimization method, the default is ``SLSQP``.
            * args : tuple
                Extra arguments passed to the objective function (``func``) and
                its derivatives (Jacobian, Hessian).
            * options : dict, optional
                Note that by default the tolerance is specified as
                ``{ftol: 1e-12}``
>>>>>>> 439945a9

    options : dict, optional
        A dictionary of solver options. Many of the options specified for the
        global routine are also passed to the ``scipy.optimize.minimize``
        routine. The options that are also passed to the local routine are
        marked with "(L)".

        Stopping criteria, the algorithm will terminate if any of the specified
        criteria are met. However, the default algorithm does not require any to
        be specified:

        maxfev : int (L)
            Maximum number of function evaluations in the feasible domain.
            (Note only methods that support this option will terminate
            the routine at precisely exact specified value. Otherwise the
            criterion will only terminate during a global iteration)
        f_min : float
            Specify the minimum objective function value, if it is known.
        f_tol : float
            Precision goal for the value of f in the stopping
            criterion. Note that the global routine will also
            terminate if a sampling point in the global routine is
            within this tolerance.
        maxiter : int
            Maximum number of iterations to perform.
        maxev : int
            Maximum number of sampling evaluations to perform (includes
            searching in infeasible points).
        maxtime : float
            Maximum processing runtime allowed
        minhgrd : int
            Minimum homology group rank differential. The homology group of the
            objective function is calculated (approximately) during every
            iteration. The rank of this group has a one-to-one correspondence
            with the number of locally convex subdomains in the objective
            function (after adequate sampling points each of these subdomains
            contain a unique global minimum). If the difference in the hgr is 0
            between iterations for ``maxhgrd`` specified iterations the
            algorithm will terminate.

        Objective function knowledge:

        symmetry : bool
            Specify True if the objective function contains symmetric variables.
            The search space (and therefore performance) is decreased by O(n!).

        jac : bool or callable, optional
            Jacobian (gradient) of objective function. Only for CG, BFGS,
            Newton-CG, L-BFGS-B, TNC, SLSQP, dogleg, trust-ncg. If ``jac`` is a
            boolean and is True, ``fun`` is assumed to return the gradient along
            with the objective function. If False, the gradient will be
            estimated numerically. ``jac`` can also be a callable returning the
            gradient of the objective. In this case, it must accept the same
            arguments as ``fun``. (Passed to `scipy.optimize.minmize` automatically)

        hess, hessp : callable, optional
            Hessian (matrix of second-order derivatives) of objective function
            or Hessian of objective function times an arbitrary vector p.
            Only for Newton-CG, dogleg, trust-ncg. Only one of ``hessp`` or
            ``hess`` needs to be given. If ``hess`` is provided, then
            ``hessp`` will be ignored. If neither ``hess`` nor ``hessp`` is
            provided, then the Hessian product will be approximated using
            finite differences on ``jac``. ``hessp`` must compute the Hessian
            times an arbitrary vector. (Passed to `scipy.optimize.minmize`
            automatically)

        Algorithm settings:

        minimize_every_iter : bool
            If True then promising global sampling points will be passed to a
            local minimization routine every iteration. If False then only the
            final minimizer pool will be run. Defaults to False.
        local_iter : int
            Only evaluate a few of the best minimizer pool candidates every
            iteration. If False all potential points are passed to the local
            minimization routine.
        infty_constraints: bool
            If True then any sampling points generated which are outside will
            the feasible domain will be saved and given an objective function
            value of ``inf``. If False then these points will be discarded.
            Using this functionality could lead to higher performance with
            respect to function evaluations before the global minimum is found,
            specifying False will use less memory at the cost of a slight
            decrease in performance. Defaults to True.

        Feedback:

        disp : bool (L)
            Set to True to print convergence messages.

    sampling_method : str or function, optional
        Current built in sampling method options are ``halton``, ``sobol`` and
        ``simplicial``. The default ``simplicial`` provides
        the theoretical guarantee of convergence to the global minimum in finite
        time. ``halton`` and ``sobol`` method are faster in terms of sampling
        point generation at the cost of the loss of
        guaranteed convergence. It is more appropriate for most "easier"
        problems where the convergence is relatively fast.
        User defined sampling functions must accept two arguments of ``n``
        sampling points of dimension ``dim`` per call and output an array of
        sampling points with shape `n x dim`.

    Returns
    -------
    res : OptimizeResult
        The optimization result represented as a `OptimizeResult` object.
        Important attributes are:
        ``x`` the solution array corresponding to the global minimum,
        ``fun`` the function output at the global solution,
        ``xl`` an ordered list of local minima solutions,
        ``funl`` the function output at the corresponding local solutions,
        ``success`` a Boolean flag indicating if the optimizer exited
        successfully,
        ``message`` which describes the cause of the termination,
        ``nfev`` the total number of objective function evaluations including
        the sampling calls,
        ``nlfev`` the total number of objective function evaluations
        culminating from all local search optimizations,
        ``nit`` number of iterations performed by the global routine.

    Notes
    -----
    Global optimization using simplicial homology global optimization [1]_.
    Appropriate for solving general purpose NLP and blackbox optimization
    problems to global optimality (low-dimensional problems).

    In general, the optimization problems are of the form::

        minimize f(x) subject to

        g_i(x) >= 0,  i = 1,...,m
        h_j(x)  = 0,  j = 1,...,p

    where x is a vector of one or more variables. ``f(x)`` is the objective
    function ``R^n -> R``, ``g_i(x)`` are the inequality constraints, and
    ``h_j(x)`` are the equality constraints.

    Optionally, the lower and upper bounds for each element in x can also be
    specified using the `bounds` argument.

    While most of the theoretical advantages of SHGO are only proven for when
    ``f(x)`` is a Lipschitz smooth function, the algorithm is also proven to
    converge to the global optimum for the more general case where ``f(x)`` is
    non-continuous, non-convex and non-smooth, if the default sampling method
    is used [1]_.

    The local search method may be specified using the ``minimizer_kwargs``
    parameter which is passed on to ``scipy.optimize.minimize``. By default,
    the ``SLSQP`` method is used. In general, it is recommended to use the
    ``SLSQP`` or ``COBYLA`` local minimization if inequality constraints
    are defined for the problem since the other methods do not use constraints.

    The ``halton`` and ``sobol`` method points are generated using
    `scipy.stats.qmc`. Any other QMC method could be used.

    References
    ----------
    .. [1] Endres, SC, Sandrock, C, Focke, WW (2018) "A simplicial homology
           algorithm for lipschitz optimisation", Journal of Global Optimization.
    .. [2] Joe, SW and Kuo, FY (2008) "Constructing Sobol' sequences with
           better  two-dimensional projections", SIAM J. Sci. Comput. 30,
           2635-2654.
    .. [3] Hoch, W and Schittkowski, K (1981) "Test examples for nonlinear
           programming codes", Lecture Notes in Economics and Mathematical
           Systems, 187. Springer-Verlag, New York.
           http://www.ai7.uni-bayreuth.de/test_problem_coll.pdf
    .. [4] Wales, DJ (2015) "Perspective: Insight into reaction coordinates and
           dynamics from the potential energy landscape",
           Journal of Chemical Physics, 142(13), 2015.

    Examples
    --------
    First consider the problem of minimizing the Rosenbrock function, `rosen`:

    >>> from scipy.optimize import rosen, shgo
    >>> bounds = [(0,2), (0, 2), (0, 2), (0, 2), (0, 2)]
    >>> result = shgo(rosen, bounds)
    >>> result.x, result.fun
    (array([1., 1., 1., 1., 1.]), 2.920392374190081e-18)

    Note that bounds determine the dimensionality of the objective
    function and is therefore a required input, however you can specify
    empty bounds using ``None`` or objects like ``np.inf`` which will be
    converted to large float numbers.

    >>> bounds = [(None, None), ]*4
    >>> result = shgo(rosen, bounds)
    >>> result.x
    array([0.99999851, 0.99999704, 0.99999411, 0.9999882 ])

    Next, we consider the Eggholder function, a problem with several local
    minima and one global minimum. We will demonstrate the use of arguments and
    the capabilities of `shgo`.
    (https://en.wikipedia.org/wiki/Test_functions_for_optimization)

    >>> def eggholder(x):
    ...     return (-(x[1] + 47.0)
    ...             * np.sin(np.sqrt(abs(x[0]/2.0 + (x[1] + 47.0))))
    ...             - x[0] * np.sin(np.sqrt(abs(x[0] - (x[1] + 47.0))))
    ...             )
    ...
    >>> bounds = [(-512, 512), (-512, 512)]

    `shgo` has built-in low discrepancy sampling sequences. First, we will
    input 64 initial sampling points of the *Sobol'* sequence:

    >>> result = shgo(eggholder, bounds, n=64, sampling_method='sobol')
    >>> result.x, result.fun
    (array([512.        , 404.23180824]), -959.6406627208397)

    `shgo` also has a return for any other local minima that was found, these
    can be called using:

    >>> result.xl
    array([[ 512.        ,  404.23180824],
           [ 283.0759062 , -487.12565635],
           [-294.66820039, -462.01964031],
           [-105.87688911,  423.15323845],
           [-242.97926   ,  274.38030925],
           [-506.25823477,    6.3131022 ],
           [-408.71980731, -156.10116949],
           [ 150.23207937,  301.31376595],
           [  91.00920901, -391.283763  ],
           [ 202.89662724, -269.38043241],
           [ 361.66623976, -106.96493868],
           [-219.40612786, -244.06020508]])

    >>> result.funl
    array([-959.64066272, -718.16745962, -704.80659592, -565.99778097,
           -559.78685655, -557.36868733, -507.87385942, -493.9605115 ,
           -426.48799655, -421.15571437, -419.31194957, -410.98477763])

    These results are useful in applications where there are many global minima
    and the values of other global minima are desired or where the local minima
    can provide insight into the system (for example morphologies
    in physical chemistry [4]_).

    If we want to find a larger number of local minima, we can increase the
    number of sampling points or the number of iterations. We'll increase the
    number of sampling points to 64 and the number of iterations from the
    default of 1 to 3. Using ``simplicial`` this would have given us
    64 x 3 = 192 initial sampling points.

    >>> result_2 = shgo(eggholder, bounds, n=64, iters=3, sampling_method='sobol')
    >>> len(result.xl), len(result_2.xl)
    (12, 20)

    Note the difference between, e.g., ``n=192, iters=1`` and ``n=64,
    iters=3``.
    In the first case the promising points contained in the minimiser pool
    are processed only once. In the latter case it is processed every 64
    sampling points for a total of 3 times.

    To demonstrate solving problems with non-linear constraints consider the
    following example from Hock and Schittkowski problem 73 (cattle-feed) [3]_::

        minimize: f = 24.55 * x_1 + 26.75 * x_2 + 39 * x_3 + 40.50 * x_4

        subject to: 2.3 * x_1 + 5.6 * x_2 + 11.1 * x_3 + 1.3 * x_4 - 5     >= 0,

                    12 * x_1 + 11.9 * x_2 + 41.8 * x_3 + 52.1 * x_4 - 21
                        -1.645 * sqrt(0.28 * x_1**2 + 0.19 * x_2**2 +
                                      20.5 * x_3**2 + 0.62 * x_4**2)       >= 0,

                    x_1 + x_2 + x_3 + x_4 - 1                              == 0,

                    1 >= x_i >= 0 for all i

    The approximate answer given in [3]_ is::

        f([0.6355216, -0.12e-11, 0.3127019, 0.05177655]) = 29.894378

    >>> def f(x):  # (cattle-feed)
    ...     return 24.55*x[0] + 26.75*x[1] + 39*x[2] + 40.50*x[3]
    ...
    >>> def g1(x):
    ...     return 2.3*x[0] + 5.6*x[1] + 11.1*x[2] + 1.3*x[3] - 5  # >=0
    ...
    >>> def g2(x):
    ...     return (12*x[0] + 11.9*x[1] +41.8*x[2] + 52.1*x[3] - 21
    ...             - 1.645 * np.sqrt(0.28*x[0]**2 + 0.19*x[1]**2
    ...                             + 20.5*x[2]**2 + 0.62*x[3]**2)
    ...             ) # >=0
    ...
    >>> def h1(x):
    ...     return x[0] + x[1] + x[2] + x[3] - 1  # == 0
    ...
    >>> cons = ({'type': 'ineq', 'fun': g1},
    ...         {'type': 'ineq', 'fun': g2},
    ...         {'type': 'eq', 'fun': h1})
    >>> bounds = [(0, 1.0),]*4
    >>> res = shgo(f, bounds, iters=3, constraints=cons)
    >>> res
         fun: 29.894378159142136
        funl: array([29.89437816])
     message: 'Optimization terminated successfully.'
        nfev: 114
         nit: 3
       nlfev: 35
       nlhev: 0
       nljev: 5
     success: True
           x: array([6.35521569e-01, 1.13700270e-13, 3.12701881e-01, 5.17765506e-02])
          xl: array([[6.35521569e-01, 1.13700270e-13, 3.12701881e-01, 5.17765506e-02]])

    >>> g1(res.x), g2(res.x), h1(res.x)
    (-5.062616992290714e-14, -2.9594104944408173e-12, 0.0)

    """
    # Initiate SHGO class
    shc = SHGO(func, bounds, args=args, constraints=constraints, n=n,
               iters=iters, callback=callback,
               minimizer_kwargs=minimizer_kwargs,
               options=options, sampling_method=sampling_method)

    # Run the algorithm, process results and test success
    shc.construct_complex()

    if not shc.break_routine:
        if shc.disp:
            print("Successfully completed construction of complex.")

    # Test post iterations success
    if len(shc.LMC.xl_maps) == 0:
        # If sampling failed to find pool, return lowest sampled point
        # with a warning
        shc.find_lowest_vertex()
        shc.break_routine = True
        shc.fail_routine(mes="Failed to find a feasible minimizer point. "
                             "Lowest sampling point = {}".format(shc.f_lowest))
        shc.res.fun = shc.f_lowest
        shc.res.x = shc.x_lowest
        shc.res.nfev = shc.fn

    # Confirm the routine ran successfully
    if not shc.break_routine:
        shc.res.message = 'Optimization terminated successfully.'
        shc.res.success = True

    # Return the final results
    return shc.res


class SHGO:
    def __init__(self, func, bounds, args=(), constraints=None, n=None,
                 iters=None, callback=None, minimizer_kwargs=None,
                 options=None, sampling_method='sobol'):

        from scipy.stats import qmc

        # Input checks
        methods = ['halton', 'sobol', 'simplicial']
        if isinstance(sampling_method, str) and sampling_method not in methods:
            raise ValueError(("Unknown sampling_method specified."
                              " Valid methods: {}").format(', '.join(methods)))

        # Initiate class
        _, self.func = _wrap_scalar_function(func, args)
        self.bounds = bounds
        self.args = args
        self.callback = callback

        # Bounds
        abound = np.array(bounds, float)
        self.dim = np.shape(abound)[0]  # Dimensionality of problem

        # Set none finite values to large floats
        infind = ~np.isfinite(abound)
        abound[infind[:, 0], 0] = -1e50
        abound[infind[:, 1], 1] = 1e50

        # Check if bounds are correctly specified
        bnderr = abound[:, 0] > abound[:, 1]
        if bnderr.any():
            raise ValueError('Error: lb > ub in bounds {}.'
                             .format(', '.join(str(b) for b in bnderr)))

        self.bounds = abound

        # Constraints
        # Process constraint dict sequence:
        if constraints is not None:
            self.min_cons = constraints
            self.g_cons = []
            self.g_args = []
            if (type(constraints) is not tuple) and (type(constraints)
                                                     is not list):
                constraints = (constraints,)

            for cons in constraints:
                if cons['type'] == 'ineq':
                    self.g_cons.append(cons['fun'])
                    try:
                        self.g_args.append(cons['args'])
                    except KeyError:
                        self.g_args.append(())
            self.g_cons = tuple(self.g_cons)
            self.g_args = tuple(self.g_args)
        else:
            self.g_cons = None
            self.g_args = None

        # Define local minimization keyword arguments
        # Start with defaults
        self.minimizer_kwargs = {'method': 'SLSQP',
                                 'bounds': self.bounds,
                                 'options': {},
                                 'callback': self.callback
                                 }
        if minimizer_kwargs is not None:
            # Overwrite with supplied values
            self.minimizer_kwargs.update(minimizer_kwargs)

        else:
            self.minimizer_kwargs['options'] = {'ftol': 1e-12}

        if (self.minimizer_kwargs['method'] in ('SLSQP', 'COBYLA') and
                (minimizer_kwargs is not None and
                 'constraints' not in minimizer_kwargs and
                 constraints is not None) or
                (self.g_cons is not None)):
            self.minimizer_kwargs['constraints'] = self.min_cons

        # Process options dict
        if options is not None:
            self.init_options(options)
        else:  # Default settings:
            self.f_min_true = None
            self.minimize_every_iter = False

            # Algorithm limits
            self.maxiter = None
            self.maxfev = None
            self.maxev = None
            self.maxtime = None
            self.f_min_true = None
            self.minhgrd = None

            # Objective function knowledge
            self.symmetry = False

            # Algorithm functionality
            self.local_iter = False
            self.infty_cons_sampl = True

            # Feedback
            self.disp = False

        # Remove unknown arguments in self.minimizer_kwargs
        # Start with arguments all the solvers have in common
        self.min_solver_args = ['fun', 'x0', 'args',
                                'callback', 'options', 'method']
        # then add the ones unique to specific solvers
        solver_args = {
            '_custom': ['jac', 'hess', 'hessp', 'bounds', 'constraints'],
            'nelder-mead': [],
            'powell': [],
            'cg': ['jac'],
            'bfgs': ['jac'],
            'newton-cg': ['jac', 'hess', 'hessp'],
            'l-bfgs-b': ['jac', 'bounds'],
            'tnc': ['jac', 'bounds'],
            'cobyla': ['constraints'],
            'slsqp': ['jac', 'bounds', 'constraints'],
            'dogleg': ['jac', 'hess'],
            'trust-ncg': ['jac', 'hess', 'hessp'],
            'trust-krylov': ['jac', 'hess', 'hessp'],
            'trust-exact': ['jac', 'hess'],
        }
        method = self.minimizer_kwargs['method']
        self.min_solver_args += solver_args[method.lower()]

        # Only retain the known arguments
        def _restrict_to_keys(dictionary, goodkeys):
            """Remove keys from dictionary if not in goodkeys - inplace"""
            existingkeys = set(dictionary)
            for key in existingkeys - set(goodkeys):
                dictionary.pop(key, None)

        _restrict_to_keys(self.minimizer_kwargs, self.min_solver_args)
        _restrict_to_keys(self.minimizer_kwargs['options'],
                          self.min_solver_args + ['ftol'])

        # Algorithm controls
        # Global controls
        self.stop_global = False  # Used in the stopping_criteria method
        self.break_routine = False  # Break the algorithm globally
        self.iters = iters  # Iterations to be ran
        self.iters_done = 0  # Iterations to be ran
        self.n = n  # Sampling points per iteration
        self.nc = n  # Sampling points to sample in current iteration
        self.n_prc = 0  # Processed points (used to track Delaunay iters)
        self.n_sampled = 0  # To track number of sampling points already generated
        self.fn = 0  # Number of feasible sampling points evaluations performed
        self.hgr = 0  # Homology group rank

        # Default settings if no sampling criteria.
        if self.iters is None:
            self.iters = 1
        if self.n is None:
            self.n = 100
            if sampling_method == 'sobol':
                self.n = 128
            self.nc = self.n

        if not ((self.maxiter is None) and (self.maxfev is None) and (
                    self.maxev is None)
                and (self.minhgrd is None) and (self.f_min_true is None)):
            self.iters = None

        # Set complex construction mode based on a provided stopping criteria:
        # Choose complex constructor
        if sampling_method == 'simplicial':
            self.iterate_complex = self.iterate_hypercube
            self.minimizers = self.simplex_minimizers
            self.sampling_method = sampling_method

        elif sampling_method in ['halton', 'sobol'] or \
                not isinstance(sampling_method, str):
            self.iterate_complex = self.iterate_delaunay
            self.minimizers = self.delaunay_complex_minimisers
            # Sampling method used
            if sampling_method in ['halton', 'sobol']:
                if sampling_method == 'sobol':
                    self.n = int(2 ** np.ceil(np.log2(self.n)))
                    self.nc = self.n
                    self.sampling_method = 'sobol'
                    self.qmc_engine = qmc.Sobol(d=self.dim, scramble=False,
                                                seed=np.random.RandomState())
                else:
                    self.sampling_method = 'halton'
                    self.qmc_engine = qmc.Halton(d=self.dim, scramble=True,
                                                 seed=np.random.RandomState())
                sampling_method = lambda n, d: self.qmc_engine.random(n)
            else:
                # A user defined sampling method:
                self.sampling_method = 'custom'

            self.sampling = self.sampling_custom
            self.sampling_function = sampling_method  # F(n, d)

        # Local controls
        self.stop_l_iter = False  # Local minimisation iterations
        self.stop_complex_iter = False  # Sampling iterations

        # Initiate storage objects used in algorithm classes
        self.minimizer_pool = []

        # Cache of local minimizers mapped
        self.LMC = LMapCache()

        # Initialize return object
        self.res = OptimizeResult()  # scipy.optimize.OptimizeResult object
        self.res.nfev = 0  # Includes each sampling point as func evaluation
        self.res.nlfev = 0  # Local function evals for all minimisers
        self.res.nljev = 0  # Local Jacobian evals for all minimisers
        self.res.nlhev = 0  # Local Hessian evals for all minimisers

    # Initiation aids
    def init_options(self, options):
        """
        Initiates the options.

        Can also be useful to change parameters after class initiation.

        Parameters
        ----------
        options : dict

        Returns
        -------
        None

        """
        self.minimizer_kwargs['options'].update(options)
        # Default settings:
        self.minimize_every_iter = options.get('minimize_every_iter', False)

        # Algorithm limits
        # Maximum number of iterations to perform.
        self.maxiter = options.get('maxiter', None)
        # Maximum number of function evaluations in the feasible domain
        self.maxfev = options.get('maxfev', None)
        # Maximum number of sampling evaluations (includes searching in
        # infeasible points
        self.maxev = options.get('maxev', None)
        # Maximum processing runtime allowed
        self.init = time.time()
        self.maxtime = options.get('maxtime', None)
        if 'f_min' in options:
            # Specify the minimum objective function value, if it is known.
            self.f_min_true = options['f_min']
            self.f_tol = options.get('f_tol', 1e-4)
        else:
            self.f_min_true = None

        self.minhgrd = options.get('minhgrd', None)

        # Objective function knowledge
        self.symmetry = 'symmetry' in options

        # Algorithm functionality
        # Only evaluate a few of the best candiates
        self.local_iter = options.get('local_iter', False)

        self.infty_cons_sampl = options.get('infty_constraints', True)

        # Feedback
        self.disp = options.get('disp', False)

    # Iteration properties
    # Main construction loop:
    def construct_complex(self):
        """
        Construct for `iters` iterations.

        If uniform sampling is used, every iteration adds 'n' sampling points.

        Iterations if a stopping criteria (e.g., sampling points or
        processing time) has been met.

        """
        if self.disp:
            print('Splitting first generation')

        while not self.stop_global:
            if self.break_routine:
                break
            # Iterate complex, process minimisers
            self.iterate()
            self.stopping_criteria()

        # Build minimiser pool
        # Final iteration only needed if pools weren't minimised every iteration
        if not self.minimize_every_iter:
            if not self.break_routine:
                self.find_minima()

        self.res.nit = self.iters_done + 1

    def find_minima(self):
        """
        Construct the minimizer pool, map the minimizers to local minima
        and sort the results into a global return object.
        """
        self.minimizers()
        if len(self.X_min) != 0:
            # Minimize the pool of minimizers with local minimization methods
            # Note that if Options['local_iter'] is an `int` instead of default
            # value False then only that number of candidates will be minimized
            self.minimise_pool(self.local_iter)
            # Sort results and build the global return object
            self.sort_result()

            # Lowest values used to report in case of failures
            self.f_lowest = self.res.fun
            self.x_lowest = self.res.x
        else:
            self.find_lowest_vertex()

    def find_lowest_vertex(self):
        # Find the lowest objective function value on one of
        # the vertices of the simplicial complex
        if self.sampling_method == 'simplicial':
            self.f_lowest = np.inf
            for x in self.HC.V.cache:
                if self.HC.V[x].f < self.f_lowest:
                    self.f_lowest = self.HC.V[x].f
                    self.x_lowest = self.HC.V[x].x_a
            if self.f_lowest == np.inf:  # no feasible point
                self.f_lowest = None
                self.x_lowest = None
        else:
            if self.fn == 0:
                self.f_lowest = None
                self.x_lowest = None
            else:
                self.f_I = np.argsort(self.F, axis=-1)
                self.f_lowest = self.F[self.f_I[0]]
                self.x_lowest = self.C[self.f_I[0]]

    # Stopping criteria functions:
    def finite_iterations(self):
        if self.iters is not None:
            if self.iters_done >= (self.iters - 1):
                self.stop_global = True

        if self.maxiter is not None:  # Stop for infeasible sampling
            if self.iters_done >= (self.maxiter - 1):
                self.stop_global = True
        return self.stop_global

    def finite_fev(self):
        # Finite function evals in the feasible domain
        if self.fn >= self.maxfev:
            self.stop_global = True
        return self.stop_global

    def finite_ev(self):
        # Finite evaluations including infeasible sampling points
        if self.n_sampled >= self.maxev:
            self.stop_global = True

    def finite_time(self):
        if (time.time() - self.init) >= self.maxtime:
            self.stop_global = True

    def finite_precision(self):
        """
        Stop the algorithm if the final function value is known

        Specify in options (with ``self.f_min_true = options['f_min']``)
        and the tolerance with ``f_tol = options['f_tol']``
        """
        # If no minimizer has been found use the lowest sampling value
        if len(self.LMC.xl_maps) == 0:
            self.find_lowest_vertex()

        # Function to stop algorithm at specified percentage error:
        if self.f_lowest == 0.0:
            if self.f_min_true == 0.0:
                if self.f_lowest <= self.f_tol:
                    self.stop_global = True
        else:
            pe = (self.f_lowest - self.f_min_true) / abs(self.f_min_true)
            if self.f_lowest <= self.f_min_true:
                self.stop_global = True
                # 2if (pe - self.f_tol) <= abs(1.0 / abs(self.f_min_true)):
                if abs(pe) >= 2 * self.f_tol:
                    warnings.warn("A much lower value than expected f* =" +
                                  " {} than".format(self.f_min_true) +
                                  " the was found f_lowest =" +
                                  "{} ".format(self.f_lowest))
            if pe <= self.f_tol:
                self.stop_global = True

        return self.stop_global

    def finite_homology_growth(self):
        if self.LMC.size == 0:
            return  # pass on no reason to stop yet.
        self.hgrd = self.LMC.size - self.hgr

        self.hgr = self.LMC.size
        if self.hgrd <= self.minhgrd:
            self.stop_global = True
        return self.stop_global

    def stopping_criteria(self):
        """
        Various stopping criteria ran every iteration

        Returns
        -------
        stop : bool
        """
        if self.maxiter is not None:
            self.finite_iterations()
        if self.iters is not None:
            self.finite_iterations()
        if self.maxfev is not None:
            self.finite_fev()
        if self.maxev is not None:
            self.finite_ev()
        if self.maxtime is not None:
            self.finite_time()
        if self.f_min_true is not None:
            self.finite_precision()
        if self.minhgrd is not None:
            self.finite_homology_growth()

    def iterate(self):
        self.iterate_complex()

        # Build minimizer pool
        if self.minimize_every_iter:
            if not self.break_routine:
                self.find_minima()  # Process minimizer pool

        # Algorithm updates
        self.iters_done += 1

    def iterate_hypercube(self):
        """
        Iterate a subdivision of the complex

        Note: called with ``self.iterate_complex()`` after class initiation
        """
        # Iterate the complex
        if self.n_sampled == 0:
            # Initial triangulation of the hyper-rectangle
            self.HC = Complex(self.dim, self.func, self.args,
                              self.symmetry, self.bounds, self.g_cons,
                              self.g_args)
        else:
            self.HC.split_generation()

        # feasible sampling points counted by the triangulation.py routines
        self.fn = self.HC.V.nfev
        self.n_sampled = self.HC.V.size  # nevs counted in triangulation.py
        return

    def iterate_delaunay(self):
        """
        Build a complex of Delaunay triangulated points

        Note: called with ``self.iterate_complex()`` after class initiation
        """
        self.sampled_surface(infty_cons_sampl=self.infty_cons_sampl)
        self.nc += self.n
        self.n_sampled = self.nc

    # Hypercube minimizers
    def simplex_minimizers(self):
        """
        Returns the indexes of all minimizers
        """
        self.minimizer_pool = []
        # Note: Can implement parallelization here
        for x in self.HC.V.cache:
            if self.HC.V[x].minimiser():
                if self.disp:
                    logging.info('=' * 60)
                    logging.info(
                        'v.x = {} is minimizer'.format(self.HC.V[x].x_a))
                    logging.info('v.f = {} is minimizer'.format(self.HC.V[x].f))
                    logging.info('=' * 30)

                if self.HC.V[x] not in self.minimizer_pool:
                    self.minimizer_pool.append(self.HC.V[x])

                if self.disp:
                    logging.info('Neighbors:')
                    logging.info('=' * 30)
                    for vn in self.HC.V[x].nn:
                        logging.info('x = {} || f = {}'.format(vn.x, vn.f))

                    logging.info('=' * 60)

        self.minimizer_pool_F = []
        self.X_min = []
        # normalized tuple in the Vertex cache
        self.X_min_cache = {}  # Cache used in hypercube sampling

        for v in self.minimizer_pool:
            self.X_min.append(v.x_a)
            self.minimizer_pool_F.append(v.f)
            self.X_min_cache[tuple(v.x_a)] = v.x

        self.minimizer_pool_F = np.array(self.minimizer_pool_F)
        self.X_min = np.array(self.X_min)

        # TODO: Only do this if global mode
        self.sort_min_pool()

        return self.X_min

    # Local minimization
    # Minimizer pool processing
    def minimise_pool(self, force_iter=False):
        """
        This processing method can optionally minimise only the best candidate
        solutions in the minimizer pool

        Parameters
        ----------
        force_iter : int
                     Number of starting minimizers to process (can be sepcified
                     globally or locally)

        """
        # Find first local minimum
        # NOTE: Since we always minimize this value regardless it is a waste to
        # build the topograph first before minimizing
        lres_f_min = self.minimize(self.X_min[0], ind=self.minimizer_pool[0])

        # Trim minimized point from current minimizer set
        self.trim_min_pool(0)

        # Force processing to only
        if force_iter:
            self.local_iter = force_iter

        while not self.stop_l_iter:
            # Global stopping criteria:
            if self.f_min_true is not None:
                if (lres_f_min.fun - self.f_min_true) / abs(
                        self.f_min_true) <= self.f_tol:
                    self.stop_l_iter = True
                    break
            # Note first iteration is outside loop:
            if self.local_iter is not None:
                if self.disp:
                    logging.info(
                        'SHGO.iters in function minimise_pool = {}'.format(
                            self.local_iter))
                self.local_iter -= 1
                if self.local_iter == 0:
                    self.stop_l_iter = True
                    break

            if np.shape(self.X_min)[0] == 0:
                self.stop_l_iter = True
                break

            # Construct topograph from current minimizer set
            # (NOTE: This is a very small topograph using only the minizer pool
            #        , it might be worth using some graph theory tools instead.
            self.g_topograph(lres_f_min.x, self.X_min)

            # Find local minimum at the miniser with the greatest Euclidean
            # distance from the current solution
            ind_xmin_l = self.Z[:, -1]
            lres_f_min = self.minimize(self.Ss[-1, :], self.minimizer_pool[-1])

            # Trim minimised point from current minimizer set
            self.trim_min_pool(ind_xmin_l)

        # Reset controls
        self.stop_l_iter = False
        return

    def sort_min_pool(self):
        # Sort to find minimum func value in min_pool
        self.ind_f_min = np.argsort(self.minimizer_pool_F)
        self.minimizer_pool = np.array(self.minimizer_pool)[self.ind_f_min]
        self.minimizer_pool_F = np.array(self.minimizer_pool_F)[
            self.ind_f_min]
        return

    def trim_min_pool(self, trim_ind):
        self.X_min = np.delete(self.X_min, trim_ind, axis=0)
        self.minimizer_pool_F = np.delete(self.minimizer_pool_F, trim_ind)
        self.minimizer_pool = np.delete(self.minimizer_pool, trim_ind)
        return

    def g_topograph(self, x_min, X_min):
        """
        Returns the topographical vector stemming from the specified value
        ``x_min`` for the current feasible set ``X_min`` with True boolean
        values indicating positive entries and False values indicating
        negative entries.

        """
        x_min = np.array([x_min])
        self.Y = spatial.distance.cdist(x_min, X_min, 'euclidean')
        # Find sorted indexes of spatial distances:
        self.Z = np.argsort(self.Y, axis=-1)

        self.Ss = X_min[self.Z][0]
        self.minimizer_pool = self.minimizer_pool[self.Z]
        self.minimizer_pool = self.minimizer_pool[0]
        return self.Ss

    # Local bound functions
    def construct_lcb_simplicial(self, v_min):
        """
        Construct locally (approximately) convex bounds

        Parameters
        ----------
        v_min : Vertex object
                The minimizer vertex

        Returns
        -------
        cbounds : list of lists
            List of size dimension with length-2 list of bounds for each dimension

        """
        cbounds = [[x_b_i[0], x_b_i[1]] for x_b_i in self.bounds]
        # Loop over all bounds
        for vn in v_min.nn:
            for i, x_i in enumerate(vn.x_a):
                # Lower bound
                if (x_i < v_min.x_a[i]) and (x_i > cbounds[i][0]):
                    cbounds[i][0] = x_i

                # Upper bound
                if (x_i > v_min.x_a[i]) and (x_i < cbounds[i][1]):
                    cbounds[i][1] = x_i

        if self.disp:
            logging.info('cbounds found for v_min.x_a = {}'.format(v_min.x_a))
            logging.info('cbounds = {}'.format(cbounds))

        return cbounds

    def construct_lcb_delaunay(self, v_min, ind=None):
        """
        Construct locally (approximately) convex bounds

        Parameters
        ----------
        v_min : Vertex object
                The minimizer vertex

        Returns
        -------
        cbounds : list of lists
            List of size dimension with length-2 list of bounds for each dimension
        """
        cbounds = [[x_b_i[0], x_b_i[1]] for x_b_i in self.bounds]

        return cbounds

    # Minimize a starting point locally
    def minimize(self, x_min, ind=None):
        """
        This function is used to calculate the local minima using the specified
        sampling point as a starting value.

        Parameters
        ----------
        x_min : vector of floats
            Current starting point to minimize.

        Returns
        -------
        lres : OptimizeResult
            The local optimization result represented as a `OptimizeResult`
            object.
        """
        # Use minima maps if vertex was already run
        if self.disp:
            logging.info('Vertex minimiser maps = {}'.format(self.LMC.v_maps))

        if self.LMC[x_min].lres is not None:
            return self.LMC[x_min].lres

        # TODO: Check discarded bound rules

        if self.callback is not None:
            print('Callback for '
                  'minimizer starting at {}:'.format(x_min))

        if self.disp:
            print('Starting '
                  'minimization at {}...'.format(x_min))

        if self.sampling_method == 'simplicial':
            x_min_t = tuple(x_min)
            # Find the normalized tuple in the Vertex cache:
            x_min_t_norm = self.X_min_cache[tuple(x_min_t)]

            x_min_t_norm = tuple(x_min_t_norm)

            g_bounds = self.construct_lcb_simplicial(self.HC.V[x_min_t_norm])
            if 'bounds' in self.min_solver_args:
                self.minimizer_kwargs['bounds'] = g_bounds

        else:
            g_bounds = self.construct_lcb_delaunay(x_min, ind=ind)
            if 'bounds' in self.min_solver_args:
                self.minimizer_kwargs['bounds'] = g_bounds

        if self.disp and 'bounds' in self.minimizer_kwargs:
            print('bounds in kwarg:')
            print(self.minimizer_kwargs['bounds'])

        # Local minimization using scipy.optimize.minimize:
        lres = minimize(self.func, x_min, **self.minimizer_kwargs)

        if self.disp:
            print('lres = {}'.format(lres))

        # Local function evals for all minimizers
        self.res.nlfev += lres.nfev
        if 'njev' in lres:
            self.res.nljev += lres.njev
        if 'nhev' in lres:
            self.res.nlhev += lres.nhev

        try:  # Needed because of the brain dead 1x1 NumPy arrays
            lres.fun = lres.fun[0]
        except (IndexError, TypeError):
            lres.fun

        # Append minima maps
        self.LMC[x_min]
        self.LMC.add_res(x_min, lres, bounds=g_bounds)

        return lres

    # Post local minimization processing
    def sort_result(self):
        """
        Sort results and build the global return object
        """
        # Sort results in local minima cache
        results = self.LMC.sort_cache_result()
        self.res.xl = results['xl']
        self.res.funl = results['funl']
        self.res.x = results['x']
        self.res.fun = results['fun']

        # Add local func evals to sampling func evals
        # Count the number of feasible vertices and add to local func evals:
        self.res.nfev = self.fn + self.res.nlfev
        return self.res

    # Algorithm controls
    def fail_routine(self, mes=("Failed to converge")):
        self.break_routine = True
        self.res.success = False
        self.X_min = [None]
        self.res.message = mes

    def sampled_surface(self, infty_cons_sampl=False):
        """
        Sample the function surface.

        There are 2 modes, if ``infty_cons_sampl`` is True then the sampled
        points that are generated outside the feasible domain will be
        assigned an ``inf`` value in accordance with SHGO rules.
        This guarantees convergence and usually requires less objective function
        evaluations at the computational costs of more Delaunay triangulation
        points.

        If ``infty_cons_sampl`` is False, then the infeasible points are discarded
        and only a subspace of the sampled points are used. This comes at the
        cost of the loss of guaranteed convergence and usually requires more
        objective function evaluations.
        """
        # Generate sampling points
        if self.disp:
            print('Generating sampling points')
        self.sampling(self.nc, self.dim)
        self.n = self.nc

        if not infty_cons_sampl:
            # Find subspace of feasible points
            if self.g_cons is not None:
                self.sampling_subspace()

        # Sort remaining samples
        self.sorted_samples()

        # Find objective function references
        self.fun_ref()

        self.n_sampled = self.nc

    def delaunay_complex_minimisers(self):
        # Construct complex minimizers on the current sampling set.
        # if self.fn >= (self.dim + 1):
        if self.fn >= (self.dim + 2):
            # TODO: Check on strange Qhull error where the number of vertices
            # required for an initial simplex is higher than n + 1?
            if self.dim < 2:  # Scalar objective functions
                if self.disp:
                    print('Constructing 1-D minimizer pool')

                self.ax_subspace()
                self.surface_topo_ref()
                self.minimizers_1D()

            else:  # Multivariate functions.
                if self.disp:
                    print('Constructing Gabrial graph and minimizer pool')

                if self.iters == 1:
                    self.delaunay_triangulation(grow=False)
                else:
                    self.delaunay_triangulation(grow=True, n_prc=self.n_prc)
                    self.n_prc = self.C.shape[0]

                if self.disp:
                    print('Triangulation completed, building minimizer pool')

                self.delaunay_minimizers()

            if self.disp:
                logging.info(
                    "Minimizer pool = SHGO.X_min = {}".format(self.X_min))
        else:
            if self.disp:
                print(
                    'Not enough sampling points found in the feasible domain.')
            self.minimizer_pool = [None]
            try:
                self.X_min
            except AttributeError:
                self.X_min = []

    def sampling_custom(self, n, dim):
        """
        Generates uniform sampling points in a hypercube and scales the points
        to the bound limits.
        """
        # Generate sampling points.
        # Generate uniform sample points in [0, 1]^m \subset R^m
        self.C = self.sampling_function(n, dim)
        # Distribute over bounds
        for i in range(len(self.bounds)):
            self.C[:, i] = (self.C[:, i] *
                            (self.bounds[i][1] - self.bounds[i][0])
                            + self.bounds[i][0])
        return self.C

    def sampling_subspace(self):
        """Find subspace of feasible points from g_func definition"""
        # Subspace of feasible points.
        for ind, g in enumerate(self.g_cons):
            self.C = self.C[g(self.C.T, *self.g_args[ind]) >= 0.0]
            if self.C.size == 0:
                self.res.message = ('No sampling point found within the '
                                    + 'feasible set. Increasing sampling '
                                    + 'size.')
                # sampling correctly for both 1-D and >1-D cases
                if self.disp:
                    print(self.res.message)

    def sorted_samples(self):  # Validated
        """Find indexes of the sorted sampling points"""
        self.Ind_sorted = np.argsort(self.C, axis=0)
        self.Xs = self.C[self.Ind_sorted]
        return self.Ind_sorted, self.Xs

    def ax_subspace(self):  # Validated
        """
        Finds the subspace vectors along each component axis.
        """
        self.Ci = []
        self.Xs_i = []
        self.Ii = []
        for i in range(self.dim):
            self.Ci.append(self.C[:, i])
            self.Ii.append(self.Ind_sorted[:, i])
            self.Xs_i.append(self.Xs[:, i])

    def fun_ref(self):
        """
        Find the objective function output reference table
        """
        # TODO: Replace with cached wrapper

        # Note: This process can be pooled easily
        # Obj. function returns to be used as reference table.:
        f_cache_bool = False
        if self.fn > 0:  # Store old function evaluations
            Ftemp = self.F
            fn_old = self.fn
            f_cache_bool = True

        self.F = np.zeros(np.shape(self.C)[0])
        # NOTE: It might be easier to replace this with a cached
        #      objective function
        for i in range(self.fn, np.shape(self.C)[0]):
            eval_f = True
            if self.g_cons is not None:
                for g in self.g_cons:
                    if g(self.C[i, :], *self.args) < 0.0:
                        eval_f = False
                        break  # Breaks the g loop

            if eval_f:
                self.F[i] = self.func(self.C[i, :])
                self.fn += 1
            elif self.infty_cons_sampl:
                self.F[i] = np.inf
                self.fn += 1
        if f_cache_bool:
            if fn_old > 0:  # Restore saved function evaluations
                self.F[0:fn_old] = Ftemp

        return self.F

    def surface_topo_ref(self):  # Validated
        """
        Find the BD and FD finite differences along each component vector.
        """
        # Replace numpy inf, -inf and nan objects with floating point numbers
        # nan --> float
        self.F[np.isnan(self.F)] = np.inf
        # inf, -inf  --> floats
        self.F = np.nan_to_num(self.F)

        self.Ft = self.F[self.Ind_sorted]
        self.Ftp = np.diff(self.Ft, axis=0)  # FD
        self.Ftm = np.diff(self.Ft[::-1], axis=0)[::-1]  # BD

    def sample_topo(self, ind):
        # Find the position of the sample in the component axial directions
        self.Xi_ind_pos = []
        self.Xi_ind_topo_i = []

        for i in range(self.dim):
            for x, I_ind in zip(self.Ii[i], range(len(self.Ii[i]))):
                if x == ind:
                    self.Xi_ind_pos.append(I_ind)

            # Use the topo reference tables to find if point is a minimizer on
            # the current axis

            # First check if index is on the boundary of the sampling points:
            if self.Xi_ind_pos[i] == 0:
                # if boundary is in basin
                self.Xi_ind_topo_i.append(self.Ftp[:, i][0] > 0)

            elif self.Xi_ind_pos[i] == self.fn - 1:
                # Largest value at sample size
                self.Xi_ind_topo_i.append(self.Ftp[:, i][self.fn - 2] < 0)

            # Find axial reference for other points
            else:
                Xi_ind_top_p = self.Ftp[:, i][self.Xi_ind_pos[i]] > 0
                Xi_ind_top_m = self.Ftm[:, i][self.Xi_ind_pos[i] - 1] > 0
                self.Xi_ind_topo_i.append(Xi_ind_top_p and Xi_ind_top_m)

        if np.array(self.Xi_ind_topo_i).all():
            self.Xi_ind_topo = True
        else:
            self.Xi_ind_topo = False
        self.Xi_ind_topo = np.array(self.Xi_ind_topo_i).all()

        return self.Xi_ind_topo

    def minimizers_1D(self):
        """
        Returns the indices of all minimizers
        """
        self.minimizer_pool = []
        # Note: Can implement parallelization here
        for ind in range(self.fn):
            min_bool = self.sample_topo(ind)
            if min_bool:
                self.minimizer_pool.append(ind)

        self.minimizer_pool_F = self.F[self.minimizer_pool]

        # Sort to find minimum func value in min_pool
        self.sort_min_pool()
        if not len(self.minimizer_pool) == 0:
            self.X_min = self.C[self.minimizer_pool]
            # If function is called again and pool is found unbreak:
        else:
            self.X_min = []

        return self.X_min

    def delaunay_triangulation(self, grow=False, n_prc=0):
        if not grow:
            self.Tri = spatial.Delaunay(self.C)
        else:
            if hasattr(self, 'Tri'):
                self.Tri.add_points(self.C[n_prc:, :])
            else:
                self.Tri = spatial.Delaunay(self.C, incremental=True)

        return self.Tri

    @staticmethod
    def find_neighbors_delaunay(pindex, triang):
        """
        Returns the indices of points connected to ``pindex`` on the Gabriel
        chain subgraph of the Delaunay triangulation.
        """
        return triang.vertex_neighbor_vertices[1][
               triang.vertex_neighbor_vertices[0][pindex]:
               triang.vertex_neighbor_vertices[0][pindex + 1]]

    def sample_delaunay_topo(self, ind):
        self.Xi_ind_topo_i = []

        # Find the position of the sample in the component Gabrial chain
        G_ind = self.find_neighbors_delaunay(ind, self.Tri)

        # Find finite deference between each point
        for g_i in G_ind:
            rel_topo_bool = self.F[ind] < self.F[g_i]
            self.Xi_ind_topo_i.append(rel_topo_bool)

        # Check if minimizer
        self.Xi_ind_topo = np.array(self.Xi_ind_topo_i).all()

        return self.Xi_ind_topo

    def delaunay_minimizers(self):
        """
        Returns the indices of all minimizers
        """
        self.minimizer_pool = []
        # Note: Can easily be parralized
        if self.disp:
            logging.info('self.fn = {}'.format(self.fn))
            logging.info('self.nc = {}'.format(self.nc))
            logging.info('np.shape(self.C)'
                         ' = {}'.format(np.shape(self.C)))
        for ind in range(self.fn):
            min_bool = self.sample_delaunay_topo(ind)
            if min_bool:
                self.minimizer_pool.append(ind)

        self.minimizer_pool_F = self.F[self.minimizer_pool]

        # Sort to find minimum func value in min_pool
        self.sort_min_pool()
        if self.disp:
            logging.info('self.minimizer_pool = {}'.format(self.minimizer_pool))
        if not len(self.minimizer_pool) == 0:
            self.X_min = self.C[self.minimizer_pool]
        else:
            self.X_min = []  # Empty pool breaks main routine
        return self.X_min


class LMap:
    def __init__(self, v):
        self.v = v
        self.x_l = None
        self.lres = None
        self.f_min = None
        self.lbounds = []


class LMapCache:
    def __init__(self):
        self.cache = {}

        # Lists for search queries
        self.v_maps = []
        self.xl_maps = []
        self.f_maps = []
        self.lbound_maps = []
        self.size = 0

    def __getitem__(self, v):
        v = np.ndarray.tolist(v)
        v = tuple(v)
        try:
            return self.cache[v]
        except KeyError:
            xval = LMap(v)
            self.cache[v] = xval

            return self.cache[v]

    def add_res(self, v, lres, bounds=None):
        v = np.ndarray.tolist(v)
        v = tuple(v)
        self.cache[v].x_l = lres.x
        self.cache[v].lres = lres
        self.cache[v].f_min = lres.fun
        self.cache[v].lbounds = bounds

        # Update cache size
        self.size += 1

        # Cache lists for search queries
        self.v_maps.append(v)
        self.xl_maps.append(lres.x)
        self.f_maps.append(lres.fun)
        self.lbound_maps.append(bounds)

    def sort_cache_result(self):
        """
        Sort results and build the global return object
        """
        results = {}
        # Sort results and save
        self.xl_maps = np.array(self.xl_maps)
        self.f_maps = np.array(self.f_maps)

        # Sorted indexes in Func_min
        ind_sorted = np.argsort(self.f_maps)

        # Save ordered list of minima
        results['xl'] = self.xl_maps[ind_sorted]  # Ordered x vals
        self.f_maps = np.array(self.f_maps)
        results['funl'] = self.f_maps[ind_sorted]
        results['funl'] = results['funl'].T

        # Find global of all minimizers
        results['x'] = self.xl_maps[ind_sorted[0]]  # Save global minima
        results['fun'] = self.f_maps[ind_sorted[0]]  # Save global fun value

        self.xl_maps = np.ndarray.tolist(self.xl_maps)
        self.f_maps = np.ndarray.tolist(self.f_maps)
        return results<|MERGE_RESOLUTION|>--- conflicted
+++ resolved
@@ -93,25 +93,14 @@
         Extra keyword arguments to be passed to the minimizer
         ``scipy.optimize.minimize``. Some important options could be:
 
-<<<<<<< HEAD
         method : str
-            The minimization method (e.g. ``SLSQP``).
+            The minimization method, the default is ``SLSQP``.
         args : tuple
             Extra arguments passed to the objective function (``func``) and
             its derivatives (Jacobian, Hessian).
         options : dict, optional
             Note that by default the tolerance is specified as
             ``{ftol: 1e-12}``
-=======
-            * method : str
-                The minimization method, the default is ``SLSQP``.
-            * args : tuple
-                Extra arguments passed to the objective function (``func``) and
-                its derivatives (Jacobian, Hessian).
-            * options : dict, optional
-                Note that by default the tolerance is specified as
-                ``{ftol: 1e-12}``
->>>>>>> 439945a9
 
     options : dict, optional
         A dictionary of solver options. Many of the options specified for the
