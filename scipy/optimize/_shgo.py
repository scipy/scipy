"""shgo: The simplicial homology global optimisation algorithm."""
from collections import namedtuple
import time
import logging
import warnings
import sys

import numpy as np

from scipy import spatial
from scipy.optimize import OptimizeResult, minimize, Bounds
from scipy.optimize._optimize import MemoizeJac
from scipy.optimize._constraints import new_bounds_to_old
from scipy.optimize._minimize import standardize_constraints
from scipy._lib._util import _FunctionWrapper

from scipy.optimize._shgo_lib._complex import Complex

__all__ = ['shgo']


def shgo(
    func, bounds, args=(), constraints=None, n=100, iters=1, callback=None,
    minimizer_kwargs=None, options=None, sampling_method='simplicial', *,
    workers=1
):
    """
    Finds the global minimum of a function using SHG optimization.

    SHGO stands for "simplicial homology global optimization".

    Parameters
    ----------
    func : callable
        The objective function to be minimized.  Must be in the form
        ``f(x, *args)``, where ``x`` is the argument in the form of a 1-D array
        and ``args`` is a tuple of any additional fixed parameters needed to
        completely specify the function.
    bounds : sequence or `Bounds`
        Bounds for variables. There are two ways to specify the bounds:

        1. Instance of `Bounds` class.
        2. Sequence of ``(min, max)`` pairs for each element in `x`.

    args : tuple, optional
        Any additional fixed parameters needed to completely specify the
        objective function.
<<<<<<< HEAD
    constraints : dict or sequence of dict, optional
        Constraints definition.
        Function(s) ``R**n`` in the form::

            g(x) >= 0 applied as g : R^n -> R^m
            h(x) == 0 applied as h : R^n -> R^p

        Each constraint is defined in a dictionary with fields:

        type : str
            Constraint type: 'eq' for equality, 'ineq' for inequality.
        fun : callable
            The function defining the constraint.
        jac : callable, optional
            The Jacobian of `fun` (only for SLSQP).
        args : sequence, optional
            Extra arguments to be passed to the function and Jacobian.

        Equality constraint means that the constraint function result is to
        be zero whereas inequality means that it is to be non-negative.
        Note that COBYLA only supports inequality constraints.

        .. note::

           Only the COBYLA, SLSQP, and trust-constr local minimize methods
           currently support ``constraint`` arguments. If the ``constraints``
=======
    constraints : {Constraint, dict} or List of {Constraint, dict}, optional
        Constraints definition. Only for COBYLA, COBYQA, SLSQP and trust-constr.
        See the tutorial [5]_ for further details on specifying constraints.

        .. note::

           Only COBYLA, COBYQA, SLSQP, and trust-constr local minimize methods
           currently support constraint arguments. If the ``constraints``
>>>>>>> 04410471
           sequence used in the local optimization problem is not defined in
           ``minimizer_kwargs`` and a constrained method is used then the
           global ``constraints`` will be used.
           (Defining a ``constraints`` sequence in ``minimizer_kwargs``
           means that ``constraints`` will not be added so if equality
           constraints and so forth need to be added then the inequality
           functions in ``constraints`` need to be added to
           ``minimizer_kwargs`` too).
           COBYLA only supports inequality constraints.

        .. versionchanged:: 1.11.0

           ``constraints`` accepts `NonlinearConstraint`, `LinearConstraint`.

    n : int, optional
        Number of sampling points used in the construction of the simplicial
        complex. For the default ``simplicial`` sampling method 2**dim + 1
        sampling points are generated instead of the default ``n=100``. For all
        other specified values `n` sampling points are generated. For
        ``sobol``, ``halton`` and other arbitrary `sampling_methods` ``n=100`` or
        another specified number of sampling points are generated.
    iters : int, optional
        Number of iterations used in the construction of the simplicial
        complex. Default is 1.
    callback : callable, optional
        Called after each iteration, as ``callback(xk)``, where ``xk`` is the
        current parameter vector.
    minimizer_kwargs : dict, optional
        Extra keyword arguments to be passed to the minimizer
        ``scipy.optimize.minimize``. Some important options could be:

<<<<<<< HEAD
        method : str
            The minimization method, the default is ``SLSQP``.
        args : tuple
            Extra arguments passed to the objective function (``func``) and
            its derivatives (Jacobian, Hessian).
        options : dict, optional
            Note that by default the tolerance is specified as
            ``{ftol: 1e-12}``
=======
            * method : str
                The minimization method. If not given, chosen to be one of
                BFGS, L-BFGS-B, SLSQP, depending on whether or not the
                problem has constraints or bounds.
            * args : tuple
                Extra arguments passed to the objective function (``func``) and
                its derivatives (Jacobian, Hessian).
            * options : dict, optional
                Note that by default the tolerance is specified as
                ``{ftol: 1e-12}``
>>>>>>> 04410471

    options : dict, optional
        A dictionary of solver options. Many of the options specified for the
        global routine are also passed to the ``scipy.optimize.minimize``
        routine. The options that are also passed to the local routine are
        marked with "(L)".

        Stopping criteria, the algorithm will terminate if any of the specified
        criteria are met. However, the default algorithm does not require any
        to be specified:

        maxfev : int (L)
            Maximum number of function evaluations in the feasible domain.
            (Note only methods that support this option will terminate
            the routine at precisely exact specified value. Otherwise the
            criterion will only terminate during a global iteration)
        f_min : float
            Specify the minimum objective function value, if it is known.
        f_tol : float
            Precision goal for the value of f in the stopping
            criterion. Note that the global routine will also
            terminate if a sampling point in the global routine is
            within this tolerance.
        maxiter : int
            Maximum number of iterations to perform.
        maxev : int
            Maximum number of sampling evaluations to perform (includes
            searching in infeasible points).
        maxtime : float
            Maximum processing runtime allowed
        minhgrd : int
            Minimum homology group rank differential. The homology group of the
            objective function is calculated (approximately) during every
            iteration. The rank of this group has a one-to-one correspondence
            with the number of locally convex subdomains in the objective
            function (after adequate sampling points each of these subdomains
            contain a unique global minimum). If the difference in the hgr is 0
            between iterations for ``maxhgrd`` specified iterations the
            algorithm will terminate.

        Objective function knowledge:

<<<<<<< HEAD
        symmetry : bool
            Specify True if the objective function contains symmetric variables.
            The search space (and therefore performance) is decreased by O(n!).
=======
        * symmetry : list or bool
            Specify if the objective function contains symmetric variables.
            The search space (and therefore performance) is decreased by up to
            O(n!) times in the fully symmetric case. If `True` is specified
            then all variables will be set symmetric to the first variable.
            Default
            is set to False.

            E.g.  f(x) = (x_1 + x_2 + x_3) + (x_4)**2 + (x_5)**2 + (x_6)**2

            In this equation x_2 and x_3 are symmetric to x_1, while x_5 and
            x_6 are symmetric to x_4, this can be specified to the solver as:

            symmetry = [0,  # Variable 1
                        0,  # symmetric to variable 1
                        0,  # symmetric to variable 1
                        3,  # Variable 4
                        3,  # symmetric to variable 4
                        3,  # symmetric to variable 4
                        ]
>>>>>>> 04410471

        jac : bool or callable, optional
            Jacobian (gradient) of objective function. Only for CG, BFGS,
            Newton-CG, L-BFGS-B, TNC, SLSQP, dogleg, trust-ncg. If ``jac`` is a
            boolean and is True, ``fun`` is assumed to return the gradient
            along with the objective function. If False, the gradient will be
            estimated numerically. ``jac`` can also be a callable returning the
            gradient of the objective. In this case, it must accept the same
            arguments as ``fun``. (Passed to `scipy.optimize.minimize`
            automatically)

        hess, hessp : callable, optional
            Hessian (matrix of second-order derivatives) of objective function
            or Hessian of objective function times an arbitrary vector p.
            Only for Newton-CG, dogleg, trust-ncg. Only one of ``hessp`` or
            ``hess`` needs to be given. If ``hess`` is provided, then
            ``hessp`` will be ignored. If neither ``hess`` nor ``hessp`` is
            provided, then the Hessian product will be approximated using
            finite differences on ``jac``. ``hessp`` must compute the Hessian
            times an arbitrary vector. (Passed to `scipy.optimize.minimize`
            automatically)

        Algorithm settings:

        minimize_every_iter : bool
            If True then promising global sampling points will be passed to a
<<<<<<< HEAD
            local minimization routine every iteration. If False then only the
            final minimizer pool will be run. Defaults to False.
        local_iter : int
            Only evaluate a few of the best minimizer pool candidates every
            iteration. If False all potential points are passed to the local
            minimization routine.
        infty_constraints: bool
=======
            local minimization routine every iteration. If True then only the
            final minimizer pool will be run. Defaults to True.
        * local_iter : int
            Only evaluate a few of the best minimizer pool candidates every
            iteration. If False all potential points are passed to the local
            minimization routine.
        * infty_constraints : bool
>>>>>>> 04410471
            If True then any sampling points generated which are outside will
            the feasible domain will be saved and given an objective function
            value of ``inf``. If False then these points will be discarded.
            Using this functionality could lead to higher performance with
            respect to function evaluations before the global minimum is found,
            specifying False will use less memory at the cost of a slight
            decrease in performance. Defaults to True.

        Feedback:

        disp : bool (L)
            Set to True to print convergence messages.

    sampling_method : str or function, optional
        Current built in sampling method options are ``halton``, ``sobol`` and
        ``simplicial``. The default ``simplicial`` provides
        the theoretical guarantee of convergence to the global minimum in
        finite time. ``halton`` and ``sobol`` method are faster in terms of
        sampling point generation at the cost of the loss of
        guaranteed convergence. It is more appropriate for most "easier"
        problems where the convergence is relatively fast.
        User defined sampling functions must accept two arguments of ``n``
        sampling points of dimension ``dim`` per call and output an array of
        sampling points with shape `n x dim`.

    workers : int or map-like callable, optional
        Sample and run the local serial minimizations in parallel.
        Supply -1 to use all available CPU cores, or an int to use
        that many Processes (uses `multiprocessing.Pool <multiprocessing>`).

        Alternatively supply a map-like callable, such as
        `multiprocessing.Pool.map` for parallel evaluation.
        This evaluation is carried out as ``workers(func, iterable)``.
        Requires that `func` be pickleable.

        .. versionadded:: 1.11.0

    Returns
    -------
    res : OptimizeResult
        The optimization result represented as a `OptimizeResult` object.
        Important attributes are:
        ``x`` the solution array corresponding to the global minimum,
        ``fun`` the function output at the global solution,
        ``xl`` an ordered list of local minima solutions,
        ``funl`` the function output at the corresponding local solutions,
        ``success`` a Boolean flag indicating if the optimizer exited
        successfully,
        ``message`` which describes the cause of the termination,
        ``nfev`` the total number of objective function evaluations including
        the sampling calls,
        ``nlfev`` the total number of objective function evaluations
        culminating from all local search optimizations,
        ``nit`` number of iterations performed by the global routine.

    Notes
    -----
    Global optimization using simplicial homology global optimization [1]_.
    Appropriate for solving general purpose NLP and blackbox optimization
    problems to global optimality (low-dimensional problems).

    In general, the optimization problems are of the form::

        minimize f(x) subject to

        g_i(x) >= 0,  i = 1,...,m
        h_j(x)  = 0,  j = 1,...,p

    where x is a vector of one or more variables. ``f(x)`` is the objective
    function ``R^n -> R``, ``g_i(x)`` are the inequality constraints, and
    ``h_j(x)`` are the equality constraints.

    Optionally, the lower and upper bounds for each element in x can also be
    specified using the `bounds` argument.

    While most of the theoretical advantages of SHGO are only proven for when
    ``f(x)`` is a Lipschitz smooth function, the algorithm is also proven to
    converge to the global optimum for the more general case where ``f(x)`` is
    non-continuous, non-convex and non-smooth, if the default sampling method
    is used [1]_.

    The local search method may be specified using the ``minimizer_kwargs``
    parameter which is passed on to ``scipy.optimize.minimize``. By default,
    the ``SLSQP`` method is used. In general, it is recommended to use the
    ``SLSQP``, ``COBYLA``, or ``COBYQA`` local minimization if inequality
    constraints are defined for the problem since the other methods do not use
    constraints.

    The ``halton`` and ``sobol`` method points are generated using
    `scipy.stats.qmc`. Any other QMC method could be used.

    References
    ----------
    .. [1] Endres, SC, Sandrock, C, Focke, WW (2018) "A simplicial homology
           algorithm for lipschitz optimisation", Journal of Global
           Optimization.
    .. [2] Joe, SW and Kuo, FY (2008) "Constructing Sobol' sequences with
           better  two-dimensional projections", SIAM J. Sci. Comput. 30,
           2635-2654.
    .. [3] Hock, W and Schittkowski, K (1981) "Test examples for nonlinear
           programming codes", Lecture Notes in Economics and Mathematical
           Systems, 187. Springer-Verlag, New York.
           http://www.ai7.uni-bayreuth.de/test_problem_coll.pdf
    .. [4] Wales, DJ (2015) "Perspective: Insight into reaction coordinates and
           dynamics from the potential energy landscape",
           Journal of Chemical Physics, 142(13), 2015.
    .. [5] https://docs.scipy.org/doc/scipy/tutorial/optimize.html#constrained-minimization-of-multivariate-scalar-functions-minimize

    Examples
    --------
    First consider the problem of minimizing the Rosenbrock function, `rosen`:

    >>> from scipy.optimize import rosen, shgo
    >>> bounds = [(0,2), (0, 2), (0, 2), (0, 2), (0, 2)]
    >>> result = shgo(rosen, bounds)
    >>> result.x, result.fun
    (array([1., 1., 1., 1., 1.]), 2.920392374190081e-18)

    Note that bounds determine the dimensionality of the objective
    function and is therefore a required input, however you can specify
    empty bounds using ``None`` or objects like ``np.inf`` which will be
    converted to large float numbers.

    >>> bounds = [(None, None), ]*4
    >>> result = shgo(rosen, bounds)
    >>> result.x
    array([0.99999851, 0.99999704, 0.99999411, 0.9999882 ])

    Next, we consider the Eggholder function, a problem with several local
    minima and one global minimum. We will demonstrate the use of arguments and
    the capabilities of `shgo`.
    (https://en.wikipedia.org/wiki/Test_functions_for_optimization)

    >>> import numpy as np
    >>> def eggholder(x):
    ...     return (-(x[1] + 47.0)
    ...             * np.sin(np.sqrt(abs(x[0]/2.0 + (x[1] + 47.0))))
    ...             - x[0] * np.sin(np.sqrt(abs(x[0] - (x[1] + 47.0))))
    ...             )
    ...
    >>> bounds = [(-512, 512), (-512, 512)]

    `shgo` has built-in low discrepancy sampling sequences. First, we will
    input 64 initial sampling points of the *Sobol'* sequence:

    >>> result = shgo(eggholder, bounds, n=64, sampling_method='sobol')
    >>> result.x, result.fun
    (array([512.        , 404.23180824]), -959.6406627208397)

    `shgo` also has a return for any other local minima that was found, these
    can be called using:

    >>> result.xl
    array([[ 512.        ,  404.23180824],
           [ 283.0759062 , -487.12565635],
           [-294.66820039, -462.01964031],
           [-105.87688911,  423.15323845],
           [-242.97926   ,  274.38030925],
           [-506.25823477,    6.3131022 ],
           [-408.71980731, -156.10116949],
           [ 150.23207937,  301.31376595],
           [  91.00920901, -391.283763  ],
           [ 202.89662724, -269.38043241],
           [ 361.66623976, -106.96493868],
           [-219.40612786, -244.06020508]])

    >>> result.funl
    array([-959.64066272, -718.16745962, -704.80659592, -565.99778097,
           -559.78685655, -557.36868733, -507.87385942, -493.9605115 ,
           -426.48799655, -421.15571437, -419.31194957, -410.98477763])

    These results are useful in applications where there are many global minima
    and the values of other global minima are desired or where the local minima
    can provide insight into the system (for example morphologies
    in physical chemistry [4]_).

    If we want to find a larger number of local minima, we can increase the
    number of sampling points or the number of iterations. We'll increase the
    number of sampling points to 64 and the number of iterations from the
    default of 1 to 3. Using ``simplicial`` this would have given us
    64 x 3 = 192 initial sampling points.

    >>> result_2 = shgo(eggholder,
    ...                 bounds, n=64, iters=3, sampling_method='sobol')
    >>> len(result.xl), len(result_2.xl)
    (12, 23)

    Note the difference between, e.g., ``n=192, iters=1`` and ``n=64,
    iters=3``.
    In the first case the promising points contained in the minimiser pool
    are processed only once. In the latter case it is processed every 64
    sampling points for a total of 3 times.

    To demonstrate solving problems with non-linear constraints consider the
    following example from Hock and Schittkowski problem 73 (cattle-feed)
    [3]_::

        minimize: f = 24.55 * x_1 + 26.75 * x_2 + 39 * x_3 + 40.50 * x_4

        subject to: 2.3 * x_1 + 5.6 * x_2 + 11.1 * x_3 + 1.3 * x_4 - 5    >= 0,

                    12 * x_1 + 11.9 * x_2 + 41.8 * x_3 + 52.1 * x_4 - 21
                        -1.645 * sqrt(0.28 * x_1**2 + 0.19 * x_2**2 +
                                      20.5 * x_3**2 + 0.62 * x_4**2)      >= 0,

                    x_1 + x_2 + x_3 + x_4 - 1                             == 0,

                    1 >= x_i >= 0 for all i

    The approximate answer given in [3]_ is::

        f([0.6355216, -0.12e-11, 0.3127019, 0.05177655]) = 29.894378

    >>> def f(x):  # (cattle-feed)
    ...     return 24.55*x[0] + 26.75*x[1] + 39*x[2] + 40.50*x[3]
    ...
    >>> def g1(x):
    ...     return 2.3*x[0] + 5.6*x[1] + 11.1*x[2] + 1.3*x[3] - 5  # >=0
    ...
    >>> def g2(x):
    ...     return (12*x[0] + 11.9*x[1] +41.8*x[2] + 52.1*x[3] - 21
    ...             - 1.645 * np.sqrt(0.28*x[0]**2 + 0.19*x[1]**2
    ...                             + 20.5*x[2]**2 + 0.62*x[3]**2)
    ...             ) # >=0
    ...
    >>> def h1(x):
    ...     return x[0] + x[1] + x[2] + x[3] - 1  # == 0
    ...
    >>> cons = ({'type': 'ineq', 'fun': g1},
    ...         {'type': 'ineq', 'fun': g2},
    ...         {'type': 'eq', 'fun': h1})
    >>> bounds = [(0, 1.0),]*4
    >>> res = shgo(f, bounds, n=150, constraints=cons)
    >>> res
     message: Optimization terminated successfully.
     success: True
         fun: 29.894378159142136
        funl: [ 2.989e+01]
           x: [ 6.355e-01  1.137e-13  3.127e-01  5.178e-02] # may vary
          xl: [[ 6.355e-01  1.137e-13  3.127e-01  5.178e-02]] # may vary
         nit: 1
        nfev: 142 # may vary
       nlfev: 35 # may vary
       nljev: 5
       nlhev: 0

    >>> g1(res.x), g2(res.x), h1(res.x)
    (-5.062616992290714e-14, -2.9594104944408173e-12, 0.0)

    """
    # if necessary, convert bounds class to old bounds
    if isinstance(bounds, Bounds):
        bounds = new_bounds_to_old(bounds.lb, bounds.ub, len(bounds.lb))

    # Initiate SHGO class
    # use in context manager to make sure that any parallelization
    # resources are freed.
    with SHGO(func, bounds, args=args, constraints=constraints, n=n,
               iters=iters, callback=callback,
               minimizer_kwargs=minimizer_kwargs,
               options=options, sampling_method=sampling_method,
               workers=workers) as shc:
        # Run the algorithm, process results and test success
        shc.iterate_all()

    if not shc.break_routine:
        if shc.disp:
            logging.info("Successfully completed construction of complex.")

    # Test post iterations success
    if len(shc.LMC.xl_maps) == 0:
        # If sampling failed to find pool, return lowest sampled point
        # with a warning
        shc.find_lowest_vertex()
        shc.break_routine = True
        shc.fail_routine(mes="Failed to find a feasible minimizer point. "
                             f"Lowest sampling point = {shc.f_lowest}")
        shc.res.fun = shc.f_lowest
        shc.res.x = shc.x_lowest
        shc.res.nfev = shc.fn
        shc.res.tnev = shc.n_sampled
    else:
        # Test that the optimal solutions do not violate any constraints
        pass  # TODO

    # Confirm the routine ran successfully
    if not shc.break_routine:
        shc.res.message = 'Optimization terminated successfully.'
        shc.res.success = True

    # Return the final results
    return shc.res


class SHGO:
    def __init__(self, func, bounds, args=(), constraints=None, n=None,
                 iters=None, callback=None, minimizer_kwargs=None,
                 options=None, sampling_method='simplicial', workers=1):
        from scipy.stats import qmc
        # Input checks
        methods = ['halton', 'sobol', 'simplicial']
        if isinstance(sampling_method, str) and sampling_method not in methods:
            raise ValueError(("Unknown sampling_method specified."
                              " Valid methods: {}").format(', '.join(methods)))

        # Split obj func if given with Jac
        try:
            if ((minimizer_kwargs['jac'] is True) and
                    (not callable(minimizer_kwargs['jac']))):
                self.func = MemoizeJac(func)
                jac = self.func.derivative
                minimizer_kwargs['jac'] = jac
                func = self.func  # .fun
            else:
                self.func = func  # Normal definition of objective function
        except (TypeError, KeyError):
            self.func = func  # Normal definition of objective function

        # Initiate class
        self.func = _FunctionWrapper(func, args)
        self.bounds = bounds
        self.args = args
        self.callback = callback

        # Bounds
        abound = np.array(bounds, float)
        self.dim = np.shape(abound)[0]  # Dimensionality of problem

        # Set none finite values to large floats
        infind = ~np.isfinite(abound)
        abound[infind[:, 0], 0] = -1e50
        abound[infind[:, 1], 1] = 1e50

        # Check if bounds are correctly specified
        bnderr = abound[:, 0] > abound[:, 1]
        if bnderr.any():
            raise ValueError('Error: lb > ub in bounds {}.'
                             .format(', '.join(str(b) for b in bnderr)))

        self.bounds = abound

        # Constraints
        # Process constraint dict sequence:
        self.constraints = constraints
        if constraints is not None:
            self.min_cons = constraints
            self.g_cons = []
            self.g_args = []

            # shgo internals deals with old-style constraints
            # self.constraints is used to create Complex, so need
            # to be stored internally in old-style.
            # `minimize` takes care of normalising these constraints
            # for slsqp/cobyla/cobyqa/trust-constr.
            self.constraints = standardize_constraints(
                constraints,
                np.empty(self.dim, float),
                'old'
            )
            for cons in self.constraints:
                if cons['type'] in ('ineq'):
                    self.g_cons.append(cons['fun'])
                    try:
                        self.g_args.append(cons['args'])
                    except KeyError:
                        self.g_args.append(())
            self.g_cons = tuple(self.g_cons)
            self.g_args = tuple(self.g_args)
        else:
            self.g_cons = None
            self.g_args = None

        # Define local minimization keyword arguments
        # Start with defaults
        self.minimizer_kwargs = {'method': 'SLSQP',
                                 'bounds': self.bounds,
                                 'options': {},
                                 'callback': self.callback
                                 }
        if minimizer_kwargs is not None:
            # Overwrite with supplied values
            self.minimizer_kwargs.update(minimizer_kwargs)

        else:
            self.minimizer_kwargs['options'] = {'ftol': 1e-12}

        if (
            self.minimizer_kwargs['method'].lower() in ('slsqp', 'cobyla',
                                                        'cobyqa',
                                                        'trust-constr')
            and (
                minimizer_kwargs is not None and
                'constraints' not in minimizer_kwargs and
                constraints is not None
            ) or
            (self.g_cons is not None)
        ):
            self.minimizer_kwargs['constraints'] = self.min_cons

        # Process options dict
        if options is not None:
            self.init_options(options)
        else:  # Default settings:
            self.f_min_true = None
            self.minimize_every_iter = True

            # Algorithm limits
            self.maxiter = None
            self.maxfev = None
            self.maxev = None
            self.maxtime = None
            self.f_min_true = None
            self.minhgrd = None

            # Objective function knowledge
            self.symmetry = None

            # Algorithm functionality
            self.infty_cons_sampl = True
            self.local_iter = False

            # Feedback
            self.disp = False

        # Remove unknown arguments in self.minimizer_kwargs
        # Start with arguments all the solvers have in common
        self.min_solver_args = ['fun', 'x0', 'args',
                                'callback', 'options', 'method']
        # then add the ones unique to specific solvers
        solver_args = {
            '_custom': ['jac', 'hess', 'hessp', 'bounds', 'constraints'],
            'nelder-mead': [],
            'powell': [],
            'cg': ['jac'],
            'bfgs': ['jac'],
            'newton-cg': ['jac', 'hess', 'hessp'],
            'l-bfgs-b': ['jac', 'bounds'],
            'tnc': ['jac', 'bounds'],
            'cobyla': ['constraints', 'catol'],
            'cobyqa': ['bounds', 'constraints', 'feasibility_tol'],
            'slsqp': ['jac', 'bounds', 'constraints'],
            'dogleg': ['jac', 'hess'],
            'trust-ncg': ['jac', 'hess', 'hessp'],
            'trust-krylov': ['jac', 'hess', 'hessp'],
            'trust-exact': ['jac', 'hess'],
            'trust-constr': ['jac', 'hess', 'hessp', 'constraints'],
        }
        method = self.minimizer_kwargs['method']
        self.min_solver_args += solver_args[method.lower()]

        # Only retain the known arguments
        def _restrict_to_keys(dictionary, goodkeys):
            """Remove keys from dictionary if not in goodkeys - inplace"""
            existingkeys = set(dictionary)
            for key in existingkeys - set(goodkeys):
                dictionary.pop(key, None)

        _restrict_to_keys(self.minimizer_kwargs, self.min_solver_args)
        _restrict_to_keys(self.minimizer_kwargs['options'],
                          self.min_solver_args + ['ftol'])

        # Algorithm controls
        # Global controls
        self.stop_global = False  # Used in the stopping_criteria method
        self.break_routine = False  # Break the algorithm globally
        self.iters = iters  # Iterations to be ran
        self.iters_done = 0  # Iterations completed
        self.n = n  # Sampling points per iteration
        self.nc = 0  # n  # Sampling points to sample in current iteration
        self.n_prc = 0  # Processed points (used to track Delaunay iters)
        self.n_sampled = 0  # To track no. of sampling points already generated
        self.fn = 0  # Number of feasible sampling points evaluations performed
        self.hgr = 0  # Homology group rank
        # Initially attempt to build the triangulation incrementally:
        self.qhull_incremental = True

        # Default settings if no sampling criteria.
        if (self.n is None) and (self.iters is None) \
                and (sampling_method == 'simplicial'):
            self.n = 2 ** self.dim + 1
            self.nc = 0  # self.n
        if self.iters is None:
            self.iters = 1
        if (self.n is None) and not (sampling_method == 'simplicial'):
            self.n = self.n = 100
            self.nc = 0  # self.n
        if (self.n == 100) and (sampling_method == 'simplicial'):
            self.n = 2 ** self.dim + 1

        if not ((self.maxiter is None) and (self.maxfev is None) and (
                self.maxev is None)
                and (self.minhgrd is None) and (self.f_min_true is None)):
            self.iters = None

        # Set complex construction mode based on a provided stopping criteria:
        # Initialise sampling Complex and function cache
        # Note that sfield_args=() since args are already wrapped in self.func
        # using the_FunctionWrapper class.
        self.HC = Complex(dim=self.dim, domain=self.bounds,
                          sfield=self.func, sfield_args=(),
                          symmetry=self.symmetry,
                          constraints=self.constraints,
                          workers=workers)

        # Choose complex constructor
        if sampling_method == 'simplicial':
            self.iterate_complex = self.iterate_hypercube
            self.sampling_method = sampling_method

        elif sampling_method in ['halton', 'sobol'] or \
                not isinstance(sampling_method, str):
            self.iterate_complex = self.iterate_delaunay
            # Sampling method used
            if sampling_method in ['halton', 'sobol']:
                if sampling_method == 'sobol':
                    self.n = int(2 ** np.ceil(np.log2(self.n)))
                    # self.n #TODO: Should always be self.n, this is
                    # unacceptable for shgo, check that nfev behaves as
                    # expected.
                    self.nc = 0
                    self.sampling_method = 'sobol'
                    self.qmc_engine = qmc.Sobol(d=self.dim, scramble=False,
                                                seed=0)
                else:
                    self.sampling_method = 'halton'
                    self.qmc_engine = qmc.Halton(d=self.dim, scramble=True,
                                                 seed=0)

                def sampling_method(n, d):
                    return self.qmc_engine.random(n)

            else:
                # A user defined sampling method:
                self.sampling_method = 'custom'

            self.sampling = self.sampling_custom
            self.sampling_function = sampling_method  # F(n, d)

        # Local controls
        self.stop_l_iter = False  # Local minimisation iterations
        self.stop_complex_iter = False  # Sampling iterations

        # Initiate storage objects used in algorithm classes
        self.minimizer_pool = []

        # Cache of local minimizers mapped
        self.LMC = LMapCache()

        # Initialize return object
        self.res = OptimizeResult()  # scipy.optimize.OptimizeResult object
        self.res.nfev = 0  # Includes each sampling point as func evaluation
        self.res.nlfev = 0  # Local function evals for all minimisers
        self.res.nljev = 0  # Local Jacobian evals for all minimisers
        self.res.nlhev = 0  # Local Hessian evals for all minimisers

    # Initiation aids
    def init_options(self, options):
        """
        Initiates the options.

        Can also be useful to change parameters after class initiation.

        Parameters
        ----------
        options : dict

        Returns
        -------
        None

        """
        # Update 'options' dict passed to optimize.minimize
        # Do this first so we don't mutate `options` below.
        self.minimizer_kwargs['options'].update(options)

        # Ensure that 'jac', 'hess', and 'hessp' are passed directly to
        # `minimize` as keywords, not as part of its 'options' dictionary.
        for opt in ['jac', 'hess', 'hessp']:
            if opt in self.minimizer_kwargs['options']:
                self.minimizer_kwargs[opt] = (
                    self.minimizer_kwargs['options'].pop(opt))

        # Default settings:
        self.minimize_every_iter = options.get('minimize_every_iter', True)

        # Algorithm limits
        # Maximum number of iterations to perform.
        self.maxiter = options.get('maxiter', None)
        # Maximum number of function evaluations in the feasible domain
        self.maxfev = options.get('maxfev', None)
        # Maximum number of sampling evaluations (includes searching in
        # infeasible points
        self.maxev = options.get('maxev', None)
        # Maximum processing runtime allowed
        self.init = time.time()
        self.maxtime = options.get('maxtime', None)
        if 'f_min' in options:
            # Specify the minimum objective function value, if it is known.
            self.f_min_true = options['f_min']
            self.f_tol = options.get('f_tol', 1e-4)
        else:
            self.f_min_true = None

        self.minhgrd = options.get('minhgrd', None)

        # Objective function knowledge
        self.symmetry = options.get('symmetry', False)
        if self.symmetry:
            self.symmetry = [0, ]*len(self.bounds)
        else:
            self.symmetry = None
        # Algorithm functionality
        # Only evaluate a few of the best candidates
        self.local_iter = options.get('local_iter', False)
        self.infty_cons_sampl = options.get('infty_constraints', True)

        # Feedback
        self.disp = options.get('disp', False)

    def __enter__(self):
        return self

    def __exit__(self, *args):
        return self.HC.V._mapwrapper.__exit__(*args)

    # Iteration properties
    # Main construction loop:
    def iterate_all(self):
        """
        Construct for `iters` iterations.

        If uniform sampling is used, every iteration adds 'n' sampling points.

        Iterations if a stopping criteria (e.g., sampling points or
        processing time) has been met.

        """
        if self.disp:
            logging.info('Splitting first generation')

        while not self.stop_global:
            if self.break_routine:
                break
            # Iterate complex, process minimisers
            self.iterate()
            self.stopping_criteria()

        # Build minimiser pool
        # Final iteration only needed if pools weren't minimised every
        # iteration
        if not self.minimize_every_iter:
            if not self.break_routine:
                self.find_minima()

        self.res.nit = self.iters_done  # + 1
        self.fn = self.HC.V.nfev

    def find_minima(self):
        """
        Construct the minimizer pool, map the minimizers to local minima
        and sort the results into a global return object.
        """
        if self.disp:
            logging.info('Searching for minimizer pool...')

        self.minimizers()

        if len(self.X_min) != 0:
            # Minimize the pool of minimizers with local minimization methods
            # Note that if Options['local_iter'] is an `int` instead of default
            # value False then only that number of candidates will be minimized
            self.minimise_pool(self.local_iter)
            # Sort results and build the global return object
            self.sort_result()

            # Lowest values used to report in case of failures
            self.f_lowest = self.res.fun
            self.x_lowest = self.res.x
        else:
            self.find_lowest_vertex()

        if self.disp:
            logging.info(f"Minimiser pool = SHGO.X_min = {self.X_min}")

    def find_lowest_vertex(self):
        # Find the lowest objective function value on one of
        # the vertices of the simplicial complex
        self.f_lowest = np.inf
        for x in self.HC.V.cache:
            if self.HC.V[x].f < self.f_lowest:
                if self.disp:
                    logging.info(f'self.HC.V[x].f = {self.HC.V[x].f}')
                self.f_lowest = self.HC.V[x].f
                self.x_lowest = self.HC.V[x].x_a
        for lmc in self.LMC.cache:
            if self.LMC[lmc].f_min < self.f_lowest:
                self.f_lowest = self.LMC[lmc].f_min
                self.x_lowest = self.LMC[lmc].x_l

        if self.f_lowest == np.inf:  # no feasible point
            self.f_lowest = None
            self.x_lowest = None

    # Stopping criteria functions:
    def finite_iterations(self):
        mi = min(x for x in [self.iters, self.maxiter] if x is not None)
        if self.disp:
            logging.info(f'Iterations done = {self.iters_done} / {mi}')
        if self.iters is not None:
            if self.iters_done >= (self.iters):
                self.stop_global = True

        if self.maxiter is not None:  # Stop for infeasible sampling
            if self.iters_done >= (self.maxiter):
                self.stop_global = True
        return self.stop_global

    def finite_fev(self):
        # Finite function evals in the feasible domain
        if self.disp:
            logging.info(f'Function evaluations done = {self.fn} / {self.maxfev}')
        if self.fn >= self.maxfev:
            self.stop_global = True
        return self.stop_global

    def finite_ev(self):
        # Finite evaluations including infeasible sampling points
        if self.disp:
            logging.info(f'Sampling evaluations done = {self.n_sampled} '
                         f'/ {self.maxev}')
        if self.n_sampled >= self.maxev:
            self.stop_global = True

    def finite_time(self):
        if self.disp:
            logging.info(f'Time elapsed = {time.time() - self.init} '
                         f'/ {self.maxtime}')
        if (time.time() - self.init) >= self.maxtime:
            self.stop_global = True

    def finite_precision(self):
        """
        Stop the algorithm if the final function value is known

        Specify in options (with ``self.f_min_true = options['f_min']``)
        and the tolerance with ``f_tol = options['f_tol']``
        """
        # If no minimizer has been found use the lowest sampling value
        self.find_lowest_vertex()
        if self.disp:
            logging.info(f'Lowest function evaluation = {self.f_lowest}')
            logging.info(f'Specified minimum = {self.f_min_true}')
        # If no feasible point was return from test
        if self.f_lowest is None:
            return self.stop_global

        # Function to stop algorithm at specified percentage error:
        if self.f_min_true == 0.0:
            if self.f_lowest <= self.f_tol:
                self.stop_global = True
        else:
            pe = (self.f_lowest - self.f_min_true) / abs(self.f_min_true)
            if self.f_lowest <= self.f_min_true:
                self.stop_global = True
                # 2if (pe - self.f_tol) <= abs(1.0 / abs(self.f_min_true)):
                if abs(pe) >= 2 * self.f_tol:
                    warnings.warn(
                        f"A much lower value than expected f* = {self.f_min_true} "
                        f"was found f_lowest = {self.f_lowest}",
                        stacklevel=3
                    )
            if pe <= self.f_tol:
                self.stop_global = True

        return self.stop_global

    def finite_homology_growth(self):
        """
        Stop the algorithm if homology group rank did not grow in iteration.
        """
        if self.LMC.size == 0:
            return  # pass on no reason to stop yet.
        self.hgrd = self.LMC.size - self.hgr

        self.hgr = self.LMC.size
        if self.hgrd <= self.minhgrd:
            self.stop_global = True
        if self.disp:
            logging.info(f'Current homology growth = {self.hgrd} '
                         f' (minimum growth = {self.minhgrd})')
        return self.stop_global

    def stopping_criteria(self):
        """
        Various stopping criteria ran every iteration

        Returns
        -------
        stop : bool
        """
        if self.maxiter is not None:
            self.finite_iterations()
        if self.iters is not None:
            self.finite_iterations()
        if self.maxfev is not None:
            self.finite_fev()
        if self.maxev is not None:
            self.finite_ev()
        if self.maxtime is not None:
            self.finite_time()
        if self.f_min_true is not None:
            self.finite_precision()
        if self.minhgrd is not None:
            self.finite_homology_growth()
        return self.stop_global

    def iterate(self):
        self.iterate_complex()

        # Build minimizer pool
        if self.minimize_every_iter:
            if not self.break_routine:
                self.find_minima()  # Process minimizer pool

        # Algorithm updates
        self.iters_done += 1

    def iterate_hypercube(self):
        """
        Iterate a subdivision of the complex

        Note: called with ``self.iterate_complex()`` after class initiation
        """
        # Iterate the complex
        if self.disp:
            logging.info('Constructing and refining simplicial complex graph '
                         'structure')
        if self.n is None:
            self.HC.refine_all()
            self.n_sampled = self.HC.V.size()  # nevs counted
        else:
            self.HC.refine(self.n)
            self.n_sampled += self.n

        if self.disp:
            logging.info('Triangulation completed, evaluating all constraints '
                         'and objective function values.')

        # Re-add minimisers to complex
        if len(self.LMC.xl_maps) > 0:
            for xl in self.LMC.cache:
                v = self.HC.V[xl]
                v_near = v.star()
                for v in v.nn:
                    v_near = v_near.union(v.nn)
                # Reconnect vertices to complex
                # if self.HC.connect_vertex_non_symm(tuple(self.LMC[xl].x_l),
                #                                   near=v_near):
                #    continue
                # else:
                    # If failure to find in v_near, then search all vertices
                    # (very expensive operation:
                #    self.HC.connect_vertex_non_symm(tuple(self.LMC[xl].x_l)
                #                                    )

        # Evaluate all constraints and functions
        self.HC.V.process_pools()
        if self.disp:
            logging.info('Evaluations completed.')

        # feasible sampling points counted by the triangulation.py routines
        self.fn = self.HC.V.nfev
        return

    def iterate_delaunay(self):
        """
        Build a complex of Delaunay triangulated points

        Note: called with ``self.iterate_complex()`` after class initiation
        """
        self.nc += self.n
        self.sampled_surface(infty_cons_sampl=self.infty_cons_sampl)

        # Add sampled points to a triangulation, construct self.Tri
        if self.disp:
            logging.info(f'self.n = {self.n}')
            logging.info(f'self.nc = {self.nc}')
            logging.info('Constructing and refining simplicial complex graph '
                         'structure from sampling points.')

        if self.dim < 2:
            self.Ind_sorted = np.argsort(self.C, axis=0)
            self.Ind_sorted = self.Ind_sorted.flatten()
            tris = []
            for ind, ind_s in enumerate(self.Ind_sorted):
                if ind > 0:
                    tris.append(self.Ind_sorted[ind - 1:ind + 1])

            tris = np.array(tris)
            # Store 1D triangulation:
            self.Tri = namedtuple('Tri', ['points', 'simplices'])(self.C, tris)
            self.points = {}
        else:
            if self.C.shape[0] > self.dim + 1:  # Ensure a simplex can be built
                self.delaunay_triangulation(n_prc=self.n_prc)
            self.n_prc = self.C.shape[0]

        if self.disp:
            logging.info('Triangulation completed, evaluating all '
                         'constraints and objective function values.')

        if hasattr(self, 'Tri'):
            self.HC.vf_to_vv(self.Tri.points, self.Tri.simplices)

        # Process all pools
        # Evaluate all constraints and functions
        if self.disp:
            logging.info('Triangulation completed, evaluating all constraints '
                         'and objective function values.')

        # Evaluate all constraints and functions
        self.HC.V.process_pools()
        if self.disp:
            logging.info('Evaluations completed.')

        # feasible sampling points counted by the triangulation.py routines
        self.fn = self.HC.V.nfev
        self.n_sampled = self.nc  # nevs counted in triangulation
        return

    # Hypercube minimizers
    def minimizers(self):
        """
        Returns the indexes of all minimizers
        """
        self.minimizer_pool = []
        # Note: Can implement parallelization here
        for x in self.HC.V.cache:
            in_LMC = False
            if len(self.LMC.xl_maps) > 0:
                for xlmi in self.LMC.xl_maps:
                    if np.all(np.array(x) == np.array(xlmi)):
                        in_LMC = True
            if in_LMC:
                continue

            if self.HC.V[x].minimiser():
                if self.disp:
                    logging.info('=' * 60)
                    logging.info(f'v.x = {self.HC.V[x].x_a} is minimizer')
                    logging.info(f'v.f = {self.HC.V[x].f} is minimizer')
                    logging.info('=' * 30)

                if self.HC.V[x] not in self.minimizer_pool:
                    self.minimizer_pool.append(self.HC.V[x])

                if self.disp:
                    logging.info('Neighbors:')
                    logging.info('=' * 30)
                    for vn in self.HC.V[x].nn:
                        logging.info(f'x = {vn.x} || f = {vn.f}')

                    logging.info('=' * 60)
        self.minimizer_pool_F = []
        self.X_min = []
        # normalized tuple in the Vertex cache
        self.X_min_cache = {}  # Cache used in hypercube sampling

        for v in self.minimizer_pool:
            self.X_min.append(v.x_a)
            self.minimizer_pool_F.append(v.f)
            self.X_min_cache[tuple(v.x_a)] = v.x

        self.minimizer_pool_F = np.array(self.minimizer_pool_F)
        self.X_min = np.array(self.X_min)

        # TODO: Only do this if global mode
        self.sort_min_pool()

        return self.X_min

    # Local minimisation
    # Minimiser pool processing
    def minimise_pool(self, force_iter=False):
        """
        This processing method can optionally minimise only the best candidate
        solutions in the minimiser pool

        Parameters
        ----------
        force_iter : int
                     Number of starting minimizers to process (can be specified
                     globally or locally)

        """
        # Find first local minimum
        # NOTE: Since we always minimize this value regardless it is a waste to
        # build the topograph first before minimizing
        lres_f_min = self.minimize(self.X_min[0], ind=self.minimizer_pool[0])

        # Trim minimized point from current minimizer set
        self.trim_min_pool(0)

        while not self.stop_l_iter:
            # Global stopping criteria:
            self.stopping_criteria()

            # Note first iteration is outside loop:
            if force_iter:
                force_iter -= 1
                if force_iter == 0:
                    self.stop_l_iter = True
                    break

            if np.shape(self.X_min)[0] == 0:
                self.stop_l_iter = True
                break

            # Construct topograph from current minimizer set
            # (NOTE: This is a very small topograph using only the minizer pool
            #        , it might be worth using some graph theory tools instead.
            self.g_topograph(lres_f_min.x, self.X_min)

            # Find local minimum at the miniser with the greatest Euclidean
            # distance from the current solution
            ind_xmin_l = self.Z[:, -1]
            lres_f_min = self.minimize(self.Ss[-1, :], self.minimizer_pool[-1])

            # Trim minimised point from current minimizer set
            self.trim_min_pool(ind_xmin_l)

        # Reset controls
        self.stop_l_iter = False
        return

    def sort_min_pool(self):
        # Sort to find minimum func value in min_pool
        self.ind_f_min = np.argsort(self.minimizer_pool_F)
        self.minimizer_pool = np.array(self.minimizer_pool)[self.ind_f_min]
        self.minimizer_pool_F = np.array(self.minimizer_pool_F)[
            self.ind_f_min]
        return

    def trim_min_pool(self, trim_ind):
        self.X_min = np.delete(self.X_min, trim_ind, axis=0)
        self.minimizer_pool_F = np.delete(self.minimizer_pool_F, trim_ind)
        self.minimizer_pool = np.delete(self.minimizer_pool, trim_ind)
        return

    def g_topograph(self, x_min, X_min):
        """
        Returns the topographical vector stemming from the specified value
        ``x_min`` for the current feasible set ``X_min`` with True boolean
        values indicating positive entries and False values indicating
        negative entries.

        """
        x_min = np.array([x_min])
        self.Y = spatial.distance.cdist(x_min, X_min, 'euclidean')
        # Find sorted indexes of spatial distances:
        self.Z = np.argsort(self.Y, axis=-1)

        self.Ss = X_min[self.Z][0]
        self.minimizer_pool = self.minimizer_pool[self.Z]
        self.minimizer_pool = self.minimizer_pool[0]
        return self.Ss

    # Local bound functions
    def construct_lcb_simplicial(self, v_min):
        """
        Construct locally (approximately) convex bounds

        Parameters
        ----------
        v_min : Vertex object
                The minimizer vertex

        Returns
        -------
        cbounds : list of lists
            List of size dimension with length-2 list of bounds for each
            dimension.

        """
        cbounds = [[x_b_i[0], x_b_i[1]] for x_b_i in self.bounds]
        # Loop over all bounds
        for vn in v_min.nn:
            for i, x_i in enumerate(vn.x_a):
                # Lower bound
                if (x_i < v_min.x_a[i]) and (x_i > cbounds[i][0]):
                    cbounds[i][0] = x_i

                # Upper bound
                if (x_i > v_min.x_a[i]) and (x_i < cbounds[i][1]):
                    cbounds[i][1] = x_i

        if self.disp:
            logging.info(f'cbounds found for v_min.x_a = {v_min.x_a}')
            logging.info(f'cbounds = {cbounds}')

        return cbounds

    def construct_lcb_delaunay(self, v_min, ind=None):
        """
        Construct locally (approximately) convex bounds

        Parameters
        ----------
        v_min : Vertex object
                The minimizer vertex

        Returns
        -------
        cbounds : list of lists
            List of size dimension with length-2 list of bounds for each
            dimension.
        """
        cbounds = [[x_b_i[0], x_b_i[1]] for x_b_i in self.bounds]

        return cbounds

    # Minimize a starting point locally
    def minimize(self, x_min, ind=None):
        """
        This function is used to calculate the local minima using the specified
        sampling point as a starting value.

        Parameters
        ----------
        x_min : vector of floats
            Current starting point to minimize.

        Returns
        -------
        lres : OptimizeResult
            The local optimization result represented as a `OptimizeResult`
            object.
        """
        # Use minima maps if vertex was already run
        if self.disp:
            logging.info(f'Vertex minimiser maps = {self.LMC.v_maps}')

        if self.LMC[x_min].lres is not None:
            logging.info(f'Found self.LMC[x_min].lres = '
                         f'{self.LMC[x_min].lres}')
            return self.LMC[x_min].lres

        if self.callback is not None:
            logging.info(f'Callback for minimizer starting at {x_min}:')

        if self.disp:
            logging.info(f'Starting minimization at {x_min}...')

        if self.sampling_method == 'simplicial':
            x_min_t = tuple(x_min)
            # Find the normalized tuple in the Vertex cache:
            x_min_t_norm = self.X_min_cache[tuple(x_min_t)]
            x_min_t_norm = tuple(x_min_t_norm)
            g_bounds = self.construct_lcb_simplicial(self.HC.V[x_min_t_norm])
            if 'bounds' in self.min_solver_args:
                self.minimizer_kwargs['bounds'] = g_bounds
                logging.info(self.minimizer_kwargs['bounds'])

        else:
            g_bounds = self.construct_lcb_delaunay(x_min, ind=ind)
            if 'bounds' in self.min_solver_args:
                self.minimizer_kwargs['bounds'] = g_bounds
                logging.info(self.minimizer_kwargs['bounds'])

        if self.disp and 'bounds' in self.minimizer_kwargs:
            logging.info('bounds in kwarg:')
            logging.info(self.minimizer_kwargs['bounds'])

        # Local minimization using scipy.optimize.minimize:
        lres = minimize(self.func, x_min, **self.minimizer_kwargs)

        if self.disp:
            logging.info(f'lres = {lres}')

        # Local function evals for all minimizers
        self.res.nlfev += lres.nfev
        if 'njev' in lres:
            self.res.nljev += lres.njev
        if 'nhev' in lres:
            self.res.nlhev += lres.nhev

        try:  # Needed because of the brain dead 1x1 NumPy arrays
            lres.fun = lres.fun[0]
        except (IndexError, TypeError):
            lres.fun

        # Append minima maps
        self.LMC[x_min]
        self.LMC.add_res(x_min, lres, bounds=g_bounds)

        return lres

    # Post local minimization processing
    def sort_result(self):
        """
        Sort results and build the global return object
        """
        # Sort results in local minima cache
        results = self.LMC.sort_cache_result()
        self.res.xl = results['xl']
        self.res.funl = results['funl']
        self.res.x = results['x']
        self.res.fun = results['fun']

        # Add local func evals to sampling func evals
        # Count the number of feasible vertices and add to local func evals:
        self.res.nfev = self.fn + self.res.nlfev
        return self.res

    # Algorithm controls
    def fail_routine(self, mes=("Failed to converge")):
        self.break_routine = True
        self.res.success = False
        self.X_min = [None]
        self.res.message = mes

    def sampled_surface(self, infty_cons_sampl=False):
        """
        Sample the function surface.

        There are 2 modes, if ``infty_cons_sampl`` is True then the sampled
        points that are generated outside the feasible domain will be
        assigned an ``inf`` value in accordance with SHGO rules.
        This guarantees convergence and usually requires less objective
        function evaluations at the computational costs of more Delaunay
        triangulation points.

        If ``infty_cons_sampl`` is False, then the infeasible points are
        discarded and only a subspace of the sampled points are used. This
        comes at the cost of the loss of guaranteed convergence and usually
        requires more objective function evaluations.
        """
        # Generate sampling points
        if self.disp:
            logging.info('Generating sampling points')
        self.sampling(self.nc, self.dim)
        if len(self.LMC.xl_maps) > 0:
            self.C = np.vstack((self.C, np.array(self.LMC.xl_maps)))
        if not infty_cons_sampl:
            # Find subspace of feasible points
            if self.g_cons is not None:
                self.sampling_subspace()

        # Sort remaining samples
        self.sorted_samples()

        # Find objective function references
        self.n_sampled = self.nc

    def sampling_custom(self, n, dim):
        """
        Generates uniform sampling points in a hypercube and scales the points
        to the bound limits.
        """
        # Generate sampling points.
        # Generate uniform sample points in [0, 1]^m \subset R^m
        if self.n_sampled == 0:
            self.C = self.sampling_function(n, dim)
        else:
            self.C = self.sampling_function(n, dim)
        # Distribute over bounds
        for i in range(len(self.bounds)):
            self.C[:, i] = (self.C[:, i] *
                            (self.bounds[i][1] - self.bounds[i][0])
                            + self.bounds[i][0])
        return self.C

    def sampling_subspace(self):
        """Find subspace of feasible points from g_func definition"""
        # Subspace of feasible points.
        for ind, g in enumerate(self.g_cons):
            # C.shape = (Z, dim) where Z is the number of sampling points to
            # evaluate and dim is the dimensionality of the problem.
            # the constraint function may not be vectorised so have to step
            # through each sampling point sequentially.
            feasible = np.array(
                [np.all(g(x_C, *self.g_args[ind]) >= 0.0) for x_C in self.C],
                dtype=bool
            )
            self.C = self.C[feasible]

            if self.C.size == 0:
                self.res.message = ('No sampling point found within the '
                                    + 'feasible set. Increasing sampling '
                                    + 'size.')
                # sampling correctly for both 1-D and >1-D cases
                if self.disp:
                    logging.info(self.res.message)

    def sorted_samples(self):  # Validated
        """Find indexes of the sorted sampling points"""
        self.Ind_sorted = np.argsort(self.C, axis=0)
        self.Xs = self.C[self.Ind_sorted]
        return self.Ind_sorted, self.Xs

    def delaunay_triangulation(self, n_prc=0):
        if hasattr(self, 'Tri') and self.qhull_incremental:
            # TODO: Uncertain if n_prc needs to add len(self.LMC.xl_maps)
            # in self.sampled_surface
            self.Tri.add_points(self.C[n_prc:, :])
        else:
            try:
                self.Tri = spatial.Delaunay(self.C,
                                            incremental=self.qhull_incremental,
                                            )
            except spatial.QhullError:
                if str(sys.exc_info()[1])[:6] == 'QH6239':
                    logging.warning('QH6239 Qhull precision error detected, '
                                    'this usually occurs when no bounds are '
                                    'specified, Qhull can only run with '
                                    'handling cocircular/cospherical points'
                                    ' and in this case incremental mode is '
                                    'switched off. The performance of shgo '
                                    'will be reduced in this mode.')
                    self.qhull_incremental = False
                    self.Tri = spatial.Delaunay(self.C,
                                                incremental=
                                                self.qhull_incremental)
                else:
                    raise

        return self.Tri


class LMap:
    def __init__(self, v):
        self.v = v
        self.x_l = None
        self.lres = None
        self.f_min = None
        self.lbounds = []


class LMapCache:
    def __init__(self):
        self.cache = {}

        # Lists for search queries
        self.v_maps = []
        self.xl_maps = []
        self.xl_maps_set = set()
        self.f_maps = []
        self.lbound_maps = []
        self.size = 0

    def __getitem__(self, v):
        try:
            v = np.ndarray.tolist(v)
        except TypeError:
            pass
        v = tuple(v)
        try:
            return self.cache[v]
        except KeyError:
            xval = LMap(v)
            self.cache[v] = xval

            return self.cache[v]

    def add_res(self, v, lres, bounds=None):
        v = np.ndarray.tolist(v)
        v = tuple(v)
        self.cache[v].x_l = lres.x
        self.cache[v].lres = lres
        self.cache[v].f_min = lres.fun
        self.cache[v].lbounds = bounds

        # Update cache size
        self.size += 1

        # Cache lists for search queries
        self.v_maps.append(v)
        self.xl_maps.append(lres.x)
        self.xl_maps_set.add(tuple(lres.x))
        self.f_maps.append(lres.fun)
        self.lbound_maps.append(bounds)

    def sort_cache_result(self):
        """
        Sort results and build the global return object
        """
        results = {}
        # Sort results and save
        self.xl_maps = np.array(self.xl_maps)
        self.f_maps = np.array(self.f_maps)

        # Sorted indexes in Func_min
        ind_sorted = np.argsort(self.f_maps)

        # Save ordered list of minima
        results['xl'] = self.xl_maps[ind_sorted]  # Ordered x vals
        self.f_maps = np.array(self.f_maps)
        results['funl'] = self.f_maps[ind_sorted]
        results['funl'] = results['funl'].T

        # Find global of all minimizers
        results['x'] = self.xl_maps[ind_sorted[0]]  # Save global minima
        results['fun'] = self.f_maps[ind_sorted[0]]  # Save global fun value

        self.xl_maps = np.ndarray.tolist(self.xl_maps)
        self.f_maps = np.ndarray.tolist(self.f_maps)
        return results<|MERGE_RESOLUTION|>--- conflicted
+++ resolved
@@ -45,34 +45,6 @@
     args : tuple, optional
         Any additional fixed parameters needed to completely specify the
         objective function.
-<<<<<<< HEAD
-    constraints : dict or sequence of dict, optional
-        Constraints definition.
-        Function(s) ``R**n`` in the form::
-
-            g(x) >= 0 applied as g : R^n -> R^m
-            h(x) == 0 applied as h : R^n -> R^p
-
-        Each constraint is defined in a dictionary with fields:
-
-        type : str
-            Constraint type: 'eq' for equality, 'ineq' for inequality.
-        fun : callable
-            The function defining the constraint.
-        jac : callable, optional
-            The Jacobian of `fun` (only for SLSQP).
-        args : sequence, optional
-            Extra arguments to be passed to the function and Jacobian.
-
-        Equality constraint means that the constraint function result is to
-        be zero whereas inequality means that it is to be non-negative.
-        Note that COBYLA only supports inequality constraints.
-
-        .. note::
-
-           Only the COBYLA, SLSQP, and trust-constr local minimize methods
-           currently support ``constraint`` arguments. If the ``constraints``
-=======
     constraints : {Constraint, dict} or List of {Constraint, dict}, optional
         Constraints definition. Only for COBYLA, COBYQA, SLSQP and trust-constr.
         See the tutorial [5]_ for further details on specifying constraints.
@@ -81,7 +53,6 @@
 
            Only COBYLA, COBYQA, SLSQP, and trust-constr local minimize methods
            currently support constraint arguments. If the ``constraints``
->>>>>>> 04410471
            sequence used in the local optimization problem is not defined in
            ``minimizer_kwargs`` and a constrained method is used then the
            global ``constraints`` will be used.
@@ -113,27 +84,16 @@
         Extra keyword arguments to be passed to the minimizer
         ``scipy.optimize.minimize``. Some important options could be:
 
-<<<<<<< HEAD
         method : str
-            The minimization method, the default is ``SLSQP``.
+            The minimization method. If not given, chosen to be one of
+            BFGS, L-BFGS-B, SLSQP, depending on whether or not the
+            problem has constraints or bounds.
         args : tuple
             Extra arguments passed to the objective function (``func``) and
             its derivatives (Jacobian, Hessian).
         options : dict, optional
             Note that by default the tolerance is specified as
             ``{ftol: 1e-12}``
-=======
-            * method : str
-                The minimization method. If not given, chosen to be one of
-                BFGS, L-BFGS-B, SLSQP, depending on whether or not the
-                problem has constraints or bounds.
-            * args : tuple
-                Extra arguments passed to the objective function (``func``) and
-                its derivatives (Jacobian, Hessian).
-            * options : dict, optional
-                Note that by default the tolerance is specified as
-                ``{ftol: 1e-12}``
->>>>>>> 04410471
 
     options : dict, optional
         A dictionary of solver options. Many of the options specified for the
@@ -176,12 +136,7 @@
 
         Objective function knowledge:
 
-<<<<<<< HEAD
-        symmetry : bool
-            Specify True if the objective function contains symmetric variables.
-            The search space (and therefore performance) is decreased by O(n!).
-=======
-        * symmetry : list or bool
+        symmetry : list or bool
             Specify if the objective function contains symmetric variables.
             The search space (and therefore performance) is decreased by up to
             O(n!) times in the fully symmetric case. If `True` is specified
@@ -192,16 +147,15 @@
             E.g.  f(x) = (x_1 + x_2 + x_3) + (x_4)**2 + (x_5)**2 + (x_6)**2
 
             In this equation x_2 and x_3 are symmetric to x_1, while x_5 and
-            x_6 are symmetric to x_4, this can be specified to the solver as:
-
-            symmetry = [0,  # Variable 1
-                        0,  # symmetric to variable 1
-                        0,  # symmetric to variable 1
-                        3,  # Variable 4
-                        3,  # symmetric to variable 4
-                        3,  # symmetric to variable 4
-                        ]
->>>>>>> 04410471
+            x_6 are symmetric to x_4, this can be specified to the solver as::
+
+                symmetry = [0,  # Variable 1
+                            0,  # symmetric to variable 1
+                            0,  # symmetric to variable 1
+                            3,  # Variable 4
+                            3,  # symmetric to variable 4
+                            3,  # symmetric to variable 4
+                            ]
 
         jac : bool or callable, optional
             Jacobian (gradient) of objective function. Only for CG, BFGS,
@@ -228,23 +182,16 @@
 
         minimize_every_iter : bool
             If True then promising global sampling points will be passed to a
-<<<<<<< HEAD
-            local minimization routine every iteration. If False then only the
-            final minimizer pool will be run. Defaults to False.
+            local minimization routine every iteration. If True then only the
+            final minimizer pool will be run. Defaults to True.
+
         local_iter : int
             Only evaluate a few of the best minimizer pool candidates every
             iteration. If False all potential points are passed to the local
             minimization routine.
-        infty_constraints: bool
-=======
-            local minimization routine every iteration. If True then only the
-            final minimizer pool will be run. Defaults to True.
-        * local_iter : int
-            Only evaluate a few of the best minimizer pool candidates every
-            iteration. If False all potential points are passed to the local
-            minimization routine.
-        * infty_constraints : bool
->>>>>>> 04410471
+
+        infty_constraints : bool
+
             If True then any sampling points generated which are outside will
             the feasible domain will be saved and given an objective function
             value of ``inf``. If False then these points will be discarded.
