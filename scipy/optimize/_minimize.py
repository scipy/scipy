--- conflicted
+++ resolved
@@ -27,18 +27,11 @@
 from ._trustregion_constr import _minimize_trustregion_constr
 
 # constrained minimization
-<<<<<<< HEAD
-from .lbfgsb import _minimize_lbfgsb
-from .tnc import _minimize_tnc
-from .cobyla import _minimize_cobyla
-from .slsqp import _minimize_slsqp
-from ._direct import _minimize_direct
-=======
 from ._lbfgsb_py import _minimize_lbfgsb
 from ._tnc import _minimize_tnc
 from ._cobyla_py import _minimize_cobyla
 from ._slsqp_py import _minimize_slsqp
->>>>>>> 7a89f8e3
+from ._direct import _minimize_direct
 from ._constraints import (old_bound_to_new, new_bounds_to_old,
                            old_constraint_to_new, new_constraint_to_old,
                            NonlinearConstraint, LinearConstraint, Bounds)
@@ -69,12 +62,8 @@
         specify the function.
     x0 : ndarray, shape (n,)
         Initial guess. Array of real elements of size (n,),
-<<<<<<< HEAD
-        where 'n' is the number of independent variables.
+        where ``n`` is the number of independent variables.
         You can pass `None if using the `direct` method.
-=======
-        where ``n`` is the number of independent variables.
->>>>>>> 7a89f8e3
     args : tuple, optional
         Extra arguments passed to the objective function and its
         derivatives (`fun`, `jac` and `hess` functions).
@@ -745,9 +734,8 @@
         res = _minimize_trust_krylov(fun, x0, args, jac, hess, hessp,
                                      callback=callback, **options)
     elif meth == 'trust-exact':
-<<<<<<< HEAD
-        return _minimize_trustregion_exact(fun, x0, args, jac, hess,
-                                           callback=callback, **options)
+        res = _minimize_trustregion_exact(fun, x0, args, jac, hess,
+                                          callback=callback, **options)
     elif meth == 'direct':
         if bounds is None:
             raise ValueError(("`bounds` is a required argument for "
@@ -757,15 +745,11 @@
         maxiter = options.get('maxiter', 6000)
         maxfun = options.get('maxfun', 20000)
         disp = options.get('disp', False)
-        return _minimize_direct(fun, bounds=bounds, *args,
-                                locally_biased=locally_biased,
-                                f_min=f_min, callback=callback,
-                                maxiter=maxiter, maxfun=maxfun,
-                                disp=disp)
-=======
-        res = _minimize_trustregion_exact(fun, x0, args, jac, hess,
-                                          callback=callback, **options)
->>>>>>> 7a89f8e3
+        res = _minimize_direct(fun, bounds=bounds, *args,
+                               locally_biased=locally_biased,
+                               f_min=f_min, callback=callback,
+                               maxiter=maxiter, maxfun=maxfun,
+                               disp=disp)
     else:
         raise ValueError('Unknown solver %s' % method)
 
@@ -981,11 +965,7 @@
 
 def standardize_bounds(bounds, x0, meth):
     """Converts bounds to the form required by the solver."""
-<<<<<<< HEAD
-    if meth in {'trust-constr', 'powell', 'nelder-mead', 'direct'}:
-=======
-    if meth in {'trust-constr', 'powell', 'nelder-mead', 'new'}:
->>>>>>> 7a89f8e3
+    if meth in {'trust-constr', 'powell', 'nelder-mead', 'new', 'direct'}:
         if not isinstance(bounds, Bounds):
             lb, ub = old_bound_to_new(bounds)
             bounds = Bounds(lb, ub)
