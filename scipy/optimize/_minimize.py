--- conflicted
+++ resolved
@@ -74,7 +74,6 @@
     method : str or callable, optional
         Type of solver.  Should be one of
 
-<<<<<<< HEAD
         - 'Nelder-Mead' :ref:`(see here) <optimize.minimize-neldermead>`
         - 'Powell'      :ref:`(see here) <optimize.minimize-powell>`
         - 'CG'          :ref:`(see here) <optimize.minimize-cg>`
@@ -83,32 +82,14 @@
         - 'L-BFGS-B'    :ref:`(see here) <optimize.minimize-lbfgsb>`
         - 'TNC'         :ref:`(see here) <optimize.minimize-tnc>`
         - 'COBYLA'      :ref:`(see here) <optimize.minimize-cobyla>`
+        - 'COBYQA'      :ref:`(see here) <optimize.minimize-cobyqa>`
         - 'SLSQP'       :ref:`(see here) <optimize.minimize-slsqp>`
         - 'trust-constr':ref:`(see here) <optimize.minimize-trustconstr>`
         - 'dogleg'      :ref:`(see here) <optimize.minimize-dogleg>`
         - 'trust-ncg'   :ref:`(see here) <optimize.minimize-trustncg>`
         - 'trust-exact' :ref:`(see here) <optimize.minimize-trustexact>`
         - 'trust-krylov' :ref:`(see here) <optimize.minimize-trustkrylov>`
-        - custom - a callable object (added in version 0.14.0),
-          see below for description.
-=======
-            - 'Nelder-Mead' :ref:`(see here) <optimize.minimize-neldermead>`
-            - 'Powell'      :ref:`(see here) <optimize.minimize-powell>`
-            - 'CG'          :ref:`(see here) <optimize.minimize-cg>`
-            - 'BFGS'        :ref:`(see here) <optimize.minimize-bfgs>`
-            - 'Newton-CG'   :ref:`(see here) <optimize.minimize-newtoncg>`
-            - 'L-BFGS-B'    :ref:`(see here) <optimize.minimize-lbfgsb>`
-            - 'TNC'         :ref:`(see here) <optimize.minimize-tnc>`
-            - 'COBYLA'      :ref:`(see here) <optimize.minimize-cobyla>`
-            - 'COBYQA'      :ref:`(see here) <optimize.minimize-cobyqa>`
-            - 'SLSQP'       :ref:`(see here) <optimize.minimize-slsqp>`
-            - 'trust-constr':ref:`(see here) <optimize.minimize-trustconstr>`
-            - 'dogleg'      :ref:`(see here) <optimize.minimize-dogleg>`
-            - 'trust-ncg'   :ref:`(see here) <optimize.minimize-trustncg>`
-            - 'trust-exact' :ref:`(see here) <optimize.minimize-trustexact>`
-            - 'trust-krylov' :ref:`(see here) <optimize.minimize-trustkrylov>`
-            - custom - a callable object, see below for description.
->>>>>>> 04410471
+        - custom - a callable object, see below for description.
 
         If not given, chosen to be one of ``BFGS``, ``L-BFGS-B``, ``SLSQP``,
         depending on whether or not the problem has constraints or bounds.
@@ -157,15 +138,9 @@
     hessp : callable, optional
         Hessian of objective function times an arbitrary vector p. Only for
         Newton-CG, trust-ncg, trust-krylov, trust-constr.
-<<<<<<< HEAD
-        Only one of `hessp` or `hess` needs to be given.  If `hess` is
-        provided, then `hessp` will be ignored.  `hessp` must compute the
-        Hessian times an arbitrary vector::
-=======
         Only one of `hessp` or `hess` needs to be given. If `hess` is
         provided, then `hessp` will be ignored. `hessp` must compute the
         Hessian times an arbitrary vector:
->>>>>>> 04410471
 
             hessp(x, p, *args) ->  ndarray shape (n,)
 
@@ -216,33 +191,13 @@
         A dictionary of solver options. All methods except `TNC` accept the
         following generic options:
 
-<<<<<<< HEAD
         maxiter : int
             Maximum number of iterations to perform. Depending on the
             method each iteration may use several function evaluations.
+
+            For `TNC` use `maxfun` instead of `maxiter`.
         disp : bool
             Set to True to print convergence messages.
-
-        For method-specific options, see :func:`show_options()`.
-    callback : callable, optional
-        Called after each iteration. For 'trust-constr' it is a callable with
-        the signature::
-
-            callback(xk, OptimizeResult state) -> bool
-
-        where ``xk`` is the current parameter vector. and ``state``
-        is an `OptimizeResult` object, with the same fields
-        as the ones from the return. If callback returns True
-        the algorithm execution is terminated.
-        For all the other methods, the signature is::
-=======
-            maxiter : int
-                Maximum number of iterations to perform. Depending on the
-                method each iteration may use several function evaluations.
-
-                For `TNC` use `maxfun` instead of `maxiter`.
-            disp : bool
-                Set to True to print convergence messages.
 
         For method-specific options, see :func:`show_options()`.
     callback : callable, optional
@@ -261,7 +216,6 @@
         the callback raises ``StopIteration``.
 
         All methods except trust-constr (also) support a signature like:
->>>>>>> 04410471
 
             callback(xk)
 
@@ -847,17 +801,10 @@
     method : str or callable, optional
         Type of solver.  Should be one of:
 
-<<<<<<< HEAD
-        - 'Brent'     :ref:`(see here) <optimize.minimize_scalar-brent>`
-        - 'Bounded'   :ref:`(see here) <optimize.minimize_scalar-bounded>`
-        - 'Golden'    :ref:`(see here) <optimize.minimize_scalar-golden>`
+        - :ref:`Brent <optimize.minimize_scalar-brent>`
+        - :ref:`Bounded <optimize.minimize_scalar-bounded>`
+        - :ref:`Golden <optimize.minimize_scalar-golden>`
         - custom - a callable object (added in version 0.14.0), see below
-=======
-            - :ref:`Brent <optimize.minimize_scalar-brent>`
-            - :ref:`Bounded <optimize.minimize_scalar-bounded>`
-            - :ref:`Golden <optimize.minimize_scalar-golden>`
-            - custom - a callable object (added in version 0.14.0), see below
->>>>>>> 04410471
 
         Default is "Bounded" if bounds are provided and "Brent" otherwise.
         See the 'Notes' section for details of each solver.
