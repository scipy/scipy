"""
Unified interfaces to minimization algorithms.

Functions
---------
- minimize : minimization of a function of several variables.
- minimize_scalar : minimization of a function of one variable.
"""

__all__ = ['minimize', 'minimize_scalar']


from warnings import warn

import numpy as np

# unconstrained minimization
from ._optimize import (_minimize_neldermead, _minimize_powell, _minimize_cg,
                        _minimize_bfgs, _minimize_newtoncg,
                        _minimize_scalar_brent, _minimize_scalar_bounded,
<<<<<<< HEAD
                        _minimize_scalar_golden, MemoizeJac)
=======
                        _minimize_scalar_golden, MemoizeJac, OptimizeResult)
>>>>>>> cdb9b034
from ._trustregion_dogleg import _minimize_dogleg
from ._trustregion_ncg import _minimize_trust_ncg
from ._trustregion_krylov import _minimize_trust_krylov
from ._trustregion_exact import _minimize_trustregion_exact
from ._trustregion_constr import _minimize_trustregion_constr

# constrained minimization
from ._lbfgsb_py import _minimize_lbfgsb
from ._tnc import _minimize_tnc
from ._cobyla_py import _minimize_cobyla
from ._slsqp_py import _minimize_slsqp
from ._constraints import (old_bound_to_new, new_bounds_to_old,
                           old_constraint_to_new, new_constraint_to_old,
                           NonlinearConstraint, LinearConstraint, Bounds,
                           PreparedConstraint)
from ._differentiable_functions import FD_METHODS

MINIMIZE_METHODS = ['nelder-mead', 'powell', 'cg', 'bfgs', 'newton-cg',
                    'l-bfgs-b', 'tnc', 'cobyla', 'slsqp', 'trust-constr',
                    'dogleg', 'trust-ncg', 'trust-exact', 'trust-krylov']

MINIMIZE_SCALAR_METHODS = ['brent', 'bounded', 'golden']

def minimize(fun, x0, args=(), method=None, jac=None, hess=None,
             hessp=None, bounds=None, constraints=(), tol=None,
             callback=None, options=None):
    """Minimization of scalar function of one or more variables.

    Parameters
    ----------
    fun : callable
        The objective function to be minimized.

            ``fun(x, *args) -> float``

        where ``x`` is an 1-D array with shape (n,) and ``args``
        is a tuple of the fixed parameters needed to completely
        specify the function.
    x0 : ndarray, shape (n,)
        Initial guess. Array of real elements of size (n,),
        where ``n`` is the number of independent variables.
    args : tuple, optional
        Extra arguments passed to the objective function and its
        derivatives (`fun`, `jac` and `hess` functions).
    method : str or callable, optional
        Type of solver.  Should be one of

            - 'Nelder-Mead' :ref:`(see here) <optimize.minimize-neldermead>`
            - 'Powell'      :ref:`(see here) <optimize.minimize-powell>`
            - 'CG'          :ref:`(see here) <optimize.minimize-cg>`
            - 'BFGS'        :ref:`(see here) <optimize.minimize-bfgs>`
            - 'Newton-CG'   :ref:`(see here) <optimize.minimize-newtoncg>`
            - 'L-BFGS-B'    :ref:`(see here) <optimize.minimize-lbfgsb>`
            - 'TNC'         :ref:`(see here) <optimize.minimize-tnc>`
            - 'COBYLA'      :ref:`(see here) <optimize.minimize-cobyla>`
            - 'SLSQP'       :ref:`(see here) <optimize.minimize-slsqp>`
            - 'trust-constr':ref:`(see here) <optimize.minimize-trustconstr>`
            - 'dogleg'      :ref:`(see here) <optimize.minimize-dogleg>`
            - 'trust-ncg'   :ref:`(see here) <optimize.minimize-trustncg>`
            - 'trust-exact' :ref:`(see here) <optimize.minimize-trustexact>`
            - 'trust-krylov' :ref:`(see here) <optimize.minimize-trustkrylov>`
            - custom - a callable object (added in version 0.14.0),
              see below for description.

        If not given, chosen to be one of ``BFGS``, ``L-BFGS-B``, ``SLSQP``,
        depending on whether or not the problem has constraints or bounds.
    jac : {callable,  '2-point', '3-point', 'cs', bool}, optional
        Method for computing the gradient vector. Only for CG, BFGS,
        Newton-CG, L-BFGS-B, TNC, SLSQP, dogleg, trust-ncg, trust-krylov,
        trust-exact and trust-constr.
        If it is a callable, it should be a function that returns the gradient
        vector:

            ``jac(x, *args) -> array_like, shape (n,)``

        where ``x`` is an array with shape (n,) and ``args`` is a tuple with
        the fixed parameters. If `jac` is a Boolean and is True, `fun` is
        assumed to return a tuple ``(f, g)`` containing the objective
        function and the gradient.
        Methods 'Newton-CG', 'trust-ncg', 'dogleg', 'trust-exact', and
        'trust-krylov' require that either a callable be supplied, or that
        `fun` return the objective and gradient.
        If None or False, the gradient will be estimated using 2-point finite
        difference estimation with an absolute step size.
        Alternatively, the keywords  {'2-point', '3-point', 'cs'} can be used
        to select a finite difference scheme for numerical estimation of the
        gradient with a relative step size. These finite difference schemes
        obey any specified `bounds`.
    hess : {callable, '2-point', '3-point', 'cs', HessianUpdateStrategy}, optional
        Method for computing the Hessian matrix. Only for Newton-CG, dogleg,
        trust-ncg, trust-krylov, trust-exact and trust-constr.
        If it is callable, it should return the Hessian matrix:

            ``hess(x, *args) -> {LinearOperator, spmatrix, array}, (n, n)``

        where ``x`` is a (n,) ndarray and ``args`` is a tuple with the fixed
        parameters.
        The keywords {'2-point', '3-point', 'cs'} can also be used to select
        a finite difference scheme for numerical estimation of the hessian.
        Alternatively, objects implementing the `HessianUpdateStrategy`
        interface can be used to approximate the Hessian. Available
        quasi-Newton methods implementing this interface are:

            - `BFGS`;
            - `SR1`.

        Not all of the options are available for each of the methods; for
        availability refer to the notes.
    hessp : callable, optional
        Hessian of objective function times an arbitrary vector p. Only for
        Newton-CG, trust-ncg, trust-krylov, trust-constr.
        Only one of `hessp` or `hess` needs to be given. If `hess` is
        provided, then `hessp` will be ignored. `hessp` must compute the
        Hessian times an arbitrary vector:

            ``hessp(x, p, *args) ->  ndarray shape (n,)``

        where ``x`` is a (n,) ndarray, ``p`` is an arbitrary vector with
        dimension (n,) and ``args`` is a tuple with the fixed
        parameters.
    bounds : sequence or `Bounds`, optional
        Bounds on variables for Nelder-Mead, L-BFGS-B, TNC, SLSQP, Powell, and
        trust-constr methods. There are two ways to specify the bounds:

            1. Instance of `Bounds` class.
            2. Sequence of ``(min, max)`` pairs for each element in `x`. None
               is used to specify no bound.

    constraints : {Constraint, dict} or List of {Constraint, dict}, optional
        Constraints definition. Only for COBYLA, SLSQP and trust-constr.

        Constraints for 'trust-constr' are defined as a single object or a
        list of objects specifying constraints to the optimization problem.
        Available constraints are:

            - `LinearConstraint`
            - `NonlinearConstraint`

        Constraints for COBYLA, SLSQP are defined as a list of dictionaries.
        Each dictionary with fields:

            type : str
                Constraint type: 'eq' for equality, 'ineq' for inequality.
            fun : callable
                The function defining the constraint.
            jac : callable, optional
                The Jacobian of `fun` (only for SLSQP).
            args : sequence, optional
                Extra arguments to be passed to the function and Jacobian.

        Equality constraint means that the constraint function result is to
        be zero whereas inequality means that it is to be non-negative.
        Note that COBYLA only supports inequality constraints.
    tol : float, optional
        Tolerance for termination. When `tol` is specified, the selected
        minimization algorithm sets some relevant solver-specific tolerance(s)
        equal to `tol`. For detailed control, use solver-specific
        options.
    options : dict, optional
        A dictionary of solver options. All methods accept the following
        generic options:

            maxiter : int
                Maximum number of iterations to perform. Depending on the
                method each iteration may use several function evaluations.
            disp : bool
                Set to True to print convergence messages.

        For method-specific options, see :func:`show_options()`.
    callback : callable, optional
        Called after each iteration. For 'trust-constr' it is a callable with
        the signature:

            ``callback(xk, OptimizeResult state) -> bool``

        where ``xk`` is the current parameter vector. and ``state``
        is an `OptimizeResult` object, with the same fields
        as the ones from the return. If callback returns True
        the algorithm execution is terminated.
        For all the other methods, the signature is:

            ``callback(xk)``

        where ``xk`` is the current parameter vector.

    Returns
    -------
    res : OptimizeResult
        The optimization result represented as a ``OptimizeResult`` object.
        Important attributes are: ``x`` the solution array, ``success`` a
        Boolean flag indicating if the optimizer exited successfully and
        ``message`` which describes the cause of the termination. See
        `OptimizeResult` for a description of other attributes.

    See also
    --------
    minimize_scalar : Interface to minimization algorithms for scalar
        univariate functions
    show_options : Additional options accepted by the solvers

    Notes
    -----
    This section describes the available solvers that can be selected by the
    'method' parameter. The default method is *BFGS*.

    **Unconstrained minimization**

    Method :ref:`CG <optimize.minimize-cg>` uses a nonlinear conjugate
    gradient algorithm by Polak and Ribiere, a variant of the
    Fletcher-Reeves method described in [5]_ pp.120-122. Only the
    first derivatives are used.

    Method :ref:`BFGS <optimize.minimize-bfgs>` uses the quasi-Newton
    method of Broyden, Fletcher, Goldfarb, and Shanno (BFGS) [5]_
    pp. 136. It uses the first derivatives only. BFGS has proven good
    performance even for non-smooth optimizations. This method also
    returns an approximation of the Hessian inverse, stored as
    `hess_inv` in the OptimizeResult object.

    Method :ref:`Newton-CG <optimize.minimize-newtoncg>` uses a
    Newton-CG algorithm [5]_ pp. 168 (also known as the truncated
    Newton method). It uses a CG method to the compute the search
    direction. See also *TNC* method for a box-constrained
    minimization with a similar algorithm. Suitable for large-scale
    problems.

    Method :ref:`dogleg <optimize.minimize-dogleg>` uses the dog-leg
    trust-region algorithm [5]_ for unconstrained minimization. This
    algorithm requires the gradient and Hessian; furthermore the
    Hessian is required to be positive definite.

    Method :ref:`trust-ncg <optimize.minimize-trustncg>` uses the
    Newton conjugate gradient trust-region algorithm [5]_ for
    unconstrained minimization. This algorithm requires the gradient
    and either the Hessian or a function that computes the product of
    the Hessian with a given vector. Suitable for large-scale problems.

    Method :ref:`trust-krylov <optimize.minimize-trustkrylov>` uses
    the Newton GLTR trust-region algorithm [14]_, [15]_ for unconstrained
    minimization. This algorithm requires the gradient
    and either the Hessian or a function that computes the product of
    the Hessian with a given vector. Suitable for large-scale problems.
    On indefinite problems it requires usually less iterations than the
    `trust-ncg` method and is recommended for medium and large-scale problems.

    Method :ref:`trust-exact <optimize.minimize-trustexact>`
    is a trust-region method for unconstrained minimization in which
    quadratic subproblems are solved almost exactly [13]_. This
    algorithm requires the gradient and the Hessian (which is
    *not* required to be positive definite). It is, in many
    situations, the Newton method to converge in fewer iterations
    and the most recommended for small and medium-size problems.

    **Bound-Constrained minimization**

    Method :ref:`Nelder-Mead <optimize.minimize-neldermead>` uses the
    Simplex algorithm [1]_, [2]_. This algorithm is robust in many
    applications. However, if numerical computation of derivative can be
    trusted, other algorithms using the first and/or second derivatives
    information might be preferred for their better performance in
    general.

    Method :ref:`L-BFGS-B <optimize.minimize-lbfgsb>` uses the L-BFGS-B
    algorithm [6]_, [7]_ for bound constrained minimization.

    Method :ref:`Powell <optimize.minimize-powell>` is a modification
    of Powell's method [3]_, [4]_ which is a conjugate direction
    method. It performs sequential one-dimensional minimizations along
    each vector of the directions set (`direc` field in `options` and
    `info`), which is updated at each iteration of the main
    minimization loop. The function need not be differentiable, and no
    derivatives are taken. If bounds are not provided, then an
    unbounded line search will be used. If bounds are provided and
    the initial guess is within the bounds, then every function
    evaluation throughout the minimization procedure will be within
    the bounds. If bounds are provided, the initial guess is outside
    the bounds, and `direc` is full rank (default has full rank), then
    some function evaluations during the first iteration may be
    outside the bounds, but every function evaluation after the first
    iteration will be within the bounds. If `direc` is not full rank,
    then some parameters may not be optimized and the solution is not
    guaranteed to be within the bounds.

    Method :ref:`TNC <optimize.minimize-tnc>` uses a truncated Newton
    algorithm [5]_, [8]_ to minimize a function with variables subject
    to bounds. This algorithm uses gradient information; it is also
    called Newton Conjugate-Gradient. It differs from the *Newton-CG*
    method described above as it wraps a C implementation and allows
    each variable to be given upper and lower bounds.

    **Constrained Minimization**

    Method :ref:`COBYLA <optimize.minimize-cobyla>` uses the
    Constrained Optimization BY Linear Approximation (COBYLA) method
    [9]_, [10]_, [11]_. The algorithm is based on linear
    approximations to the objective function and each constraint. The
    method wraps a FORTRAN implementation of the algorithm. The
    constraints functions 'fun' may return either a single number
    or an array or list of numbers.

    Method :ref:`SLSQP <optimize.minimize-slsqp>` uses Sequential
    Least SQuares Programming to minimize a function of several
    variables with any combination of bounds, equality and inequality
    constraints. The method wraps the SLSQP Optimization subroutine
    originally implemented by Dieter Kraft [12]_. Note that the
    wrapper handles infinite values in bounds by converting them into
    large floating values.

    Method :ref:`trust-constr <optimize.minimize-trustconstr>` is a
    trust-region algorithm for constrained optimization. It swiches
    between two implementations depending on the problem definition.
    It is the most versatile constrained minimization algorithm
    implemented in SciPy and the most appropriate for large-scale problems.
    For equality constrained problems it is an implementation of Byrd-Omojokun
    Trust-Region SQP method described in [17]_ and in [5]_, p. 549. When
    inequality constraints are imposed as well, it swiches to the trust-region
    interior point method described in [16]_. This interior point algorithm,
    in turn, solves inequality constraints by introducing slack variables
    and solving a sequence of equality-constrained barrier problems
    for progressively smaller values of the barrier parameter.
    The previously described equality constrained SQP method is
    used to solve the subproblems with increasing levels of accuracy
    as the iterate gets closer to a solution.

    **Finite-Difference Options**

    For Method :ref:`trust-constr <optimize.minimize-trustconstr>`
    the gradient and the Hessian may be approximated using
    three finite-difference schemes: {'2-point', '3-point', 'cs'}.
    The scheme 'cs' is, potentially, the most accurate but it
    requires the function to correctly handle complex inputs and to
    be differentiable in the complex plane. The scheme '3-point' is more
    accurate than '2-point' but requires twice as many operations. If the
    gradient is estimated via finite-differences the Hessian must be
    estimated using one of the quasi-Newton strategies.

    **Method specific options for the** `hess` **keyword**

    +--------------+------+----------+-------------------------+-----+
    | method/Hess  | None | callable | '2-point/'3-point'/'cs' | HUS |
    +==============+======+==========+=========================+=====+
    | Newton-CG    | x    | (n, n)   | x                       | x   |
    |              |      | LO       |                         |     |
    +--------------+------+----------+-------------------------+-----+
    | dogleg       |      | (n, n)   |                         |     |
    +--------------+------+----------+-------------------------+-----+
    | trust-ncg    |      | (n, n)   | x                       | x   |
    +--------------+------+----------+-------------------------+-----+
    | trust-krylov |      | (n, n)   | x                       | x   |
    +--------------+------+----------+-------------------------+-----+
    | trust-exact  |      | (n, n)   |                         |     |
    +--------------+------+----------+-------------------------+-----+
    | trust-constr | x    | (n, n)   |  x                      | x   |
    |              |      | LO       |                         |     |
    |              |      | sp       |                         |     |
    +--------------+------+----------+-------------------------+-----+

    where LO=LinearOperator, sp=Sparse matrix, HUS=HessianUpdateStrategy

    **Custom minimizers**

    It may be useful to pass a custom minimization method, for example
    when using a frontend to this method such as `scipy.optimize.basinhopping`
    or a different library.  You can simply pass a callable as the ``method``
    parameter.

    The callable is called as ``method(fun, x0, args, **kwargs, **options)``
    where ``kwargs`` corresponds to any other parameters passed to `minimize`
    (such as `callback`, `hess`, etc.), except the `options` dict, which has
    its contents also passed as `method` parameters pair by pair.  Also, if
    `jac` has been passed as a bool type, `jac` and `fun` are mangled so that
    `fun` returns just the function values and `jac` is converted to a function
    returning the Jacobian.  The method shall return an `OptimizeResult`
    object.

    The provided `method` callable must be able to accept (and possibly ignore)
    arbitrary parameters; the set of parameters accepted by `minimize` may
    expand in future versions and then these parameters will be passed to
    the method.  You can find an example in the scipy.optimize tutorial.

    .. versionadded:: 0.11.0

    References
    ----------
    .. [1] Nelder, J A, and R Mead. 1965. A Simplex Method for Function
        Minimization. The Computer Journal 7: 308-13.
    .. [2] Wright M H. 1996. Direct search methods: Once scorned, now
        respectable, in Numerical Analysis 1995: Proceedings of the 1995
        Dundee Biennial Conference in Numerical Analysis (Eds. D F
        Griffiths and G A Watson). Addison Wesley Longman, Harlow, UK.
        191-208.
    .. [3] Powell, M J D. 1964. An efficient method for finding the minimum of
       a function of several variables without calculating derivatives. The
       Computer Journal 7: 155-162.
    .. [4] Press W, S A Teukolsky, W T Vetterling and B P Flannery.
       Numerical Recipes (any edition), Cambridge University Press.
    .. [5] Nocedal, J, and S J Wright. 2006. Numerical Optimization.
       Springer New York.
    .. [6] Byrd, R H and P Lu and J. Nocedal. 1995. A Limited Memory
       Algorithm for Bound Constrained Optimization. SIAM Journal on
       Scientific and Statistical Computing 16 (5): 1190-1208.
    .. [7] Zhu, C and R H Byrd and J Nocedal. 1997. L-BFGS-B: Algorithm
       778: L-BFGS-B, FORTRAN routines for large scale bound constrained
       optimization. ACM Transactions on Mathematical Software 23 (4):
       550-560.
    .. [8] Nash, S G. Newton-Type Minimization Via the Lanczos Method.
       1984. SIAM Journal of Numerical Analysis 21: 770-778.
    .. [9] Powell, M J D. A direct search optimization method that models
       the objective and constraint functions by linear interpolation.
       1994. Advances in Optimization and Numerical Analysis, eds. S. Gomez
       and J-P Hennart, Kluwer Academic (Dordrecht), 51-67.
    .. [10] Powell M J D. Direct search algorithms for optimization
       calculations. 1998. Acta Numerica 7: 287-336.
    .. [11] Powell M J D. A view of algorithms for optimization without
       derivatives. 2007.Cambridge University Technical Report DAMTP
       2007/NA03
    .. [12] Kraft, D. A software package for sequential quadratic
       programming. 1988. Tech. Rep. DFVLR-FB 88-28, DLR German Aerospace
       Center -- Institute for Flight Mechanics, Koln, Germany.
    .. [13] Conn, A. R., Gould, N. I., and Toint, P. L.
       Trust region methods. 2000. Siam. pp. 169-200.
    .. [14] F. Lenders, C. Kirches, A. Potschka: "trlib: A vector-free
       implementation of the GLTR method for iterative solution of
       the trust region problem", :arxiv:`1611.04718`
    .. [15] N. Gould, S. Lucidi, M. Roma, P. Toint: "Solving the
       Trust-Region Subproblem using the Lanczos Method",
       SIAM J. Optim., 9(2), 504--525, (1999).
    .. [16] Byrd, Richard H., Mary E. Hribar, and Jorge Nocedal. 1999.
        An interior point algorithm for large-scale nonlinear  programming.
        SIAM Journal on Optimization 9.4: 877-900.
    .. [17] Lalee, Marucha, Jorge Nocedal, and Todd Plantega. 1998. On the
        implementation of an algorithm for large-scale equality constrained
        optimization. SIAM Journal on Optimization 8.3: 682-706.

    Examples
    --------
    Let us consider the problem of minimizing the Rosenbrock function. This
    function (and its respective derivatives) is implemented in `rosen`
    (resp. `rosen_der`, `rosen_hess`) in the `scipy.optimize`.

    >>> from scipy.optimize import minimize, rosen, rosen_der

    A simple application of the *Nelder-Mead* method is:

    >>> x0 = [1.3, 0.7, 0.8, 1.9, 1.2]
    >>> res = minimize(rosen, x0, method='Nelder-Mead', tol=1e-6)
    >>> res.x
    array([ 1.,  1.,  1.,  1.,  1.])

    Now using the *BFGS* algorithm, using the first derivative and a few
    options:

    >>> res = minimize(rosen, x0, method='BFGS', jac=rosen_der,
    ...                options={'gtol': 1e-6, 'disp': True})
    Optimization terminated successfully.
             Current function value: 0.000000
             Iterations: 26
             Function evaluations: 31
             Gradient evaluations: 31
    >>> res.x
    array([ 1.,  1.,  1.,  1.,  1.])
    >>> print(res.message)
    Optimization terminated successfully.
    >>> res.hess_inv
    array([[ 0.00749589,  0.01255155,  0.02396251,  0.04750988,  0.09495377],  # may vary
           [ 0.01255155,  0.02510441,  0.04794055,  0.09502834,  0.18996269],
           [ 0.02396251,  0.04794055,  0.09631614,  0.19092151,  0.38165151],
           [ 0.04750988,  0.09502834,  0.19092151,  0.38341252,  0.7664427 ],
           [ 0.09495377,  0.18996269,  0.38165151,  0.7664427,   1.53713523]])


    Next, consider a minimization problem with several constraints (namely
    Example 16.4 from [5]_). The objective function is:

    >>> fun = lambda x: (x[0] - 1)**2 + (x[1] - 2.5)**2

    There are three constraints defined as:

    >>> cons = ({'type': 'ineq', 'fun': lambda x:  x[0] - 2 * x[1] + 2},
    ...         {'type': 'ineq', 'fun': lambda x: -x[0] - 2 * x[1] + 6},
    ...         {'type': 'ineq', 'fun': lambda x: -x[0] + 2 * x[1] + 2})

    And variables must be positive, hence the following bounds:

    >>> bnds = ((0, None), (0, None))

    The optimization problem is solved using the SLSQP method as:

    >>> res = minimize(fun, (2, 0), method='SLSQP', bounds=bnds,
    ...                constraints=cons)

    It should converge to the theoretical solution (1.4 ,1.7).

    """
    x0 = np.atleast_1d(np.asarray(x0))

    if x0.ndim != 1:
        message = ('Use of `minimize` with `x0.ndim != 1` is deprecated. '
                   'Currently, singleton dimensions will be removed from '
                   '`x0`, but an error may be raised in the future.')
        warn(message, DeprecationWarning, stacklevel=2)
        x0 = np.squeeze(x0)

    if x0.dtype.kind in np.typecodes["AllInteger"]:
        x0 = np.asarray(x0, dtype=float)

    if not isinstance(args, tuple):
        args = (args,)

    if method is None:
        # Select automatically
        if constraints:
            method = 'SLSQP'
        elif bounds is not None:
            method = 'L-BFGS-B'
        else:
            method = 'BFGS'

    if callable(method):
        meth = "_custom"
    else:
        meth = method.lower()

    if options is None:
        options = {}
    # check if optional parameters are supported by the selected method
    # - jac
    if meth in ('nelder-mead', 'powell', 'cobyla') and bool(jac):
        warn('Method %s does not use gradient information (jac).' % method,
             RuntimeWarning)
    # - hess
    if meth not in ('newton-cg', 'dogleg', 'trust-ncg', 'trust-constr',
                    'trust-krylov', 'trust-exact', '_custom') and hess is not None:
        warn('Method %s does not use Hessian information (hess).' % method,
             RuntimeWarning)
    # - hessp
    if meth not in ('newton-cg', 'dogleg', 'trust-ncg', 'trust-constr',
                    'trust-krylov', '_custom') \
       and hessp is not None:
        warn('Method %s does not use Hessian-vector product '
             'information (hessp).' % method, RuntimeWarning)
    # - constraints or bounds
    if (meth in ('cg', 'bfgs', 'newton-cg', 'dogleg', 'trust-ncg')
            and (bounds is not None or np.any(constraints))):
        warn('Method %s cannot handle constraints nor bounds.' % method,
             RuntimeWarning)
    if meth in ('nelder-mead', 'l-bfgs-b', 'tnc', 'powell') and np.any(constraints):
        warn('Method %s cannot handle constraints.' % method,
             RuntimeWarning)
    if meth == 'cobyla' and bounds is not None:
        warn('Method %s cannot handle bounds.' % method,
             RuntimeWarning)
    # - return_all
    if (meth in ('l-bfgs-b', 'tnc', 'cobyla', 'slsqp') and
            options.get('return_all', False)):
        warn('Method %s does not support the return_all option.' % method,
             RuntimeWarning)

    # check gradient vector
    if callable(jac):
        pass
    elif jac is True:
        # fun returns func and grad
        fun = MemoizeJac(fun)
        jac = fun.derivative
    elif (jac in FD_METHODS and
          meth in ['trust-constr', 'bfgs', 'cg', 'l-bfgs-b', 'tnc', 'slsqp']):
        # finite differences with relative step
        pass
    elif meth in ['trust-constr']:
        # default jac calculation for this method
        jac = '2-point'
    elif jac is None or bool(jac) is False:
        # this will cause e.g. LBFGS to use forward difference, absolute step
        jac = None
    else:
        # default if jac option is not understood
        jac = None

    # set default tolerances
    if tol is not None:
        options = dict(options)
        if meth == 'nelder-mead':
            options.setdefault('xatol', tol)
            options.setdefault('fatol', tol)
        if meth in ('newton-cg', 'powell', 'tnc'):
            options.setdefault('xtol', tol)
        if meth in ('powell', 'l-bfgs-b', 'tnc', 'slsqp'):
            options.setdefault('ftol', tol)
        if meth in ('bfgs', 'cg', 'l-bfgs-b', 'tnc', 'dogleg',
                    'trust-ncg', 'trust-exact', 'trust-krylov'):
            options.setdefault('gtol', tol)
        if meth in ('cobyla', '_custom'):
            options.setdefault('tol', tol)
        if meth == 'trust-constr':
            options.setdefault('xtol', tol)
            options.setdefault('gtol', tol)
            options.setdefault('barrier_tol', tol)

    if meth == '_custom':
        # custom method called before bounds and constraints are 'standardised'
        # custom method should be able to accept whatever bounds/constraints
        # are provided to it.
        return method(fun, x0, args=args, jac=jac, hess=hess, hessp=hessp,
                      bounds=bounds, constraints=constraints,
                      callback=callback, **options)

    constraints = standardize_constraints(constraints, x0, meth)

    remove_vars = False
    if bounds is not None:
        if meth in {"tnc", "slsqp", "l-bfgs-b"}:
            # These methods can't take the finite-difference derivatives they
            # need when a variable is fixed by the bounds. To avoid this issue,
            # remove fixed variables from the problem.
            # NOTE: if this list is expanded, then be sure to update the
            # accompanying tests and test_optimize.eb_data. Consider also if
            # default OptimizeResult will need updating.

            # convert to new-style bounds so we only have to consider one case
            bounds = standardize_bounds(bounds, x0, 'new')

            # determine whether any variables are fixed
            i_fixed = (bounds.lb == bounds.ub)

            if np.all(i_fixed):
                # all the parameters are fixed, a minimizer is not able to do
                # anything
                return _optimize_result_for_equal_bounds(
                    fun, bounds, meth, args=args, constraints=constraints
                )

            # determine whether finite differences are needed for any grad/jac
            fd_needed = (not callable(jac))
            for con in constraints:
                if not callable(con.get('jac', None)):
                    fd_needed = True

            # If finite differences are ever used, remove all fixed variables
            # Always remove fixed variables for TNC; see gh-14565
            remove_vars = i_fixed.any() and (fd_needed or meth == "tnc")
            if remove_vars:
                x_fixed = (bounds.lb)[i_fixed]
                x0 = x0[~i_fixed]
                bounds = _remove_from_bounds(bounds, i_fixed)
                fun = _remove_from_func(fun, i_fixed, x_fixed)
                if callable(callback):
                    callback = _remove_from_func(callback, i_fixed, x_fixed)
                if callable(jac):
                    jac = _remove_from_func(jac, i_fixed, x_fixed, remove=1)

                # make a copy of the constraints so the user's version doesn't
                # get changed. (Shallow copy is ok)
                constraints = [con.copy() for con in constraints]
                for con in constraints:  # yes, guaranteed to be a list
                    con['fun'] = _remove_from_func(con['fun'], i_fixed,
                                                   x_fixed, min_dim=1,
                                                   remove=0)
                    if callable(con.get('jac', None)):
                        con['jac'] = _remove_from_func(con['jac'], i_fixed,
                                                       x_fixed, min_dim=2,
                                                       remove=1)
        bounds = standardize_bounds(bounds, x0, meth)

    if meth == 'nelder-mead':
        res = _minimize_neldermead(fun, x0, args, callback, bounds=bounds,
                                   **options)
    elif meth == 'powell':
        res = _minimize_powell(fun, x0, args, callback, bounds, **options)
    elif meth == 'cg':
        res = _minimize_cg(fun, x0, args, jac, callback, **options)
    elif meth == 'bfgs':
        res = _minimize_bfgs(fun, x0, args, jac, callback, **options)
    elif meth == 'newton-cg':
        res = _minimize_newtoncg(fun, x0, args, jac, hess, hessp, callback,
                                 **options)
    elif meth == 'l-bfgs-b':
        res = _minimize_lbfgsb(fun, x0, args, jac, bounds,
                               callback=callback, **options)
    elif meth == 'tnc':
        res = _minimize_tnc(fun, x0, args, jac, bounds, callback=callback,
                            **options)
    elif meth == 'cobyla':
        res = _minimize_cobyla(fun, x0, args, constraints, callback=callback,
                                **options)
    elif meth == 'slsqp':
        res = _minimize_slsqp(fun, x0, args, jac, bounds,
                              constraints, callback=callback, **options)
    elif meth == 'trust-constr':
        res = _minimize_trustregion_constr(fun, x0, args, jac, hess, hessp,
                                           bounds, constraints,
                                           callback=callback, **options)
    elif meth == 'dogleg':
        res = _minimize_dogleg(fun, x0, args, jac, hess,
                               callback=callback, **options)
    elif meth == 'trust-ncg':
        res = _minimize_trust_ncg(fun, x0, args, jac, hess, hessp,
                                  callback=callback, **options)
    elif meth == 'trust-krylov':
        res = _minimize_trust_krylov(fun, x0, args, jac, hess, hessp,
                                     callback=callback, **options)
    elif meth == 'trust-exact':
        res = _minimize_trustregion_exact(fun, x0, args, jac, hess,
                                          callback=callback, **options)
    else:
        raise ValueError('Unknown solver %s' % method)

    if remove_vars:
        res.x = _add_to_array(res.x, i_fixed, x_fixed)
        res.jac = _add_to_array(res.jac, i_fixed, np.nan)
        if "hess_inv" in res:
            res.hess_inv = None  # unknown

    return res


def minimize_scalar(fun, bracket=None, bounds=None, args=(),
                    method='brent', tol=None, options=None):
    """Minimization of scalar function of one variable.

    Parameters
    ----------
    fun : callable
        Objective function.
        Scalar function, must return a scalar.
    bracket : sequence, optional
        For methods 'brent' and 'golden', `bracket` defines the bracketing
        interval and can either have three items ``(a, b, c)`` so that
        ``a < b < c`` and ``fun(b) < fun(a), fun(c)`` or two items ``a`` and
        ``c`` which are assumed to be a starting interval for a downhill
        bracket search (see `bracket`); it doesn't always mean that the
        obtained solution will satisfy ``a <= x <= c``.
    bounds : sequence, optional
        For method 'bounded', `bounds` is mandatory and must have two items
        corresponding to the optimization bounds.
    args : tuple, optional
        Extra arguments passed to the objective function.
    method : str or callable, optional
        Type of solver.  Should be one of:

            - :ref:`Brent <optimize.minimize_scalar-brent>`
            - :ref:`Bounded <optimize.minimize_scalar-bounded>`
            - :ref:`Golden <optimize.minimize_scalar-golden>`
            - custom - a callable object (added in version 0.14.0), see below

        See the 'Notes' section for details of each solver.

    tol : float, optional
        Tolerance for termination. For detailed control, use solver-specific
        options.
    options : dict, optional
        A dictionary of solver options.

            maxiter : int
                Maximum number of iterations to perform.
            disp : bool
                Set to True to print convergence messages.

        See :func:`show_options()` for solver-specific options.

    Returns
    -------
    res : OptimizeResult
        The optimization result represented as a ``OptimizeResult`` object.
        Important attributes are: ``x`` the solution array, ``success`` a
        Boolean flag indicating if the optimizer exited successfully and
        ``message`` which describes the cause of the termination. See
        `OptimizeResult` for a description of other attributes.

    See also
    --------
    minimize : Interface to minimization algorithms for scalar multivariate
        functions
    show_options : Additional options accepted by the solvers

    Notes
    -----
    This section describes the available solvers that can be selected by the
    'method' parameter. The default method is *Brent*.

    Method :ref:`Brent <optimize.minimize_scalar-brent>` uses Brent's
    algorithm to find a local minimum.  The algorithm uses inverse
    parabolic interpolation when possible to speed up convergence of
    the golden section method.

    Method :ref:`Golden <optimize.minimize_scalar-golden>` uses the
    golden section search technique. It uses analog of the bisection
    method to decrease the bracketed interval. It is usually
    preferable to use the *Brent* method.

    Method :ref:`Bounded <optimize.minimize_scalar-bounded>` can
    perform bounded minimization. It uses the Brent method to find a
    local minimum in the interval x1 < xopt < x2.

    **Custom minimizers**

    It may be useful to pass a custom minimization method, for example
    when using some library frontend to minimize_scalar. You can simply
    pass a callable as the ``method`` parameter.

    The callable is called as ``method(fun, args, **kwargs, **options)``
    where ``kwargs`` corresponds to any other parameters passed to `minimize`
    (such as `bracket`, `tol`, etc.), except the `options` dict, which has
    its contents also passed as `method` parameters pair by pair.  The method
    shall return an `OptimizeResult` object.

    The provided `method` callable must be able to accept (and possibly ignore)
    arbitrary parameters; the set of parameters accepted by `minimize` may
    expand in future versions and then these parameters will be passed to
    the method. You can find an example in the scipy.optimize tutorial.

    .. versionadded:: 0.11.0

    Examples
    --------
    Consider the problem of minimizing the following function.

    >>> def f(x):
    ...     return (x - 2) * x * (x + 2)**2

    Using the *Brent* method, we find the local minimum as:

    >>> from scipy.optimize import minimize_scalar
    >>> res = minimize_scalar(f)
    >>> res.x
    1.28077640403

    Using the *Bounded* method, we find a local minimum with specified
    bounds as:

    >>> res = minimize_scalar(f, bounds=(-3, -1), method='bounded')
    >>> res.x
    -2.0000002026

    """
    if not isinstance(args, tuple):
        args = (args,)

    if callable(method):
        meth = "_custom"
    else:
        meth = method.lower()
    if options is None:
        options = {}

    if tol is not None:
        options = dict(options)
        if meth == 'bounded' and 'xatol' not in options:
            warn("Method 'bounded' does not support relative tolerance in x; "
                 "defaulting to absolute tolerance.", RuntimeWarning)
            options['xatol'] = tol
        elif meth == '_custom':
            options.setdefault('tol', tol)
        else:
            options.setdefault('xtol', tol)

    # replace boolean "disp" option, if specified, by an integer value.
    disp = options.get('disp')
    if isinstance(disp, bool):
        options['disp'] = 2 * int(disp)

    if meth == '_custom':
        return method(fun, args=args, bracket=bracket, bounds=bounds, **options)
    elif meth == 'brent':
        return _minimize_scalar_brent(fun, bracket, args, **options)
    elif meth == 'bounded':
        if bounds is None:
            raise ValueError('The `bounds` parameter is mandatory for '
                             'method `bounded`.')
        return _minimize_scalar_bounded(fun, bounds, args, **options)
    elif meth == 'golden':
        return _minimize_scalar_golden(fun, bracket, args, **options)
    else:
        raise ValueError('Unknown solver %s' % method)


def _remove_from_bounds(bounds, i_fixed):
    """Removes fixed variables from a `Bounds` instance"""
    lb = bounds.lb[~i_fixed]
    ub = bounds.ub[~i_fixed]
    return Bounds(lb, ub)  # don't mutate original Bounds object


def _remove_from_func(fun_in, i_fixed, x_fixed, min_dim=None, remove=0):
    """Wraps a function such that fixed variables need not be passed in"""
    def fun_out(x_in, *args, **kwargs):
        x_out = np.zeros_like(i_fixed, dtype=x_in.dtype)
        x_out[i_fixed] = x_fixed
        x_out[~i_fixed] = x_in
        y_out = fun_in(x_out, *args, **kwargs)
        y_out = np.array(y_out)

        if min_dim == 1:
            y_out = np.atleast_1d(y_out)
        elif min_dim == 2:
            y_out = np.atleast_2d(y_out)

        if remove == 1:
            y_out = y_out[..., ~i_fixed]
        elif remove == 2:
            y_out = y_out[~i_fixed, ~i_fixed]

        return y_out
    return fun_out


def _add_to_array(x_in, i_fixed, x_fixed):
    """Adds fixed variables back to an array"""
    i_free = ~i_fixed
    if x_in.ndim == 2:
        i_free = i_free[:, None] @ i_free[None, :]
    x_out = np.zeros_like(i_free, dtype=x_in.dtype)
    x_out[~i_free] = x_fixed
    x_out[i_free] = x_in.ravel()
    return x_out


def standardize_bounds(bounds, x0, meth):
    """Converts bounds to the form required by the solver."""
    if meth in {'trust-constr', 'powell', 'nelder-mead', 'new'}:
        if not isinstance(bounds, Bounds):
            lb, ub = old_bound_to_new(bounds)
            bounds = Bounds(lb, ub)
    elif meth in ('l-bfgs-b', 'tnc', 'slsqp', 'old'):
        if isinstance(bounds, Bounds):
            bounds = new_bounds_to_old(bounds.lb, bounds.ub, x0.shape[0])
    return bounds


def standardize_constraints(constraints, x0, meth):
    """Converts constraints to the form required by the solver."""
    all_constraint_types = (NonlinearConstraint, LinearConstraint, dict)
    new_constraint_types = all_constraint_types[:-1]
    if constraints is None:
        constraints = []
    elif isinstance(constraints, all_constraint_types):
        constraints = [constraints]
    else:
        constraints = list(constraints)  # ensure it's a mutable sequence

    if meth in ['trust-constr', 'new']:
        for i, con in enumerate(constraints):
            if not isinstance(con, new_constraint_types):
                constraints[i] = old_constraint_to_new(i, con)
    else:
        # iterate over copy, changing original
        for i, con in enumerate(list(constraints)):
            if isinstance(con, new_constraint_types):
                old_constraints = new_constraint_to_old(con, x0)
                constraints[i] = old_constraints[0]
                constraints.extend(old_constraints[1:])  # appends 1 if present

    return constraints


def _optimize_result_for_equal_bounds(
        fun, bounds, method, args=(), constraints=()
):
    """
    Provides a default OptimizeResult for when a bounded minimization method
    has (lb == ub).all().

    Parameters
    ----------
    fun: callable
    bounds: Bounds
    method: str
    constraints: Constraint
    """
    success = True
    message = 'All independent variables were fixed by bounds.'

    # bounds is new-style
    x0 = bounds.lb

    if constraints:
        message = ("All independent variables were fixed by bounds at values"
                   " that satisfy the constraints.")
        constraints = standardize_constraints(constraints, x0, 'new')

    maxcv = 0
    for c in constraints:
        pc = PreparedConstraint(c, x0)
        violation = pc.violation(x0)
        if np.sum(violation):
            maxcv = max(maxcv, np.max(violation))
            success = False
            message = (f"All independent variables were fixed by bounds, but "
                       f"the independent variables do not satisfy the "
                       f"constraints exactly. (Maximum violation: {maxcv}).")

    return OptimizeResult(
        x=x0, fun=fun(x0, *args), success=success, message=message, nfev=1,
        njev=0, nhev=0,
    )<|MERGE_RESOLUTION|>--- conflicted
+++ resolved
@@ -18,11 +18,7 @@
 from ._optimize import (_minimize_neldermead, _minimize_powell, _minimize_cg,
                         _minimize_bfgs, _minimize_newtoncg,
                         _minimize_scalar_brent, _minimize_scalar_bounded,
-<<<<<<< HEAD
-                        _minimize_scalar_golden, MemoizeJac)
-=======
                         _minimize_scalar_golden, MemoizeJac, OptimizeResult)
->>>>>>> cdb9b034
 from ._trustregion_dogleg import _minimize_dogleg
 from ._trustregion_ncg import _minimize_trust_ncg
 from ._trustregion_krylov import _minimize_trust_krylov
