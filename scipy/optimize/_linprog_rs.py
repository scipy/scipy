"""Revised simplex method for linear programming

The *revised simplex* method uses the method described in [1]_, except
that a factorization [2]_ of the basis matrix, rather than its inverse,
is efficiently maintained and used to solve the linear systems at each
iteration of the algorithm.

.. versionadded:: 1.3.0

References
----------
.. [1] Bertsimas, Dimitris, and J. Tsitsiklis. "Introduction to linear
           programming." Athena Scientific 1 (1997): 997.
.. [2] Bartels, Richard H. "A stabilization of the simplex method."
            Journal in  Numerische Mathematik 16.5 (1971): 414-434.

"""
# Author: Matt Haberland

import numpy as np
from scipy.linalg import solve
from .optimize import _check_unknown_options
from ._bglu_dense import LU
from ._bglu_dense import BGLU as BGLU
from scipy.linalg import LinAlgError
from numpy.linalg.linalg import LinAlgError as LinAlgError2
from ._linprog_util import _postsolve
from .optimize import OptimizeResult


def _phase_one(A, b, x0, callback, postsolve_args, maxiter, tol, disp,
               maxupdate, mast, pivot):
    """
    The purpose of phase one is to find an initial basic feasible solution
    (BFS) to the original problem.

    Generates an auxiliary problem with a trivial BFS and an objective that
    minimizes infeasibility of the original problem. Solves the auxiliary
    problem using the main simplex routine (phase two). This either yields
    a BFS to the original problem or determines that the original problem is
    infeasible. If feasible, phase one detects redundant rows in the original
    constraint matrix and removes them, then chooses additional indices as
    necessary to complete a basis/BFS for the original problem.
    """

    m, n = A.shape
    status = 0

    # generate auxiliary problem to get initial BFS
    A, b, c, basis, x, status = _generate_auxiliary_problem(A, b, x0, tol)

    if status == 6:
        residual = c.dot(x)
        iter_k = 0
        return x, basis, A, b, residual, status, iter_k

    # solve auxiliary problem
    phase_one_n = n
    iter_k = 0
    x, basis, status, iter_k = _phase_two(c, A, x, basis, callback,
                                          postsolve_args,
                                          maxiter, tol, disp,
                                          maxupdate, mast, pivot,
                                          iter_k, phase_one_n)

    # check for infeasibility
    residual = c.dot(x)
    if status == 0 and residual > tol:
        status = 2

    # drive artificial variables out of basis
    # TODO: test redundant row removal better
    # TODO: make solve more efficient with BGLU? This could take a while.
    keep_rows = np.ones(m, dtype=bool)
    for basis_column in basis[basis >= n]:
        B = A[:, basis]
        try:
            basis_finder = np.abs(solve(B, A))  # inefficient
            pertinent_row = np.argmax(basis_finder[:, basis_column])
            eligible_columns = np.ones(n, dtype=bool)
            eligible_columns[basis[basis < n]] = 0
            eligible_column_indices = np.where(eligible_columns)[0]
            index = np.argmax(basis_finder[:, :n]
                              [pertinent_row, eligible_columns])
            new_basis_column = eligible_column_indices[index]
            if basis_finder[pertinent_row, new_basis_column] < tol:
                keep_rows[pertinent_row] = False
            else:
                basis[basis == basis_column] = new_basis_column
        except (LinAlgError, LinAlgError2):
            status = 4

    # form solution to original problem
    A = A[keep_rows, :n]
    basis = basis[keep_rows]
    x = x[:n]
    m = A.shape[0]
    return x, basis, A, b, residual, status, iter_k


def _get_more_basis_columns(A, basis):
    """
    Called when the auxiliary problem terminates with artificial columns in
    the basis, which must be removed and replaced with non-artificial
    columns. Finds additional columns that do not make the matrix singular.
    """
    m, n = A.shape

    # options for inclusion are those that aren't already in the basis
    a = np.arange(m+n)
    bl = np.zeros(len(a), dtype=bool)
    bl[basis] = 1
    options = a[~bl]
    options = options[options < n]  # and they have to be non-artificial

    # form basis matrix
    B = np.zeros((m, m))
    B[:, 0:len(basis)] = A[:, basis]

    if (basis.size > 0 and
            np.linalg.matrix_rank(B[:, :len(basis)]) < len(basis)):
        raise Exception("Basis has dependent columns")

    rank = 0  # just enter the loop
    for i in range(n):  # somewhat arbitrary, but we need another way out
        # permute the options, and take as many as needed
        new_basis = np.random.permutation(options)[:m-len(basis)]
        B[:, len(basis):] = A[:, new_basis]  # update the basis matrix
        rank = np.linalg.matrix_rank(B)      # check the rank
        if rank == m:
            break

    return np.concatenate((basis, new_basis))


def _generate_auxiliary_problem(A, b, x0, tol):
    """
    Modifies original problem to create an auxiliary problem with a trivial
    initial basic feasible solution and an objective that minimizes
    infeasibility in the original problem.

    Conceptually, this is done by stacking an identity matrix on the right of
    the original constraint matrix, adding artificial variables to correspond
    with each of these new columns, and generating a cost vector that is all
    zeros except for ones corresponding with each of the new variables.

    A initial basic feasible solution is trivial: all variables are zero
    except for the artificial variables, which are set equal to the
    corresponding element of the right hand side `b`.

    Runnning the simplex method on this auxiliary problem drives all of the
    artificial variables - and thus the cost - to zero if the original problem
    is feasible. The original problem is declared infeasible otherwise.

    Much of the complexity below is to improve efficiency by using singleton
    columns in the original problem where possible, thus generating artificial
    variables only as necessary, and using an initial 'guess' basic feasible
    solution.
    """
    status = 0
    m, n = A.shape

    if x0 is not None:
        x = x0
    else:
        x = np.zeros(n)

    r = b - A@x  # residual; this must be all zeros for feasibility

    A[r < 0] = -A[r < 0]  # express problem with RHS positive for trivial BFS
    b[r < 0] = -b[r < 0]  # to the auxiliary problem
    r[r < 0] *= -1

    # Rows which we will need to find a trivial way to zero.
    # This should just be the rows where there is a nonzero residual.
    # But then we would not necessarily have a column singleton in every row.
    # This makes it difficult to find an initial basis.
    if x0 is None:
        nonzero_constraints = np.arange(m)
    else:
        nonzero_constraints = np.where(r > tol)[0]

    # these are (at least some of) the initial basis columns
    basis = np.where(np.abs(x) > tol)[0]

    if len(nonzero_constraints) == 0 and len(basis) <= m:  # already a BFS
        c = np.zeros(n)
        basis = _get_more_basis_columns(A, basis)
        return A, b, c, basis, x, status
    elif (len(nonzero_constraints) > m - len(basis) or
          np.any(x < 0)):  # can't get trivial BFS
        c = np.zeros(n)
        status = 6
        return A, b, c, basis, x, status

    # chooses existing columns appropriate for inclusion in initial basis
    cols, rows = _select_singleton_columns(A, r)

    # find the rows we need to zero that we _can_ zero with column singletons
    i_tofix = np.isin(rows, nonzero_constraints)
    # these columns can't already be in the basis, though
    # we are going to add them to the basis and change the corresponding x val
    i_notinbasis = np.logical_not(np.isin(cols, basis))
    i_fix_without_aux = np.logical_and(i_tofix, i_notinbasis)
    rows = rows[i_fix_without_aux]
    cols = cols[i_fix_without_aux]

    # indices of the rows we can only zero with auxiliary variable
    # these rows will get a one in each auxiliary column
    arows = nonzero_constraints[np.logical_not(
                                np.isin(nonzero_constraints, rows))]
    n_aux = len(arows)
    acols = n + np.arange(n_aux)          # indices of auxiliary columns

    basis_ng = np.concatenate((cols, acols))   # basis columns not from guess
    basis_ng_rows = np.concatenate((rows, arows))  # rows we need to zero

    # add auxiliary singleton columns
    A = np.hstack((A, np.zeros((m, n_aux))))
    A[arows, acols] = 1

    # generate initial BFS
    x = np.concatenate((x, np.zeros(n_aux)))
    x[basis_ng] = r[basis_ng_rows]/A[basis_ng_rows, basis_ng]

    # generate costs to minimize infeasibility
    c = np.zeros(n_aux + n)
    c[acols] = 1

    # basis columns correspond with nonzeros in guess, those with column
    # singletons we used to zero remaining constraints, and any additional
    # columns to get a full set (m columns)
    basis = np.concatenate((basis, basis_ng))
    basis = _get_more_basis_columns(A, basis)  # add columns as needed

    return A, b, c, basis, x, status


def _select_singleton_columns(A, b):
    """
    Finds singleton columns for which the singleton entry is of the same sign
    as the right-hand side; these columns are eligible for inclusion in an
    initial basis. Determines the rows in which the singleton entries are
    located. For each of these rows, returns the indices of the one singleton
    column and its corresponding row.
    """
    # find indices of all singleton columns and corresponding row indicies
    column_indices = np.nonzero(np.sum(np.abs(A) != 0, axis=0) == 1)[0]
    columns = A[:, column_indices]          # array of singleton columns
    row_indices = np.zeros(len(column_indices), dtype=int)
    nonzero_rows, nonzero_columns = np.nonzero(columns)
    row_indices[nonzero_columns] = nonzero_rows   # corresponding row indicies

    # keep only singletons with entries that have same sign as RHS
    # this is necessary because all elements of BFS must be non-negative
    same_sign = A[row_indices, column_indices]*b[row_indices] >= 0
    column_indices = column_indices[same_sign][::-1]
    row_indices = row_indices[same_sign][::-1]
    # Reversing the order so that steps below select rightmost columns
    # for initial basis, which will tend to be slack variables. (If the
    # guess corresponds with a basic feasible solution but a constraint
    # is not satisfied with the corresponding slack variable zero, the slack
    # variable must be basic.)

    # for each row, keep rightmost singleton column with an entry in that row
    unique_row_indices, first_columns = np.unique(row_indices,
                                                  return_index=True)
    return column_indices[first_columns], unique_row_indices


def _find_nonzero_rows(A, tol):
    """
    Returns logical array indicating the locations of rows with at least
    one nonzero element.
    """
    return np.any(np.abs(A) > tol, axis=1)


def _select_enter_pivot(c_hat, bl, a, rule="bland", tol=1e-12):
    """
    Selects a pivot to enter the basis. Currently Bland's rule - the smallest
    index that has a negative reduced cost - is the default.
    """
    if rule.lower() == "mrc":  # index with minimum reduced cost
        return a[~bl][np.argmin(c_hat)]
    else:  # smallest index w/ negative reduced cost
        return a[~bl][c_hat < -tol][0]


def _display_iter(phase, iteration, slack, con, fun):
    """
    Print indicators of optimization status to the console.
    """
    header = True if not iteration % 20 else False

    if header:
        print("Phase",
              "Iteration",
              "Minimum Slack      ",
              "Constraint Residual",
              "Objective          ")

    # :<X.Y left aligns Y digits in X digit spaces
    fmt = '{0:<6}{1:<10}{2:<20.13}{3:<20.13}{4:<20.13}'
    try:
        slack = np.min(slack)
    except ValueError:
        slack = "NA"
    print(fmt.format(phase, iteration, slack, np.linalg.norm(con), fun))


def _phase_two(c, A, x, b, callback, postsolve_args, maxiter, tol, disp,
               maxupdate, mast, pivot, iteration=0, phase_one_n=None):
    """
    The heart of the simplex method. Beginning with a basic feasible solution,
    moves to adjacent basic feasible solutions successively lower reduced cost.
    Terminates when there are no basic feasible solutions with lower reduced
    cost or if the problem is determined to be unbounded.

    This implementation follows the revised simplex method based on LU
    decomposition. Rather than maintaining a tableau or an inverse of the
    basis matrix, we keep a factorization of the basis matrix that allows
    efficient solution of linear systems while avoiding stability issues
    associated with inverted matrices.
    """
    m, n = A.shape
    status = 0
    a = np.arange(n)                    # indices of columns of A
    ab = np.arange(m)                   # indices of columns of B
    if maxupdate:
        # basis matrix factorization object; similar to B = A[:, b]
        B = BGLU(A, b, maxupdate, mast)
    else:
        B = LU(A, b)

    for iteration in range(iteration, iteration + maxiter):

        if disp or callback is not None:
            if phase_one_n is not None:
                phase = 1
                x_postsolve = x[:phase_one_n]
            else:
                phase = 2
                x_postsolve = x
            x_o, fun, slack, con = _postsolve(x_postsolve,
<<<<<<< HEAD
                                              postsolve_args,
                                              copy=True)
=======
                                              postsolve_args)
>>>>>>> 9c4cb6e9

            if callback is not None:
                res = OptimizeResult({'x': x_o, 'fun': fun, 'slack': slack,
                                      'con': con, 'nit': iteration,
                                      'phase': phase, 'complete': False,
                                      'status': 0, 'message': "",
                                      'success': False})
                callback(res)
            else:
                _display_iter(phase, iteration, slack, con, fun)

        bl = np.zeros(len(a), dtype=bool)
        bl[b] = 1

        xb = x[b]       # basic variables
        cb = c[b]       # basic costs

        try:
            v = B.solve(cb, transposed=True)    # similar to v = solve(B.T, cb)
        except LinAlgError:
            status = 4
            break

        # TODO: cythonize?
        c_hat = c - v.dot(A)    # reduced cost
        c_hat = c_hat[~bl]
        # Above is much faster than:
        # N = A[:, ~bl]                 # slow!
        # c_hat = c[~bl] - v.T.dot(N)
        # Can we perform the multiplication only on the nonbasic columns?

        if np.all(c_hat >= -tol):  # all reduced costs positive -> terminate
            break

        j = _select_enter_pivot(c_hat, bl, a, rule=pivot, tol=tol)
        u = B.solve(A[:, j])        # similar to u = solve(B, A[:, j])

        i = u > tol                 # if none of the u are positive, unbounded
        if not np.any(i):
            status = 3
            break

        th = xb[i]/u[i]
        l = np.argmin(th)           # implicitly selects smallest subscript
        th_star = th[l]             # step size

        x[b] = x[b] - th_star*u     # take step
        x[j] = th_star
        B.update(ab[i][l], j)       # modify basis
        b = B.b                     # similar to b[ab[i][l]] = j
    else:
        status = 1

    return x, b, status, iteration


def _linprog_rs(c, c0, A, b, x0, callback, postsolve_args,
                maxiter=5000, tol=1e-12, disp=False,
                maxupdate=10, mast=False, pivot="mrc",
                **unknown_options):
    """
    Solve the following linear programming problem via a two-phase
    revised simplex algorithm.::

        minimize:     c @ x

        subject to:  A @ x == b
                     0 <= x < oo

    Parameters
    ----------
    c : 1-D array
        Coefficients of the linear objective function to be minimized.
    c0 : float
        Constant term in objective function due to fixed (and eliminated)
        variables. (Currently unused.)
    A : 2-D array
        2-D array which, when matrix-multiplied by ``x``, gives the values of
        the equality constraints at ``x``.
    b : 1-D array
        1-D array of values representing the RHS of each equality constraint
        (row) in ``A_eq``.
    x0 : 1-D array, optional
        Starting values of the independent variables, which will be refined by
        the optimization algorithm. For the revised simplex method, these must
        correspond with a basic feasible solution.
    callback : callable, optional
        If a callback function is provided, it will be called within each
        iteration of the algorithm. The callback function must accept a single
        `scipy.optimize.OptimizeResult` consisting of the following fields:

            x : 1-D array
                Current solution vector.
            fun : float
                Current value of the objective function ``c @ x``.
            success : bool
                True only when an algorithm has completed successfully,
                so this is always False as the callback function is called
                only while the algorithm is still iterating.
            slack : 1-D array
                The values of the slack variables. Each slack variable
                corresponds to an inequality constraint. If the slack is zero,
                the corresponding constraint is active.
            con : 1-D array
                The (nominally zero) residuals of the equality constraints,
                that is, ``b - A_eq @ x``.
            phase : int
                The phase of the algorithm being executed.
            status : int
                For revised simplex, this is always 0 because if a different
                status is detected, the algorithm terminates.
            nit : int
                The number of iterations performed.
            message : str
                A string descriptor of the exit status of the optimization.
    postsolve_args : tuple
        Data needed by _postsolve to convert the solution to the standard-form
        problem into the solution to the original problem.

    Options
    -------
    maxiter : int
       The maximum number of iterations to perform in either phase.
    tol : float
        The tolerance which determines when a solution is "close enough" to
        zero in Phase 1 to be considered a basic feasible solution or close
        enough to positive to serve as an optimal solution.
    disp : bool
        Set to ``True`` if indicators of optimization status are to be printed
        to the console each iteration.
    maxupdate : int
        The maximum number of updates performed on the LU factorization.
        After this many updates is reached, the basis matrix is factorized
        from scratch.
    mast : bool
        Minimize Amortized Solve Time. If enabled, the average time to solve
        a linear system using the basis factorization is measured. Typically,
        the average solve time will decrease with each successive solve after
        initial factorization, as factorization takes much more time than the
        solve operation (and updates). Eventually, however, the updated
        factorization becomes sufficiently complex that the average solve time
        begins to increase. When this is detected, the basis is refactorized
        from scratch. Enable this option to maximize speed at the risk of
        nondeterministic behavior. Ignored if ``maxupdate`` is 0.
    pivot : "mrc" or "bland"
        Pivot rule: Minimum Reduced Cost (default) or Bland's rule. Choose
        Bland's rule if iteration limit is reached and cycling is suspected.
    unknown_options : dict
        Optional arguments not used by this particular solver. If
        `unknown_options` is non-empty a warning is issued listing all
        unused options.

    Returns
    -------
    x : 1-D array
        Solution vector.
    status : int
        An integer representing the exit status of the optimization::

         0 : Optimization terminated successfully
         1 : Iteration limit reached
         2 : Problem appears to be infeasible
         3 : Problem appears to be unbounded
         4 : Numerical difficulties encountered
         5 : No constraints; turn presolve on
         6 : Guess x0 cannot be converted to a basic feasible solution

    message : str
        A string descriptor of the exit status of the optimization.
    iteration : int
        The number of iterations taken to solve the problem.
    """

    _check_unknown_options(unknown_options)

    messages = ["Optimization terminated successfully.",
                "Iteration limit reached.",
                "The problem appears infeasible, as the phase one auxiliary "
                "problem terminated successfully with a residual of {0:.1e}, "
                "greater than the tolerance {1} required for the solution to "
                "be considered feasible. Consider increasing the tolerance to "
                "be greater than {0:.1e}. If this tolerance is unnaceptably "
                "large, the problem is likely infeasible.",
                "The problem is unbounded, as the simplex algorithm found "
                "a basic feasible solution from which there is a direction "
                "with negative reduced cost in which all decision variables "
                "increase.",
                "Numerical difficulties encountered; consider trying "
                "method='interior-point'.",
                "Problems with no constraints are trivially solved; please "
                "turn presolve on.",
                "The guess x0 cannot be converted to a basic feasible "
                "solution. "
                ]

    if A.size == 0:  # address test_unbounded_below_no_presolve_corrected
        return np.zeros(c.shape), 5, messages[5], 0

    x, basis, A, b, residual, status, iteration = (
        _phase_one(A, b, x0, callback, postsolve_args,
                   maxiter, tol, disp, maxupdate, mast, pivot))

    if status == 0:
        x, basis, status, iteration = _phase_two(c, A, x, basis, callback,
                                                 postsolve_args,
                                                 maxiter, tol, disp,
                                                 maxupdate, mast, pivot,
                                                 iteration)

    return x, status, messages[status].format(residual, tol), iteration<|MERGE_RESOLUTION|>--- conflicted
+++ resolved
@@ -343,12 +343,7 @@
                 phase = 2
                 x_postsolve = x
             x_o, fun, slack, con = _postsolve(x_postsolve,
-<<<<<<< HEAD
-                                              postsolve_args,
-                                              copy=True)
-=======
                                               postsolve_args)
->>>>>>> 9c4cb6e9
 
             if callback is not None:
                 res = OptimizeResult({'x': x_o, 'fun': fun, 'slack': slack,
