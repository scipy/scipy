--- conflicted
+++ resolved
@@ -27,208 +27,4 @@
                   "the `scipy.linalg.decomp_lu` namespace is deprecated.",
                   category=DeprecationWarning, stacklevel=2)
 
-<<<<<<< HEAD
-    where P is a permutation matrix, L lower triangular with unit
-    diagonal elements, and U upper triangular.
-
-    Parameters
-    ----------
-    a : (M, N) array_like
-        Matrix to decompose
-    overwrite_a : bool, optional
-        Whether to overwrite data in A (may increase performance)
-    check_finite : bool, optional
-        Whether to check that the input matrix contains only finite numbers.
-        Disabling may give a performance gain, but may result in problems
-        (crashes, non-termination) if the inputs do contain infinities or NaNs.
-
-    Returns
-    -------
-    lu : (M, N) ndarray
-        Matrix containing U in its upper triangle, and L in its lower triangle.
-        The unit diagonal elements of L are not stored.
-    piv : (N,) ndarray
-        Pivot indices representing the permutation matrix P:
-        row i of matrix was interchanged with row piv[i].
-
-    See also
-    --------
-    lu : gives lu factorization in more user-friendly format
-    lu_solve : solve an equation system using the LU factorization of a matrix
-
-    Notes
-    -----
-    This is a wrapper to the ``*GETRF`` routines from LAPACK. Unlike
-    `linalg.lu`, It outputs the L and U factors into a single array,
-    and returns pivot indices instead of a permutation matrix.
-
-    Examples
-    --------
-    >>> from scipy.linalg import lu_factor
-    >>> A = np.array([[2, 5, 8, 7], [5, 2, 2, 8], [7, 5, 6, 6], [5, 4, 4, 8]])
-    >>> lu, piv = lu_factor(A)
-    >>> piv
-    array([2, 2, 3, 3], dtype=int32)
-
-    Convert LAPACK's ``piv`` array to NumPy index and test the permutation
-
-    >>> piv_py = [2, 0, 3, 1]
-    >>> L, U = np.tril(lu, k=-1) + np.eye(4), np.triu(lu)
-    >>> np.allclose(A[piv_py] - L @ U, np.zeros((4, 4)))
-    True
-    """
-    if check_finite:
-        a1 = asarray_chkfinite(a)
-    else:
-        a1 = asarray(a)
-    overwrite_a = overwrite_a or (_datacopied(a1, a))
-    getrf, = get_lapack_funcs(('getrf',), (a1,))
-    lu, piv, info = getrf(a1, overwrite_a=overwrite_a)
-    if info < 0:
-        raise ValueError('illegal value in %dth argument of '
-                         'internal getrf (lu_factor)' % -info)
-    if info > 0:
-        warn("Diagonal number %d is exactly zero. Singular matrix." % info,
-             LinAlgWarning, stacklevel=2)
-    return lu, piv
-
-
-def lu_solve(lu_and_piv, b, trans=0, overwrite_b=False, check_finite=True):
-    """Solve an equation system, a x = b, given the LU factorization of a
-
-    Parameters
-    ----------
-    (lu, piv)
-        Factorization of the coefficient matrix a, as given by lu_factor
-    b : array
-        Right-hand side
-    trans : {0, 1, 2}, optional
-        Type of system to solve:
-
-        =====  =========
-        trans  system
-        =====  =========
-        0      a x   = b
-        1      a^T x = b
-        2      a^H x = b
-        =====  =========
-    overwrite_b : bool, optional
-        Whether to overwrite data in b (may increase performance)
-    check_finite : bool, optional
-        Whether to check that the input matrices contain only finite numbers.
-        Disabling may give a performance gain, but may result in problems
-        (crashes, non-termination) if the inputs do contain infinities or NaNs.
-
-    Returns
-    -------
-    x : array
-        Solution to the system
-
-    See also
-    --------
-    lu_factor : LU factorize a matrix
-
-    Examples
-    --------
-    >>> from scipy.linalg import lu_factor, lu_solve
-    >>> A = np.array([[2, 5, 8, 7], [5, 2, 2, 8], [7, 5, 6, 6], [5, 4, 4, 8]])
-    >>> b = np.array([1, 1, 1, 1])
-    >>> lu, piv = lu_factor(A)
-    >>> x = lu_solve((lu, piv), b)
-    >>> np.allclose(A @ x - b, np.zeros((4,)))
-    True
-
-    """
-    (lu, piv) = lu_and_piv
-    if check_finite:
-        b1 = asarray_chkfinite(b)
-    else:
-        b1 = asarray(b)
-    overwrite_b = overwrite_b or _datacopied(b1, b)
-    if lu.shape[0] != b1.shape[0]:
-        raise ValueError("Shapes of lu {} and b {} are incompatible"
-                         .format(lu.shape, b1.shape))
-
-    getrs, = get_lapack_funcs(('getrs',), (lu, b1))
-    x, info = getrs(lu, piv, b1, trans=trans, overwrite_b=overwrite_b)
-    if info == 0:
-        return x
-    raise ValueError('illegal value in %dth argument of internal gesv|posv'
-                     % -info)
-
-
-def lu(a, permute_l=False, overwrite_a=False, check_finite=True):
-    """
-    Compute pivoted LU decomposition of a matrix.
-
-    The decomposition is::
-
-        A = P L U
-
-    where P is a permutation matrix, L lower triangular with unit
-    diagonal elements, and U upper triangular.
-
-    Parameters
-    ----------
-    a : (M, N) array_like
-        Array to decompose
-    permute_l : bool, optional
-        Perform the multiplication P*L (Default: do not permute)
-    overwrite_a : bool, optional
-        Whether to overwrite data in a (may improve performance)
-    check_finite : bool, optional
-        Whether to check that the input matrix contains only finite numbers.
-        Disabling may give a performance gain, but may result in problems
-        (crashes, non-termination) if the inputs do contain infinities or NaNs.
-
-    Returns
-    -------
-    **(If permute_l == False)**
-
-    p : (M, M) ndarray
-        Permutation matrix
-    l : (M, K) ndarray
-        Lower triangular or trapezoidal matrix with unit diagonal.
-        K = min(M, N)
-    u : (K, N) ndarray
-        Upper triangular or trapezoidal matrix
-
-    **(If permute_l == True)**
-
-    pl : (M, K) ndarray
-        Permuted L matrix.
-        K = min(M, N)
-    u : (K, N) ndarray
-        Upper triangular or trapezoidal matrix
-
-    Notes
-    -----
-    This is a LU factorization routine written for SciPy.
-
-    Examples
-    --------
-    >>> from scipy.linalg import lu
-    >>> A = np.array([[2, 5, 8, 7], [5, 2, 2, 8], [7, 5, 6, 6], [5, 4, 4, 8]])
-    >>> p, l, u = lu(A)
-    >>> np.allclose(A - p @ l @ u, np.zeros((4, 4)))
-    True
-
-    """
-    if check_finite:
-        a1 = asarray_chkfinite(a)
-    else:
-        a1 = asarray(a)
-    if len(a1.shape) != 2:
-        raise ValueError('expected matrix')
-    overwrite_a = overwrite_a or (_datacopied(a1, a))
-    flu, = get_flinalg_funcs(('lu',), (a1,))
-    p, l, u, info = flu(a1, permute_l=permute_l, overwrite_a=overwrite_a)
-    if info < 0:
-        raise ValueError('illegal value in %dth argument of '
-                         'internal lu.getrf' % -info)
-    if permute_l:
-        return l, u
-    return p, l, u
-=======
-    return getattr(_decomp_lu, name)
->>>>>>> 773ee761
+    return getattr(_decomp_lu, name)