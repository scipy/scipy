--- conflicted
+++ resolved
@@ -12,13 +12,8 @@
 from .lapack import get_lapack_funcs, _compute_lwork
 from ._decomp import _asarray_validated
 
-<<<<<<< HEAD
 __all__ = ['svd', 'svdvals', 'diagsvd', 'higher_order_svd', 'orth',
            'subspace_angles', 'null_space']
-=======
-
-__all__ = ['svd', 'svdvals', 'diagsvd', 'orth', 'subspace_angles', 'null_space']
->>>>>>> 63801f19
 
 
 @_apply_over_batch(('a', 2))
