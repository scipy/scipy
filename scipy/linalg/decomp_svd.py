--- conflicted
+++ resolved
@@ -1,29 +1,9 @@
-<<<<<<< HEAD
-"""SVD decomposition functions."""
-from __future__ import annotations
-
-import numpy
-from numpy import zeros, r_, diag, dot, arccos, arcsin, where, clip
-
-from typing import Tuple, List, TYPE_CHECKING
-if TYPE_CHECKING:
-    import numpy.typing as npt
-
-# Local imports.
-from .misc import LinAlgError, _datacopied
-from .lapack import get_lapack_funcs, _compute_lwork
-from .decomp import _asarray_validated
-
-__all__ = ['svd', 'svdvals', 'diagsvd', 'higher_order_svd', 'orth',
-           'subspace_angles', 'null_space']
-=======
 # This file is not meant for public use and will be removed in SciPy v2.0.0.
 # Use the `scipy.linalg` namespace for importing the functions
 # included below.
 
 from scipy._lib.deprecation import _sub_module_deprecation
 
->>>>>>> d4be0ae4
 
 __all__ = [  # noqa: F822
     'svd', 'svdvals', 'diagsvd', 'orth', 'subspace_angles', 'null_space',
@@ -35,557 +15,7 @@
     return __all__
 
 
-<<<<<<< HEAD
-        .. versionadded:: 0.18
-
-    Returns
-    -------
-    U : ndarray
-        Unitary matrix having left singular vectors as columns.
-        Of shape ``(M, M)`` or ``(M, K)``, depending on `full_matrices`.
-    s : ndarray
-        The singular values, sorted in non-increasing order.
-        Of shape (K,), with ``K = min(M, N)``.
-    Vh : ndarray
-        Unitary matrix having right singular vectors as rows.
-        Of shape ``(N, N)`` or ``(K, N)`` depending on `full_matrices`.
-
-    For ``compute_uv=False``, only ``s`` is returned.
-
-    Raises
-    ------
-    LinAlgError
-        If SVD computation does not converge.
-
-    See also
-    --------
-    svdvals : Compute singular values of a matrix.
-    diagsvd : Construct the Sigma matrix, given the vector s.
-
-    Examples
-    --------
-    >>> from scipy import linalg
-    >>> from numpy.random import default_rng
-    >>> rng = default_rng()
-    >>> m, n = 9, 6
-    >>> a = rng.standard_normal((m, n)) + 1.j*rng.standard_normal((m, n))
-    >>> U, s, Vh = linalg.svd(a)
-    >>> U.shape,  s.shape, Vh.shape
-    ((9, 9), (6,), (6, 6))
-
-    Reconstruct the original matrix from the decomposition:
-
-    >>> sigma = np.zeros((m, n))
-    >>> for i in range(min(m, n)):
-    ...     sigma[i, i] = s[i]
-    >>> a1 = np.dot(U, np.dot(sigma, Vh))
-    >>> np.allclose(a, a1)
-    True
-
-    Alternatively, use ``full_matrices=False`` (notice that the shape of
-    ``U`` is then ``(m, n)`` instead of ``(m, m)``):
-
-    >>> U, s, Vh = linalg.svd(a, full_matrices=False)
-    >>> U.shape, s.shape, Vh.shape
-    ((9, 6), (6,), (6, 6))
-    >>> S = np.diag(s)
-    >>> np.allclose(a, np.dot(U, np.dot(S, Vh)))
-    True
-
-    >>> s2 = linalg.svd(a, compute_uv=False)
-    >>> np.allclose(s, s2)
-    True
-
-    """
-    a1 = _asarray_validated(a, check_finite=check_finite)
-    if len(a1.shape) != 2:
-        raise ValueError('expected matrix')
-    m, n = a1.shape
-    overwrite_a = overwrite_a or (_datacopied(a1, a))
-
-    if not isinstance(lapack_driver, str):
-        raise TypeError('lapack_driver must be a string')
-    if lapack_driver not in ('gesdd', 'gesvd'):
-        raise ValueError('lapack_driver must be "gesdd" or "gesvd", not "%s"'
-                         % (lapack_driver,))
-    funcs = (lapack_driver, lapack_driver + '_lwork')
-    gesXd, gesXd_lwork = get_lapack_funcs(funcs, (a1,), ilp64='preferred')
-
-    # compute optimal lwork
-    lwork = _compute_lwork(gesXd_lwork, a1.shape[0], a1.shape[1],
-                           compute_uv=compute_uv, full_matrices=full_matrices)
-
-    # perform decomposition
-    u, s, v, info = gesXd(a1, compute_uv=compute_uv, lwork=lwork,
-                          full_matrices=full_matrices, overwrite_a=overwrite_a)
-
-    if info > 0:
-        raise LinAlgError("SVD did not converge")
-    if info < 0:
-        raise ValueError('illegal value in %dth argument of internal gesdd'
-                         % -info)
-    if compute_uv:
-        return u, s, v
-    else:
-        return s
-
-
-def svdvals(a, overwrite_a=False, check_finite=True):
-    """
-    Compute singular values of a matrix.
-
-    Parameters
-    ----------
-    a : (M, N) array_like
-        Matrix to decompose.
-    overwrite_a : bool, optional
-        Whether to overwrite `a`; may improve performance.
-        Default is False.
-    check_finite : bool, optional
-        Whether to check that the input matrix contains only finite numbers.
-        Disabling may give a performance gain, but may result in problems
-        (crashes, non-termination) if the inputs do contain infinities or NaNs.
-
-    Returns
-    -------
-    s : (min(M, N),) ndarray
-        The singular values, sorted in decreasing order.
-
-    Raises
-    ------
-    LinAlgError
-        If SVD computation does not converge.
-
-    Notes
-    -----
-    ``svdvals(a)`` only differs from ``svd(a, compute_uv=False)`` by its
-    handling of the edge case of empty ``a``, where it returns an
-    empty sequence:
-
-    >>> a = np.empty((0, 2))
-    >>> from scipy.linalg import svdvals
-    >>> svdvals(a)
-    array([], dtype=float64)
-
-    See Also
-    --------
-    svd : Compute the full singular value decomposition of a matrix.
-    diagsvd : Construct the Sigma matrix, given the vector s.
-
-    Examples
-    --------
-    >>> from scipy.linalg import svdvals
-    >>> m = np.array([[1.0, 0.0],
-    ...               [2.0, 3.0],
-    ...               [1.0, 1.0],
-    ...               [0.0, 2.0],
-    ...               [1.0, 0.0]])
-    >>> svdvals(m)
-    array([ 4.28091555,  1.63516424])
-
-    We can verify the maximum singular value of `m` by computing the maximum
-    length of `m.dot(u)` over all the unit vectors `u` in the (x,y) plane.
-    We approximate "all" the unit vectors with a large sample. Because
-    of linearity, we only need the unit vectors with angles in [0, pi].
-
-    >>> t = np.linspace(0, np.pi, 2000)
-    >>> u = np.array([np.cos(t), np.sin(t)])
-    >>> np.linalg.norm(m.dot(u), axis=0).max()
-    4.2809152422538475
-
-    `p` is a projection matrix with rank 1. With exact arithmetic,
-    its singular values would be [1, 0, 0, 0].
-
-    >>> v = np.array([0.1, 0.3, 0.9, 0.3])
-    >>> p = np.outer(v, v)
-    >>> svdvals(p)
-    array([  1.00000000e+00,   2.02021698e-17,   1.56692500e-17,
-             8.15115104e-34])
-
-    The singular values of an orthogonal matrix are all 1. Here, we
-    create a random orthogonal matrix by using the `rvs()` method of
-    `scipy.stats.ortho_group`.
-
-    >>> from scipy.stats import ortho_group
-    >>> orth = ortho_group.rvs(4)
-    >>> svdvals(orth)
-    array([ 1.,  1.,  1.,  1.])
-
-    """
-    a = _asarray_validated(a, check_finite=check_finite)
-    if a.size:
-        return svd(a, compute_uv=0, overwrite_a=overwrite_a,
-                   check_finite=False)
-    elif len(a.shape) != 2:
-        raise ValueError('expected matrix')
-    else:
-        return numpy.empty(0)
-
-
-def diagsvd(s, M, N):
-    """
-    Construct the sigma matrix in SVD from singular values and size M, N.
-
-    Parameters
-    ----------
-    s : (M,) or (N,) array_like
-        Singular values
-    M : int
-        Size of the matrix whose singular values are `s`.
-    N : int
-        Size of the matrix whose singular values are `s`.
-
-    Returns
-    -------
-    S : (M, N) ndarray
-        The S-matrix in the singular value decomposition
-
-    See Also
-    --------
-    svd : Singular value decomposition of a matrix
-    svdvals : Compute singular values of a matrix.
-
-    Examples
-    --------
-    >>> from scipy.linalg import diagsvd
-    >>> vals = np.array([1, 2, 3])  # The array representing the computed svd
-    >>> diagsvd(vals, 3, 4)
-    array([[1, 0, 0, 0],
-           [0, 2, 0, 0],
-           [0, 0, 3, 0]])
-    >>> diagsvd(vals, 4, 3)
-    array([[1, 0, 0],
-           [0, 2, 0],
-           [0, 0, 3],
-           [0, 0, 0]])
-
-    """
-    part = diag(s)
-    typ = part.dtype.char
-    MorN = len(s)
-    if MorN == M:
-        return r_['-1', part, zeros((M, N-M), typ)]
-    elif MorN == N:
-        return r_[part, zeros((M-N, N), typ)]
-    else:
-        raise ValueError("Length of s must be M or N.")
-
-
-def higher_order_svd(
-    a: npt.ArrayLike, *, full_tensor: bool = True, check_finite: bool = True
-) -> Tuple[List[numpy.ndarray], numpy.ndarray]:
-    """Higher-order SVD (HOSVD)
-
-    Factorizes the M-D tensor `a` into a list of M matrices ``U_k`` containing
-    the left singular vectors of the unfolded tensor with respect to the
-    ``k``\\ th axis and a core tensor ``S`` such that
-    :math:`a = (U_1, U_2, \\dots, U_M) \\cdot S`.
-
-    Parameters
-    ----------
-    a : array_like
-        Tensor to decompose
-    full_tensor : bool,  default: True
-        If True (default), ``S`` is of the same shape as the input tensor `a`
-        and all ``U_k`` are of the shape ``(n, n)`` with ``n`` corresponding to
-        the ``k``\\ th axis of ``S``.
-        If False, the shapes of the ``U_k`` are ``(n, m)`` with ``n``
-        corresponding to the size of the ``k``\\ th axis of the input `a` and
-        ``m`` to the maybe reduced size of the ``k``\\ th axis of the core
-        tensor.
-    check_finite : bool, default: True
-        Whether to check that the input matrix contains only finite numbers.
-        Disabling may give a performance gain, but may result in problems
-        (crashes, non-termination) if the inputs do contain infinities or NaNs.
-
-    Returns
-    -------
-    U : list of ndarray
-        List of the unitary matrices ``U_k`` with left singular vectors of the
-        tensor unfolding corresponding to the ``k``\\ th axis.
-        Of shape ``(M, M)`` or ``(M, K)``, depending on `full_tensor`.
-    S : ndarray
-        The core tensor.
-        Of same or reduced shape compared to the input `a`, depending on
-        `full_tensor`.
-
-    Raises
-    ------
-    LinAlgError
-        If SVD computation does not converge.
-
-    .. versionadded:: 1.8.0
-
-    See Also
-    --------
-    svd : Singular value decomposition of a matrix
-
-    References
-    ----------
-    .. [1] Lieven De Lathauwer, Bart De Moor, and Joos Vandewalle (2000)
-           "A Multilinear Singular Value Decomposition"
-           SIAM Journal on Matrix Analysis and Applications,
-           21 (4), pp. 1253-1278. ISSN 1095-7162
-           https://doi.org/10.1137/S0895479896305696
-
-    Examples
-    --------
-    >>> from scipy import linalg
-    >>> rng = np.random.default_rng()
-    >>> a = rng.random((2, 3, 4, 5))
-    >>> U, S = linalg.higher_order_svd(a)
-    >>> S.shape
-    (2, 3, 4, 5)
-    >>> [i.shape for i in U]
-    [(2, 2), (3, 3), (4, 4), (5, 5)]
-
-    Reconstruct the original tensor:
-
-    >>> a1 = S
-    >>> for i, _ in enumerate(U):
-    ...     a1 = np.tensordot(a1, U[i], (0, 1))
-    >>> np.allclose(a, a1)
-    True
-    """
-    a = _asarray_validated(a, check_finite=check_finite)
-
-    core_tensor = a
-    left_singular_basis = []
-
-    for k in range(a.ndim):
-        unfold = numpy.reshape(numpy.moveaxis(a, k, 0), (a.shape[k], -1))
-        U, _, _ = svd(
-            unfold,
-            full_matrices=full_tensor,
-            check_finite=False,
-        )
-        left_singular_basis.append(U)
-        U_c = U.T.conj()
-        core_tensor = numpy.tensordot(core_tensor, U_c, (0, 1))
-
-    return left_singular_basis, core_tensor
-
-
-# Orthonormal decomposition
-
-def orth(A, rcond=None):
-    """
-    Construct an orthonormal basis for the range of A using SVD
-
-    Parameters
-    ----------
-    A : (M, N) array_like
-        Input array
-    rcond : float, optional
-        Relative condition number. Singular values ``s`` smaller than
-        ``rcond * max(s)`` are considered zero.
-        Default: floating point eps * max(M,N).
-
-    Returns
-    -------
-    Q : (M, K) ndarray
-        Orthonormal basis for the range of A.
-        K = effective rank of A, as determined by rcond
-
-    See also
-    --------
-    svd : Singular value decomposition of a matrix
-    null_space : Matrix null space
-
-    Examples
-    --------
-    >>> from scipy.linalg import orth
-    >>> A = np.array([[2, 0, 0], [0, 5, 0]])  # rank 2 array
-    >>> orth(A)
-    array([[0., 1.],
-           [1., 0.]])
-    >>> orth(A.T)
-    array([[0., 1.],
-           [1., 0.],
-           [0., 0.]])
-
-    """
-    u, s, vh = svd(A, full_matrices=False)
-    M, N = u.shape[0], vh.shape[1]
-    if rcond is None:
-        rcond = numpy.finfo(s.dtype).eps * max(M, N)
-    tol = numpy.amax(s) * rcond
-    num = numpy.sum(s > tol, dtype=int)
-    Q = u[:, :num]
-    return Q
-
-
-def null_space(A, rcond=None):
-    """
-    Construct an orthonormal basis for the null space of A using SVD
-
-    Parameters
-    ----------
-    A : (M, N) array_like
-        Input array
-    rcond : float, optional
-        Relative condition number. Singular values ``s`` smaller than
-        ``rcond * max(s)`` are considered zero.
-        Default: floating point eps * max(M,N).
-
-    Returns
-    -------
-    Z : (N, K) ndarray
-        Orthonormal basis for the null space of A.
-        K = dimension of effective null space, as determined by rcond
-
-    See also
-    --------
-    svd : Singular value decomposition of a matrix
-    orth : Matrix range
-
-    Examples
-    --------
-    1-D null space:
-
-    >>> from scipy.linalg import null_space
-    >>> A = np.array([[1, 1], [1, 1]])
-    >>> ns = null_space(A)
-    >>> ns * np.sign(ns[0,0])  # Remove the sign ambiguity of the vector
-    array([[ 0.70710678],
-           [-0.70710678]])
-
-    2-D null space:
-
-    >>> from numpy.random import default_rng
-    >>> rng = default_rng()
-    >>> B = rng.random((3, 5))
-    >>> Z = null_space(B)
-    >>> Z.shape
-    (5, 2)
-    >>> np.allclose(B.dot(Z), 0)
-    True
-
-    The basis vectors are orthonormal (up to rounding error):
-
-    >>> Z.T.dot(Z)
-    array([[  1.00000000e+00,   6.92087741e-17],
-           [  6.92087741e-17,   1.00000000e+00]])
-
-    """
-    u, s, vh = svd(A, full_matrices=True)
-    M, N = u.shape[0], vh.shape[1]
-    if rcond is None:
-        rcond = numpy.finfo(s.dtype).eps * max(M, N)
-    tol = numpy.amax(s) * rcond
-    num = numpy.sum(s > tol, dtype=int)
-    Q = vh[num:,:].T.conj()
-    return Q
-
-
-def subspace_angles(A, B):
-    r"""
-    Compute the subspace angles between two matrices.
-
-    Parameters
-    ----------
-    A : (M, N) array_like
-        The first input array.
-    B : (M, K) array_like
-        The second input array.
-
-    Returns
-    -------
-    angles : ndarray, shape (min(N, K),)
-        The subspace angles between the column spaces of `A` and `B` in
-        descending order.
-
-    See Also
-    --------
-    orth
-    svd
-
-    Notes
-    -----
-    This computes the subspace angles according to the formula
-    provided in [1]_. For equivalence with MATLAB and Octave behavior,
-    use ``angles[0]``.
-
-    .. versionadded:: 1.0
-
-    References
-    ----------
-    .. [1] Knyazev A, Argentati M (2002) Principal Angles between Subspaces
-           in an A-Based Scalar Product: Algorithms and Perturbation
-           Estimates. SIAM J. Sci. Comput. 23:2008-2040.
-
-    Examples
-    --------
-    An Hadamard matrix, which has orthogonal columns, so we expect that
-    the suspace angle to be :math:`\frac{\pi}{2}`:
-
-    >>> from numpy.random import default_rng
-    >>> from scipy.linalg import hadamard, subspace_angles
-    >>> rng = default_rng()
-    >>> H = hadamard(4)
-    >>> print(H)
-    [[ 1  1  1  1]
-     [ 1 -1  1 -1]
-     [ 1  1 -1 -1]
-     [ 1 -1 -1  1]]
-    >>> np.rad2deg(subspace_angles(H[:, :2], H[:, 2:]))
-    array([ 90.,  90.])
-
-    And the subspace angle of a matrix to itself should be zero:
-
-    >>> subspace_angles(H[:, :2], H[:, :2]) <= 2 * np.finfo(float).eps
-    array([ True,  True], dtype=bool)
-
-    The angles between non-orthogonal subspaces are in between these extremes:
-
-    >>> x = rng.standard_normal((4, 3))
-    >>> np.rad2deg(subspace_angles(x[:, :2], x[:, [2]]))
-    array([ 55.832])  # random
-    """
-    # Steps here omit the U and V calculation steps from the paper
-
-    # 1. Compute orthonormal bases of column-spaces
-    A = _asarray_validated(A, check_finite=True)
-    if len(A.shape) != 2:
-        raise ValueError('expected 2D array, got shape %s' % (A.shape,))
-    QA = orth(A)
-    del A
-
-    B = _asarray_validated(B, check_finite=True)
-    if len(B.shape) != 2:
-        raise ValueError('expected 2D array, got shape %s' % (B.shape,))
-    if len(B) != len(QA):
-        raise ValueError('A and B must have the same number of rows, got '
-                         '%s and %s' % (QA.shape[0], B.shape[0]))
-    QB = orth(B)
-    del B
-
-    # 2. Compute SVD for cosine
-    QA_H_QB = dot(QA.T.conj(), QB)
-    sigma = svdvals(QA_H_QB)
-
-    # 3. Compute matrix B
-    if QA.shape[1] >= QB.shape[1]:
-        B = QB - dot(QA, QA_H_QB)
-    else:
-        B = QA - dot(QB, QA_H_QB.T.conj())
-    del QA, QB, QA_H_QB
-
-    # 4. Compute SVD for sine
-    mask = sigma ** 2 >= 0.5
-    if mask.any():
-        mu_arcsin = arcsin(clip(svdvals(B, overwrite_a=True), -1., 1.))
-    else:
-        mu_arcsin = 0.
-
-    # 5. Compute the principal angles
-    # with reverse ordering of sigma because smallest sigma belongs to largest
-    # angle theta
-    theta = where(mask, mu_arcsin, arccos(clip(sigma[::-1], -1., 1.)))
-    return theta
-=======
 def __getattr__(name):
     return _sub_module_deprecation(sub_package="linalg", module="decomp_svd",
                                    private_modules=["_decomp_svd"], all=__all__,
-                                   attribute=name)
->>>>>>> d4be0ae4
+                                   attribute=name)