"""Cholesky decomposition functions."""

import numpy as np
<<<<<<< HEAD
from numpy import asarray_chkfinite, asarray, atleast_2d
=======
from numpy import asarray_chkfinite, asarray, atleast_2d, empty_like
>>>>>>> 3d3358a7

# Local imports
from ._misc import LinAlgError, _datacopied
from .lapack import get_lapack_funcs

from scipy._lib._array_api import array_namespace, is_numpy, _asarray

__all__ = ['cholesky', 'cho_factor', 'cho_solve', 'cholesky_banded',
           'cho_solve_banded']


def _cholesky(a, lower=False, overwrite_a=False, clean=True,
              check_finite=True):
    """Common code for cholesky() and cho_factor()."""

    a1 = asarray_chkfinite(a) if check_finite else asarray(a)
    a1 = atleast_2d(a1)

    # Dimension check
    if a1.ndim != 2:
        raise ValueError(f'Input array needs to be 2D but received a {a1.ndim}d-array.')
    # Squareness check
    if a1.shape[0] != a1.shape[1]:
        raise ValueError('Input array is expected to be square but has '
                         f'the shape: {a1.shape}.')

    # Quick return for square empty array
    if a1.size == 0:
        dt = cholesky(np.eye(1, dtype=a1.dtype)).dtype
        return empty_like(a1, dtype=dt), lower

    overwrite_a = overwrite_a or _datacopied(a1, a)
    potrf, = get_lapack_funcs(('potrf',), (a1,))
    c, info = potrf(a1, lower=lower, overwrite_a=overwrite_a, clean=clean)
    if info > 0:
        raise LinAlgError("%d-th leading minor of the array is not positive "
                          "definite" % info)
    if info < 0:
        raise ValueError(f'LAPACK reported an illegal value in {-info}-th argument'
                         'on entry to "POTRF".')
    return c, lower


def cholesky(a, lower=False, overwrite_a=False, check_finite=True):
    """
    Compute the Cholesky decomposition of a matrix.

    Returns the Cholesky decomposition, :math:`A = L L^*` or
    :math:`A = U^* U` of a Hermitian positive-definite matrix A.

    Parameters
    ----------
    a : (M, M) array_like
        Matrix to be decomposed
    lower : bool, optional
        Whether to compute the upper- or lower-triangular Cholesky
        factorization.  Default is upper-triangular.
    overwrite_a : bool, optional
        Whether to overwrite data in `a` (may improve performance).
    check_finite : bool, optional
        Whether to check that the input matrix contains only finite numbers.
        Disabling may give a performance gain, but may result in problems
        (crashes, non-termination) if the inputs do contain infinities or NaNs.

    Returns
    -------
    c : (M, M) ndarray
        Upper- or lower-triangular Cholesky factor of `a`.

    Raises
    ------
    LinAlgError : if decomposition fails.

    Examples
    --------
    >>> import numpy as np
    >>> from scipy.linalg import cholesky
    >>> a = np.array([[1,-2j],[2j,5]])
    >>> L = cholesky(a, lower=True)
    >>> L
    array([[ 1.+0.j,  0.+0.j],
           [ 0.+2.j,  1.+0.j]])
    >>> L @ L.T.conj()
    array([[ 1.+0.j,  0.-2.j],
           [ 0.+2.j,  5.+0.j]])

    """
    xp = array_namespace(a)
    if check_finite:
        a = _asarray(a, check_finite=True, xp=xp)
    if is_numpy(xp):
        c, _ = _cholesky(a, lower=lower, overwrite_a=overwrite_a,
                             clean=True, check_finite=False)
        return c
    if hasattr(xp, 'linalg'):
        upper = not lower
        dtype = xp.result_type(a, xp.float32)
        a = xp.astype(a, dtype)
        return xp.linalg.cholesky(a, upper=upper)
    a = np.asarray(a)
    c, _ = _cholesky(a, lower=lower, clean=True, check_finite=False)
    return xp.asarray(c)


def cho_factor(a, lower=False, overwrite_a=False, check_finite=True):
    """
    Compute the Cholesky decomposition of a matrix, to use in cho_solve

    Returns a matrix containing the Cholesky decomposition,
    ``A = L L*`` or ``A = U* U`` of a Hermitian positive-definite matrix `a`.
    The return value can be directly used as the first parameter to cho_solve.

    .. warning::
        The returned matrix also contains random data in the entries not
        used by the Cholesky decomposition. If you need to zero these
        entries, use the function `cholesky` instead.

    Parameters
    ----------
    a : (M, M) array_like
        Matrix to be decomposed
    lower : bool, optional
        Whether to compute the upper or lower triangular Cholesky factorization
        (Default: upper-triangular)
    overwrite_a : bool, optional
        Whether to overwrite data in a (may improve performance)
    check_finite : bool, optional
        Whether to check that the input matrix contains only finite numbers.
        Disabling may give a performance gain, but may result in problems
        (crashes, non-termination) if the inputs do contain infinities or NaNs.

    Returns
    -------
    c : (M, M) ndarray
        Matrix whose upper or lower triangle contains the Cholesky factor
        of `a`. Other parts of the matrix contain random data.
    lower : bool
        Flag indicating whether the factor is in the lower or upper triangle

    Raises
    ------
    LinAlgError
        Raised if decomposition fails.

    See Also
    --------
    cho_solve : Solve a linear set equations using the Cholesky factorization
                of a matrix.

    Examples
    --------
    >>> import numpy as np
    >>> from scipy.linalg import cho_factor
    >>> A = np.array([[9, 3, 1, 5], [3, 7, 5, 1], [1, 5, 9, 2], [5, 1, 2, 6]])
    >>> c, low = cho_factor(A)
    >>> c
    array([[3.        , 1.        , 0.33333333, 1.66666667],
           [3.        , 2.44948974, 1.90515869, -0.27216553],
           [1.        , 5.        , 2.29330749, 0.8559528 ],
           [5.        , 1.        , 2.        , 1.55418563]])
    >>> np.allclose(np.triu(c).T @ np. triu(c) - A, np.zeros((4, 4)))
    True

    """
    c, lower = _cholesky(a, lower=lower, overwrite_a=overwrite_a, clean=False,
                         check_finite=check_finite)
    return c, lower


def cho_solve(c_and_lower, b, overwrite_b=False, check_finite=True):
    """Solve the linear equations A x = b, given the Cholesky factorization of A.

    Parameters
    ----------
    (c, lower) : tuple, (array, bool)
        Cholesky factorization of a, as given by cho_factor
    b : array
        Right-hand side
    overwrite_b : bool, optional
        Whether to overwrite data in b (may improve performance)
    check_finite : bool, optional
        Whether to check that the input matrices contain only finite numbers.
        Disabling may give a performance gain, but may result in problems
        (crashes, non-termination) if the inputs do contain infinities or NaNs.

    Returns
    -------
    x : array
        The solution to the system A x = b

    See Also
    --------
    cho_factor : Cholesky factorization of a matrix

    Examples
    --------
    >>> import numpy as np
    >>> from scipy.linalg import cho_factor, cho_solve
    >>> A = np.array([[9, 3, 1, 5], [3, 7, 5, 1], [1, 5, 9, 2], [5, 1, 2, 6]])
    >>> c, low = cho_factor(A)
    >>> x = cho_solve((c, low), [1, 1, 1, 1])
    >>> np.allclose(A @ x - [1, 1, 1, 1], np.zeros(4))
    True

    """
    (c, lower) = c_and_lower
    if check_finite:
        b1 = asarray_chkfinite(b)
        c = asarray_chkfinite(c)
    else:
        b1 = asarray(b)
        c = asarray(c)

    if c.ndim != 2 or c.shape[0] != c.shape[1]:
        raise ValueError("The factored matrix c is not square.")
    if c.shape[1] != b1.shape[0]:
        raise ValueError(f"incompatible dimensions ({c.shape} and {b1.shape})")

    # accommodate empty arrays
    if b1.size == 0:
        dt = cho_solve((np.eye(2, dtype=b1.dtype), True),
                        np.ones(2, dtype=c.dtype)).dtype
        return empty_like(b1, dtype=dt)

    overwrite_b = overwrite_b or _datacopied(b1, b)

    potrs, = get_lapack_funcs(('potrs',), (c, b1))
    x, info = potrs(c, b1, lower=lower, overwrite_b=overwrite_b)
    if info != 0:
        raise ValueError('illegal value in %dth argument of internal potrs'
                         % -info)
    return x


def cholesky_banded(ab, overwrite_ab=False, lower=False, check_finite=True):
    """
    Cholesky decompose a banded Hermitian positive-definite matrix

    The matrix a is stored in ab either in lower-diagonal or upper-
    diagonal ordered form::

        ab[u + i - j, j] == a[i,j]        (if upper form; i <= j)
        ab[    i - j, j] == a[i,j]        (if lower form; i >= j)

    Example of ab (shape of a is (6,6), u=2)::

        upper form:
        *   *   a02 a13 a24 a35
        *   a01 a12 a23 a34 a45
        a00 a11 a22 a33 a44 a55

        lower form:
        a00 a11 a22 a33 a44 a55
        a10 a21 a32 a43 a54 *
        a20 a31 a42 a53 *   *

    Parameters
    ----------
    ab : (u + 1, M) array_like
        Banded matrix
    overwrite_ab : bool, optional
        Discard data in ab (may enhance performance)
    lower : bool, optional
        Is the matrix in the lower form. (Default is upper form)
    check_finite : bool, optional
        Whether to check that the input matrix contains only finite numbers.
        Disabling may give a performance gain, but may result in problems
        (crashes, non-termination) if the inputs do contain infinities or NaNs.

    Returns
    -------
    c : (u + 1, M) ndarray
        Cholesky factorization of a, in the same banded format as ab

    See Also
    --------
    cho_solve_banded :
        Solve a linear set equations, given the Cholesky factorization
        of a banded Hermitian.

    Examples
    --------
    >>> import numpy as np
    >>> from scipy.linalg import cholesky_banded
    >>> from numpy import allclose, zeros, diag
    >>> Ab = np.array([[0, 0, 1j, 2, 3j], [0, -1, -2, 3, 4], [9, 8, 7, 6, 9]])
    >>> A = np.diag(Ab[0,2:], k=2) + np.diag(Ab[1,1:], k=1)
    >>> A = A + A.conj().T + np.diag(Ab[2, :])
    >>> c = cholesky_banded(Ab)
    >>> C = np.diag(c[0, 2:], k=2) + np.diag(c[1, 1:], k=1) + np.diag(c[2, :])
    >>> np.allclose(C.conj().T @ C - A, np.zeros((5, 5)))
    True

    """
    if check_finite:
        ab = asarray_chkfinite(ab)
    else:
        ab = asarray(ab)

    # accommodate square empty matrices
    if ab.size == 0:
        dt = cholesky_banded(np.array([[0, 0], [1, 1]], dtype=ab.dtype)).dtype
        return empty_like(ab, dtype=dt)

    pbtrf, = get_lapack_funcs(('pbtrf',), (ab,))
    c, info = pbtrf(ab, lower=lower, overwrite_ab=overwrite_ab)
    if info > 0:
        raise LinAlgError("%d-th leading minor not positive definite" % info)
    if info < 0:
        raise ValueError('illegal value in %d-th argument of internal pbtrf'
                         % -info)
    return c


def cho_solve_banded(cb_and_lower, b, overwrite_b=False, check_finite=True):
    """
    Solve the linear equations ``A x = b``, given the Cholesky factorization of
    the banded Hermitian ``A``.

    Parameters
    ----------
    (cb, lower) : tuple, (ndarray, bool)
        `cb` is the Cholesky factorization of A, as given by cholesky_banded.
        `lower` must be the same value that was given to cholesky_banded.
    b : array_like
        Right-hand side
    overwrite_b : bool, optional
        If True, the function will overwrite the values in `b`.
    check_finite : bool, optional
        Whether to check that the input matrices contain only finite numbers.
        Disabling may give a performance gain, but may result in problems
        (crashes, non-termination) if the inputs do contain infinities or NaNs.

    Returns
    -------
    x : array
        The solution to the system A x = b

    See Also
    --------
    cholesky_banded : Cholesky factorization of a banded matrix

    Notes
    -----

    .. versionadded:: 0.8.0

    Examples
    --------
    >>> import numpy as np
    >>> from scipy.linalg import cholesky_banded, cho_solve_banded
    >>> Ab = np.array([[0, 0, 1j, 2, 3j], [0, -1, -2, 3, 4], [9, 8, 7, 6, 9]])
    >>> A = np.diag(Ab[0,2:], k=2) + np.diag(Ab[1,1:], k=1)
    >>> A = A + A.conj().T + np.diag(Ab[2, :])
    >>> c = cholesky_banded(Ab)
    >>> x = cho_solve_banded((c, False), np.ones(5))
    >>> np.allclose(A @ x - np.ones(5), np.zeros(5))
    True

    """
    (cb, lower) = cb_and_lower
    if check_finite:
        cb = asarray_chkfinite(cb)
        b = asarray_chkfinite(b)
    else:
        cb = asarray(cb)
        b = asarray(b)

    # Validate shapes.
    if cb.shape[-1] != b.shape[0]:
        raise ValueError("shapes of cb and b are not compatible.")

    # accommodate empty arrays
    if b.size == 0:
        m = cholesky_banded(np.array([[0, 0], [1, 1]], dtype=cb.dtype))
        dt = cho_solve_banded((m, True), np.ones(2, dtype=b.dtype)).dtype
        return empty_like(b, dtype=dt)

    pbtrs, = get_lapack_funcs(('pbtrs',), (cb, b))
    x, info = pbtrs(cb, b, lower=lower, overwrite_b=overwrite_b)
    if info > 0:
        raise LinAlgError("%dth leading minor not positive definite" % info)
    if info < 0:
        raise ValueError('illegal value in %dth argument of internal pbtrs'
                         % -info)
    return x<|MERGE_RESOLUTION|>--- conflicted
+++ resolved
@@ -1,11 +1,7 @@
 """Cholesky decomposition functions."""
 
 import numpy as np
-<<<<<<< HEAD
-from numpy import asarray_chkfinite, asarray, atleast_2d
-=======
 from numpy import asarray_chkfinite, asarray, atleast_2d, empty_like
->>>>>>> 3d3358a7
 
 # Local imports
 from ._misc import LinAlgError, _datacopied
