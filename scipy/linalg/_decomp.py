#
# Author: Pearu Peterson, March 2002
#
# additions by Travis Oliphant, March 2002
# additions by Eric Jones,      June 2002
# additions by Johannes Loehnert, June 2006
# additions by Bart Vandereycken, June 2006
# additions by Andrew D Straw, May 2007
# additions by Tiziano Zito, November 2008
#
# April 2010: Functions for LU, QR, SVD, Schur, and Cholesky decompositions
# were moved to their own files. Still in this file are functions for
# eigenstuff and for the Hessenberg form.

__all__ = ['eig', 'eigvals', 'eigh', 'eigvalsh',
           'eig_banded', 'eigvals_banded',
           'eigh_tridiagonal', 'eigvalsh_tridiagonal', 'hessenberg', 'cdf2rdf']

import warnings

import numpy
from numpy import (array, isfinite, inexact, nonzero, iscomplexobj,
                   flatnonzero, conj, asarray, argsort, empty,
                   iscomplex, zeros, einsum, eye, inf)
# Local imports
from scipy._lib._util import _asarray_validated
from ._misc import LinAlgError, _datacopied, norm
from .lapack import get_lapack_funcs, _compute_lwork
from scipy._lib.deprecation import _NoValue, _deprecate_positional_args

from scipy._lib._array_api import (
    array_namespace, is_numpy, _asarray, xp_unsupported_args
)

_I = numpy.array(1j, dtype='F')


def _make_complex_eigvecs(w, vin, dtype):
    """
    Produce complex-valued eigenvectors from LAPACK DGGEV real-valued output
    """
    # - see LAPACK man page DGGEV at ALPHAI
    v = numpy.array(vin, dtype=dtype)
    m = (w.imag > 0)
    m[:-1] |= (w.imag[1:] < 0)  # workaround for LAPACK bug, cf. ticket #709
    for i in flatnonzero(m):
        v.imag[:, i] = vin[:, i+1]
        conj(v[:, i], v[:, i+1])
    return v


def _make_eigvals(alpha, beta, homogeneous_eigvals):
    if homogeneous_eigvals:
        if beta is None:
            return numpy.vstack((alpha, numpy.ones_like(alpha)))
        else:
            return numpy.vstack((alpha, beta))
    else:
        if beta is None:
            return alpha
        else:
            w = numpy.empty_like(alpha)
            alpha_zero = (alpha == 0)
            beta_zero = (beta == 0)
            beta_nonzero = ~beta_zero
            w[beta_nonzero] = alpha[beta_nonzero]/beta[beta_nonzero]
            # Use numpy.inf for complex values too since
            # 1/numpy.inf = 0, i.e., it correctly behaves as projective
            # infinity.
            w[~alpha_zero & beta_zero] = numpy.inf
            if numpy.all(alpha.imag == 0):
                w[alpha_zero & beta_zero] = numpy.nan
            else:
                w[alpha_zero & beta_zero] = complex(numpy.nan, numpy.nan)
            return w


def _geneig(a1, b1, left, right, overwrite_a, overwrite_b,
            homogeneous_eigvals):
    ggev, = get_lapack_funcs(('ggev',), (a1, b1))
    cvl, cvr = left, right
    res = ggev(a1, b1, lwork=-1)
    lwork = res[-2][0].real.astype(numpy.int_)
    if ggev.typecode in 'cz':
        alpha, beta, vl, vr, work, info = ggev(a1, b1, cvl, cvr, lwork,
                                               overwrite_a, overwrite_b)
        w = _make_eigvals(alpha, beta, homogeneous_eigvals)
    else:
        alphar, alphai, beta, vl, vr, work, info = ggev(a1, b1, cvl, cvr,
                                                        lwork, overwrite_a,
                                                        overwrite_b)
        alpha = alphar + _I * alphai
        w = _make_eigvals(alpha, beta, homogeneous_eigvals)
    _check_info(info, 'generalized eig algorithm (ggev)')

    only_real = numpy.all(w.imag == 0.0)
    if not (ggev.typecode in 'cz' or only_real):
        t = w.dtype.char
        if left:
            vl = _make_complex_eigvecs(w, vl, t)
        if right:
            vr = _make_complex_eigvecs(w, vr, t)

    # the eigenvectors returned by the lapack function are NOT normalized
    for i in range(vr.shape[0]):
        if right:
            vr[:, i] /= norm(vr[:, i])
        if left:
            vl[:, i] /= norm(vl[:, i])

    if not (left or right):
        return w
    if left:
        if right:
            return w, vl, vr
        return w, vl
    return w, vr


def eig(a, b=None, left=False, right=True, overwrite_a=False,
        overwrite_b=False, check_finite=True, homogeneous_eigvals=False):
    """
    Solve an ordinary or generalized eigenvalue problem of a square matrix.

    Find eigenvalues w and right or left eigenvectors of a general matrix::

        a   vr[:,i] = w[i]        b   vr[:,i]
        a.H vl[:,i] = w[i].conj() b.H vl[:,i]

    where ``.H`` is the Hermitian conjugation.

    Parameters
    ----------
    a : (M, M) array_like
        A complex or real matrix whose eigenvalues and eigenvectors
        will be computed.
    b : (M, M) array_like, optional
        Right-hand side matrix in a generalized eigenvalue problem.
        Default is None, identity matrix is assumed.
    left : bool, optional
        Whether to calculate and return left eigenvectors.  Default is False.
    right : bool, optional
        Whether to calculate and return right eigenvectors.  Default is True.
    overwrite_a : bool, optional
        Whether to overwrite `a`; may improve performance.  Default is False.
    overwrite_b : bool, optional
        Whether to overwrite `b`; may improve performance.  Default is False.
    check_finite : bool, optional
        Whether to check that the input matrices contain only finite numbers.
        Disabling may give a performance gain, but may result in problems
        (crashes, non-termination) if the inputs do contain infinities or NaNs.
    homogeneous_eigvals : bool, optional
        If True, return the eigenvalues in homogeneous coordinates.
        In this case ``w`` is a (2, M) array so that::

            w[1,i] a vr[:,i] = w[0,i] b vr[:,i]

        Default is False.

    Returns
    -------
    w : (M,) or (2, M) double or complex ndarray
        The eigenvalues, each repeated according to its
        multiplicity. The shape is (M,) unless
        ``homogeneous_eigvals=True``.
    vl : (M, M) double or complex ndarray
        The left eigenvector corresponding to the eigenvalue
        ``w[i]`` is the column ``vl[:,i]``. Only returned if ``left=True``.
        The left eigenvector is not normalized.
    vr : (M, M) double or complex ndarray
        The normalized right eigenvector corresponding to the eigenvalue
        ``w[i]`` is the column ``vr[:,i]``.  Only returned if ``right=True``.

    Raises
    ------
    LinAlgError
        If eigenvalue computation does not converge.

    See Also
    --------
    eigvals : eigenvalues of general arrays
    eigh : Eigenvalues and right eigenvectors for symmetric/Hermitian arrays.
    eig_banded : eigenvalues and right eigenvectors for symmetric/Hermitian
        band matrices
    eigh_tridiagonal : eigenvalues and right eiegenvectors for
        symmetric/Hermitian tridiagonal matrices

    Examples
    --------
    >>> import numpy as np
    >>> from scipy import linalg
    >>> a = np.array([[0., -1.], [1., 0.]])
    >>> linalg.eigvals(a)
    array([0.+1.j, 0.-1.j])

    >>> b = np.array([[0., 1.], [1., 1.]])
    >>> linalg.eigvals(a, b)
    array([ 1.+0.j, -1.+0.j])

    >>> a = np.array([[3., 0., 0.], [0., 8., 0.], [0., 0., 7.]])
    >>> linalg.eigvals(a, homogeneous_eigvals=True)
    array([[3.+0.j, 8.+0.j, 7.+0.j],
           [1.+0.j, 1.+0.j, 1.+0.j]])

    >>> a = np.array([[0., -1.], [1., 0.]])
    >>> linalg.eigvals(a) == linalg.eig(a)[0]
    array([ True,  True])
    >>> linalg.eig(a, left=True, right=False)[1] # normalized left eigenvector
    array([[-0.70710678+0.j        , -0.70710678-0.j        ],
           [-0.        +0.70710678j, -0.        -0.70710678j]])
    >>> linalg.eig(a, left=False, right=True)[1] # normalized right eigenvector
    array([[0.70710678+0.j        , 0.70710678-0.j        ],
           [0.        -0.70710678j, 0.        +0.70710678j]])



    """
    a1 = _asarray_validated(a, check_finite=check_finite)
    if len(a1.shape) != 2 or a1.shape[0] != a1.shape[1]:
        raise ValueError('expected square matrix')

    # accommodate square empty matrices
    if a1.size == 0:
        w_n, vr_n = eig(numpy.eye(2, dtype=a1.dtype))
        w = numpy.empty_like(a1, shape=(0,), dtype=w_n.dtype)
        w = _make_eigvals(w, None, homogeneous_eigvals)
        vl = numpy.empty_like(a1, shape=(0, 0), dtype=vr_n.dtype)
        vr = numpy.empty_like(a1, shape=(0, 0), dtype=vr_n.dtype)
        if not (left or right):
            return w
        if left:
            if right:
                return w, vl, vr
            return w, vl
        return w, vr

    overwrite_a = overwrite_a or (_datacopied(a1, a))
    if b is not None:
        b1 = _asarray_validated(b, check_finite=check_finite)
        overwrite_b = overwrite_b or _datacopied(b1, b)
        if len(b1.shape) != 2 or b1.shape[0] != b1.shape[1]:
            raise ValueError('expected square matrix')
        if b1.shape != a1.shape:
            raise ValueError('a and b must have the same shape')
        return _geneig(a1, b1, left, right, overwrite_a, overwrite_b,
                       homogeneous_eigvals)

    geev, geev_lwork = get_lapack_funcs(('geev', 'geev_lwork'), (a1,))
    compute_vl, compute_vr = left, right

    lwork = _compute_lwork(geev_lwork, a1.shape[0],
                           compute_vl=compute_vl,
                           compute_vr=compute_vr)

    if geev.typecode in 'cz':
        w, vl, vr, info = geev(a1, lwork=lwork,
                               compute_vl=compute_vl,
                               compute_vr=compute_vr,
                               overwrite_a=overwrite_a)
        w = _make_eigvals(w, None, homogeneous_eigvals)
    else:
        wr, wi, vl, vr, info = geev(a1, lwork=lwork,
                                    compute_vl=compute_vl,
                                    compute_vr=compute_vr,
                                    overwrite_a=overwrite_a)
        w = wr + _I * wi
        w = _make_eigvals(w, None, homogeneous_eigvals)

    _check_info(info, 'eig algorithm (geev)',
                positive='did not converge (only eigenvalues '
                         'with order >= %d have converged)')

    only_real = numpy.all(w.imag == 0.0)
    if not (geev.typecode in 'cz' or only_real):
        t = w.dtype.char
        if left:
            vl = _make_complex_eigvecs(w, vl, t)
        if right:
            vr = _make_complex_eigvecs(w, vr, t)
    if not (left or right):
        return w
    if left:
        if right:
            return w, vl, vr
        return w, vl
    return w, vr


@_deprecate_positional_args(version="1.14.0")
def eigh(a, b=None, *, lower=True, eigvals_only=False, overwrite_a=False,
         overwrite_b=False, turbo=_NoValue, eigvals=_NoValue, type=1,
         check_finite=True, subset_by_index=None, subset_by_value=None,
         driver=None):
    """
    Solve a standard or generalized eigenvalue problem for a complex
    Hermitian or real symmetric matrix.

    Find eigenvalues array ``w`` and optionally eigenvectors array ``v`` of
    array ``a``, where ``b`` is positive definite such that for every
    eigenvalue λ (i-th entry of w) and its eigenvector ``vi`` (i-th column of
    ``v``) satisfies::

                      a @ vi = λ * b @ vi
        vi.conj().T @ a @ vi = λ
        vi.conj().T @ b @ vi = 1

    In the standard problem, ``b`` is assumed to be the identity matrix.

    Parameters
    ----------
    a : (M, M) array_like
        A complex Hermitian or real symmetric matrix whose eigenvalues and
        eigenvectors will be computed.
    b : (M, M) array_like, optional
        A complex Hermitian or real symmetric definite positive matrix in.
        If omitted, identity matrix is assumed.
    lower : bool, optional
        Whether the pertinent array data is taken from the lower or upper
        triangle of ``a`` and, if applicable, ``b``. (Default: lower)
    eigvals_only : bool, optional
        Whether to calculate only eigenvalues and no eigenvectors.
        (Default: both are calculated)
    subset_by_index : iterable, optional
        If provided, this two-element iterable defines the start and the end
        indices of the desired eigenvalues (ascending order and 0-indexed).
        To return only the second smallest to fifth smallest eigenvalues,
        ``[1, 4]`` is used. ``[n-3, n-1]`` returns the largest three. Only
        available with "evr", "evx", and "gvx" drivers. The entries are
        directly converted to integers via ``int()``.
    subset_by_value : iterable, optional
        If provided, this two-element iterable defines the half-open interval
        ``(a, b]`` that, if any, only the eigenvalues between these values
        are returned. Only available with "evr", "evx", and "gvx" drivers. Use
        ``np.inf`` for the unconstrained ends.
    driver : str, optional
        Defines which LAPACK driver should be used. Valid options are "ev",
        "evd", "evr", "evx" for standard problems and "gv", "gvd", "gvx" for
        generalized (where b is not None) problems. See the Notes section.
        The default for standard problems is "evr". For generalized problems,
        "gvd" is used for full set, and "gvx" for subset requested cases.
    type : int, optional
        For the generalized problems, this keyword specifies the problem type
        to be solved for ``w`` and ``v`` (only takes 1, 2, 3 as possible
        inputs)::

            1 =>     a @ v = w @ b @ v
            2 => a @ b @ v = w @ v
            3 => b @ a @ v = w @ v

        This keyword is ignored for standard problems.
    overwrite_a : bool, optional
        Whether to overwrite data in ``a`` (may improve performance). Default
        is False.
    overwrite_b : bool, optional
        Whether to overwrite data in ``b`` (may improve performance). Default
        is False.
    check_finite : bool, optional
        Whether to check that the input matrices contain only finite numbers.
        Disabling may give a performance gain, but may result in problems
        (crashes, non-termination) if the inputs do contain infinities or NaNs.
    turbo : bool, optional, deprecated
            .. deprecated:: 1.5.0
                `eigh` keyword argument `turbo` is deprecated in favour of
                ``driver=gvd`` keyword instead and will be removed in SciPy
                1.14.0.
    eigvals : tuple (lo, hi), optional, deprecated
            .. deprecated:: 1.5.0
                `eigh` keyword argument `eigvals` is deprecated in favour of
                `subset_by_index` keyword instead and will be removed in SciPy
                1.14.0.

    Returns
    -------
    w : (N,) ndarray
        The N (N<=M) selected eigenvalues, in ascending order, each
        repeated according to its multiplicity.
    v : (M, N) ndarray
        The normalized eigenvector corresponding to the eigenvalue ``w[i]`` is
        the column ``v[:,i]``. Only returned if ``eigvals_only=False``.

    Raises
    ------
    LinAlgError
        If eigenvalue computation does not converge, an error occurred, or
        b matrix is not definite positive. Note that if input matrices are
        not symmetric or Hermitian, no error will be reported but results will
        be wrong.

    See Also
    --------
    eigvalsh : eigenvalues of symmetric or Hermitian arrays
    eig : eigenvalues and right eigenvectors for non-symmetric arrays
    eigh_tridiagonal : eigenvalues and right eiegenvectors for
        symmetric/Hermitian tridiagonal matrices

    Notes
    -----
    This function does not check the input array for being Hermitian/symmetric
    in order to allow for representing arrays with only their upper/lower
    triangular parts. Also, note that even though not taken into account,
    finiteness check applies to the whole array and unaffected by "lower"
    keyword.

    This function uses LAPACK drivers for computations in all possible keyword
    combinations, prefixed with ``sy`` if arrays are real and ``he`` if
    complex, e.g., a float array with "evr" driver is solved via
    "syevr", complex arrays with "gvx" driver problem is solved via "hegvx"
    etc.

    As a brief summary, the slowest and the most robust driver is the
    classical ``<sy/he>ev`` which uses symmetric QR. ``<sy/he>evr`` is seen as
    the optimal choice for the most general cases. However, there are certain
    occasions that ``<sy/he>evd`` computes faster at the expense of more
    memory usage. ``<sy/he>evx``, while still being faster than ``<sy/he>ev``,
    often performs worse than the rest except when very few eigenvalues are
    requested for large arrays though there is still no performance guarantee.

    Note that the underlying LAPACK algorithms are different depending on whether
    `eigvals_only` is True or False --- thus the eigenvalues may differ
    depending on whether eigenvectors are requested or not. The difference is
    generally of the order of machine epsilon times the largest eigenvalue,
    so is likely only visible for zero or nearly zero eigenvalues.

    For the generalized problem, normalization with respect to the given
    type argument::

            type 1 and 3 :      v.conj().T @ a @ v = w
            type 2       : inv(v).conj().T @ a @ inv(v) = w

            type 1 or 2  :      v.conj().T @ b @ v  = I
            type 3       : v.conj().T @ inv(b) @ v  = I


    Examples
    --------
    >>> import numpy as np
    >>> from scipy.linalg import eigh
    >>> A = np.array([[6, 3, 1, 5], [3, 0, 5, 1], [1, 5, 6, 2], [5, 1, 2, 2]])
    >>> w, v = eigh(A)
    >>> np.allclose(A @ v - v @ np.diag(w), np.zeros((4, 4)))
    True

    Request only the eigenvalues

    >>> w = eigh(A, eigvals_only=True)

    Request eigenvalues that are less than 10.

    >>> A = np.array([[34, -4, -10, -7, 2],
    ...               [-4, 7, 2, 12, 0],
    ...               [-10, 2, 44, 2, -19],
    ...               [-7, 12, 2, 79, -34],
    ...               [2, 0, -19, -34, 29]])
    >>> eigh(A, eigvals_only=True, subset_by_value=[-np.inf, 10])
    array([6.69199443e-07, 9.11938152e+00])

    Request the second smallest eigenvalue and its eigenvector

    >>> w, v = eigh(A, subset_by_index=[1, 1])
    >>> w
    array([9.11938152])
    >>> v.shape  # only a single column is returned
    (5, 1)

    """
    xp = array_namespace(a)
    if check_finite:
        a = _asarray(a, check_finite=True, xp=xp)
    if is_numpy(xp):
        return _eigh(a, b=b, lower=lower, eigvals_only=eigvals_only,
                     overwrite_a=overwrite_a, overwrite_b=overwrite_b,
                     turbo=turbo, eigvals=eigvals, type=type,
                     subset_by_index=subset_by_index,
                     subset_by_value=subset_by_value, driver=driver)
    unsupported_args = {
        'b': b is not None,
        'lower': not lower,
        'eigvals_only': eigvals_only,
        'turbo': turbo != _NoValue,
        'eigvals': eigvals != _NoValue,
        'type': type != 1,
        'subset_by_index': subset_by_index is not None,
        'subset_by_value': subset_by_value is not None,
        'driver': driver is not None
    }
    if any(unsupported_args.values()):
        xp_unsupported_args(unsupported_args)
    if hasattr(xp, 'linalg'):
        return xp.linalg.eigh(a)
    a = numpy.asarray(a)
    return xp.asarray(_eigh(a))


def _eigh(a, b=None, *, lower=True, eigvals_only=False, overwrite_a=False,
          overwrite_b=False, turbo=_NoValue, eigvals=_NoValue, type=1,
          subset_by_index=None, subset_by_value=None, driver=None):
    if turbo is not _NoValue:
        warnings.warn("Keyword argument 'turbo' is deprecated in favour of '"
                      "driver=gvd' keyword instead and will be removed in "
                      "SciPy 1.14.0.",
                      DeprecationWarning, stacklevel=2)
    if eigvals is not _NoValue:
        warnings.warn("Keyword argument 'eigvals' is deprecated in favour of "
                      "'subset_by_index' keyword instead and will be removed "
                      "in SciPy 1.14.0.",
                      DeprecationWarning, stacklevel=2)

    # set lower
    uplo = 'L' if lower else 'U'
    # Set job for Fortran routines
    _job = 'N' if eigvals_only else 'V'

    drv_str = [None, "ev", "evd", "evr", "evx", "gv", "gvd", "gvx"]
    if driver not in drv_str:
        raise ValueError('"{}" is unknown. Possible values are "None", "{}".'
                         ''.format(driver, '", "'.join(drv_str[1:])))

    a1 = _asarray_validated(a, check_finite=False)
    if len(a1.shape) != 2 or a1.shape[0] != a1.shape[1]:
        raise ValueError('expected square "a" matrix')

    # accommodate square empty matrices
    if a1.size == 0:
        w_n, v_n = eigh(numpy.eye(2, dtype=a1.dtype))

        w = numpy.empty_like(a1, shape=(0,), dtype=w_n.dtype)
        v = numpy.empty_like(a1, shape=(0, 0), dtype=v_n.dtype)
        if eigvals_only:
            return w
        else:
            return w, v

    overwrite_a = overwrite_a or (_datacopied(a1, a))
    cplx = True if iscomplexobj(a1) else False
    n = a1.shape[0]
    drv_args = {'overwrite_a': overwrite_a}

    if b is not None:
        b1 = _asarray_validated(b, check_finite=False)
        overwrite_b = overwrite_b or _datacopied(b1, b)
        if len(b1.shape) != 2 or b1.shape[0] != b1.shape[1]:
            raise ValueError('expected square "b" matrix')

        if b1.shape != a1.shape:
            raise ValueError(f"wrong b dimensions {b1.shape}, should be {a1.shape}")

        if type not in [1, 2, 3]:
            raise ValueError('"type" keyword only accepts 1, 2, and 3.')

        cplx = True if iscomplexobj(b1) else (cplx or False)
        drv_args.update({'overwrite_b': overwrite_b, 'itype': type})

    # backwards-compatibility handling
    subset_by_index = subset_by_index if (eigvals in (None, _NoValue)) else eigvals

    subset = (subset_by_index is not None) or (subset_by_value is not None)

    # Both subsets can't be given
    if subset_by_index and subset_by_value:
        raise ValueError('Either index or value subset can be requested.')

    # Take turbo into account if all conditions are met otherwise ignore
    if turbo not in (None, _NoValue) and b is not None:
        driver = 'gvx' if subset else 'gvd'

    # Check indices if given
    if subset_by_index:
        lo, hi = (int(x) for x in subset_by_index)
        if not (0 <= lo <= hi < n):
            raise ValueError('Requested eigenvalue indices are not valid. '
                             f'Valid range is [0, {n-1}] and start <= end, but '
                             f'start={lo}, end={hi} is given')
        # fortran is 1-indexed
        drv_args.update({'range': 'I', 'il': lo + 1, 'iu': hi + 1})

    if subset_by_value:
        lo, hi = subset_by_value
        if not (-inf <= lo < hi <= inf):
            raise ValueError('Requested eigenvalue bounds are not valid. '
                             'Valid range is (-inf, inf) and low < high, but '
                             f'low={lo}, high={hi} is given')

        drv_args.update({'range': 'V', 'vl': lo, 'vu': hi})

    # fix prefix for lapack routines
    pfx = 'he' if cplx else 'sy'

    # decide on the driver if not given
    # first early exit on incompatible choice
    if driver:
        if b is None and (driver in ["gv", "gvd", "gvx"]):
            raise ValueError(f'{driver} requires input b array to be supplied '
                             'for generalized eigenvalue problems.')
        if (b is not None) and (driver in ['ev', 'evd', 'evr', 'evx']):
            raise ValueError(f'"{driver}" does not accept input b array '
                             'for standard eigenvalue problems.')
        if subset and (driver in ["ev", "evd", "gv", "gvd"]):
            raise ValueError(f'"{driver}" cannot compute subsets of eigenvalues')

    # Default driver is evr and gvd
    else:
        driver = "evr" if b is None else ("gvx" if subset else "gvd")

    lwork_spec = {
                  'syevd': ['lwork', 'liwork'],
                  'syevr': ['lwork', 'liwork'],
                  'heevd': ['lwork', 'liwork', 'lrwork'],
                  'heevr': ['lwork', 'lrwork', 'liwork'],
                  }

    if b is None:  # Standard problem
        drv, drvlw = get_lapack_funcs((pfx + driver, pfx+driver+'_lwork'),
                                      [a1])
        clw_args = {'n': n, 'lower': lower}
        if driver == 'evd':
            clw_args.update({'compute_v': 0 if _job == "N" else 1})

        lw = _compute_lwork(drvlw, **clw_args)
        # Multiple lwork vars
        if isinstance(lw, tuple):
            lwork_args = dict(zip(lwork_spec[pfx+driver], lw))
        else:
            lwork_args = {'lwork': lw}

        drv_args.update({'lower': lower, 'compute_v': 0 if _job == "N" else 1})
        w, v, *other_args, info = drv(a=a1, **drv_args, **lwork_args)

    else:  # Generalized problem
        # 'gvd' doesn't have lwork query
        if driver == "gvd":
            drv = get_lapack_funcs(pfx + "gvd", [a1, b1])
            lwork_args = {}
        else:
            drv, drvlw = get_lapack_funcs((pfx + driver, pfx+driver+'_lwork'),
                                          [a1, b1])
            # generalized drivers use uplo instead of lower
            lw = _compute_lwork(drvlw, n, uplo=uplo)
            lwork_args = {'lwork': lw}

        drv_args.update({'uplo': uplo, 'jobz': _job})

        w, v, *other_args, info = drv(a=a1, b=b1, **drv_args, **lwork_args)

    # m is always the first extra argument
    w = w[:other_args[0]] if subset else w
    v = v[:, :other_args[0]] if (subset and not eigvals_only) else v

    # Check if we had a  successful exit
    if info == 0:
        if eigvals_only:
            return w
        else:
            return w, v
    else:
        if info < -1:
<<<<<<< HEAD
            d = drv.typecode + pfx + driver
            raise LinAlgError(f'Illegal value in argument {-info} of internal {d}')
=======
            raise LinAlgError(f'Illegal value in argument {-info} of internal '
                              f'{drv.typecode + pfx + driver}')
>>>>>>> 3d3358a7
        elif info > n:
            raise LinAlgError(f'The leading minor of order {info-n} of B is not '
                              f'positive definite. The factorization of B '
                              f'could not be completed and no eigenvalues '
                              f'or eigenvectors were computed.')
        else:
            drv_err = {'ev': 'The algorithm failed to converge; {} '
                             'off-diagonal elements of an intermediate '
                             'tridiagonal form did not converge to zero.',
                       'evx': '{} eigenvectors failed to converge.',
                       'evd': 'The algorithm failed to compute an eigenvalue '
                              'while working on the submatrix lying in rows '
                              'and columns {0}/{1} through mod({0},{1}).',
                       'evr': 'Internal Error.'
                       }
            if driver in ['ev', 'gv']:
                msg = drv_err['ev'].format(info)
            elif driver in ['evx', 'gvx']:
                msg = drv_err['evx'].format(info)
            elif driver in ['evd', 'gvd']:
                if eigvals_only:
                    msg = drv_err['ev'].format(info)
                else:
                    msg = drv_err['evd'].format(info, n+1)
            else:
                msg = drv_err['evr']

            raise LinAlgError(msg)


_conv_dict = {0: 0, 1: 1, 2: 2,
              'all': 0, 'value': 1, 'index': 2,
              'a': 0, 'v': 1, 'i': 2}


def _check_select(select, select_range, max_ev, max_len):
    """Check that select is valid, convert to Fortran style."""
    if isinstance(select, str):
        select = select.lower()
    try:
        select = _conv_dict[select]
    except KeyError as e:
        raise ValueError('invalid argument for select') from e
    vl, vu = 0., 1.
    il = iu = 1
    if select != 0:  # (non-all)
        sr = asarray(select_range)
        if sr.ndim != 1 or sr.size != 2 or sr[1] < sr[0]:
            raise ValueError('select_range must be a 2-element array-like '
                             'in nondecreasing order')
        if select == 1:  # (value)
            vl, vu = sr
            if max_ev == 0:
                max_ev = max_len
        else:  # 2 (index)
            if sr.dtype.char.lower() not in 'hilqp':
                raise ValueError(
                    f'when using select="i", select_range must '
                    f'contain integers, got dtype {sr.dtype} ({sr.dtype.char})'
                )
            # translate Python (0 ... N-1) into Fortran (1 ... N) with + 1
            il, iu = sr + 1
            if min(il, iu) < 1 or max(il, iu) > max_len:
                raise ValueError('select_range out of bounds')
            max_ev = iu - il + 1
    return select, vl, vu, il, iu, max_ev


def eig_banded(a_band, lower=False, eigvals_only=False, overwrite_a_band=False,
               select='a', select_range=None, max_ev=0, check_finite=True):
    """
    Solve real symmetric or complex Hermitian band matrix eigenvalue problem.

    Find eigenvalues w and optionally right eigenvectors v of a::

        a v[:,i] = w[i] v[:,i]
        v.H v    = identity

    The matrix a is stored in a_band either in lower diagonal or upper
    diagonal ordered form:

        a_band[u + i - j, j] == a[i,j]        (if upper form; i <= j)
        a_band[    i - j, j] == a[i,j]        (if lower form; i >= j)

    where u is the number of bands above the diagonal.

    Example of a_band (shape of a is (6,6), u=2)::

        upper form:
        *   *   a02 a13 a24 a35
        *   a01 a12 a23 a34 a45
        a00 a11 a22 a33 a44 a55

        lower form:
        a00 a11 a22 a33 a44 a55
        a10 a21 a32 a43 a54 *
        a20 a31 a42 a53 *   *

    Cells marked with * are not used.

    Parameters
    ----------
    a_band : (u+1, M) array_like
        The bands of the M by M matrix a.
    lower : bool, optional
        Is the matrix in the lower form. (Default is upper form)
    eigvals_only : bool, optional
        Compute only the eigenvalues and no eigenvectors.
        (Default: calculate also eigenvectors)
    overwrite_a_band : bool, optional
        Discard data in a_band (may enhance performance)
    select : {'a', 'v', 'i'}, optional
        Which eigenvalues to calculate

        ======  ========================================
        select  calculated
        ======  ========================================
        'a'     All eigenvalues
        'v'     Eigenvalues in the interval (min, max]
        'i'     Eigenvalues with indices min <= i <= max
        ======  ========================================
    select_range : (min, max), optional
        Range of selected eigenvalues
    max_ev : int, optional
        For select=='v', maximum number of eigenvalues expected.
        For other values of select, has no meaning.

        In doubt, leave this parameter untouched.

    check_finite : bool, optional
        Whether to check that the input matrix contains only finite numbers.
        Disabling may give a performance gain, but may result in problems
        (crashes, non-termination) if the inputs do contain infinities or NaNs.

    Returns
    -------
    w : (M,) ndarray
        The eigenvalues, in ascending order, each repeated according to its
        multiplicity.
    v : (M, M) float or complex ndarray
        The normalized eigenvector corresponding to the eigenvalue w[i] is
        the column v[:,i]. Only returned if ``eigvals_only=False``.

    Raises
    ------
    LinAlgError
        If eigenvalue computation does not converge.

    See Also
    --------
    eigvals_banded : eigenvalues for symmetric/Hermitian band matrices
    eig : eigenvalues and right eigenvectors of general arrays.
    eigh : eigenvalues and right eigenvectors for symmetric/Hermitian arrays
    eigh_tridiagonal : eigenvalues and right eigenvectors for
        symmetric/Hermitian tridiagonal matrices

    Examples
    --------
    >>> import numpy as np
    >>> from scipy.linalg import eig_banded
    >>> A = np.array([[1, 5, 2, 0], [5, 2, 5, 2], [2, 5, 3, 5], [0, 2, 5, 4]])
    >>> Ab = np.array([[1, 2, 3, 4], [5, 5, 5, 0], [2, 2, 0, 0]])
    >>> w, v = eig_banded(Ab, lower=True)
    >>> np.allclose(A @ v - v @ np.diag(w), np.zeros((4, 4)))
    True
    >>> w = eig_banded(Ab, lower=True, eigvals_only=True)
    >>> w
    array([-4.26200532, -2.22987175,  3.95222349, 12.53965359])

    Request only the eigenvalues between ``[-3, 4]``

    >>> w, v = eig_banded(Ab, lower=True, select='v', select_range=[-3, 4])
    >>> w
    array([-2.22987175,  3.95222349])

    """
    if eigvals_only or overwrite_a_band:
        a1 = _asarray_validated(a_band, check_finite=check_finite)
        overwrite_a_band = overwrite_a_band or (_datacopied(a1, a_band))
    else:
        a1 = array(a_band)
        if issubclass(a1.dtype.type, inexact) and not isfinite(a1).all():
            raise ValueError("array must not contain infs or NaNs")
        overwrite_a_band = 1

    if len(a1.shape) != 2:
        raise ValueError('expected a 2-D array')

    # accommodate square empty matrices
    if a1.size == 0:
        w_n, v_n = eig_banded(numpy.array([[0, 0], [1, 1]], dtype=a1.dtype))

        w = numpy.empty_like(a1, shape=(0,), dtype=w_n.dtype)
        v = numpy.empty_like(a1, shape=(0, 0), dtype=v_n.dtype)
        if eigvals_only:
            return w
        else:
            return w, v

    select, vl, vu, il, iu, max_ev = _check_select(
        select, select_range, max_ev, a1.shape[1])

    del select_range
    if select == 0:
        if a1.dtype.char in 'GFD':
            # FIXME: implement this somewhen, for now go with builtin values
            # FIXME: calc optimal lwork by calling ?hbevd(lwork=-1)
            #        or by using calc_lwork.f ???
            # lwork = calc_lwork.hbevd(bevd.typecode, a1.shape[0], lower)
            internal_name = 'hbevd'
        else:  # a1.dtype.char in 'fd':
            # FIXME: implement this somewhen, for now go with builtin values
            #         see above
            # lwork = calc_lwork.sbevd(bevd.typecode, a1.shape[0], lower)
            internal_name = 'sbevd'
        bevd, = get_lapack_funcs((internal_name,), (a1,))
        w, v, info = bevd(a1, compute_v=not eigvals_only,
                          lower=lower, overwrite_ab=overwrite_a_band)
    else:  # select in [1, 2]
        if eigvals_only:
            max_ev = 1
        # calculate optimal abstol for dsbevx (see manpage)
        if a1.dtype.char in 'fF':  # single precision
            lamch, = get_lapack_funcs(('lamch',), (array(0, dtype='f'),))
        else:
            lamch, = get_lapack_funcs(('lamch',), (array(0, dtype='d'),))
        abstol = 2 * lamch('s')
        if a1.dtype.char in 'GFD':
            internal_name = 'hbevx'
        else:  # a1.dtype.char in 'gfd'
            internal_name = 'sbevx'
        bevx, = get_lapack_funcs((internal_name,), (a1,))
        w, v, m, ifail, info = bevx(
            a1, vl, vu, il, iu, compute_v=not eigvals_only, mmax=max_ev,
            range=select, lower=lower, overwrite_ab=overwrite_a_band,
            abstol=abstol)
        # crop off w and v
        w = w[:m]
        if not eigvals_only:
            v = v[:, :m]
    _check_info(info, internal_name)

    if eigvals_only:
        return w
    return w, v


def eigvals(a, b=None, overwrite_a=False, check_finite=True,
            homogeneous_eigvals=False):
    """
    Compute eigenvalues from an ordinary or generalized eigenvalue problem.

    Find eigenvalues of a general matrix::

        a   vr[:,i] = w[i]        b   vr[:,i]

    Parameters
    ----------
    a : (M, M) array_like
        A complex or real matrix whose eigenvalues and eigenvectors
        will be computed.
    b : (M, M) array_like, optional
        Right-hand side matrix in a generalized eigenvalue problem.
        If omitted, identity matrix is assumed.
    overwrite_a : bool, optional
        Whether to overwrite data in a (may improve performance)
    check_finite : bool, optional
        Whether to check that the input matrices contain only finite numbers.
        Disabling may give a performance gain, but may result in problems
        (crashes, non-termination) if the inputs do contain infinities
        or NaNs.
    homogeneous_eigvals : bool, optional
        If True, return the eigenvalues in homogeneous coordinates.
        In this case ``w`` is a (2, M) array so that::

            w[1,i] a vr[:,i] = w[0,i] b vr[:,i]

        Default is False.

    Returns
    -------
    w : (M,) or (2, M) double or complex ndarray
        The eigenvalues, each repeated according to its multiplicity
        but not in any specific order. The shape is (M,) unless
        ``homogeneous_eigvals=True``.

    Raises
    ------
    LinAlgError
        If eigenvalue computation does not converge

    See Also
    --------
    eig : eigenvalues and right eigenvectors of general arrays.
    eigvalsh : eigenvalues of symmetric or Hermitian arrays
    eigvals_banded : eigenvalues for symmetric/Hermitian band matrices
    eigvalsh_tridiagonal : eigenvalues of symmetric/Hermitian tridiagonal
        matrices

    Examples
    --------
    >>> import numpy as np
    >>> from scipy import linalg
    >>> a = np.array([[0., -1.], [1., 0.]])
    >>> linalg.eigvals(a)
    array([0.+1.j, 0.-1.j])

    >>> b = np.array([[0., 1.], [1., 1.]])
    >>> linalg.eigvals(a, b)
    array([ 1.+0.j, -1.+0.j])

    >>> a = np.array([[3., 0., 0.], [0., 8., 0.], [0., 0., 7.]])
    >>> linalg.eigvals(a, homogeneous_eigvals=True)
    array([[3.+0.j, 8.+0.j, 7.+0.j],
           [1.+0.j, 1.+0.j, 1.+0.j]])

    """
    return eig(a, b=b, left=0, right=0, overwrite_a=overwrite_a,
               check_finite=check_finite,
               homogeneous_eigvals=homogeneous_eigvals)


@_deprecate_positional_args(version="1.14.0")
def eigvalsh(a, b=None, *, lower=True, overwrite_a=False,
             overwrite_b=False, turbo=_NoValue, eigvals=_NoValue, type=1,
             check_finite=True, subset_by_index=None, subset_by_value=None,
             driver=None):
    """
    Solves a standard or generalized eigenvalue problem for a complex
    Hermitian or real symmetric matrix.

    Find eigenvalues array ``w`` of array ``a``, where ``b`` is positive
    definite such that for every eigenvalue λ (i-th entry of w) and its
    eigenvector vi (i-th column of v) satisfies::

                      a @ vi = λ * b @ vi
        vi.conj().T @ a @ vi = λ
        vi.conj().T @ b @ vi = 1

    In the standard problem, b is assumed to be the identity matrix.

    Parameters
    ----------
    a : (M, M) array_like
        A complex Hermitian or real symmetric matrix whose eigenvalues will
        be computed.
    b : (M, M) array_like, optional
        A complex Hermitian or real symmetric definite positive matrix in.
        If omitted, identity matrix is assumed.
    lower : bool, optional
        Whether the pertinent array data is taken from the lower or upper
        triangle of ``a`` and, if applicable, ``b``. (Default: lower)
    overwrite_a : bool, optional
        Whether to overwrite data in ``a`` (may improve performance). Default
        is False.
    overwrite_b : bool, optional
        Whether to overwrite data in ``b`` (may improve performance). Default
        is False.
    type : int, optional
        For the generalized problems, this keyword specifies the problem type
        to be solved for ``w`` and ``v`` (only takes 1, 2, 3 as possible
        inputs)::

            1 =>     a @ v = w @ b @ v
            2 => a @ b @ v = w @ v
            3 => b @ a @ v = w @ v

        This keyword is ignored for standard problems.
    check_finite : bool, optional
        Whether to check that the input matrices contain only finite numbers.
        Disabling may give a performance gain, but may result in problems
        (crashes, non-termination) if the inputs do contain infinities or NaNs.
    subset_by_index : iterable, optional
        If provided, this two-element iterable defines the start and the end
        indices of the desired eigenvalues (ascending order and 0-indexed).
        To return only the second smallest to fifth smallest eigenvalues,
        ``[1, 4]`` is used. ``[n-3, n-1]`` returns the largest three. Only
        available with "evr", "evx", and "gvx" drivers. The entries are
        directly converted to integers via ``int()``.
    subset_by_value : iterable, optional
        If provided, this two-element iterable defines the half-open interval
        ``(a, b]`` that, if any, only the eigenvalues between these values
        are returned. Only available with "evr", "evx", and "gvx" drivers. Use
        ``np.inf`` for the unconstrained ends.
    driver : str, optional
        Defines which LAPACK driver should be used. Valid options are "ev",
        "evd", "evr", "evx" for standard problems and "gv", "gvd", "gvx" for
        generalized (where b is not None) problems. See the Notes section of
        `scipy.linalg.eigh`.
    turbo : bool, optional, deprecated
        .. deprecated:: 1.5.0
            'eigvalsh' keyword argument `turbo` is deprecated in favor of
            ``driver=gvd`` option and will be removed in SciPy 1.14.0.

    eigvals : tuple (lo, hi), optional
        .. deprecated:: 1.5.0
            'eigvalsh' keyword argument `eigvals` is deprecated in favor of
            `subset_by_index` option and will be removed in SciPy 1.14.0.

    Returns
    -------
    w : (N,) ndarray
        The N (N<=M) selected eigenvalues, in ascending order, each
        repeated according to its multiplicity.

    Raises
    ------
    LinAlgError
        If eigenvalue computation does not converge, an error occurred, or
        b matrix is not definite positive. Note that if input matrices are
        not symmetric or Hermitian, no error will be reported but results will
        be wrong.

    See Also
    --------
    eigh : eigenvalues and right eigenvectors for symmetric/Hermitian arrays
    eigvals : eigenvalues of general arrays
    eigvals_banded : eigenvalues for symmetric/Hermitian band matrices
    eigvalsh_tridiagonal : eigenvalues of symmetric/Hermitian tridiagonal
        matrices

    Notes
    -----
    This function does not check the input array for being Hermitian/symmetric
    in order to allow for representing arrays with only their upper/lower
    triangular parts.

    This function serves as a one-liner shorthand for `scipy.linalg.eigh` with
    the option ``eigvals_only=True`` to get the eigenvalues and not the
    eigenvectors. Here it is kept as a legacy convenience. It might be
    beneficial to use the main function to have full control and to be a bit
    more pythonic.

    Examples
    --------
    For more examples see `scipy.linalg.eigh`.

    >>> import numpy as np
    >>> from scipy.linalg import eigvalsh
    >>> A = np.array([[6, 3, 1, 5], [3, 0, 5, 1], [1, 5, 6, 2], [5, 1, 2, 2]])
    >>> w = eigvalsh(A)
    >>> w
    array([-3.74637491, -0.76263923,  6.08502336, 12.42399079])

    """
    xp = array_namespace(a)
    if check_finite:
        a = _asarray(a, check_finite=True, xp=xp)
    if is_numpy(xp):
        return _eigh(a, b=b, lower=lower, eigvals_only=True,
                     overwrite_a=overwrite_a, overwrite_b=overwrite_b,
                     turbo=turbo, eigvals=eigvals, type=type,
                     subset_by_index=subset_by_index,
                     subset_by_value=subset_by_value, driver=driver)
    unsupported_args = {
        'b': b is not None,
        'lower': not lower,
        'turbo': turbo != _NoValue,
        'eigvals': eigvals != _NoValue,
        'type': type != 1,
        'subset_by_index': subset_by_index is not None,
        'subset_by_value': subset_by_value is not None,
        'driver': driver is not None
    }
    if any(unsupported_args.values()):
        xp_unsupported_args(unsupported_args)
    if hasattr(xp, 'linalg'):
        return xp.linalg.eigvalsh(a)
    a = numpy.asarray(a)
    return xp.asarray(_eigh(a, eigvals_only=True))


def eigvals_banded(a_band, lower=False, overwrite_a_band=False,
                   select='a', select_range=None, check_finite=True):
    """
    Solve real symmetric or complex Hermitian band matrix eigenvalue problem.

    Find eigenvalues w of a::

        a v[:,i] = w[i] v[:,i]
        v.H v    = identity

    The matrix a is stored in a_band either in lower diagonal or upper
    diagonal ordered form:

        a_band[u + i - j, j] == a[i,j]        (if upper form; i <= j)
        a_band[    i - j, j] == a[i,j]        (if lower form; i >= j)

    where u is the number of bands above the diagonal.

    Example of a_band (shape of a is (6,6), u=2)::

        upper form:
        *   *   a02 a13 a24 a35
        *   a01 a12 a23 a34 a45
        a00 a11 a22 a33 a44 a55

        lower form:
        a00 a11 a22 a33 a44 a55
        a10 a21 a32 a43 a54 *
        a20 a31 a42 a53 *   *

    Cells marked with * are not used.

    Parameters
    ----------
    a_band : (u+1, M) array_like
        The bands of the M by M matrix a.
    lower : bool, optional
        Is the matrix in the lower form. (Default is upper form)
    overwrite_a_band : bool, optional
        Discard data in a_band (may enhance performance)
    select : {'a', 'v', 'i'}, optional
        Which eigenvalues to calculate

        ======  ========================================
        select  calculated
        ======  ========================================
        'a'     All eigenvalues
        'v'     Eigenvalues in the interval (min, max]
        'i'     Eigenvalues with indices min <= i <= max
        ======  ========================================
    select_range : (min, max), optional
        Range of selected eigenvalues
    check_finite : bool, optional
        Whether to check that the input matrix contains only finite numbers.
        Disabling may give a performance gain, but may result in problems
        (crashes, non-termination) if the inputs do contain infinities or NaNs.

    Returns
    -------
    w : (M,) ndarray
        The eigenvalues, in ascending order, each repeated according to its
        multiplicity.

    Raises
    ------
    LinAlgError
        If eigenvalue computation does not converge.

    See Also
    --------
    eig_banded : eigenvalues and right eigenvectors for symmetric/Hermitian
        band matrices
    eigvalsh_tridiagonal : eigenvalues of symmetric/Hermitian tridiagonal
        matrices
    eigvals : eigenvalues of general arrays
    eigh : eigenvalues and right eigenvectors for symmetric/Hermitian arrays
    eig : eigenvalues and right eigenvectors for non-symmetric arrays

    Examples
    --------
    >>> import numpy as np
    >>> from scipy.linalg import eigvals_banded
    >>> A = np.array([[1, 5, 2, 0], [5, 2, 5, 2], [2, 5, 3, 5], [0, 2, 5, 4]])
    >>> Ab = np.array([[1, 2, 3, 4], [5, 5, 5, 0], [2, 2, 0, 0]])
    >>> w = eigvals_banded(Ab, lower=True)
    >>> w
    array([-4.26200532, -2.22987175,  3.95222349, 12.53965359])
    """
    return eig_banded(a_band, lower=lower, eigvals_only=1,
                      overwrite_a_band=overwrite_a_band, select=select,
                      select_range=select_range, check_finite=check_finite)


def eigvalsh_tridiagonal(d, e, select='a', select_range=None,
                         check_finite=True, tol=0., lapack_driver='auto'):
    """
    Solve eigenvalue problem for a real symmetric tridiagonal matrix.

    Find eigenvalues `w` of ``a``::

        a v[:,i] = w[i] v[:,i]
        v.H v    = identity

    For a real symmetric matrix ``a`` with diagonal elements `d` and
    off-diagonal elements `e`.

    Parameters
    ----------
    d : ndarray, shape (ndim,)
        The diagonal elements of the array.
    e : ndarray, shape (ndim-1,)
        The off-diagonal elements of the array.
    select : {'a', 'v', 'i'}, optional
        Which eigenvalues to calculate

        ======  ========================================
        select  calculated
        ======  ========================================
        'a'     All eigenvalues
        'v'     Eigenvalues in the interval (min, max]
        'i'     Eigenvalues with indices min <= i <= max
        ======  ========================================
    select_range : (min, max), optional
        Range of selected eigenvalues
    check_finite : bool, optional
        Whether to check that the input matrix contains only finite numbers.
        Disabling may give a performance gain, but may result in problems
        (crashes, non-termination) if the inputs do contain infinities or NaNs.
    tol : float
        The absolute tolerance to which each eigenvalue is required
        (only used when ``lapack_driver='stebz'``).
        An eigenvalue (or cluster) is considered to have converged if it
        lies in an interval of this width. If <= 0. (default),
        the value ``eps*|a|`` is used where eps is the machine precision,
        and ``|a|`` is the 1-norm of the matrix ``a``.
    lapack_driver : str
        LAPACK function to use, can be 'auto', 'stemr', 'stebz',  'sterf',
        or 'stev'. When 'auto' (default), it will use 'stemr' if ``select='a'``
        and 'stebz' otherwise. 'sterf' and 'stev' can only be used when
        ``select='a'``.

    Returns
    -------
    w : (M,) ndarray
        The eigenvalues, in ascending order, each repeated according to its
        multiplicity.

    Raises
    ------
    LinAlgError
        If eigenvalue computation does not converge.

    See Also
    --------
    eigh_tridiagonal : eigenvalues and right eiegenvectors for
        symmetric/Hermitian tridiagonal matrices

    Examples
    --------
    >>> import numpy as np
    >>> from scipy.linalg import eigvalsh_tridiagonal, eigvalsh
    >>> d = 3*np.ones(4)
    >>> e = -1*np.ones(3)
    >>> w = eigvalsh_tridiagonal(d, e)
    >>> A = np.diag(d) + np.diag(e, k=1) + np.diag(e, k=-1)
    >>> w2 = eigvalsh(A)  # Verify with other eigenvalue routines
    >>> np.allclose(w - w2, np.zeros(4))
    True
    """
    return eigh_tridiagonal(
        d, e, eigvals_only=True, select=select, select_range=select_range,
        check_finite=check_finite, tol=tol, lapack_driver=lapack_driver)


def eigh_tridiagonal(d, e, eigvals_only=False, select='a', select_range=None,
                     check_finite=True, tol=0., lapack_driver='auto'):
    """
    Solve eigenvalue problem for a real symmetric tridiagonal matrix.

    Find eigenvalues `w` and optionally right eigenvectors `v` of ``a``::

        a v[:,i] = w[i] v[:,i]
        v.H v    = identity

    For a real symmetric matrix ``a`` with diagonal elements `d` and
    off-diagonal elements `e`.

    Parameters
    ----------
    d : ndarray, shape (ndim,)
        The diagonal elements of the array.
    e : ndarray, shape (ndim-1,)
        The off-diagonal elements of the array.
    eigvals_only : bool, optional
        Compute only the eigenvalues and no eigenvectors.
        (Default: calculate also eigenvectors)
    select : {'a', 'v', 'i'}, optional
        Which eigenvalues to calculate

        ======  ========================================
        select  calculated
        ======  ========================================
        'a'     All eigenvalues
        'v'     Eigenvalues in the interval (min, max]
        'i'     Eigenvalues with indices min <= i <= max
        ======  ========================================
    select_range : (min, max), optional
        Range of selected eigenvalues
    check_finite : bool, optional
        Whether to check that the input matrix contains only finite numbers.
        Disabling may give a performance gain, but may result in problems
        (crashes, non-termination) if the inputs do contain infinities or NaNs.
    tol : float
        The absolute tolerance to which each eigenvalue is required
        (only used when 'stebz' is the `lapack_driver`).
        An eigenvalue (or cluster) is considered to have converged if it
        lies in an interval of this width. If <= 0. (default),
        the value ``eps*|a|`` is used where eps is the machine precision,
        and ``|a|`` is the 1-norm of the matrix ``a``.
    lapack_driver : str
        LAPACK function to use, can be 'auto', 'stemr', 'stebz', 'sterf',
        or 'stev'. When 'auto' (default), it will use 'stemr' if ``select='a'``
        and 'stebz' otherwise. When 'stebz' is used to find the eigenvalues and
        ``eigvals_only=False``, then a second LAPACK call (to ``?STEIN``) is
        used to find the corresponding eigenvectors. 'sterf' can only be
        used when ``eigvals_only=True`` and ``select='a'``. 'stev' can only
        be used when ``select='a'``.

    Returns
    -------
    w : (M,) ndarray
        The eigenvalues, in ascending order, each repeated according to its
        multiplicity.
    v : (M, M) ndarray
        The normalized eigenvector corresponding to the eigenvalue ``w[i]`` is
        the column ``v[:,i]``. Only returned if ``eigvals_only=False``.

    Raises
    ------
    LinAlgError
        If eigenvalue computation does not converge.

    See Also
    --------
    eigvalsh_tridiagonal : eigenvalues of symmetric/Hermitian tridiagonal
        matrices
    eig : eigenvalues and right eigenvectors for non-symmetric arrays
    eigh : eigenvalues and right eigenvectors for symmetric/Hermitian arrays
    eig_banded : eigenvalues and right eigenvectors for symmetric/Hermitian
        band matrices

    Notes
    -----
    This function makes use of LAPACK ``S/DSTEMR`` routines.

    Examples
    --------
    >>> import numpy as np
    >>> from scipy.linalg import eigh_tridiagonal
    >>> d = 3*np.ones(4)
    >>> e = -1*np.ones(3)
    >>> w, v = eigh_tridiagonal(d, e)
    >>> A = np.diag(d) + np.diag(e, k=1) + np.diag(e, k=-1)
    >>> np.allclose(A @ v - v @ np.diag(w), np.zeros((4, 4)))
    True
    """
    d = _asarray_validated(d, check_finite=check_finite)
    e = _asarray_validated(e, check_finite=check_finite)
    for check in (d, e):
        if check.ndim != 1:
            raise ValueError('expected a 1-D array')
        if check.dtype.char in 'GFD':  # complex
            raise TypeError('Only real arrays currently supported')
    if d.size != e.size + 1:
        raise ValueError(f'd ({d.size}) must have one more element than e ({e.size})')
    select, vl, vu, il, iu, _ = _check_select(
        select, select_range, 0, d.size)
    if not isinstance(lapack_driver, str):
        raise TypeError('lapack_driver must be str')
    drivers = ('auto', 'stemr', 'sterf', 'stebz', 'stev')
    if lapack_driver not in drivers:
        raise ValueError(f'lapack_driver must be one of {drivers}, '
                         f'got {lapack_driver}')
    if lapack_driver == 'auto':
        lapack_driver = 'stemr' if select == 0 else 'stebz'

    # Quick exit for 1x1 case
    if len(d) == 1:
        if select == 1 and (not (vl < d[0] <= vu)):  # request by value
            w = array([])
            v = empty([1, 0], dtype=d.dtype)
        else:  # all and request by index
            w = array([d[0]], dtype=d.dtype)
            v = array([[1.]], dtype=d.dtype)

        if eigvals_only:
            return w
        else:
            return w, v

    func, = get_lapack_funcs((lapack_driver,), (d, e))
    compute_v = not eigvals_only
    if lapack_driver == 'sterf':
        if select != 0:
            raise ValueError('sterf can only be used when select == "a"')
        if not eigvals_only:
            raise ValueError('sterf can only be used when eigvals_only is '
                             'True')
        w, info = func(d, e)
        m = len(w)
    elif lapack_driver == 'stev':
        if select != 0:
            raise ValueError('stev can only be used when select == "a"')
        w, v, info = func(d, e, compute_v=compute_v)
        m = len(w)
    elif lapack_driver == 'stebz':
        tol = float(tol)
        internal_name = 'stebz'
        stebz, = get_lapack_funcs((internal_name,), (d, e))
        # If getting eigenvectors, needs to be block-ordered (B) instead of
        # matrix-ordered (E), and we will reorder later
        order = 'E' if eigvals_only else 'B'
        m, w, iblock, isplit, info = stebz(d, e, select, vl, vu, il, iu, tol,
                                           order)
    else:   # 'stemr'
        # ?STEMR annoyingly requires size N instead of N-1
        e_ = empty(e.size+1, e.dtype)
        e_[:-1] = e
        stemr_lwork, = get_lapack_funcs(('stemr_lwork',), (d, e))
        lwork, liwork, info = stemr_lwork(d, e_, select, vl, vu, il, iu,
                                          compute_v=compute_v)
        _check_info(info, 'stemr_lwork')
        m, w, v, info = func(d, e_, select, vl, vu, il, iu,
                             compute_v=compute_v, lwork=lwork, liwork=liwork)
    _check_info(info, lapack_driver + ' (eigh_tridiagonal)')
    w = w[:m]
    if eigvals_only:
        return w
    else:
        # Do we still need to compute the eigenvalues?
        if lapack_driver == 'stebz':
            func, = get_lapack_funcs(('stein',), (d, e))
            v, info = func(d, e, w, iblock, isplit)
            _check_info(info, 'stein (eigh_tridiagonal)',
                        positive='%d eigenvectors failed to converge')
            # Convert block-order to matrix-order
            order = argsort(w)
            w, v = w[order], v[:, order]
        else:
            v = v[:, :m]
        return w, v


def _check_info(info, driver, positive='did not converge (LAPACK info=%d)'):
    """Check info return value."""
    if info < 0:
        raise ValueError('illegal value in argument %d of internal %s'
                         % (-info, driver))
    if info > 0 and positive:
        raise LinAlgError(("%s " + positive) % (driver, info,))


def hessenberg(a, calc_q=False, overwrite_a=False, check_finite=True):
    """
    Compute Hessenberg form of a matrix.

    The Hessenberg decomposition is::

        A = Q H Q^H

    where `Q` is unitary/orthogonal and `H` has only zero elements below
    the first sub-diagonal.

    Parameters
    ----------
    a : (M, M) array_like
        Matrix to bring into Hessenberg form.
    calc_q : bool, optional
        Whether to compute the transformation matrix.  Default is False.
    overwrite_a : bool, optional
        Whether to overwrite `a`; may improve performance.
        Default is False.
    check_finite : bool, optional
        Whether to check that the input matrix contains only finite numbers.
        Disabling may give a performance gain, but may result in problems
        (crashes, non-termination) if the inputs do contain infinities or NaNs.

    Returns
    -------
    H : (M, M) ndarray
        Hessenberg form of `a`.
    Q : (M, M) ndarray
        Unitary/orthogonal similarity transformation matrix ``A = Q H Q^H``.
        Only returned if ``calc_q=True``.

    Examples
    --------
    >>> import numpy as np
    >>> from scipy.linalg import hessenberg
    >>> A = np.array([[2, 5, 8, 7], [5, 2, 2, 8], [7, 5, 6, 6], [5, 4, 4, 8]])
    >>> H, Q = hessenberg(A, calc_q=True)
    >>> H
    array([[  2.        , -11.65843866,   1.42005301,   0.25349066],
           [ -9.94987437,  14.53535354,  -5.31022304,   2.43081618],
           [  0.        ,  -1.83299243,   0.38969961,  -0.51527034],
           [  0.        ,   0.        ,  -3.83189513,   1.07494686]])
    >>> np.allclose(Q @ H @ Q.conj().T - A, np.zeros((4, 4)))
    True
    """
    a1 = _asarray_validated(a, check_finite=check_finite)
    if len(a1.shape) != 2 or (a1.shape[0] != a1.shape[1]):
        raise ValueError('expected square matrix')
    overwrite_a = overwrite_a or (_datacopied(a1, a))

    if a1.size == 0:
        h3 = hessenberg(numpy.eye(3, dtype=a1.dtype))
        h = numpy.empty(a1.shape, dtype=h3.dtype)
        if not calc_q:
            return h
        else:
            h3, q3 = hessenberg(numpy.eye(3, dtype=a1.dtype), calc_q=True)
            q = numpy.empty(a1.shape, dtype=q3.dtype)
            h = numpy.empty(a1.shape, dtype=h3.dtype)
            return h, q

    # if 2x2 or smaller: already in Hessenberg
    if a1.shape[0] <= 2:
        if calc_q:
            return a1, eye(a1.shape[0])
        return a1

    gehrd, gebal, gehrd_lwork = get_lapack_funcs(('gehrd', 'gebal',
                                                  'gehrd_lwork'), (a1,))
    ba, lo, hi, pivscale, info = gebal(a1, permute=0, overwrite_a=overwrite_a)
    _check_info(info, 'gebal (hessenberg)', positive=False)
    n = len(a1)

    lwork = _compute_lwork(gehrd_lwork, ba.shape[0], lo=lo, hi=hi)

    hq, tau, info = gehrd(ba, lo=lo, hi=hi, lwork=lwork, overwrite_a=1)
    _check_info(info, 'gehrd (hessenberg)', positive=False)
    h = numpy.triu(hq, -1)
    if not calc_q:
        return h

    # use orghr/unghr to compute q
    orghr, orghr_lwork = get_lapack_funcs(('orghr', 'orghr_lwork'), (a1,))
    lwork = _compute_lwork(orghr_lwork, n, lo=lo, hi=hi)

    q, info = orghr(a=hq, tau=tau, lo=lo, hi=hi, lwork=lwork, overwrite_a=1)
    _check_info(info, 'orghr (hessenberg)', positive=False)
    return h, q


def cdf2rdf(w, v):
    """
    Converts complex eigenvalues ``w`` and eigenvectors ``v`` to real
    eigenvalues in a block diagonal form ``wr`` and the associated real
    eigenvectors ``vr``, such that::

        vr @ wr = X @ vr

    continues to hold, where ``X`` is the original array for which ``w`` and
    ``v`` are the eigenvalues and eigenvectors.

    .. versionadded:: 1.1.0

    Parameters
    ----------
    w : (..., M) array_like
        Complex or real eigenvalues, an array or stack of arrays

        Conjugate pairs must not be interleaved, else the wrong result
        will be produced. So ``[1+1j, 1, 1-1j]`` will give a correct result,
        but ``[1+1j, 2+1j, 1-1j, 2-1j]`` will not.

    v : (..., M, M) array_like
        Complex or real eigenvectors, a square array or stack of square arrays.

    Returns
    -------
    wr : (..., M, M) ndarray
        Real diagonal block form of eigenvalues
    vr : (..., M, M) ndarray
        Real eigenvectors associated with ``wr``

    See Also
    --------
    eig : Eigenvalues and right eigenvectors for non-symmetric arrays
    rsf2csf : Convert real Schur form to complex Schur form

    Notes
    -----
    ``w``, ``v`` must be the eigenstructure for some *real* matrix ``X``.
    For example, obtained by ``w, v = scipy.linalg.eig(X)`` or
    ``w, v = numpy.linalg.eig(X)`` in which case ``X`` can also represent
    stacked arrays.

    .. versionadded:: 1.1.0

    Examples
    --------
    >>> import numpy as np
    >>> X = np.array([[1, 2, 3], [0, 4, 5], [0, -5, 4]])
    >>> X
    array([[ 1,  2,  3],
           [ 0,  4,  5],
           [ 0, -5,  4]])

    >>> from scipy import linalg
    >>> w, v = linalg.eig(X)
    >>> w
    array([ 1.+0.j,  4.+5.j,  4.-5.j])
    >>> v
    array([[ 1.00000+0.j     , -0.01906-0.40016j, -0.01906+0.40016j],
           [ 0.00000+0.j     ,  0.00000-0.64788j,  0.00000+0.64788j],
           [ 0.00000+0.j     ,  0.64788+0.j     ,  0.64788-0.j     ]])

    >>> wr, vr = linalg.cdf2rdf(w, v)
    >>> wr
    array([[ 1.,  0.,  0.],
           [ 0.,  4.,  5.],
           [ 0., -5.,  4.]])
    >>> vr
    array([[ 1.     ,  0.40016, -0.01906],
           [ 0.     ,  0.64788,  0.     ],
           [ 0.     ,  0.     ,  0.64788]])

    >>> vr @ wr
    array([[ 1.     ,  1.69593,  1.9246 ],
           [ 0.     ,  2.59153,  3.23942],
           [ 0.     , -3.23942,  2.59153]])
    >>> X @ vr
    array([[ 1.     ,  1.69593,  1.9246 ],
           [ 0.     ,  2.59153,  3.23942],
           [ 0.     , -3.23942,  2.59153]])
    """
    w, v = _asarray_validated(w), _asarray_validated(v)

    # check dimensions
    if w.ndim < 1:
        raise ValueError('expected w to be at least 1D')
    if v.ndim < 2:
        raise ValueError('expected v to be at least 2D')
    if v.ndim != w.ndim + 1:
        raise ValueError('expected eigenvectors array to have exactly one '
                         'dimension more than eigenvalues array')

    # check shapes
    n = w.shape[-1]
    M = w.shape[:-1]
    if v.shape[-2] != v.shape[-1]:
        raise ValueError('expected v to be a square matrix or stacked square '
                         'matrices: v.shape[-2] = v.shape[-1]')
    if v.shape[-1] != n:
        raise ValueError('expected the same number of eigenvalues as '
                         'eigenvectors')

    # get indices for each first pair of complex eigenvalues
    complex_mask = iscomplex(w)
    n_complex = complex_mask.sum(axis=-1)

    # check if all complex eigenvalues have conjugate pairs
    if not (n_complex % 2 == 0).all():
        raise ValueError('expected complex-conjugate pairs of eigenvalues')

    # find complex indices
    idx = nonzero(complex_mask)
    idx_stack = idx[:-1]
    idx_elem = idx[-1]

    # filter them to conjugate indices, assuming pairs are not interleaved
    j = idx_elem[0::2]
    k = idx_elem[1::2]
    stack_ind = ()
    for i in idx_stack:
        # should never happen, assuming nonzero orders by the last axis
        assert (i[0::2] == i[1::2]).all(), \
                "Conjugate pair spanned different arrays!"
        stack_ind += (i[0::2],)

    # all eigenvalues to diagonal form
    wr = zeros(M + (n, n), dtype=w.real.dtype)
    di = range(n)
    wr[..., di, di] = w.real

    # complex eigenvalues to real block diagonal form
    wr[stack_ind + (j, k)] = w[stack_ind + (j,)].imag
    wr[stack_ind + (k, j)] = w[stack_ind + (k,)].imag

    # compute real eigenvectors associated with real block diagonal eigenvalues
    u = zeros(M + (n, n), dtype=numpy.cdouble)
    u[..., di, di] = 1.0
    u[stack_ind + (j, j)] = 0.5j
    u[stack_ind + (j, k)] = 0.5
    u[stack_ind + (k, j)] = -0.5j
    u[stack_ind + (k, k)] = 0.5

    # multiply matrices v and u (equivalent to v @ u)
    vr = einsum('...ij,...jk->...ik', v, u).real

    return wr, vr<|MERGE_RESOLUTION|>--- conflicted
+++ resolved
@@ -653,13 +653,8 @@
             return w, v
     else:
         if info < -1:
-<<<<<<< HEAD
-            d = drv.typecode + pfx + driver
-            raise LinAlgError(f'Illegal value in argument {-info} of internal {d}')
-=======
             raise LinAlgError(f'Illegal value in argument {-info} of internal '
                               f'{drv.typecode + pfx + driver}')
->>>>>>> 3d3358a7
         elif info > n:
             raise LinAlgError(f'The leading minor of order {info-n} of B is not '
                               f'positive definite. The factorization of B '
