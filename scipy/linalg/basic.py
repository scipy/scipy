--- conflicted
+++ resolved
@@ -24,1861 +24,8 @@
             "scipy.linalg.basic is deprecated and has no attribute "
             f"{name}. Try looking in scipy.linalg instead.")
 
-<<<<<<< HEAD
-def solve(a, b, sym_pos=False, lower=False, overwrite_a=False,
-          overwrite_b=False, debug=None, check_finite=True, assume_a='gen',
-          transposed=False):
-    """
-    Solves the linear equation set ``ax = b`` for the unknown ``x`` for
-    square ``a`` matrix.
-
-    If the data matrix is known to be a particular type then supplying the
-    corresponding string to ``assume_a`` key chooses the dedicated solver.
-    The available options are
-
-    ===================  ========
-     generic matrix       'gen'
-     symmetric            'sym'
-     hermitian            'her'
-     positive definite    'pos'
-    ===================  ========
-
-    If omitted, ``'gen'`` is the default structure.
-
-    The datatype of the arrays define which solver is called regardless
-    of the values. In other words, even when the complex array entries have
-    precisely zero imaginary parts, the complex solver will be called based
-    on the data type of the array.
-
-    Parameters
-    ----------
-    a : (N, N) array_like
-        Square input data
-    b : (N, NRHS) array_like
-        Input data for the right hand side.
-    sym_pos : bool, optional
-        Assume `a` is symmetric and positive definite. This key is deprecated
-        and ``assume_a='pos'`` is recommended instead. The functionality is
-        the same. It will be removed in the future.
-        Default is False.
-    lower : bool, optional
-        If True, the calulation is based only on the data in the lower triangle of
-        matrix `a` instead of data in the upper triangle.
-        Ignored if ``assume_a == 'gen'``.
-        Default is False.
-    overwrite_a : bool, optional
-        Allow overwriting data in `a` (may enhance performance).
-        Default is False.
-    overwrite_b : bool, optional
-        Allow overwriting data in `b` (may enhance performance).
-        Default is False.
-    check_finite : bool, optional
-        Whether to check that the input matrices contain only finite numbers.
-        Disabling may give a performance gain, but may result in problems
-        (crashes, non-termination) if the inputs do contain infinities or NaNs.
-        Default is True.
-    assume_a : str, optional
-        Valid entries are explained above.
-        Default is ``'gen'``.
-    transposed : bool, optional
-        If True, calculate ``a^T x = b``.
-        Only implemented for real matrices `a`.
-        Default is False.
-
-    Returns
-    -------
-    x : (N, NRHS) ndarray
-        The solution array.
-
-    Raises
-    ------
-    ValueError
-        If size mismatches detected or input a is not square.
-    LinAlgError
-        If the matrix is singular.
-    LinAlgWarning
-        If an ill-conditioned input a is detected.
-    NotImplementedError
-        If transposed is True and input a is a complex matrix.
-
-    Examples
-    --------
-    Given `a` and `b`, solve for `x`:
-
-    >>> a = np.array([[3, 2, 0], [1, -1, 0], [0, 5, 1]])
-    >>> b = np.array([2, 4, -1])
-    >>> from scipy import linalg
-    >>> x = linalg.solve(a, b)
-    >>> x
-    array([ 2., -2.,  9.])
-    >>> np.dot(a, x) == b
-    array([ True,  True,  True], dtype=bool)
-
-    Notes
-    -----
-    If the input b matrix is a 1-D array with N elements, when supplied
-    together with an NxN input a, it is assumed as a valid column vector
-    despite the apparent size mismatch. This is compatible with the
-    numpy.dot() behavior and the returned result is still 1-D array.
-
-    The generic, symmetric, Hermitian and positive definite solutions are
-    obtained via calling ?GESV, ?SYSV, ?HESV, and ?POSV routines of
-    LAPACK respectively.
-    """
-    # Flags for 1-D or N-D right-hand side
-    b_is_1D = False
-
-    a1 = atleast_2d(_asarray_validated(a, check_finite=check_finite))
-    b1 = atleast_1d(_asarray_validated(b, check_finite=check_finite))
-    n = a1.shape[0]
-
-    overwrite_a = overwrite_a or _datacopied(a1, a)
-    overwrite_b = overwrite_b or _datacopied(b1, b)
-
-    if a1.shape[0] != a1.shape[1]:
-        raise ValueError('Input a needs to be a square matrix.')
-
-    if n != b1.shape[0]:
-        # Last chance to catch 1x1 scalar a and 1-D b arrays
-        if not (n == 1 and b1.size != 0):
-            raise ValueError('Input b has to have same number of rows as '
-                             'input a')
-
-    # accommodate empty arrays
-    if b1.size == 0:
-        return np.asfortranarray(b1.copy())
-
-    # regularize 1-D b arrays to 2D
-    if b1.ndim == 1:
-        if n == 1:
-            b1 = b1[None, :]
-        else:
-            b1 = b1[:, None]
-        b_is_1D = True
-
-    # Backwards compatibility - old keyword.
-    if sym_pos:
-        assume_a = 'pos'
-
-    if assume_a not in ('gen', 'sym', 'her', 'pos'):
-        raise ValueError('{} is not a recognized matrix structure'
-                         ''.format(assume_a))
-
-    # for a real matrix, describe it as "symmetric", not "hermitian"
-    # (lapack doesn't know what to do with real hermitian matrices)
-    if assume_a == 'her' and not np.iscomplexobj(a1):
-        assume_a = 'sym'
-
-    # Deprecate keyword "debug"
-    if debug is not None:
-        warn('Use of the "debug" keyword is deprecated '
-             'and this keyword will be removed in future '
-             'versions of SciPy.', DeprecationWarning, stacklevel=2)
-
-    # Get the correct lamch function.
-    # The LAMCH functions only exists for S and D
-    # So for complex values we have to convert to real/double.
-    if a1.dtype.char in 'fF':  # single precision
-        lamch = get_lapack_funcs('lamch', dtype='f')
-    else:
-        lamch = get_lapack_funcs('lamch', dtype='d')
-
-    # Currently we do not have the other forms of the norm calculators
-    #   lansy, lanpo, lanhe.
-    # However, in any case they only reduce computations slightly...
-    lange = get_lapack_funcs('lange', (a1,))
-
-    # Since the I-norm and 1-norm are the same for symmetric matrices
-    # we can collect them all in this one call
-    # Note however, that when issuing 'gen' and form!='none', then
-    # the I-norm should be used
-    if transposed:
-        trans = 1
-        norm = 'I'
-        if np.iscomplexobj(a1):
-            raise NotImplementedError('scipy.linalg.solve can currently '
-                                      'not solve a^T x = b or a^H x = b '
-                                      'for complex matrices.')
-    else:
-        trans = 0
-        norm = '1'
-
-    anorm = lange(norm, a1)
-
-    # Generalized case 'gesv'
-    if assume_a == 'gen':
-        gecon, getrf, getrs = get_lapack_funcs(('gecon', 'getrf', 'getrs'),
-                                               (a1, b1))
-        lu, ipvt, info = getrf(a1, overwrite_a=overwrite_a)
-        _solve_check(n, info)
-        x, info = getrs(lu, ipvt, b1,
-                        trans=trans, overwrite_b=overwrite_b)
-        _solve_check(n, info)
-        rcond, info = gecon(lu, anorm, norm=norm)
-    # Hermitian case 'hesv'
-    elif assume_a == 'her':
-        hecon, hesv, hesv_lw = get_lapack_funcs(('hecon', 'hesv',
-                                                 'hesv_lwork'), (a1, b1))
-        lwork = _compute_lwork(hesv_lw, n, lower)
-        lu, ipvt, x, info = hesv(a1, b1, lwork=lwork,
-                                 lower=lower,
-                                 overwrite_a=overwrite_a,
-                                 overwrite_b=overwrite_b)
-        _solve_check(n, info)
-        rcond, info = hecon(lu, ipvt, anorm)
-    # Symmetric case 'sysv'
-    elif assume_a == 'sym':
-        sycon, sysv, sysv_lw = get_lapack_funcs(('sycon', 'sysv',
-                                                 'sysv_lwork'), (a1, b1))
-        lwork = _compute_lwork(sysv_lw, n, lower)
-        lu, ipvt, x, info = sysv(a1, b1, lwork=lwork,
-                                 lower=lower,
-                                 overwrite_a=overwrite_a,
-                                 overwrite_b=overwrite_b)
-        _solve_check(n, info)
-        rcond, info = sycon(lu, ipvt, anorm)
-    # Positive definite case 'posv'
-    else:
-        pocon, posv = get_lapack_funcs(('pocon', 'posv'),
-                                       (a1, b1))
-        lu, x, info = posv(a1, b1, lower=lower,
-                           overwrite_a=overwrite_a,
-                           overwrite_b=overwrite_b)
-        _solve_check(n, info)
-        rcond, info = pocon(lu, anorm)
-
-    _solve_check(n, info, lamch, rcond)
-
-    if b_is_1D:
-        x = x.ravel()
-
-    return x
-
-
-def solve_triangular(a, b, trans=0, lower=False, unit_diagonal=False,
-                     overwrite_b=False, debug=None, check_finite=True):
-    """
-    Solve the equation `a x = b` for `x`, assuming a is a triangular matrix.
-
-    Parameters
-    ----------
-    a : (M, M) array_like
-        A triangular matrix
-    b : (M,) or (M, N) array_like
-        Right-hand side matrix in `a x = b`
-    lower : bool, optional
-        Use only data contained in the lower triangle of `a`.
-        Default is to use upper triangle.
-    trans : {0, 1, 2, 'N', 'T', 'C'}, optional
-        Type of system to solve:
-
-        ========  =========
-        trans     system
-        ========  =========
-        0 or 'N'  a x  = b
-        1 or 'T'  a^T x = b
-        2 or 'C'  a^H x = b
-        ========  =========
-    unit_diagonal : bool, optional
-        If True, diagonal elements of `a` are assumed to be 1 and
-        will not be referenced.
-    overwrite_b : bool, optional
-        Allow overwriting data in `b` (may enhance performance)
-    check_finite : bool, optional
-        Whether to check that the input matrices contain only finite numbers.
-        Disabling may give a performance gain, but may result in problems
-        (crashes, non-termination) if the inputs do contain infinities or NaNs.
-
-    Returns
-    -------
-    x : (M,) or (M, N) ndarray
-        Solution to the system `a x = b`.  Shape of return matches `b`.
-
-    Raises
-    ------
-    LinAlgError
-        If `a` is singular
-
-    Notes
-    -----
-    .. versionadded:: 0.9.0
-
-    Examples
-    --------
-    Solve the lower triangular system a x = b, where::
-
-             [3  0  0  0]       [4]
-        a =  [2  1  0  0]   b = [2]
-             [1  0  1  0]       [4]
-             [1  1  1  1]       [2]
-
-    >>> from scipy.linalg import solve_triangular
-    >>> a = np.array([[3, 0, 0, 0], [2, 1, 0, 0], [1, 0, 1, 0], [1, 1, 1, 1]])
-    >>> b = np.array([4, 2, 4, 2])
-    >>> x = solve_triangular(a, b, lower=True)
-    >>> x
-    array([ 1.33333333, -0.66666667,  2.66666667, -1.33333333])
-    >>> a.dot(x)  # Check the result
-    array([ 4.,  2.,  4.,  2.])
-
-    """
-
-    # Deprecate keyword "debug"
-    if debug is not None:
-        warn('Use of the "debug" keyword is deprecated '
-             'and this keyword will be removed in the future '
-             'versions of SciPy.', DeprecationWarning, stacklevel=2)
-
-    a1 = _asarray_validated(a, check_finite=check_finite)
-    b1 = _asarray_validated(b, check_finite=check_finite)
-    if len(a1.shape) != 2 or a1.shape[0] != a1.shape[1]:
-        raise ValueError('expected square matrix')
-    if a1.shape[0] != b1.shape[0]:
-        raise ValueError('shapes of a {} and b {} are incompatible'
-                         .format(a1.shape, b1.shape))
-    overwrite_b = overwrite_b or _datacopied(b1, b)
-    if debug:
-        print('solve:overwrite_b=', overwrite_b)
-    trans = {'N': 0, 'T': 1, 'C': 2}.get(trans, trans)
-    trtrs, = get_lapack_funcs(('trtrs',), (a1, b1))
-    if a1.flags.f_contiguous or trans == 2:
-        x, info = trtrs(a1, b1, overwrite_b=overwrite_b, lower=lower,
-                        trans=trans, unitdiag=unit_diagonal)
-    else:
-        # transposed system is solved since trtrs expects Fortran ordering
-        x, info = trtrs(a1.T, b1, overwrite_b=overwrite_b, lower=not lower,
-                        trans=not trans, unitdiag=unit_diagonal)
-
-    if info == 0:
-        return x
-    if info > 0:
-        raise LinAlgError("singular matrix: resolution failed at diagonal %d" %
-                          (info-1))
-    raise ValueError('illegal value in %dth argument of internal trtrs' %
-                     (-info))
-
-
-def solve_banded(l_and_u, ab, b, overwrite_ab=False, overwrite_b=False,
-                 debug=None, check_finite=True):
-    """
-    Solve the equation a x = b for x, assuming a is banded matrix.
-
-    The matrix a is stored in `ab` using the matrix diagonal ordered form::
-
-        ab[u + i - j, j] == a[i,j]
-
-    Example of `ab` (shape of a is (6,6), `u` =1, `l` =2)::
-
-        *    a01  a12  a23  a34  a45
-        a00  a11  a22  a33  a44  a55
-        a10  a21  a32  a43  a54   *
-        a20  a31  a42  a53   *    *
-
-    Parameters
-    ----------
-    (l, u) : (integer, integer)
-        Number of non-zero lower and upper diagonals
-    ab : (`l` + `u` + 1, M) array_like
-        Banded matrix
-    b : (M,) or (M, K) array_like
-        Right-hand side
-    overwrite_ab : bool, optional
-        Discard data in `ab` (may enhance performance)
-    overwrite_b : bool, optional
-        Discard data in `b` (may enhance performance)
-    check_finite : bool, optional
-        Whether to check that the input matrices contain only finite numbers.
-        Disabling may give a performance gain, but may result in problems
-        (crashes, non-termination) if the inputs do contain infinities or NaNs.
-
-    Returns
-    -------
-    x : (M,) or (M, K) ndarray
-        The solution to the system a x = b. Returned shape depends on the
-        shape of `b`.
-
-    Examples
-    --------
-    Solve the banded system a x = b, where::
-
-            [5  2 -1  0  0]       [0]
-            [1  4  2 -1  0]       [1]
-        a = [0  1  3  2 -1]   b = [2]
-            [0  0  1  2  2]       [2]
-            [0  0  0  1  1]       [3]
-
-    There is one nonzero diagonal below the main diagonal (l = 1), and
-    two above (u = 2). The diagonal banded form of the matrix is::
-
-             [*  * -1 -1 -1]
-        ab = [*  2  2  2  2]
-             [5  4  3  2  1]
-             [1  1  1  1  *]
-
-    >>> from scipy.linalg import solve_banded
-    >>> ab = np.array([[0,  0, -1, -1, -1],
-    ...                [0,  2,  2,  2,  2],
-    ...                [5,  4,  3,  2,  1],
-    ...                [1,  1,  1,  1,  0]])
-    >>> b = np.array([0, 1, 2, 2, 3])
-    >>> x = solve_banded((1, 2), ab, b)
-    >>> x
-    array([-2.37288136,  3.93220339, -4.        ,  4.3559322 , -1.3559322 ])
-
-    """
-
-    # Deprecate keyword "debug"
-    if debug is not None:
-        warn('Use of the "debug" keyword is deprecated '
-             'and this keyword will be removed in the future '
-             'versions of SciPy.', DeprecationWarning, stacklevel=2)
-
-    a1 = _asarray_validated(ab, check_finite=check_finite, as_inexact=True)
-    b1 = _asarray_validated(b, check_finite=check_finite, as_inexact=True)
-    # Validate shapes.
-    if a1.shape[-1] != b1.shape[0]:
-        raise ValueError("shapes of ab and b are not compatible.")
-    (nlower, nupper) = l_and_u
-    if nlower + nupper + 1 != a1.shape[0]:
-        raise ValueError("invalid values for the number of lower and upper "
-                         "diagonals: l+u+1 (%d) does not equal ab.shape[0] "
-                         "(%d)" % (nlower + nupper + 1, ab.shape[0]))
-
-    overwrite_b = overwrite_b or _datacopied(b1, b)
-    if a1.shape[-1] == 1:
-        b2 = np.array(b1, copy=(not overwrite_b))
-        b2 /= a1[1, 0]
-        return b2
-    if nlower == nupper == 1:
-        overwrite_ab = overwrite_ab or _datacopied(a1, ab)
-        gtsv, = get_lapack_funcs(('gtsv',), (a1, b1))
-        du = a1[0, 1:]
-        d = a1[1, :]
-        dl = a1[2, :-1]
-        du2, d, du, x, info = gtsv(dl, d, du, b1, overwrite_ab, overwrite_ab,
-                                   overwrite_ab, overwrite_b)
-    else:
-        gbsv, = get_lapack_funcs(('gbsv',), (a1, b1))
-        a2 = np.zeros((2*nlower + nupper + 1, a1.shape[1]), dtype=gbsv.dtype)
-        a2[nlower:, :] = a1
-        lu, piv, x, info = gbsv(nlower, nupper, a2, b1, overwrite_ab=True,
-                                overwrite_b=overwrite_b)
-    if info == 0:
-        return x
-    if info > 0:
-        raise LinAlgError("singular matrix")
-    raise ValueError('illegal value in %d-th argument of internal '
-                     'gbsv/gtsv' % -info)
-
-
-def solveh_banded(ab, b, overwrite_ab=False, overwrite_b=False, lower=False,
-                  check_finite=True):
-    """
-    Solve equation a x = b. a is Hermitian positive-definite banded matrix.
-
-    The matrix a is stored in `ab` either in lower diagonal or upper
-    diagonal ordered form:
-
-        ab[u + i - j, j] == a[i,j]        (if upper form; i <= j)
-        ab[    i - j, j] == a[i,j]        (if lower form; i >= j)
-
-    Example of `ab` (shape of a is (6, 6), `u` =2)::
-
-        upper form:
-        *   *   a02 a13 a24 a35
-        *   a01 a12 a23 a34 a45
-        a00 a11 a22 a33 a44 a55
-
-        lower form:
-        a00 a11 a22 a33 a44 a55
-        a10 a21 a32 a43 a54 *
-        a20 a31 a42 a53 *   *
-
-    Cells marked with * are not used.
-
-    Parameters
-    ----------
-    ab : (`u` + 1, M) array_like
-        Banded matrix
-    b : (M,) or (M, K) array_like
-        Right-hand side
-    overwrite_ab : bool, optional
-        Discard data in `ab` (may enhance performance)
-    overwrite_b : bool, optional
-        Discard data in `b` (may enhance performance)
-    lower : bool, optional
-        Is the matrix in the lower form. (Default is upper form)
-    check_finite : bool, optional
-        Whether to check that the input matrices contain only finite numbers.
-        Disabling may give a performance gain, but may result in problems
-        (crashes, non-termination) if the inputs do contain infinities or NaNs.
-
-    Returns
-    -------
-    x : (M,) or (M, K) ndarray
-        The solution to the system a x = b. Shape of return matches shape
-        of `b`.
-
-    Examples
-    --------
-    Solve the banded system A x = b, where::
-
-            [ 4  2 -1  0  0  0]       [1]
-            [ 2  5  2 -1  0  0]       [2]
-        A = [-1  2  6  2 -1  0]   b = [2]
-            [ 0 -1  2  7  2 -1]       [3]
-            [ 0  0 -1  2  8  2]       [3]
-            [ 0  0  0 -1  2  9]       [3]
-
-    >>> from scipy.linalg import solveh_banded
-
-    `ab` contains the main diagonal and the nonzero diagonals below the
-    main diagonal. That is, we use the lower form:
-
-    >>> ab = np.array([[ 4,  5,  6,  7, 8, 9],
-    ...                [ 2,  2,  2,  2, 2, 0],
-    ...                [-1, -1, -1, -1, 0, 0]])
-    >>> b = np.array([1, 2, 2, 3, 3, 3])
-    >>> x = solveh_banded(ab, b, lower=True)
-    >>> x
-    array([ 0.03431373,  0.45938375,  0.05602241,  0.47759104,  0.17577031,
-            0.34733894])
-
-
-    Solve the Hermitian banded system H x = b, where::
-
-            [ 8   2-1j   0     0  ]        [ 1  ]
-        H = [2+1j  5     1j    0  ]    b = [1+1j]
-            [ 0   -1j    9   -2-1j]        [1-2j]
-            [ 0    0   -2+1j   6  ]        [ 0  ]
-
-    In this example, we put the upper diagonals in the array `hb`:
-
-    >>> hb = np.array([[0, 2-1j, 1j, -2-1j],
-    ...                [8,  5,    9,   6  ]])
-    >>> b = np.array([1, 1+1j, 1-2j, 0])
-    >>> x = solveh_banded(hb, b)
-    >>> x
-    array([ 0.07318536-0.02939412j,  0.11877624+0.17696461j,
-            0.10077984-0.23035393j, -0.00479904-0.09358128j])
-
-    """
-    a1 = _asarray_validated(ab, check_finite=check_finite)
-    b1 = _asarray_validated(b, check_finite=check_finite)
-    # Validate shapes.
-    if a1.shape[-1] != b1.shape[0]:
-        raise ValueError("shapes of ab and b are not compatible.")
-
-    overwrite_b = overwrite_b or _datacopied(b1, b)
-    overwrite_ab = overwrite_ab or _datacopied(a1, ab)
-
-    if a1.shape[0] == 2:
-        ptsv, = get_lapack_funcs(('ptsv',), (a1, b1))
-        if lower:
-            d = a1[0, :].real
-            e = a1[1, :-1]
-        else:
-            d = a1[1, :].real
-            e = a1[0, 1:].conj()
-        d, du, x, info = ptsv(d, e, b1, overwrite_ab, overwrite_ab,
-                              overwrite_b)
-    else:
-        pbsv, = get_lapack_funcs(('pbsv',), (a1, b1))
-        c, x, info = pbsv(a1, b1, lower=lower, overwrite_ab=overwrite_ab,
-                          overwrite_b=overwrite_b)
-    if info > 0:
-        raise LinAlgError("%dth leading minor not positive definite" % info)
-    if info < 0:
-        raise ValueError('illegal value in %dth argument of internal '
-                         'pbsv' % -info)
-    return x
-
-
-def solve_toeplitz(c_or_cr, b, check_finite=True):
-    """Solve a Toeplitz system using Levinson Recursion
-
-    The Toeplitz matrix has constant diagonals, with c as its first column
-    and r as its first row. If r is not given, ``r == conjugate(c)`` is
-    assumed.
-
-    Parameters
-    ----------
-    c_or_cr : array_like or tuple of (array_like, array_like)
-        The vector ``c``, or a tuple of arrays (``c``, ``r``). Whatever the
-        actual shape of ``c``, it will be converted to a 1-D array. If not
-        supplied, ``r = conjugate(c)`` is assumed; in this case, if c[0] is
-        real, the Toeplitz matrix is Hermitian. r[0] is ignored; the first row
-        of the Toeplitz matrix is ``[c[0], r[1:]]``. Whatever the actual shape
-        of ``r``, it will be converted to a 1-D array.
-    b : (M,) or (M, K) array_like
-        Right-hand side in ``T x = b``.
-    check_finite : bool, optional
-        Whether to check that the input matrices contain only finite numbers.
-        Disabling may give a performance gain, but may result in problems
-        (result entirely NaNs) if the inputs do contain infinities or NaNs.
-
-    Returns
-    -------
-    x : (M,) or (M, K) ndarray
-        The solution to the system ``T x = b``. Shape of return matches shape
-        of `b`.
-
-    See Also
-    --------
-    toeplitz : Toeplitz matrix
-
-    Notes
-    -----
-    The solution is computed using Levinson-Durbin recursion, which is faster
-    than generic least-squares methods, but can be less numerically stable.
-
-    Examples
-    --------
-    Solve the Toeplitz system T x = b, where::
-
-            [ 1 -1 -2 -3]       [1]
-        T = [ 3  1 -1 -2]   b = [2]
-            [ 6  3  1 -1]       [2]
-            [10  6  3  1]       [5]
-
-    To specify the Toeplitz matrix, only the first column and the first
-    row are needed.
-
-    >>> c = np.array([1, 3, 6, 10])    # First column of T
-    >>> r = np.array([1, -1, -2, -3])  # First row of T
-    >>> b = np.array([1, 2, 2, 5])
-
-    >>> from scipy.linalg import solve_toeplitz, toeplitz
-    >>> x = solve_toeplitz((c, r), b)
-    >>> x
-    array([ 1.66666667, -1.        , -2.66666667,  2.33333333])
-
-    Check the result by creating the full Toeplitz matrix and
-    multiplying it by `x`.  We should get `b`.
-
-    >>> T = toeplitz(c, r)
-    >>> T.dot(x)
-    array([ 1.,  2.,  2.,  5.])
-
-    """
-    # If numerical stability of this algorithm is a problem, a future
-    # developer might consider implementing other O(N^2) Toeplitz solvers,
-    # such as GKO (https://www.jstor.org/stable/2153371) or Bareiss.
-
-    r, c, b, dtype, b_shape = _validate_args_for_toeplitz_ops(
-        c_or_cr, b, check_finite, keep_b_shape=True)
-
-    # Form a 1-D array of values to be used in the matrix, containing a
-    # reversed copy of r[1:], followed by c.
-    vals = np.concatenate((r[-1:0:-1], c))
-    if b is None:
-        raise ValueError('illegal value, `b` is a required argument')
-
-    if b.ndim == 1:
-        x, _ = levinson(vals, np.ascontiguousarray(b))
-    else:
-        x = np.column_stack([levinson(vals, np.ascontiguousarray(b[:, i]))[0]
-                             for i in range(b.shape[1])])
-        x = x.reshape(*b_shape)
-
-    return x
-
-
-def _get_axis_len(aname, a, axis):
-    ax = axis
-    if ax < 0:
-        ax += a.ndim
-    if 0 <= ax < a.ndim:
-        return a.shape[ax]
-    raise ValueError("'%saxis' entry is out of bounds" % (aname,))
-
-
-def solve_circulant(c, b, singular='raise', tol=None,
-                    caxis=-1, baxis=0, outaxis=0):
-    """Solve C x = b for x, where C is a circulant matrix.
-
-    `C` is the circulant matrix associated with the vector `c`.
-
-    The system is solved by doing division in Fourier space. The
-    calculation is::
-
-        x = ifft(fft(b) / fft(c))
-
-    where `fft` and `ifft` are the fast Fourier transform and its inverse,
-    respectively. For a large vector `c`, this is *much* faster than
-    solving the system with the full circulant matrix.
-
-    Parameters
-    ----------
-    c : array_like
-        The coefficients of the circulant matrix.
-    b : array_like
-        Right-hand side matrix in ``a x = b``.
-    singular : str, optional
-        This argument controls how a near singular circulant matrix is
-        handled.  If `singular` is "raise" and the circulant matrix is
-        near singular, a `LinAlgError` is raised. If `singular` is
-        "lstsq", the least squares solution is returned. Default is "raise".
-    tol : float, optional
-        If any eigenvalue of the circulant matrix has an absolute value
-        that is less than or equal to `tol`, the matrix is considered to be
-        near singular. If not given, `tol` is set to::
-
-            tol = abs_eigs.max() * abs_eigs.size * np.finfo(np.float64).eps
-
-        where `abs_eigs` is the array of absolute values of the eigenvalues
-        of the circulant matrix.
-    caxis : int
-        When `c` has dimension greater than 1, it is viewed as a collection
-        of circulant vectors. In this case, `caxis` is the axis of `c` that
-        holds the vectors of circulant coefficients.
-    baxis : int
-        When `b` has dimension greater than 1, it is viewed as a collection
-        of vectors. In this case, `baxis` is the axis of `b` that holds the
-        right-hand side vectors.
-    outaxis : int
-        When `c` or `b` are multidimensional, the value returned by
-        `solve_circulant` is multidimensional. In this case, `outaxis` is
-        the axis of the result that holds the solution vectors.
-
-    Returns
-    -------
-    x : ndarray
-        Solution to the system ``C x = b``.
-
-    Raises
-    ------
-    LinAlgError
-        If the circulant matrix associated with `c` is near singular.
-
-    See Also
-    --------
-    circulant : circulant matrix
-
-    Notes
-    -----
-    For a 1-D vector `c` with length `m`, and an array `b`
-    with shape ``(m, ...)``,
-
-        solve_circulant(c, b)
-
-    returns the same result as
-
-        solve(circulant(c), b)
-
-    where `solve` and `circulant` are from `scipy.linalg`.
-
-    .. versionadded:: 0.16.0
-
-    Examples
-    --------
-    >>> from scipy.linalg import solve_circulant, solve, circulant, lstsq
-
-    >>> c = np.array([2, 2, 4])
-    >>> b = np.array([1, 2, 3])
-    >>> solve_circulant(c, b)
-    array([ 0.75, -0.25,  0.25])
-
-    Compare that result to solving the system with `scipy.linalg.solve`:
-
-    >>> solve(circulant(c), b)
-    array([ 0.75, -0.25,  0.25])
-
-    A singular example:
-
-    >>> c = np.array([1, 1, 0, 0])
-    >>> b = np.array([1, 2, 3, 4])
-
-    Calling ``solve_circulant(c, b)`` will raise a `LinAlgError`.  For the
-    least square solution, use the option ``singular='lstsq'``:
-
-    >>> solve_circulant(c, b, singular='lstsq')
-    array([ 0.25,  1.25,  2.25,  1.25])
-
-    Compare to `scipy.linalg.lstsq`:
-
-    >>> x, resid, rnk, s = lstsq(circulant(c), b)
-    >>> x
-    array([ 0.25,  1.25,  2.25,  1.25])
-
-    A broadcasting example:
-
-    Suppose we have the vectors of two circulant matrices stored in an array
-    with shape (2, 5), and three `b` vectors stored in an array with shape
-    (3, 5).  For example,
-
-    >>> c = np.array([[1.5, 2, 3, 0, 0], [1, 1, 4, 3, 2]])
-    >>> b = np.arange(15).reshape(-1, 5)
-
-    We want to solve all combinations of circulant matrices and `b` vectors,
-    with the result stored in an array with shape (2, 3, 5). When we
-    disregard the axes of `c` and `b` that hold the vectors of coefficients,
-    the shapes of the collections are (2,) and (3,), respectively, which are
-    not compatible for broadcasting. To have a broadcast result with shape
-    (2, 3), we add a trivial dimension to `c`: ``c[:, np.newaxis, :]`` has
-    shape (2, 1, 5). The last dimension holds the coefficients of the
-    circulant matrices, so when we call `solve_circulant`, we can use the
-    default ``caxis=-1``. The coefficients of the `b` vectors are in the last
-    dimension of the array `b`, so we use ``baxis=-1``. If we use the
-    default `outaxis`, the result will have shape (5, 2, 3), so we'll use
-    ``outaxis=-1`` to put the solution vectors in the last dimension.
-
-    >>> x = solve_circulant(c[:, np.newaxis, :], b, baxis=-1, outaxis=-1)
-    >>> x.shape
-    (2, 3, 5)
-    >>> np.set_printoptions(precision=3)  # For compact output of numbers.
-    >>> x
-    array([[[-0.118,  0.22 ,  1.277, -0.142,  0.302],
-            [ 0.651,  0.989,  2.046,  0.627,  1.072],
-            [ 1.42 ,  1.758,  2.816,  1.396,  1.841]],
-           [[ 0.401,  0.304,  0.694, -0.867,  0.377],
-            [ 0.856,  0.758,  1.149, -0.412,  0.831],
-            [ 1.31 ,  1.213,  1.603,  0.042,  1.286]]])
-
-    Check by solving one pair of `c` and `b` vectors (cf. ``x[1, 1, :]``):
-
-    >>> solve_circulant(c[1], b[1, :])
-    array([ 0.856,  0.758,  1.149, -0.412,  0.831])
-
-    """
-    c = np.atleast_1d(c)
-    nc = _get_axis_len("c", c, caxis)
-    b = np.atleast_1d(b)
-    nb = _get_axis_len("b", b, baxis)
-    if nc != nb:
-        raise ValueError('Shapes of c {} and b {} are incompatible'
-                         .format(c.shape, b.shape))
-
-    fc = np.fft.fft(np.rollaxis(c, caxis, c.ndim), axis=-1)
-    abs_fc = np.abs(fc)
-    if tol is None:
-        # This is the same tolerance as used in np.linalg.matrix_rank.
-        tol = abs_fc.max(axis=-1) * nc * np.finfo(np.float64).eps
-        if tol.shape != ():
-            tol.shape = tol.shape + (1,)
-        else:
-            tol = np.atleast_1d(tol)
-
-    near_zeros = abs_fc <= tol
-    is_near_singular = np.any(near_zeros)
-    if is_near_singular:
-        if singular == 'raise':
-            raise LinAlgError("near singular circulant matrix.")
-        else:
-            # Replace the small values with 1 to avoid errors in the
-            # division fb/fc below.
-            fc[near_zeros] = 1
-
-    fb = np.fft.fft(np.rollaxis(b, baxis, b.ndim), axis=-1)
-
-    q = fb / fc
-
-    if is_near_singular:
-        # `near_zeros` is a boolean array, same shape as `c`, that is
-        # True where `fc` is (near) zero. `q` is the broadcasted result
-        # of fb / fc, so to set the values of `q` to 0 where `fc` is near
-        # zero, we use a mask that is the broadcast result of an array
-        # of True values shaped like `b` with `near_zeros`.
-        mask = np.ones_like(b, dtype=bool) & near_zeros
-        q[mask] = 0
-
-    x = np.fft.ifft(q, axis=-1)
-    if not (np.iscomplexobj(c) or np.iscomplexobj(b)):
-        x = x.real
-    if outaxis != -1:
-        x = np.rollaxis(x, -1, outaxis)
-    return x
-
-
-# matrix inversion
-def inv(a, overwrite_a=False, check_finite=True):
-    """
-    Compute the inverse of a matrix.
-
-    Parameters
-    ----------
-    a : array_like
-        Square matrix to be inverted.
-    overwrite_a : bool, optional
-        Discard data in `a` (may improve performance). Default is False.
-    check_finite : bool, optional
-        Whether to check that the input matrix contains only finite numbers.
-        Disabling may give a performance gain, but may result in problems
-        (crashes, non-termination) if the inputs do contain infinities or NaNs.
-
-    Returns
-    -------
-    ainv : ndarray
-        Inverse of the matrix `a`.
-
-    Raises
-    ------
-    LinAlgError
-        If `a` is singular.
-    ValueError
-        If `a` is not square, or not 2D.
-
-    Examples
-    --------
-    >>> from scipy import linalg
-    >>> a = np.array([[1., 2.], [3., 4.]])
-    >>> linalg.inv(a)
-    array([[-2. ,  1. ],
-           [ 1.5, -0.5]])
-    >>> np.dot(a, linalg.inv(a))
-    array([[ 1.,  0.],
-           [ 0.,  1.]])
-
-    """
-    a1 = _asarray_validated(a, check_finite=check_finite)
-    if len(a1.shape) != 2 or a1.shape[0] != a1.shape[1]:
-        raise ValueError('expected square matrix')
-    overwrite_a = overwrite_a or _datacopied(a1, a)
-    # XXX: I found no advantage or disadvantage of using finv.
-#     finv, = get_flinalg_funcs(('inv',),(a1,))
-#     if finv is not None:
-#         a_inv,info = finv(a1,overwrite_a=overwrite_a)
-#         if info==0:
-#             return a_inv
-#         if info>0: raise LinAlgError, "singular matrix"
-#         if info<0: raise ValueError('illegal value in %d-th argument of '
-#                                     'internal inv.getrf|getri'%(-info))
-    getrf, getri, getri_lwork = get_lapack_funcs(('getrf', 'getri',
-                                                  'getri_lwork'),
-                                                 (a1,))
-    lu, piv, info = getrf(a1, overwrite_a=overwrite_a)
-    if info == 0:
-        lwork = _compute_lwork(getri_lwork, a1.shape[0])
-
-        # XXX: the following line fixes curious SEGFAULT when
-        # benchmarking 500x500 matrix inverse. This seems to
-        # be a bug in LAPACK ?getri routine because if lwork is
-        # minimal (when using lwork[0] instead of lwork[1]) then
-        # all tests pass. Further investigation is required if
-        # more such SEGFAULTs occur.
-        lwork = int(1.01 * lwork)
-        inv_a, info = getri(lu, piv, lwork=lwork, overwrite_lu=1)
-    if info > 0:
-        raise LinAlgError("singular matrix")
-    if info < 0:
-        raise ValueError('illegal value in %d-th argument of internal '
-                         'getrf|getri' % -info)
-    return inv_a
-
-
-# Determinant
-
-def det(a, overwrite_a=False, check_finite=True):
-    """
-    Compute the determinant of a matrix
-
-    The determinant of a square matrix is a value derived arithmetically
-    from the coefficients of the matrix.
-
-    The determinant for a 3x3 matrix, for example, is computed as follows::
-
-        a    b    c
-        d    e    f = A
-        g    h    i
-
-        det(A) = a*e*i + b*f*g + c*d*h - c*e*g - b*d*i - a*f*h
-
-    Parameters
-    ----------
-    a : (M, M) array_like
-        A square matrix.
-    overwrite_a : bool, optional
-        Allow overwriting data in a (may enhance performance).
-    check_finite : bool, optional
-        Whether to check that the input matrix contains only finite numbers.
-        Disabling may give a performance gain, but may result in problems
-        (crashes, non-termination) if the inputs do contain infinities or NaNs.
-
-    Returns
-    -------
-    det : float or complex
-        Determinant of `a`.
-
-    Notes
-    -----
-    The determinant is computed via LU factorization, LAPACK routine z/dgetrf.
-
-    Examples
-    --------
-    >>> from scipy import linalg
-    >>> a = np.array([[1,2,3], [4,5,6], [7,8,9]])
-    >>> linalg.det(a)
-    0.0
-    >>> a = np.array([[0,2,3], [4,5,6], [7,8,9]])
-    >>> linalg.det(a)
-    3.0
-
-    """
-    a1 = _asarray_validated(a, check_finite=check_finite)
-    if len(a1.shape) != 2 or a1.shape[0] != a1.shape[1]:
-        raise ValueError('expected square matrix')
-    overwrite_a = overwrite_a or _datacopied(a1, a)
-    fdet, = get_flinalg_funcs(('det',), (a1,))
-    a_det, info = fdet(a1, overwrite_a=overwrite_a)
-    if info < 0:
-        raise ValueError('illegal value in %d-th argument of internal '
-                         'det.getrf' % -info)
-    return a_det
-
-
-# Linear Least Squares
-def lstsq(a, b, cond=None, overwrite_a=False, overwrite_b=False,
-          check_finite=True, lapack_driver=None):
-    """
-    Compute least-squares solution to equation Ax = b.
-
-    Compute a vector x such that the 2-norm ``|b - A x|`` is minimized.
-
-    Parameters
-    ----------
-    a : (M, N) array_like
-        Left-hand side array
-    b : (M,) or (M, K) array_like
-        Right hand side array
-    cond : float, optional
-        Cutoff for 'small' singular values; used to determine effective
-        rank of a. Singular values smaller than
-        ``rcond * largest_singular_value`` are considered zero.
-    overwrite_a : bool, optional
-        Discard data in `a` (may enhance performance). Default is False.
-    overwrite_b : bool, optional
-        Discard data in `b` (may enhance performance). Default is False.
-    check_finite : bool, optional
-        Whether to check that the input matrices contain only finite numbers.
-        Disabling may give a performance gain, but may result in problems
-        (crashes, non-termination) if the inputs do contain infinities or NaNs.
-    lapack_driver : str, optional
-        Which LAPACK driver is used to solve the least-squares problem.
-        Options are ``'gelsd'``, ``'gelsy'``, ``'gelss'``. Default
-        (``'gelsd'``) is a good choice.  However, ``'gelsy'`` can be slightly
-        faster on many problems.  ``'gelss'`` was used historically.  It is
-        generally slow but uses less memory.
-
-        .. versionadded:: 0.17.0
-
-    Returns
-    -------
-    x : (N,) or (N, K) ndarray
-        Least-squares solution.  Return shape matches shape of `b`.
-    residues : (K,) ndarray or float
-        Square of the 2-norm for each column in ``b - a x``, if ``M > N`` and
-        ``ndim(A) == n`` (returns a scalar if b is 1-D). Otherwise a
-        (0,)-shaped array is returned.
-    rank : int
-        Effective rank of `a`.
-    s : (min(M, N),) ndarray or None
-        Singular values of `a`. The condition number of a is
-        ``abs(s[0] / s[-1])``.
-
-    Raises
-    ------
-    LinAlgError
-        If computation does not converge.
-
-    ValueError
-        When parameters are not compatible.
-
-    See Also
-    --------
-    scipy.optimize.nnls : linear least squares with non-negativity constraint
-
-    Notes
-    -----
-    When ``'gelsy'`` is used as a driver, `residues` is set to a (0,)-shaped
-    array and `s` is always ``None``.
-
-    Examples
-    --------
-    >>> from scipy.linalg import lstsq
-    >>> import matplotlib.pyplot as plt
-
-    Suppose we have the following data:
-
-    >>> x = np.array([1, 2.5, 3.5, 4, 5, 7, 8.5])
-    >>> y = np.array([0.3, 1.1, 1.5, 2.0, 3.2, 6.6, 8.6])
-
-    We want to fit a quadratic polynomial of the form ``y = a + b*x**2``
-    to this data.  We first form the "design matrix" M, with a constant
-    column of 1s and a column containing ``x**2``:
-
-    >>> M = x[:, np.newaxis]**[0, 2]
-    >>> M
-    array([[  1.  ,   1.  ],
-           [  1.  ,   6.25],
-           [  1.  ,  12.25],
-           [  1.  ,  16.  ],
-           [  1.  ,  25.  ],
-           [  1.  ,  49.  ],
-           [  1.  ,  72.25]])
-
-    We want to find the least-squares solution to ``M.dot(p) = y``,
-    where ``p`` is a vector with length 2 that holds the parameters
-    ``a`` and ``b``.
-
-    >>> p, res, rnk, s = lstsq(M, y)
-    >>> p
-    array([ 0.20925829,  0.12013861])
-
-    Plot the data and the fitted curve.
-
-    >>> plt.plot(x, y, 'o', label='data')
-    >>> xx = np.linspace(0, 9, 101)
-    >>> yy = p[0] + p[1]*xx**2
-    >>> plt.plot(xx, yy, label='least squares fit, $y = a + bx^2$')
-    >>> plt.xlabel('x')
-    >>> plt.ylabel('y')
-    >>> plt.legend(framealpha=1, shadow=True)
-    >>> plt.grid(alpha=0.25)
-    >>> plt.show()
-
-    """
-    a1 = _asarray_validated(a, check_finite=check_finite)
-    b1 = _asarray_validated(b, check_finite=check_finite)
-    if len(a1.shape) != 2:
-        raise ValueError('Input array a should be 2D')
-    m, n = a1.shape
-    if len(b1.shape) == 2:
-        nrhs = b1.shape[1]
-    else:
-        nrhs = 1
-    if m != b1.shape[0]:
-        raise ValueError('Shape mismatch: a and b should have the same number'
-                         ' of rows ({} != {}).'.format(m, b1.shape[0]))
-    if m == 0 or n == 0:  # Zero-sized problem, confuses LAPACK
-        x = np.zeros((n,) + b1.shape[1:], dtype=np.common_type(a1, b1))
-        if n == 0:
-            residues = np.linalg.norm(b1, axis=0)**2
-        else:
-            residues = np.empty((0,))
-        return x, residues, 0, np.empty((0,))
-
-    driver = lapack_driver
-    if driver is None:
-        driver = lstsq.default_lapack_driver
-    if driver not in ('gelsd', 'gelsy', 'gelss'):
-        raise ValueError('LAPACK driver "%s" is not found' % driver)
-
-    lapack_func, lapack_lwork = get_lapack_funcs((driver,
-                                                 '%s_lwork' % driver),
-                                                 (a1, b1))
-    real_data = True if (lapack_func.dtype.kind == 'f') else False
-
-    if m < n:
-        # need to extend b matrix as it will be filled with
-        # a larger solution matrix
-        if len(b1.shape) == 2:
-            b2 = np.zeros((n, nrhs), dtype=lapack_func.dtype)
-            b2[:m, :] = b1
-        else:
-            b2 = np.zeros(n, dtype=lapack_func.dtype)
-            b2[:m] = b1
-        b1 = b2
-
-    overwrite_a = overwrite_a or _datacopied(a1, a)
-    overwrite_b = overwrite_b or _datacopied(b1, b)
-
-    if cond is None:
-        cond = np.finfo(lapack_func.dtype).eps
-
-    if driver in ('gelss', 'gelsd'):
-        if driver == 'gelss':
-            lwork = _compute_lwork(lapack_lwork, m, n, nrhs, cond)
-            v, x, s, rank, work, info = lapack_func(a1, b1, cond, lwork,
-                                                    overwrite_a=overwrite_a,
-                                                    overwrite_b=overwrite_b)
-
-        elif driver == 'gelsd':
-            if real_data:
-                lwork, iwork = _compute_lwork(lapack_lwork, m, n, nrhs, cond)
-                x, s, rank, info = lapack_func(a1, b1, lwork,
-                                               iwork, cond, False, False)
-            else:  # complex data
-                lwork, rwork, iwork = _compute_lwork(lapack_lwork, m, n,
-                                                     nrhs, cond)
-                x, s, rank, info = lapack_func(a1, b1, lwork, rwork, iwork,
-                                               cond, False, False)
-        if info > 0:
-            raise LinAlgError("SVD did not converge in Linear Least Squares")
-        if info < 0:
-            raise ValueError('illegal value in %d-th argument of internal %s'
-                             % (-info, lapack_driver))
-        resids = np.asarray([], dtype=x.dtype)
-        if m > n:
-            x1 = x[:n]
-            if rank == n:
-                resids = np.sum(np.abs(x[n:])**2, axis=0)
-            x = x1
-        return x, resids, rank, s
-
-    elif driver == 'gelsy':
-        lwork = _compute_lwork(lapack_lwork, m, n, nrhs, cond)
-        jptv = np.zeros((a1.shape[1], 1), dtype=np.int32)
-        v, x, j, rank, info = lapack_func(a1, b1, jptv, cond,
-                                          lwork, False, False)
-        if info < 0:
-            raise ValueError("illegal value in %d-th argument of internal "
-                             "gelsy" % -info)
-        if m > n:
-            x1 = x[:n]
-            x = x1
-        return x, np.array([], x.dtype), rank, None
-
-
-lstsq.default_lapack_driver = 'gelsd'
-
-
-def pinv(a, atol=None, rtol=None, return_rank=False, check_finite=True,
-         cond=None, rcond=None):
-    """
-    Compute the (Moore-Penrose) pseudo-inverse of a matrix.
-
-    Calculate a generalized inverse of a matrix using its
-    singular-value decomposition ``U @ S @ V`` in the economy mode and picking
-    up only the columns/rows that are associated with significant singular
-    values.
-
-    If ``s`` is the maximum singular value of ``a``, then the
-    significance cut-off value is determined by ``atol + rtol * s``. Any
-    singular value below this value is assumed insignificant.
-
-    Parameters
-    ----------
-    a : (M, N) array_like
-        Matrix to be pseudo-inverted.
-    atol: float, optional
-        Absolute threshold term, default value is 0.
-
-        .. versionadded:: 1.7.0
-
-    rtol: float, optional
-        Relative threshold term, default value is ``max(M, N) * eps`` where
-        ``eps`` is the machine precision value of the datatype of ``a``.
-
-        .. versionadded:: 1.7.0
-
-    return_rank : bool, optional
-        If True, return the effective rank of the matrix.
-    check_finite : bool, optional
-        Whether to check that the input matrix contains only finite numbers.
-        Disabling may give a performance gain, but may result in problems
-        (crashes, non-termination) if the inputs do contain infinities or NaNs.
-    cond, rcond : float, optional
-        In older versions, these values were meant to be used as ``atol`` with
-        ``rtol=0``. If both were given ``rcond`` overwrote ``cond`` and hence
-        the code was not correct. Thus using these are strongly discouraged and
-        the tolerances above are recommended instead. In fact, if provided,
-        atol, rtol takes precedence over these keywords.
-
-        .. versionchanged:: 1.7.0
-            Deprecated in favor of ``rtol`` and ``atol`` parameters above and
-            will be removed in future versions of SciPy.
-
-        .. versionchanged:: 1.3.0
-            Previously the default cutoff value was just ``eps*f`` where ``f``
-            was ``1e3`` for single precision and ``1e6`` for double precision.
-
-    Returns
-    -------
-    B : (N, M) ndarray
-        The pseudo-inverse of matrix `a`.
-    rank : int
-        The effective rank of the matrix. Returned if `return_rank` is True.
-
-    Raises
-    ------
-    LinAlgError
-        If SVD computation does not converge.
-
-    Examples
-    --------
-    >>> from scipy import linalg
-    >>> rng = np.random.default_rng()
-    >>> a = rng.standard_normal((9, 6))
-    >>> B = linalg.pinv(a)
-    >>> np.allclose(a, a @ B @ a)
-    True
-    >>> np.allclose(B, B @ a @ B)
-    True
-
-    """
-    a = _asarray_validated(a, check_finite=check_finite)
-    u, s, vh = decomp_svd.svd(a, full_matrices=False, check_finite=False)
-    t = u.dtype.char.lower()
-    maxS = np.max(s)
-
-    if rcond or cond:
-        warn('Use of the "cond" and "rcond" keywords are deprecated and '
-             'will be removed in future versions of SciPy. Use "atol" and '
-             '"rtol" keywords instead', DeprecationWarning, stacklevel=2)
-
-    # backwards compatible only atol and rtol are both missing
-    if (rcond or cond) and (atol is None) and (rtol is None):
-        atol = rcond or cond
-        rtol = 0.
-
-    atol = 0. if atol is None else atol
-    rtol = max(a.shape) * np.finfo(t).eps if (rtol is None) else rtol
-
-    if (atol < 0.) or (rtol < 0.):
-        raise ValueError("atol and rtol values must be positive.")
-
-    val = atol + maxS * rtol
-    rank = np.sum(s > val)
-
-    u = u[:, :rank]
-    u /= s[:rank]
-    B = (u @ vh[:rank]).conj().T
-
-    if return_rank:
-        return B, rank
-    else:
-        return B
-
-
-def pinv2(a, cond=None, rcond=None, return_rank=False, check_finite=True):
-    """
-    Compute the (Moore-Penrose) pseudo-inverse of a matrix.
-
-    `scipy.linalg.pinv2` is deprecated since SciPy 1.7.0, use
-    `scipy.linalg.pinv` instead for better tolerance control.
-
-    Calculate a generalized inverse of a matrix using its
-    singular-value decomposition and including all 'large' singular
-    values.
-
-    Parameters
-    ----------
-    a : (M, N) array_like
-        Matrix to be pseudo-inverted.
-    cond, rcond : float or None
-        Cutoff for 'small' singular values; singular values smaller than this
-        value are considered as zero. If both are omitted, the default value
-        ``max(M,N)*largest_singular_value*eps`` is used where ``eps`` is the
-        machine precision value of the datatype of ``a``.
-
-        .. versionchanged:: 1.3.0
-            Previously the default cutoff value was just ``eps*f`` where ``f``
-            was ``1e3`` for single precision and ``1e6`` for double precision.
-
-    return_rank : bool, optional
-        If True, return the effective rank of the matrix.
-    check_finite : bool, optional
-        Whether to check that the input matrix contains only finite numbers.
-        Disabling may give a performance gain, but may result in problems
-        (crashes, non-termination) if the inputs do contain infinities or NaNs.
-
-    Returns
-    -------
-    B : (N, M) ndarray
-        The pseudo-inverse of matrix `a`.
-    rank : int
-        The effective rank of the matrix. Returned if `return_rank` is True.
-
-    Raises
-    ------
-    LinAlgError
-        If SVD computation does not converge.
-
-    """
-    # SciPy 1.7.0 2021-04-10
-    warn('scipy.linalg.pinv2 is deprecated since SciPy 1.7.0, use '
-         'scipy.linalg.pinv instead', DeprecationWarning, stacklevel=2)
-    if rcond is not None:
-        cond = rcond
-
-    return pinv(a=a, atol=cond, rtol=None, return_rank=return_rank,
-                check_finite=check_finite)
-
-
-def pinvh(a, atol=None, rtol=None, lower=True, return_rank=False,
-          check_finite=True, cond=None, rcond=None):
-    """
-    Compute the (Moore-Penrose) pseudo-inverse of a Hermitian matrix.
-
-    Calculate a generalized inverse of a copmlex Hermitian/real symmetric
-    matrix using its eigenvalue decomposition and including all eigenvalues
-    with 'large' absolute value.
-
-    Parameters
-    ----------
-    a : (N, N) array_like
-        Real symmetric or complex hermetian matrix to be pseudo-inverted
-    atol: float, optional
-        Absolute threshold term, default value is 0.
-
-        .. versionadded:: 1.7.0
-
-    rtol: float, optional
-        Relative threshold term, default value is ``N * eps`` where
-        ``eps`` is the machine precision value of the datatype of ``a``.
-
-        .. versionadded:: 1.7.0
-
-    lower : bool, optional
-        Whether the pertinent array data is taken from the lower or upper
-        triangle of `a`. (Default: lower)
-    return_rank : bool, optional
-        If True, return the effective rank of the matrix.
-    check_finite : bool, optional
-        Whether to check that the input matrix contains only finite numbers.
-        Disabling may give a performance gain, but may result in problems
-        (crashes, non-termination) if the inputs do contain infinities or NaNs.
-    cond, rcond : float, optional
-        In older versions, these values were meant to be used as ``atol`` with
-        ``rtol=0``. If both were given ``rcond`` overwrote ``cond`` and hence
-        the code was not correct. Thus using these are strongly discouraged and
-        the tolerances above are recommended instead.  In fact, if provided,
-        atol, rtol takes precedence over these keywords.
-
-        .. versionchanged:: 1.7.0
-            Deprecated in favor of ``rtol`` and ``atol`` parameters above and
-            will be removed in future versions of SciPy.
-
-        .. versionchanged:: 1.3.0
-            Previously the default cutoff value was just ``eps*f`` where ``f``
-            was ``1e3`` for single precision and ``1e6`` for double precision.
-
-    Returns
-    -------
-    B : (N, N) ndarray
-        The pseudo-inverse of matrix `a`.
-    rank : int
-        The effective rank of the matrix.  Returned if `return_rank` is True.
-
-    Raises
-    ------
-    LinAlgError
-        If eigenvalue algorithm does not converge.
-
-    Examples
-    --------
-    >>> from scipy.linalg import pinvh
-    >>> rng = np.random.default_rng()
-    >>> a = rng.standard_normal((9, 6))
-    >>> a = np.dot(a, a.T)
-    >>> B = pinvh(a)
-    >>> np.allclose(a, a @ B @ a)
-    True
-    >>> np.allclose(B, B @ a @ B)
-    True
-
-    """
-    a = _asarray_validated(a, check_finite=check_finite)
-    s, u = decomp.eigh(a, lower=lower, check_finite=False)
-    t = u.dtype.char.lower()
-    maxS = np.max(np.abs(s))
-
-    if rcond or cond:
-        warn('Use of the "cond" and "rcond" keywords are deprecated and '
-             'will be removed in future versions of SciPy. Use "atol" and '
-             '"rtol" keywords instead', DeprecationWarning, stacklevel=2)
-
-    # backwards compatible only atol and rtol are both missing
-    if (rcond or cond) and (atol is None) and (rtol is None):
-        atol = rcond or cond
-        rtol = 0.
-
-    atol = 0. if atol is None else atol
-    rtol = max(a.shape) * np.finfo(t).eps if (rtol is None) else rtol
-
-    if (atol < 0.) or (rtol < 0.):
-        raise ValueError("atol and rtol values must be positive.")
-
-    val = atol + maxS * rtol
-    above_cutoff = (abs(s) > val)
-
-    psigma_diag = 1.0 / s[above_cutoff]
-    u = u[:, above_cutoff]
-
-    B = (u * psigma_diag) @ u.conj().T
-
-    if return_rank:
-        return B, len(psigma_diag)
-    else:
-        return B
-
-
-def matrix_balance(A, permute=True, scale=True, separate=False,
-                   overwrite_a=False):
-    """
-    Compute a diagonal similarity transformation for row/column balancing.
-
-    The balancing tries to equalize the row and column 1-norms by applying
-    a similarity transformation such that the magnitude variation of the
-    matrix entries is reflected to the scaling matrices.
-
-    Moreover, if enabled, the matrix is first permuted to isolate the upper
-    triangular parts of the matrix and, again if scaling is also enabled,
-    only the remaining subblocks are subjected to scaling.
-
-    The balanced matrix satisfies the following equality
-
-    .. math::
-
-                        B = T^{-1} A T
-
-    The scaling coefficients are approximated to the nearest power of 2
-    to avoid round-off errors.
-
-    Parameters
-    ----------
-    A : (n, n) array_like
-        Square data matrix for the balancing.
-    permute : bool, optional
-        The selector to define whether permutation of A is also performed
-        prior to scaling.
-    scale : bool, optional
-        The selector to turn on and off the scaling. If False, the matrix
-        will not be scaled.
-    separate : bool, optional
-        This switches from returning a full matrix of the transformation
-        to a tuple of two separate 1-D permutation and scaling arrays.
-    overwrite_a : bool, optional
-        This is passed to xGEBAL directly. Essentially, overwrites the result
-        to the data. It might increase the space efficiency. See LAPACK manual
-        for details. This is False by default.
-
-    Returns
-    -------
-    B : (n, n) ndarray
-        Balanced matrix
-    T : (n, n) ndarray
-        A possibly permuted diagonal matrix whose nonzero entries are
-        integer powers of 2 to avoid numerical truncation errors.
-    scale, perm : (n,) ndarray
-        If ``separate`` keyword is set to True then instead of the array
-        ``T`` above, the scaling and the permutation vectors are given
-        separately as a tuple without allocating the full array ``T``.
-
-    Notes
-    -----
-
-    This algorithm is particularly useful for eigenvalue and matrix
-    decompositions and in many cases it is already called by various
-    LAPACK routines.
-
-    The algorithm is based on the well-known technique of [1]_ and has
-    been modified to account for special cases. See [2]_ for details
-    which have been implemented since LAPACK v3.5.0. Before this version
-    there are corner cases where balancing can actually worsen the
-    conditioning. See [3]_ for such examples.
-
-    The code is a wrapper around LAPACK's xGEBAL routine family for matrix
-    balancing.
-
-    .. versionadded:: 0.19.0
-
-    Examples
-    --------
-    >>> from scipy import linalg
-    >>> x = np.array([[1,2,0], [9,1,0.01], [1,2,10*np.pi]])
-
-    >>> y, permscale = linalg.matrix_balance(x)
-    >>> np.abs(x).sum(axis=0) / np.abs(x).sum(axis=1)
-    array([ 3.66666667,  0.4995005 ,  0.91312162])
-
-    >>> np.abs(y).sum(axis=0) / np.abs(y).sum(axis=1)
-    array([ 1.2       ,  1.27041742,  0.92658316])  # may vary
-
-    >>> permscale  # only powers of 2 (0.5 == 2^(-1))
-    array([[  0.5,   0. ,  0. ],  # may vary
-           [  0. ,   1. ,  0. ],
-           [  0. ,   0. ,  1. ]])
-
-    References
-    ----------
-    .. [1] : B.N. Parlett and C. Reinsch, "Balancing a Matrix for
-       Calculation of Eigenvalues and Eigenvectors", Numerische Mathematik,
-       Vol.13(4), 1969, :doi:`10.1007/BF02165404`
-
-    .. [2] : R. James, J. Langou, B.R. Lowery, "On matrix balancing and
-       eigenvector computation", 2014, :arxiv:`1401.5766`
-
-    .. [3] :  D.S. Watkins. A case where balancing is harmful.
-       Electron. Trans. Numer. Anal, Vol.23, 2006.
-
-    """
-
-    A = np.atleast_2d(_asarray_validated(A, check_finite=True))
-
-    if not np.equal(*A.shape):
-        raise ValueError('The data matrix for balancing should be square.')
-
-    gebal = get_lapack_funcs(('gebal'), (A,))
-    B, lo, hi, ps, info = gebal(A, scale=scale, permute=permute,
-                                overwrite_a=overwrite_a)
-
-    if info < 0:
-        raise ValueError('xGEBAL exited with the internal error '
-                         '"illegal value in argument number {}.". See '
-                         'LAPACK documentation for the xGEBAL error codes.'
-                         ''.format(-info))
-
-    # Separate the permutations from the scalings and then convert to int
-    scaling = np.ones_like(ps, dtype=float)
-    scaling[lo:hi+1] = ps[lo:hi+1]
-
-    # gebal uses 1-indexing
-    ps = ps.astype(int, copy=False) - 1
-    n = A.shape[0]
-    perm = np.arange(n)
-
-    # LAPACK permutes with the ordering n --> hi, then 0--> lo
-    if hi < n:
-        for ind, x in enumerate(ps[hi+1:][::-1], 1):
-            if n-ind == x:
-                continue
-            perm[[x, n-ind]] = perm[[n-ind, x]]
-
-    if lo > 0:
-        for ind, x in enumerate(ps[:lo]):
-            if ind == x:
-                continue
-            perm[[x, ind]] = perm[[ind, x]]
-
-    if separate:
-        return B, (scaling, perm)
-
-    # get the inverse permutation
-    iperm = np.empty_like(perm)
-    iperm[perm] = np.arange(n)
-
-    return B, np.diag(scaling)[iperm, :]
-
-
-def _validate_args_for_toeplitz_ops(c_or_cr, b, check_finite, keep_b_shape,
-                                    enforce_square=True):
-    """Validate arguments and format inputs for toeplitz functions
-
-    Parameters
-    ----------
-    c_or_cr : array_like or tuple of (array_like, array_like)
-        The vector ``c``, or a tuple of arrays (``c``, ``r``). Whatever the
-        actual shape of ``c``, it will be converted to a 1-D array. If not
-        supplied, ``r = conjugate(c)`` is assumed; in this case, if c[0] is
-        real, the Toeplitz matrix is Hermitian. r[0] is ignored; the first row
-        of the Toeplitz matrix is ``[c[0], r[1:]]``. Whatever the actual shape
-        of ``r``, it will be converted to a 1-D array.
-    b : (M,) or (M, K) array_like
-        Right-hand side in ``T x = b``.
-    check_finite : bool
-        Whether to check that the input matrices contain only finite numbers.
-        Disabling may give a performance gain, but may result in problems
-        (result entirely NaNs) if the inputs do contain infinities or NaNs.
-    keep_b_shape: bool
-        Whether to convert a (M,) dimensional b into a (M, 1) dimensional
-        matrix.
-    enforce_square: bool, optional
-        If True (default), this verifies that the Toeplitz matrix is square.
-
-    Returns
-    -------
-    r : array
-        1d array corresponding to the first row of the Toeplitz matrix.
-    c: array
-        1d array corresponding to the first column of the Toeplitz matrix.
-    b: array
-        (M,), (M, 1) or (M, K) dimensional array, post validation,
-        corresponding to ``b``.
-    dtype: numpy datatype
-        ``dtype`` stores the datatype of ``r``, ``c`` and ``b``. If any of
-        ``r``, ``c`` or ``b`` are complex, ``dtype`` is ``np.complex128``,
-        otherwise, it is ``np.float``.
-    b_shape: tuple
-        Shape of ``b`` after passing it through ``_asarray_validated``.
-
-    """
-
-    if isinstance(c_or_cr, tuple):
-        c, r = c_or_cr
-        c = _asarray_validated(c, check_finite=check_finite).ravel()
-        r = _asarray_validated(r, check_finite=check_finite).ravel()
-    else:
-        c = _asarray_validated(c_or_cr, check_finite=check_finite).ravel()
-        r = c.conjugate()
-
-    if b is None:
-        raise ValueError('`b` must be an array, not None.')
-
-    b = _asarray_validated(b, check_finite=check_finite)
-    b_shape = b.shape
-
-    is_not_square = r.shape[0] != c.shape[0]
-    if (enforce_square and is_not_square) or b.shape[0] != r.shape[0]:
-        raise ValueError('Incompatible dimensions.')
-
-    is_cmplx = np.iscomplexobj(r) or np.iscomplexobj(c) or np.iscomplexobj(b)
-    dtype = np.complex128 if is_cmplx else np.double
-    r, c, b = (np.asarray(i, dtype=dtype) for i in (r, c, b))
-
-    if b.ndim == 1 and not keep_b_shape:
-        b = b.reshape(-1, 1)
-    elif b.ndim != 1:
-        b = b.reshape(b.shape[0], -1)
-
-    return r, c, b, dtype, b_shape
-
-
-def matmul_toeplitz(c_or_cr, x, check_finite=False, workers=None):
-    """Efficient Toeplitz Matrix-Matrix Multiplication using FFT
-
-    This function returns the matrix multiplication between a Toeplitz
-    matrix and a dense matrix.
-
-    The Toeplitz matrix has constant diagonals, with c as its first column
-    and r as its first row. If r is not given, ``r == conjugate(c)`` is
-    assumed.
-
-    Parameters
-    ----------
-    c_or_cr : array_like or tuple of (array_like, array_like)
-        The vector ``c``, or a tuple of arrays (``c``, ``r``). Whatever the
-        actual shape of ``c``, it will be converted to a 1-D array. If not
-        supplied, ``r = conjugate(c)`` is assumed; in this case, if c[0] is
-        real, the Toeplitz matrix is Hermitian. r[0] is ignored; the first row
-        of the Toeplitz matrix is ``[c[0], r[1:]]``. Whatever the actual shape
-        of ``r``, it will be converted to a 1-D array.
-    x : (M,) or (M, K) array_like
-        Matrix with which to multiply.
-    check_finite : bool, optional
-        Whether to check that the input matrices contain only finite numbers.
-        Disabling may give a performance gain, but may result in problems
-        (result entirely NaNs) if the inputs do contain infinities or NaNs.
-    workers : int, optional
-        To pass to scipy.fft.fft and ifft. Maximum number of workers to use
-        for parallel computation. If negative, the value wraps around from
-        ``os.cpu_count()``. See scipy.fft.fft for more details.
-
-    Returns
-    -------
-    T @ x : (M,) or (M, K) ndarray
-        The result of the matrix multiplication ``T @ x``. Shape of return
-        matches shape of `x`.
-
-    See Also
-    --------
-    toeplitz : Toeplitz matrix
-    solve_toeplitz : Solve a Toeplitz system using Levinson Recursion
-
-    Notes
-    -----
-    The Toeplitz matrix is embedded in a circulant matrix and the FFT is used
-    to efficiently calculate the matrix-matrix product.
-
-    Because the computation is based on the FFT, integer inputs will
-    result in floating point outputs.  This is unlike NumPy's `matmul`,
-    which preserves the data type of the input.
-
-    This is partly based on the implementation that can be found in [1]_,
-    licensed under the MIT license. More information about the method can be
-    found in reference [2]_. References [3]_ and [4]_ have more reference
-    implementations in Python.
-
-    .. versionadded:: 1.6.0
-
-    References
-    ----------
-    .. [1] Jacob R Gardner, Geoff Pleiss, David Bindel, Kilian
-       Q Weinberger, Andrew Gordon Wilson, "GPyTorch: Blackbox Matrix-Matrix
-       Gaussian Process Inference with GPU Acceleration" with contributions
-       from Max Balandat and Ruihan Wu. Available online:
-       https://github.com/cornellius-gp/gpytorch
-
-    .. [2] J. Demmel, P. Koev, and X. Li, "A Brief Survey of Direct Linear
-       Solvers". In Z. Bai, J. Demmel, J. Dongarra, A. Ruhe, and H. van der
-       Vorst, editors. Templates for the Solution of Algebraic Eigenvalue
-       Problems: A Practical Guide. SIAM, Philadelphia, 2000. Available at:
-       http://www.netlib.org/utk/people/JackDongarra/etemplates/node384.html
-
-    .. [3] R. Scheibler, E. Bezzam, I. Dokmanic, Pyroomacoustics: A Python
-       package for audio room simulations and array processing algorithms,
-       Proc. IEEE ICASSP, Calgary, CA, 2018.
-       https://github.com/LCAV/pyroomacoustics/blob/pypi-release/
-       pyroomacoustics/adaptive/util.py
-
-    .. [4] Marano S, Edwards B, Ferrari G and Fah D (2017), "Fitting
-       Earthquake Spectra: Colored Noise and Incomplete Data", Bulletin of
-       the Seismological Society of America., January, 2017. Vol. 107(1),
-       pp. 276-291.
-
-    Examples
-    --------
-    Multiply the Toeplitz matrix T with matrix x::
-
-            [ 1 -1 -2 -3]       [1 10]
-        T = [ 3  1 -1 -2]   x = [2 11]
-            [ 6  3  1 -1]       [2 11]
-            [10  6  3  1]       [5 19]
-
-    To specify the Toeplitz matrix, only the first column and the first
-    row are needed.
-
-    >>> c = np.array([1, 3, 6, 10])    # First column of T
-    >>> r = np.array([1, -1, -2, -3])  # First row of T
-    >>> x = np.array([[1, 10], [2, 11], [2, 11], [5, 19]])
-
-    >>> from scipy.linalg import toeplitz, matmul_toeplitz
-    >>> matmul_toeplitz((c, r), x)
-    array([[-20., -80.],
-           [ -7.,  -8.],
-           [  9.,  85.],
-           [ 33., 218.]])
-
-    Check the result by creating the full Toeplitz matrix and
-    multiplying it by ``x``.
-
-    >>> toeplitz(c, r) @ x
-    array([[-20, -80],
-           [ -7,  -8],
-           [  9,  85],
-           [ 33, 218]])
-
-    The full matrix is never formed explicitly, so this routine
-    is suitable for very large Toeplitz matrices.
-
-    >>> n = 1000000
-    >>> matmul_toeplitz([1] + [0]*(n-1), np.ones(n))
-    array([1., 1., 1., ..., 1., 1., 1.])
-
-    """
-
-    from ..fft import fft, ifft, rfft, irfft
-
-    r, c, x, dtype, x_shape = _validate_args_for_toeplitz_ops(
-        c_or_cr, x, check_finite, keep_b_shape=False, enforce_square=False)
-    n, m = x.shape
-
-    T_nrows = len(c)
-    T_ncols = len(r)
-    p = T_nrows + T_ncols - 1  # equivalent to len(embedded_col)
-
-    embedded_col = np.concatenate((c, r[-1:0:-1]))
-
-    if np.iscomplexobj(embedded_col) or np.iscomplexobj(x):
-        fft_mat = fft(embedded_col, axis=0, workers=workers).reshape(-1, 1)
-        fft_x = fft(x, n=p, axis=0, workers=workers)
-
-        mat_times_x = ifft(fft_mat*fft_x, axis=0,
-                           workers=workers)[:T_nrows, :]
-    else:
-        # Real inputs; using rfft is faster
-        fft_mat = rfft(embedded_col, axis=0, workers=workers).reshape(-1, 1)
-        fft_x = rfft(x, n=p, axis=0, workers=workers)
-
-        mat_times_x = irfft(fft_mat*fft_x, axis=0,
-                            workers=workers, n=p)[:T_nrows, :]
-
-    return_shape = (T_nrows,) if len(x_shape) == 1 else (T_nrows, m)
-    return mat_times_x.reshape(*return_shape)
-=======
     warnings.warn(f"Please use `{name}` from the `scipy.linalg` namespace, "
                   "the `scipy.linalg.basic` namespace is deprecated.",
                   category=DeprecationWarning, stacklevel=2)
 
-    return getattr(_basic, name)
->>>>>>> 773ee761
+    return getattr(_basic, name)