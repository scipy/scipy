import pytest
import numpy as np
from numpy.testing import assert_array_almost_equal
from pytest import raises as assert_raises

<<<<<<< HEAD
import numpy as np
from numpy import array, dot, zeros_like, empty
from numpy.random import random
from scipy.linalg import (
    cholesky, cholesky_banded, cho_solve_banded, cho_factor, cho_solve
)
=======
from numpy import array, transpose, dot, conjugate, zeros_like, empty
from numpy.random import random
from scipy.linalg import (cholesky, cholesky_banded, cho_solve_banded,
     cho_factor, cho_solve)
>>>>>>> 3d3358a7

from scipy.linalg._testutils import assert_no_overwrite

from scipy.conftest import array_api_compatible
from scipy._lib._array_api import xp_assert_close

skip_xp_backends = pytest.mark.skip_xp_backends


@pytest.mark.usefixtures("skip_xp_backends")
@array_api_compatible
class TestCholesky:

    def test_simple(self, xp):
        a = xp.asarray([[8., 2, 3], [2, 9, 3], [3, 3, 6]])
        c = cholesky(a)
        xp_assert_close(c.T @ c, a, rtol=1e-6)
        c = c.T
        a = c @ c.T
        xp_assert_close(cholesky(a, lower=True), c)

    def test_check_finite(self, xp):
        a = xp.asarray([[8., 2, 3], [2, 9, 3], [3, 3, 6]])
        c = cholesky(a, check_finite=False)
        xp_assert_close(c.T @ c, a, rtol=1e-6)
        c = c.T
        a = c @ c.T
        xp_assert_close(cholesky(a, lower=True, check_finite=False), c)

    def test_simple_complex(self, xp):
        m = xp.asarray([[3+1j, 3+4j, 5], [0, 2+2j, 2+7j], [0, 0, 7+4j]])
        a = xp.conj(m).T @ m
        c = cholesky(a)
        a1 = xp.conj(c).T @ c
        xp_assert_close(a, a1)
        c = c.T
        a = c @ xp.conj(c).T
        xp_assert_close(cholesky(a, lower=True), c)

    def test_random(self, xp):
        n = 20
        for k in range(2):
            m = random([n, n])
            for i in range(n):
                m[i, i] = 20*(.1+m[i, i])
            m = xp.asarray(m)
            a = m.T @ m
            c = cholesky(a)
            a1 = c.T @ c
            xp_assert_close(a, a1)
            c = c.T
            a = c @ c.T
            xp_assert_close(cholesky(a, lower=True), c)

    def test_random_complex(self, xp):
        n = 20
        for k in range(2):
            m = random([n, n])+1j*random([n, n])
            for i in range(n):
                m[i, i] = 20*(.1+abs(m[i, i]))
            m = xp.asarray(m)
            a = xp.conj(m).T @ m
            c = cholesky(a)
            a1 = xp.conj(c).T @ c
            xp_assert_close(a, a1)
            c = c.T
            a = c @ xp.conj(c).T
            xp_assert_close(cholesky(a, lower=True), c)

    @pytest.mark.parametrize("dtype", ["float32", "float64"])
    def test_dtypes_standard(self, dtype, xp):
        dtype = getattr(xp, dtype)
        a = xp.asarray([[8, 2, 3], [2, 9, 3], [3, 3, 6]], dtype=dtype)
        c = cholesky(a)
        rtol = 1e-7 if dtype == "float64" else 1e-6
        xp_assert_close(c.T @ c, xp.asarray(a, dtype=dtype), rtol=rtol)

    @skip_xp_backends(np_only=True,
                      reasons=["Integer dtypes only supported for NumPy arrays"])
    @pytest.mark.parametrize("dtype", ["int32", "int64"])
    def test_dtypes_nonstandard(self, dtype, xp):
        dtype = getattr(xp, dtype)
        a = xp.asarray([[8, 2, 3], [2, 9, 3], [3, 3, 6]], dtype=dtype)
        c = cholesky(a)
        xp_assert_close(c.T @ c, a.astype(xp.float64))

    @skip_xp_backends(np_only=True,
                      reasons=["`order='F'` only supported for NumPy arrays"])
    @pytest.mark.xslow
    def test_int_overflow(self, xp):
       # regression test for
       # https://github.com/scipy/scipy/issues/17436
       # the problem was an int overflow in zeroing out
       # the unused triangular part
       n = 47_000
       x = np.eye(n, dtype=np.float64, order='F')
       x[:4, :4] = np.array([[4, -2, 3, -1],
                             [-2, 4, -3, 1],
                             [3, -3, 5, 0],
                             [-1, 1, 0, 5]])

       cholesky(x, check_finite=False, overwrite_a=True)  # should not segfault

    @pytest.mark.parametrize('dt', [int, float, np.float32, complex, np.complex64])
    @pytest.mark.parametrize('dt_b', [int, float, np.float32, complex, np.complex64])
    def test_empty(self, dt, dt_b):
        a = empty((0, 0), dtype=dt)

        c = cholesky(a)
        assert c.shape == (0, 0)
        assert c.dtype == cholesky(np.eye(2, dtype=dt)).dtype

        c_and_lower = (c, True)
        b = np.asarray([], dtype=dt_b)
        x = cho_solve(c_and_lower, b)
        assert x.shape == (0,)
        assert x.dtype == cho_solve((np.eye(2, dtype=dt), True),
                                     np.ones(2, dtype=dt_b)).dtype

        b = empty((0, 0), dtype=dt_b)
        x = cho_solve(c_and_lower, b)
        assert x.shape == (0, 0)
        assert x.dtype == cho_solve((np.eye(2, dtype=dt), True),
                                     np.ones(2, dtype=dt_b)).dtype

        a1 = array([])
        a2 = array([[]])
        a3 = []
        a4 = [[]]
        for x in ([a1, a2, a3, a4]):
            assert_raises(ValueError, cholesky, x)


class TestCholeskyBanded:
    """Tests for cholesky_banded() and cho_solve_banded."""

    def test_check_finite(self):
        # Symmetric positive definite banded matrix `a`
        a = array([[4.0, 1.0, 0.0, 0.0],
                   [1.0, 4.0, 0.5, 0.0],
                   [0.0, 0.5, 4.0, 0.2],
                   [0.0, 0.0, 0.2, 4.0]])
        # Banded storage form of `a`.
        ab = array([[-1.0, 1.0, 0.5, 0.2],
                    [4.0, 4.0, 4.0, 4.0]])
        c = cholesky_banded(ab, lower=False, check_finite=False)
        ufac = zeros_like(a)
        ufac[list(range(4)), list(range(4))] = c[-1]
        ufac[(0, 1, 2), (1, 2, 3)] = c[0, 1:]
        assert_array_almost_equal(a, dot(ufac.T, ufac))

        b = array([0.0, 0.5, 4.2, 4.2])
        x = cho_solve_banded((c, False), b, check_finite=False)
        assert_array_almost_equal(x, [0.0, 0.0, 1.0, 1.0])

    def test_upper_real(self):
        # Symmetric positive definite banded matrix `a`
        a = array([[4.0, 1.0, 0.0, 0.0],
                   [1.0, 4.0, 0.5, 0.0],
                   [0.0, 0.5, 4.0, 0.2],
                   [0.0, 0.0, 0.2, 4.0]])
        # Banded storage form of `a`.
        ab = array([[-1.0, 1.0, 0.5, 0.2],
                    [4.0, 4.0, 4.0, 4.0]])
        c = cholesky_banded(ab, lower=False)
        ufac = zeros_like(a)
        ufac[list(range(4)), list(range(4))] = c[-1]
        ufac[(0, 1, 2), (1, 2, 3)] = c[0, 1:]
        assert_array_almost_equal(a, dot(ufac.T, ufac))

        b = array([0.0, 0.5, 4.2, 4.2])
        x = cho_solve_banded((c, False), b)
        assert_array_almost_equal(x, [0.0, 0.0, 1.0, 1.0])

    def test_upper_complex(self):
        # Hermitian positive definite banded matrix `a`
        a = array([[4.0, 1.0, 0.0, 0.0],
                   [1.0, 4.0, 0.5, 0.0],
                   [0.0, 0.5, 4.0, -0.2j],
                   [0.0, 0.0, 0.2j, 4.0]])
        # Banded storage form of `a`.
        ab = array([[-1.0, 1.0, 0.5, -0.2j],
                    [4.0, 4.0, 4.0, 4.0]])
        c = cholesky_banded(ab, lower=False)
        ufac = zeros_like(a)
        ufac[list(range(4)), list(range(4))] = c[-1]
        ufac[(0, 1, 2), (1, 2, 3)] = c[0, 1:]
        assert_array_almost_equal(a, dot(ufac.conj().T, ufac))

        b = array([0.0, 0.5, 4.0-0.2j, 0.2j + 4.0])
        x = cho_solve_banded((c, False), b)
        assert_array_almost_equal(x, [0.0, 0.0, 1.0, 1.0])

    def test_lower_real(self):
        # Symmetric positive definite banded matrix `a`
        a = array([[4.0, 1.0, 0.0, 0.0],
                   [1.0, 4.0, 0.5, 0.0],
                   [0.0, 0.5, 4.0, 0.2],
                   [0.0, 0.0, 0.2, 4.0]])
        # Banded storage form of `a`.
        ab = array([[4.0, 4.0, 4.0, 4.0],
                    [1.0, 0.5, 0.2, -1.0]])
        c = cholesky_banded(ab, lower=True)
        lfac = zeros_like(a)
        lfac[list(range(4)), list(range(4))] = c[0]
        lfac[(1, 2, 3), (0, 1, 2)] = c[1, :3]
        assert_array_almost_equal(a, dot(lfac, lfac.T))

        b = array([0.0, 0.5, 4.2, 4.2])
        x = cho_solve_banded((c, True), b)
        assert_array_almost_equal(x, [0.0, 0.0, 1.0, 1.0])

    def test_lower_complex(self):
        # Hermitian positive definite banded matrix `a`
        a = array([[4.0, 1.0, 0.0, 0.0],
                   [1.0, 4.0, 0.5, 0.0],
                   [0.0, 0.5, 4.0, -0.2j],
                   [0.0, 0.0, 0.2j, 4.0]])
        # Banded storage form of `a`.
        ab = array([[4.0, 4.0, 4.0, 4.0],
                    [1.0, 0.5, 0.2j, -1.0]])
        c = cholesky_banded(ab, lower=True)
        lfac = zeros_like(a)
        lfac[list(range(4)), list(range(4))] = c[0]
        lfac[(1, 2, 3), (0, 1, 2)] = c[1, :3]
        assert_array_almost_equal(a, dot(lfac, lfac.conj().T))

        b = array([0.0, 0.5j, 3.8j, 3.8])
        x = cho_solve_banded((c, True), b)
        assert_array_almost_equal(x, [0.0, 0.0, 1.0j, 1.0])

    @pytest.mark.parametrize('dt', [int, float, np.float32, complex, np.complex64])
    @pytest.mark.parametrize('dt_b', [int, float, np.float32, complex, np.complex64])
    def test_empty(self, dt, dt_b):
        ab = empty((0, 0), dtype=dt)

        cb = cholesky_banded(ab)
        assert cb.shape == (0, 0)

        m = cholesky_banded(np.array([[0, 0], [1, 1]], dtype=dt))
        assert cb.dtype == m.dtype

        cb_and_lower = (cb, True)
        b = np.asarray([], dtype=dt_b)
        x = cho_solve_banded(cb_and_lower, b)
        assert x.shape == (0,)

        dtype_nonempty = cho_solve_banded((m, True), np.ones(2, dtype=dt_b)).dtype
        assert x.dtype == dtype_nonempty

        b = empty((0, 0), dtype=dt_b)
        x = cho_solve_banded(cb_and_lower, b)
        assert x.shape == (0, 0)
        assert x.dtype == dtype_nonempty


class TestOverwrite:

    def test_cholesky(self):
        assert_no_overwrite(cholesky, [(3, 3)])

    def test_cho_factor(self):
        assert_no_overwrite(cho_factor, [(3, 3)])

    def test_cho_solve(self):
        x = array([[2, -1, 0], [-1, 2, -1], [0, -1, 2]])
        xcho = cho_factor(x)
        assert_no_overwrite(lambda b: cho_solve(xcho, b), [(3,)])

    def test_cholesky_banded(self):
        assert_no_overwrite(cholesky_banded, [(2, 3)])

    def test_cho_solve_banded(self):
        x = array([[0, -1, -1], [2, 2, 2]])
        xcho = cholesky_banded(x)
        assert_no_overwrite(lambda b: cho_solve_banded((xcho, False), b),
                            [(3,)])

class TestChoFactor:
    @pytest.mark.parametrize('dt', [int, float, np.float32, complex, np.complex64])
    def test_empty(self, dt):
        a = np.empty((0, 0), dtype=dt)
        x, lower = cho_factor(a)

        assert x.shape == (0, 0)

        xx, lower = cho_factor(np.eye(2, dtype=dt))
        assert x.dtype == xx.dtype<|MERGE_RESOLUTION|>--- conflicted
+++ resolved
@@ -3,19 +3,11 @@
 from numpy.testing import assert_array_almost_equal
 from pytest import raises as assert_raises
 
-<<<<<<< HEAD
-import numpy as np
 from numpy import array, dot, zeros_like, empty
 from numpy.random import random
 from scipy.linalg import (
     cholesky, cholesky_banded, cho_solve_banded, cho_factor, cho_solve
 )
-=======
-from numpy import array, transpose, dot, conjugate, zeros_like, empty
-from numpy.random import random
-from scipy.linalg import (cholesky, cholesky_banded, cho_solve_banded,
-     cho_factor, cho_solve)
->>>>>>> 3d3358a7
 
 from scipy.linalg._testutils import assert_no_overwrite
 
