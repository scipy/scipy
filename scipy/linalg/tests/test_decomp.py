--- conflicted
+++ resolved
@@ -957,40 +957,6 @@
         assert_equal(len(w3), 2)
         assert_allclose(w3, np.array([1.2, 1.3]))
 
-<<<<<<< HEAD
-    @pytest.mark.parametrize("method", [eigh, eigvalsh])
-    def test_deprecation_warnings(self, method):
-        with pytest.warns(DeprecationWarning,
-                          match="Keyword argument 'turbo'"):
-            method(np.zeros((2, 2)), turbo=True)
-        with pytest.warns(DeprecationWarning,
-                          match="Keyword argument 'eigvals'"):
-            method(np.zeros((2, 2)), eigvals=[0, 1])
-        with pytest.deprecated_call(match="use keyword arguments"):
-            method(np.zeros((2,2)), np.eye(2, 2), True)
-
-    def test_deprecation_results(self):
-        a = _random_hermitian_matrix(3)
-        b = _random_hermitian_matrix(3, posdef=True)
-
-        # check turbo gives same result as driver='gvd'
-        with np.testing.suppress_warnings() as sup:
-            sup.filter(DeprecationWarning, "Keyword argument 'turbo'")
-            w_dep, v_dep = eigh(a, b, turbo=True)
-        w, v = eigh(a, b, driver='gvd')
-        assert_allclose(w_dep, w)
-        assert_allclose(v_dep, v)
-
-        # check eigvals gives the same result as subset_by_index
-        with np.testing.suppress_warnings() as sup:
-            sup.filter(DeprecationWarning, "Keyword argument 'eigvals'")
-            w_dep, v_dep = eigh(a, eigvals=[0, 1])
-        w, v = eigh(a, subset_by_index=[0, 1])
-        assert_allclose(w_dep, w)
-        assert_allclose(v_dep, v)
-
-=======
->>>>>>> 113b6ca9
     @pytest.mark.parametrize('dt', [int, float, np.float32, complex, np.complex64])
     def test_empty(self, dt):
         a = np.empty((0, 0), dtype=dt)
