--- conflicted
+++ resolved
@@ -1,11 +1,8 @@
 import itertools
 import platform
 import sys
-<<<<<<< HEAD
 from functools import reduce
-=======
 import warnings
->>>>>>> 63801f19
 
 import numpy as np
 from numpy.testing import (assert_equal, assert_almost_equal,
