--- conflicted
+++ resolved
@@ -50,11 +50,7 @@
             pip install --install-option="--no-cython-compile" cython
             pip install numpy
             pip install -r doc_requirements.txt
-<<<<<<< HEAD
-            pip install mpmath codecov asv pythran
-=======
             pip install nose mpmath argparse Pillow asv pythran
->>>>>>> 524b4254
             pip install pybind11
 
       - run:
