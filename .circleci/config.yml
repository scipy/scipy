version: 2.1

# Aliases to reuse
_defaults: &defaults
  docker:
    # CircleCI maintains a library of pre-built images
    # documented at https://circleci.com/docs/2.0/circleci-images/
    - image: cimg/python:3.11
  working_directory: ~/repo

commands:
  check-skip:
    steps:
      - run:
          name: Check-skip
          command: |
            if [ ! -d "scipy" ]; then
              echo "Build was not run due to skip, exiting job ${CIRCLE_JOB} for PR ${CIRCLE_PULL_REQUEST}."
              circleci-agent step halt;
            fi

            export git_log=$(git log --max-count=1 --pretty=format:"%B" | tr "\n" " ")
            echo "Got commit message:"
            echo "${git_log}"
            if [[ -v CIRCLE_PULL_REQUEST ]] && ([[ "$git_log" == *"[skip circle]"* ]] || [[ "$git_log" == *"[circle skip]"* ]] || [[ "$git_log" == *"[lint only]"* ]]); then
              echo "Skip detected, exiting job ${CIRCLE_JOB} for PR ${CIRCLE_PULL_REQUEST}."
              circleci-agent step halt;
            fi

  apt-install:
    steps:
      - run:
          name: Install apt packages
          command: |
            sudo apt-get update
            sudo apt-get install libopenblas-dev gfortran libgmp-dev libmpfr-dev ccache

  merge:
    steps:
      - run:
          name: merge with upstream
          command: |
            echo $(git log -1 --pretty=%B) | tee gitlog.txt
            echo ${CI_PULL_REQUEST//*pull\//} | tee merge.txt
            if [[ $(cat merge.txt) != "" ]]; then
              echo "Merging $(cat merge.txt)";
              git remote add upstream https://github.com/scipy/scipy.git;
              git pull --ff-only upstream "refs/pull/$(cat merge.txt)/merge";
              git fetch upstream main;
            fi

jobs:
# Build SciPy from source
  build_scipy:
    <<: *defaults
    steps:
      - checkout
      - check-skip
      - merge

      - apt-install

      - run:
          name: update submodules
          command: |
            git submodule init
            git submodule update

      - restore_cache:
          keys:
              - deps_ccache-{{ .Branch }}
              - deps_ccache

      - run:
          name: setup Python venv
          command: |
            pip install numpy cython pybind11 pythran ninja meson
            pip install -r requirements/doc.txt
            pip install "myst-nb<1.0.0"
            pip install mpmath gmpy2 "asv>=0.6.0" click rich-click doit pydevtool pooch threadpoolctl
            # extra benchmark deps
            pip install pyfftw cffi pytest

      - run:
          name: build SciPy
          command: |
            python dev.py build -j2

      - save_cache:
          key: deps_ccache-{{ .Branch }}
          paths:
            - ~/.ccache
            - ~/.cache/pip

      - run:
          name: ccache performance
          command: |
            ccache -s

      - persist_to_workspace:
          root: ~/
          paths:
            - .

# Build docs
  build_docs:
    <<: *defaults
    steps:
      - attach_workspace:
          at: ~/

      - check-skip
      - apt-install

      - run:
          name: build docs
          no_output_timeout: 25m
          command: |
            export PYTHONPATH=$PWD/build-install/lib/python3.11/site-packages
<<<<<<< HEAD
            python dev.py --no-build doc -j2  2>&1 | tee sphinx_log.txt

      - run:
          name: Check sphinx log for warnings (which are treated as errors)
          when: always
          command: |
            ! grep "^.* WARNING: .*$" sphinx_log.txt
=======
            python dev.py --no-build doc
>>>>>>> d891e40d

      - store_artifacts:
          path: doc/build/html
          destination: html

      - persist_to_workspace:
          root: doc/build
          paths:
            - html

# Run benchmarks

  run_benchmarks:
    <<: *defaults
    steps:
      - attach_workspace:
          at: ~/

      - check-skip
      - apt-install

      - run:
          name: run asv
          no_output_timeout: 30m
          command: |
            export PYTHONPATH=$PWD/build-install/lib/python3.11/site-packages
            cd benchmarks
            asv machine --machine CircleCI
            export SCIPY_GLOBAL_BENCH_NUMTRIALS=1
            export SCIPY_ALLOW_BENCH_IMPORT_ERRORS=0
            export OPENBLAS_NUM_THREADS=1
            time asv --config asv.conf.json run -m CircleCI --quick --python=same --bench '^((?!BenchGlobal|QuadraticAssignment).)*$'
            asv --config asv.conf.json publish

      - store_artifacts:
          path: benchmarks/html
          destination: html-benchmarks

# Reference guide checking
  refguide_check:
    <<: *defaults
    steps:
      - attach_workspace:
          at: ~/

      - check-skip
      - apt-install

      - run:
          name: refguide_check
          no_output_timeout: 25m
          command: |
            sudo apt-get install -y wamerican-small
            export PYTHONPATH=$PWD/build-install/lib/python3.11/site-packages
            python dev.py --no-build refguide-check

# Upload build output to scipy/devdocs repository, using SSH deploy keys.
# The keys are only available for builds on main branch.
# https://developer.github.com/guides/managing-deploy-keys/
# https://circleci.com/docs/2.0/configuration-reference/#add_ssh_keys

  deploy:
    <<: *defaults
    steps:
      - attach_workspace:
          at: /tmp/build

      - add_ssh_keys:
          fingerprints:
            - "1d:47:cf:2e:ea:7c:15:cf:ec:bb:1f:44:e2:56:16:d3"

      - run:
          name: upload
          command: |
            set -e;
            mkdir -p ~/.ssh
            echo -e "Host *\nStrictHostKeyChecking no" > ~/.ssh/config
            chmod og= ~/.ssh/config
            git clone git@github.com:scipy/devdocs.git devdocs;
            cd devdocs;
            (git checkout --orphan tmp && git branch -D gh-pages || true);
            git checkout --orphan gh-pages;
            git reset --hard;
            cp -R /tmp/build/html/. .;
            touch .nojekyll;
            git config --global user.email "scipy-circleci-bot@nomail";
            git config --global user.name "scipy-circleci-bot";
            git config --global push.default simple;
            git add . > /dev/null;
            git commit -m "Docs build of $CIRCLE_SHA1";
            git push --set-upstream origin gh-pages --force

workflows:
  version: 2
  default:
    jobs:
      - build_scipy
      - build_docs:
          requires:
            - build_scipy
      - run_benchmarks:
          requires:
            - build_scipy
      - refguide_check:
          requires:
            - build_scipy
      - deploy:
          requires:
            - build_docs
          filters:
            branches:
              only: main<|MERGE_RESOLUTION|>--- conflicted
+++ resolved
@@ -117,17 +117,13 @@
           no_output_timeout: 25m
           command: |
             export PYTHONPATH=$PWD/build-install/lib/python3.11/site-packages
-<<<<<<< HEAD
-            python dev.py --no-build doc -j2  2>&1 | tee sphinx_log.txt
+            python dev.py --no-build doc 2>&1 | tee sphinx_log.txt
 
       - run:
           name: Check sphinx log for warnings (which are treated as errors)
           when: always
           command: |
             ! grep "^.* WARNING: .*$" sphinx_log.txt
-=======
-            python dev.py --no-build doc
->>>>>>> d891e40d
 
       - store_artifacts:
           path: doc/build/html
