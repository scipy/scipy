[submodule "doc/source/_static/scipy-mathjax"]
	path = doc/source/_static/scipy-mathjax
	url = https://github.com/scipy/scipy-mathjax.git
[submodule "scipy/_lib/unuran"]
	path = scipy/_lib/unuran
	url = https://github.com/scipy/unuran.git
<<<<<<< HEAD
	shallow = true
=======
>>>>>>> c9727f01
[submodule "scipy/_lib/array_api_compat"]
	path = scipy/_lib/array_api_compat
	url = https://github.com/data-apis/array-api-compat.git
[submodule "scipy/_lib/pocketfft"]
	path = scipy/_lib/pocketfft
	url = https://github.com/scipy/pocketfft
[submodule "scipy/_lib/cobyqa"]
	path = scipy/_lib/cobyqa
	url = https://github.com/cobyqa/cobyqa.git
[submodule "scipy/_lib/array_api_extra"]
	path = scipy/_lib/array_api_extra
	url = https://github.com/data-apis/array-api-extra.git
# All submodules used as a Meson `subproject` are required to be under the
# subprojects/ directory - see:
# https://mesonbuild.com/Subprojects.html#why-must-all-subprojects-be-inside-a-single-directory
[submodule "subprojects/highs"]
	path = subprojects/highs
	url = https://github.com/scipy/HiGHs
<<<<<<< HEAD
	shallow = true
=======
>>>>>>> c9727f01

[submodule "subprojects/boost_math/math"]
	path = subprojects/boost_math/math
	url = https://github.com/boostorg/math.git
<<<<<<< HEAD
	shallow = true
=======
>>>>>>> c9727f01

[submodule "subprojects/xsf"]
	path = subprojects/xsf
	url = https://github.com/scipy/xsf.git<|MERGE_RESOLUTION|>--- conflicted
+++ resolved
@@ -4,10 +4,6 @@
 [submodule "scipy/_lib/unuran"]
 	path = scipy/_lib/unuran
 	url = https://github.com/scipy/unuran.git
-<<<<<<< HEAD
-	shallow = true
-=======
->>>>>>> c9727f01
 [submodule "scipy/_lib/array_api_compat"]
 	path = scipy/_lib/array_api_compat
 	url = https://github.com/data-apis/array-api-compat.git
@@ -26,18 +22,10 @@
 [submodule "subprojects/highs"]
 	path = subprojects/highs
 	url = https://github.com/scipy/HiGHs
-<<<<<<< HEAD
-	shallow = true
-=======
->>>>>>> c9727f01
 
 [submodule "subprojects/boost_math/math"]
 	path = subprojects/boost_math/math
 	url = https://github.com/boostorg/math.git
-<<<<<<< HEAD
-	shallow = true
-=======
->>>>>>> c9727f01
 
 [submodule "subprojects/xsf"]
 	path = subprojects/xsf
