[submodule "doc/sphinxext"]
	path = doc/sphinxext
	url = https://github.com/numpy/numpydoc.git
[submodule "doc/source/_static/scipy-mathjax"]
	path = doc/source/_static/scipy-mathjax
	url = https://github.com/scipy/scipy-mathjax.git
[submodule "scipy/_lib/boost"]
	path = scipy/_lib/boost
	url = https://github.com/scipy/boost-headers-only
	shallow = true
	active = false
	ignore = all
<<<<<<< HEAD
[submodule "scipy/sparse/linalg/_propack/PROPACK"]
	path = scipy/sparse/linalg/_propack/PROPACK
	url = https://github.com/mckib2/PROPACK
	shallow = true
	active = false
	ignore = all
=======
[submodule "scipy/_lib/unuran"]
	path = scipy/_lib/unuran
	url = https://github.com/scipy/unuran.git
>>>>>>> fc384945
<|MERGE_RESOLUTION|>--- conflicted
+++ resolved
@@ -10,15 +10,12 @@
 	shallow = true
 	active = false
 	ignore = all
-<<<<<<< HEAD
 [submodule "scipy/sparse/linalg/_propack/PROPACK"]
 	path = scipy/sparse/linalg/_propack/PROPACK
 	url = https://github.com/mckib2/PROPACK
 	shallow = true
 	active = false
 	ignore = all
-=======
 [submodule "scipy/_lib/unuran"]
 	path = scipy/_lib/unuran
-	url = https://github.com/scipy/unuran.git
->>>>>>> fc384945
+	url = https://github.com/scipy/unuran.git