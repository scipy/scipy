--- conflicted
+++ resolved
@@ -195,11 +195,8 @@
 Tony Xiang for improvements in scipy.sparse
 Roy Zywina for contributions to scipy.fftpack.
 Christian H. Meyer for bug fixes in subspace_angles.
-<<<<<<< HEAD
+Kai Striega for improvements to the scipy.optimize.linprog simplex method.
 Timothy C. Willard for contributions to x-value requirements in scipy.interpolate.
-=======
-Kai Striega for improvements to the scipy.optimize.linprog simplex method.
->>>>>>> 849bacd0
 
 Institutions
 ------------
