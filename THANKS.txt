--- conflicted
+++ resolved
@@ -196,11 +196,8 @@
 Roy Zywina for contributions to scipy.fftpack.
 Christian H. Meyer for bug fixes in subspace_angles.
 Kai Striega for improvements to the scipy.optimize.linprog simplex method.
-<<<<<<< HEAD
 Timothy C. Willard for contributions to x-value requirements in scipy.interpolate.
-=======
 Josua Sassen for improvements to scipy.interpolate.Rbf
->>>>>>> f0f87ef0
 
 Institutions
 ------------
