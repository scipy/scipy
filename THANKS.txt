--- conflicted
+++ resolved
@@ -228,13 +228,10 @@
     wavelets fix.
 Søren Fuglede Jørgensen for improvements to scipy.sparse.csgraph
 Grzegorz Mrukwa for a bug fix in rectangular_lsap.cpp
-<<<<<<< HEAD
-Aditya Ravuri for adding the matmul_toeplitz function.
-=======
 Santiago Hernandez for a bug fix in scipy.optimize._differentialevolution.py.
 Dan Kleeman for implementing nan_policy in stats.zscores and winsorize
 James Wright for simple documentation fixes
->>>>>>> c1372d8a
+Aditya Ravuri for adding the matmul_toeplitz function.
 
 Institutions
 ------------
