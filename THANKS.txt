SciPy is an open source library of routines for science and engineering
using Python.  It is a community project sponsored by Enthought, Inc.
SciPy originated with code contributions by Travis Oliphant, Pearu
Peterson, and Eric Jones.  Travis Oliphant and Eric Jones each contributed
about half the initial code.  Pearu Peterson developed f2py, which is the
integral to wrapping the many Fortran libraries used in SciPy.

Since then many people have contributed to SciPy, both in code development,
suggestions, and financial support.  Below is a partial list.  If you've
been left off, please email the "SciPy Developers List" <scipy-dev@python.org>.

Please add names as needed so that we can keep up with all the contributors.

Kumar Appaiah for Dolph Chebyshev window.
Nathan Bell for sparsetools, help with scipy.sparse and scipy.splinalg.
Robert Cimrman for UMFpack wrapper for sparse matrix module.
David M. Cooke for improvements to system_info, and LBFGSB wrapper.
Aric Hagberg for ARPACK wrappers, help with splinalg.eigen.
Chuck Harris for Zeros package in optimize (1d root-finding algorithms).
Prabhu Ramachandran for improvements to gui_thread.
Robert Kern for improvements to stats and bug-fixes.
Jean-Sebastien Roy for fmin_tnc code which he adapted from Stephen Nash's
    original Fortran.
Ed Schofield for Maximum entropy and Monte Carlo modules, help with
    sparse matrix module.
Travis Vaught for numerous contributions to annual conference and community
    web-site and the initial work on stats module clean up.
Jeff Whitaker for Mac OS X support.
David Cournapeau for bug-fixes, refactoring of fftpack and cluster,
    implementing the numscons and Bento build support, building Windows
    binaries and adding single precision FFT.
Damian Eads for hierarchical clustering, dendrogram plotting,
    distance functions in spatial package, vq documentation.
Anne Archibald for kd-trees and nearest neighbor in scipy.spatial.
Pauli Virtanen for Sphinx documentation generation, online documentation
    framework and interpolation bugfixes.
Josef Perktold for major improvements to scipy.stats and its test suite and
              fixes and tests to optimize.curve_fit and leastsq.
David Morrill for getting the scoreboard test system up and running.
Louis Luangkesorn for providing multiple tests for the stats module.
Jochen Kupper for the zoom feature in the now-deprecated plt plotting module.
Tiffany Kamm for working on the community web-site.
Mark Koudritsky for maintaining the web-site.
Andrew Straw for help with the web-page, documentation, packaging,
    testing and work on the linalg module.
Stefan van der Walt for numerous bug-fixes, testing and documentation.
Jarrod Millman for release management, community coordination, and code
    clean up.
Pierre Gerard-Marchant for statistical masked array functionality.
Alan McIntyre for updating SciPy tests to use the new NumPy test framework.
Matthew Brett for work on the Matlab file IO, bug-fixes, and improvements
    to the testing framework.
Gary Strangman for the scipy.stats package.
Tiziano Zito for generalized symmetric and hermitian eigenvalue problem
    solver.
Chris Burns for bug-fixes.
Per Brodtkorb for improvements to stats distributions.
Neilen Marais for testing and bug-fixing in the ARPACK wrappers.
Johannes Loehnert and Bart Vandereycken for fixes in the linalg
    module.
David Huard for improvements to the interpolation interface.
David Warde-Farley for converting the ndimage docs to ReST.
Uwe Schmitt for wrapping non-negative least-squares.
Ondrej Certik for Debian packaging.
Paul Ivanov for porting Numeric-style C code to the new NumPy API.
Ariel Rokem for contributions on percentileofscore fixes and tests.
Yosef Meller for tests in the optimization module.
Ralf Gommers for release management, code clean up and improvements
    to doc-string generation.
Bruce Southey for bug-fixes and improvements to scipy.stats.
Ernest Adrogué for the Skellam distribution.
Enzo Michelangeli for a fast kendall tau test.
David Simcha for a fisher exact test.
Warren Weckesser for bug-fixes, cleanups, and several new features.
Fabian Pedregosa for linear algebra bug-fixes, new features and refactoring.
Jake Vanderplas for wrapping ARPACK's generalized and shift-invert modes
    and improving its tests.
Collin RM Stocks for wrapping pivoted QR decomposition.
Martin Teichmann for improving scipy.special.ellipk & agm accuracy,
    and for linalg.qr_multiply.
Jeff Armstrong for discrete state-space and linear time-invariant functionality
    in scipy.signal, and sylvester/riccati/lyapunov solvers in scipy.linalg.
Mark Wiebe for fixing type casting after changes in NumPy.
Andrey Smirnov for improvements to FIR filter design.
Anthony Scopatz for help with code review and merging.
Lars Buitinck for improvements to scipy.sparse and various other modules.
Scott Sinclair for documentation improvements and some bug fixes.
Gael Varoquaux for cleanups in scipy.sparse.
Skipper Seabold for a fix to special.gammainc.
Wes McKinney for a fix to special.gamma.
Thouis (Ray) Jones for bug fixes in ndimage.
Yaroslav Halchenko for a bug fix in ndimage.
Thomas Robitaille for the IDL 'save' reader.
Fazlul Shahriar for fixes to the NetCDF3 I/O.
Chris Jordan-Squire for bug fixes, documentation improvements and
    scipy.special.logit & expit.
Christoph Gohlke for many bug fixes and help with Windows specific issues.
Jacob Silterra for cwt-based peak finding in scipy.signal.
Denis Laxalde for the unified interface to minimizers in scipy.optimize.
David Fong for the sparse LSMR solver.
Andreas Hilboll for adding several new interpolation methods.
Andrew Schein for improving the numerical precision of norm.logcdf().
Robert Gantner for improving expm() implementation.
Sebastian Werk for Halley's method in newton().
Bjorn Forsman for contributing signal.bode().
Tony S. Yu for ndimage improvements.
Jonathan J. Helmus for work on ndimage.
Alex Reinhart for documentation improvements.
Patrick Varilly for cKDTree improvements.
Sturla Molden for cKDTree improvements.
Nathan Crock for bug fixes.
Steven G. Johnson for Faddeeva W and erf* implementations.
Lorenzo Luengo for whosmat() in scipy.io.
Eric Moore for orthogonal polynomial recurrences in scipy.special.
Jacob Stevenson for the basinhopping optimization algorithm
Daniel Smith for sparse matrix functionality improvements
Gustav Larsson for a bug fix in convolve2d.
Alex Griffing for expm 2009, expm_multiply, expm_frechet,
    trust region optimization methods, and sparse matrix onenormest
    implementations, plus bugfixes.
Nils Werner for signal windowing and wavfile-writing improvements.
Kenneth L. Ho for the wrapper around the Interpolative Decomposition code.
Juan Luis Cano for refactorings in lti, sparse docs improvements and some
    trivial fixes.
Pawel Chojnacki for simple documentation fixes.
Gert-Ludwig Ingold for contributions to special functions.
Joris Vankerschaver for multivariate Gaussian functionality.
Rob Falck for the SLSQP interface and linprog.
Jörg Dietrich for the k-sample Anderson Darling test.
Blake Griffith for improvements to scipy.sparse.
Andrew Nelson for scipy.optimize.differential_evolution.
Brian Newsom for work on ctypes multivariate integration.
Nathan Woods for work on multivariate integration.
Brianna Laugher for bug fixes.
Johannes Kulick for the Dirichlet distribution and the softmax function.
Bastian Venthur for bug fixes.
Alex Rothberg for stats.combine_pvalues.
Brandon Liu for stats.combine_pvalues.
Clark Fitzgerald for namedtuple outputs in scipy.stats.
Florian Wilhelm for usage of RandomState in scipy.stats distributions.
Robert T. McGibbon for Levinson-Durbin Toeplitz solver, Hessian information
    from L-BFGS-B.
Alex Conley for the Exponentially Modified Normal distribution.
Abraham Escalante for contributions to scipy.stats
Johannes Ballé for the generalized normal distribution.
Irvin Probst (ENSTA Bretagne) for pole placement.
Ian Henriksen for Cython wrappers for BLAS and LAPACK
Fukumu Tsutsumi for bug fixes.
J.J. Green for interpolation bug fixes.
François Magimel for documentation improvements.
Josh Levy-Kramer for the log survival function of the hypergeometric distribution
Will Monroe for bug fixes.
Bernardo Sulzbach for bug fixes.
Alexander Grigorevskiy for adding extra LAPACK least-square solvers and
    modifying linalg.lstsq function accordingly.
Sam Lewis for enhancements to the basinhopping module.
Tadeusz Pudlik for documentation and vectorizing spherical Bessel functions.
Philip DeBoer for wrapping random SO(N) and adding random O(N) and
    correlation matrices in scipy.stats.
Tyler Reddy and Nikolai Nowaczyk for scipy.spatial.SphericalVoronoi
Bill Sacks for fixes to netcdf i/o.
Kolja Glogowski for a bug fix in scipy.special.
Surhud More for enhancing scipy.optimize.curve_fit to accept covariant errors
on data.
Antonio H. Ribeiro for implementing iirnotch, iirpeak functions and
    trust-exact and trust-constr optimization methods.
Matt Haberland for the interior point linear programming method and
    SciPy development videos.
Ilhan Polat for bug fixes on Riccati solvers.
Sebastiano Vigna for code in the stats package related to Kendall's tau.
John Draper for bug fixes.
Alvaro Sanchez-Gonzalez for axis-dependent modes in multidimensional filters.
Alessandro Pietro Bardelli for improvements to pdist/cdist and to related tests.
Jonathan T. Siebert for bug fixes.
Thomas Keck for adding new scipy.stats distributions used in HEP
David Nicholson for bug fixes in spectral functions.
Roman Feldbauer for improvements in scipy.sparse
Dominic Antonacci for statistics documentation.
David Hagen for the object-oriented ODE solver interface.
Arno Onken for contributions to scipy.stats.
Cathy Douglass for bug fixes in ndimage.
Adam Cox for contributions to scipy.constants.
Charles Masson for the Wasserstein and the Cramér-von Mises statistical
    distances.
Felix Lenders for implementing trust-trlib method.
Dezmond Goff for adding optional out parameter to pdist/cdist
Nick R. Papior for allowing a wider choice of solvers
Sean Quinn for the Moyal distribution
Lars Grüter for contributions to peak finding in scipy.signal
Jordan Heemskerk for exposing additional windowing functions in scipy.signal.
Michael Tartre (Two Sigma Investments) for contributions to weighted distance functions.
Shinya Suzuki for scipy.stats.brunnermunzel
Graham Clenaghan for bug fixes and optimizations in scipy.stats.
Konrad Griessinger for the small sample Kendall test
Tony Xiang for improvements in scipy.sparse
Roy Zywina for contributions to scipy.fftpack.
Christian H. Meyer for bug fixes in subspace_angles.
Kai Striega for improvements to the scipy.optimize.linprog simplex method.
Josua Sassen for improvements to scipy.interpolate.Rbf
Stiaan Gerber for a bug fix in scipy.optimize.
Nicolas Hug for the Yeo-Johnson transformation.
Idan David for improvements to the log survival function and log cumulative
     distribution function of the hypergeometric distribution.
Petar Mlinarić for a bug fix in scipy.io.mmio.
Franz Forstmayr for documentation in scipy.signal
Vega Theil Carstensen for a bug fix in scipy.optimize.linesearch.
Jordi Montes for initial contribution of the Clarkson-Woodruff sketch.
William Conner DiPaolo for improvements to the Clarkson-Woodruff transform.
Forrest Collman for adding multi-target dijsktra to scipy.sparse.csgraph
Carlos Ramos Carreño for adding support for relational attributes in loadarff.
<<<<<<< HEAD
Clement Ng for modifying tests in scipy.stats.
=======
Jason M. Manley for documentation fixes.
>>>>>>> 3478f52a

Institutions
------------

Enthought for providing resources and finances for development of SciPy.
Brigham Young University for providing resources for students to work on SciPy.
Agilent which gave a genereous donation for support of SciPy.
UC Berkeley for providing travel money and hosting numerous sprints.
The University of Stellenbosch for funding the development of
    the SciKits portal.
Google Inc. for updating documentation of hypergeometric distribution.
Datadog Inc. for contributions to scipy.stats.
Urthecast Inc. for exposing additional windowing functions in scipy.signal.<|MERGE_RESOLUTION|>--- conflicted
+++ resolved
@@ -208,11 +208,8 @@
 William Conner DiPaolo for improvements to the Clarkson-Woodruff transform.
 Forrest Collman for adding multi-target dijsktra to scipy.sparse.csgraph
 Carlos Ramos Carreño for adding support for relational attributes in loadarff.
-<<<<<<< HEAD
 Clement Ng for modifying tests in scipy.stats.
-=======
 Jason M. Manley for documentation fixes.
->>>>>>> 3478f52a
 
 Institutions
 ------------
