SciPy is an open source library of routines for science and engineering
using Python.  It is a community project sponsored by Enthought, Inc.
SciPy originated with code contributions by Travis Oliphant, Pearu
Peterson, and Eric Jones.  Travis Oliphant and Eric Jones each contributed
about half the initial code.  Pearu Peterson developed f2py, which is the
integral to wrapping the many Fortran libraries used in SciPy.

Since then many people have contributed to SciPy, both in code development,
suggestions, and financial support.  Below is a partial list.  If you've
been left off, please email the "SciPy Developers List" <scipy-dev@scipy.org>.

Please add names as needed so that we can keep up with all the contributors.

Kumar Appaiah for Dolph Chebyshev window.
Nathan Bell for sparsetools, help with scipy.sparse and scipy.splinalg.
Robert Cimrman for UMFpack wrapper for sparse matrix module.
David M. Cooke for improvements to system_info, and LBFGSB wrapper.
Aric Hagberg for ARPACK wrappers, help with splinalg.eigen.
Chuck Harris for Zeros package in optimize (1d root-finding algorithms).
Prabhu Ramachandran for improvements to gui_thread.
Robert Kern for improvements to stats and bug-fixes.
Jean-Sebastien Roy for fmin_tnc code which he adapted from Stephen Nash's
    original Fortran.
Ed Schofield for Maximum entropy and Monte Carlo modules, help with
    sparse matrix module.
Travis Vaught for numerous contributions to annual conference and community
    web-site and the initial work on stats module clean up.
Jeff Whitaker for Mac OS X support.
David Cournapeau for bug-fixes, refactoring of fftpack and cluster,
    implementing the numscons and Bento build support, building Windows
    binaries and adding single precision FFT.
Damian Eads for hierarchical clustering, dendrogram plotting,
    distance functions in spatial package, vq documentation.
Anne Archibald for kd-trees and nearest neighbor in scipy.spatial.
Pauli Virtanen for Sphinx documentation generation, online documentation
    framework and interpolation bugfixes.
Josef Perktold for major improvements to scipy.stats and its test suite and
              fixes and tests to optimize.curve_fit and leastsq.
David Morrill for getting the scoreboard test system up and running.
Louis Luangkesorn for providing multiple tests for the stats module.
Jochen Kupper for the zoom feature in the now-deprecated plt plotting module.
Tiffany Kamm for working on the community web-site.
Mark Koudritsky for maintaining the web-site.
Andrew Straw for help with the web-page, documentation, packaging,
    testing and work on the linalg module.
Stefan van der Walt for numerous bug-fixes, testing and documentation.
Jarrod Millman for release management, community coordination, and code
    clean up.
Pierre Gerard-Marchant for statistical masked array functionality.
Alan McIntyre for updating SciPy tests to use the new NumPy test framework.
Matthew Brett for work on the Matlab file IO, bug-fixes, and improvements
    to the testing framework.
Gary Strangman for the scipy.stats package.
Tiziano Zito for generalized symmetric and hermitian eigenvalue problem
    solver.
Chris Burns for bug-fixes.
Per Brodtkorb for improvements to stats distributions.
Neilen Marais for testing and bug-fixing in the ARPACK wrappers.
Johannes Loehnert and Bart Vandereycken for fixes in the linalg
    module.
David Huard for improvements to the interpolation interface.
David Warde-Farley for converting the ndimage docs to ReST.
Uwe Schmitt for wrapping non-negative least-squares.
Ondrej Certik for Debian packaging.
Paul Ivanov for porting Numeric-style C code to the new NumPy API.
Ariel Rokem for contributions on percentileofscore fixes and tests.
Yosef Meller for tests in the optimization module.
Ralf Gommers for release management, code clean up and improvements
    to doc-string generation.
Bruce Southey for bug-fixes and improvements to scipy.stats.
Ernest Adrogué for the Skellam distribution.
Enzo Michelangeli for a fast kendall tau test.
David Simcha for a fisher exact test.
Warren Weckesser for bug-fixes, cleanups, and several new features.
Fabian Pedregosa for linear algebra bug-fixes, new features and refactoring.
Jake Vanderplas for wrapping ARPACK's generalized and shift-invert modes
    and improving its tests.
Collin RM Stocks for wrapping pivoted QR decomposition.
Martin Teichmann for improving scipy.special.ellipk & agm accuracy,
    and for linalg.qr_multiply.
Jeff Armstrong for discrete state-space and linear time-invariant functionality
    in scipy.signal, and sylvester/riccati/lyapunov solvers in scipy.linalg.
Mark Wiebe for fixing type casting after changes in Numpy.
Andrey Smirnov for improvements to FIR filter design.
Anthony Scopatz for help with code review and merging.
Lars Buitinck for improvements to scipy.sparse and various other modules.
Scott Sinclair for documentation improvements and some bug fixes.
Gael Varoquaux for cleanups in scipy.sparse.
Skipper Seabold for a fix to special.gammainc.
Wes McKinney for a fix to special.gamma.
Thouis (Ray) Jones for bug fixes in ndimage.
Yaroslav Halchenko for a bug fix in ndimage.
Thomas Robitaille for the IDL 'save' reader.
Fazlul Shahriar for fixes to the NetCDF3 I/O.
Chris Jordan-Squire for bug fixes, documentation improvements and
    scipy.special.logit & expit.
Christoph Gohlke for many bug fixes and help with Windows specific issues.
Jacob Silterra for cwt-based peak finding in scipy.signal.
Denis Laxalde for the unified interface to minimizers in scipy.optimize.
David Fong for the sparse LSMR solver.
Andreas Hilboll for adding several new interpolation methods.
Andrew Schein for improving the numerical precision of norm.logcdf().
Robert Gantner for improving expm() implementation.
Sebastian Werk for Halley's method in newton().
Bjorn Forsman for contributing signal.bode().
Tony S. Yu for ndimage improvements.
Jonathan J. Helmus for work on ndimage.
Alex Reinhart for documentation improvements.
Patrick Varilly for cKDTree improvements.
Sturla Molden for cKDTree improvements.
Nathan Crock for bug fixes.
Steven G. Johnson for Faddeeva W and erf* implementations.
Lorenzo Luengo for whosmat() in scipy.io.
Eric Moore for orthogonal polynomial recurrences in scipy.special.
Jacob Stevenson for the basinhopping optimization algorithm
Daniel Smith for sparse matrix functionality improvements
Gustav Larsson for a bug fix in convolve2d.
Alex Griffing for expm 2009, expm_multiply, expm_frechet,
    trust region optimization methods, and sparse matrix onenormest
    implementations, plus bugfixes.
Nils Werner for signal windowing and wavfile-writing improvements.
Kenneth L. Ho for the wrapper around the Interpolative Decomposition code.
Juan Luis Cano for refactorings in lti, sparse docs improvements and some
    trivial fixes.
Pawel Chojnacki for simple documentation fixes.
Gert-Ludwig Ingold for contributions to special functions.
Joris Vankerschaver for multivariate Gaussian functionality.
Rob Falck for the SLSQP interface and linprog.
Jörg Dietrich for the k-sample Anderson Darling test.
Blake Griffith for improvements to scipy.sparse.
Andrew Nelson for scipy.optimize.differential_evolution.
Brian Newsom for work on ctypes multivariate integration.
Nathan Woods for advising on multivariate integration and building unit tests.
Brianna Laugher for bug fixes.
Johannes Kulick for the Dirichlet distribution.
Bastian Venthur for bug fixes.
Alex Rothberg for stats.combine_pvalues.
Brandon Liu for stats.combine_pvalues.
Clark Fitzgerald for namedtuple outputs in scipy.stats.
Florian Wilhelm for usage of RandomState in scipy.stats distributions.
Robert T. McGibbon for Levinson-Durbin Toeplitz solver, Hessian information
    from L-BFGS-B.
Alex Conley for the Exponentially Modified Normal distribution.
Abraham Escalante for contributions to scipy.stats
Johannes Ballé for the generalized normal distribution.
Irvin Probst (ENSTA Bretagne) for pole placement.
Ian Henriksen for Cython wrappers for BLAS and LAPACK
Fukumu Tsutsumi for bug fixes.
J.J. Green for interpolation bug fixes.
François Magimel for documentation improvements.
Josh Levy-Kramer for the log survival function of the hypergeometric distribution
<<<<<<< HEAD
<<<<<<< eb23777d3da2c664b6b646e321bdaa9783aa779f
Will Monroe for bug fixes.
Bernardo Sulzbach for bug fixes.
Alexander Grigorevskiy for adding extra LAPACK least-square solvers and 
    modifying linalg.lstsq function accordingly.
Sam Lewis for enhancements to the basinhopping module.
=======
=======
>>>>>>> 7b5ccc57
Srikrishna Sekhar for work on scipy.stats.sigmaclip

>>>>>>> Fixed up sigmaclip function - No axis argument

Institutions
------------

Enthought for providing resources and finances for development of SciPy.
Brigham Young University for providing resources for students to work on SciPy.
Agilent which gave a genereous donation for support of SciPy.
UC Berkeley for providing travel money and hosting numerous sprints.
The University of Stellenbosch for funding the development of
    the SciKits portal.<|MERGE_RESOLUTION|>--- conflicted
+++ resolved
@@ -149,19 +149,12 @@
 J.J. Green for interpolation bug fixes.
 François Magimel for documentation improvements.
 Josh Levy-Kramer for the log survival function of the hypergeometric distribution
-<<<<<<< HEAD
-<<<<<<< eb23777d3da2c664b6b646e321bdaa9783aa779f
 Will Monroe for bug fixes.
 Bernardo Sulzbach for bug fixes.
 Alexander Grigorevskiy for adding extra LAPACK least-square solvers and 
     modifying linalg.lstsq function accordingly.
 Sam Lewis for enhancements to the basinhopping module.
-=======
-=======
->>>>>>> 7b5ccc57
 Srikrishna Sekhar for work on scipy.stats.sigmaclip
-
->>>>>>> Fixed up sigmaclip function - No axis argument
 
 Institutions
 ------------
