SciPy is an open source library of routines for science and engineering
using Python.  It is a community project sponsored by Enthought, Inc.
SciPy originated with code contributions by Travis Oliphant, Pearu
Peterson, and Eric Jones.  Travis Oliphant and Eric Jones each contributed
about half the initial code.  Pearu Peterson developed f2py, which is the
integral to wrapping the many Fortran libraries used in SciPy.

Since then many people have contributed to SciPy, both in code development,
suggestions, and financial support.  Below is a partial list.  If you've
been left off, please email the "SciPy Developers List" <scipy-dev@python.org>.

Please add names as needed so that we can keep up with all the contributors.

Kumar Appaiah for Dolph Chebyshev window.
Nathan Bell for sparsetools, help with scipy.sparse and scipy.splinalg.
Robert Cimrman for UMFpack wrapper for sparse matrix module, and implementing
    the LOBPCG algorithm.
David M. Cooke for improvements to system_info, and LBFGSB wrapper.
Aric Hagberg for ARPACK wrappers, help with splinalg.eigen.
Chuck Harris for Zeros package in optimize (1d root-finding algorithms).
Prabhu Ramachandran for improvements to gui_thread.
Robert Kern for improvements to stats and bug-fixes.
Jean-Sebastien Roy for fmin_tnc code which he adapted from Stephen Nash's
    original Fortran.
Ed Schofield for Maximum entropy and Monte Carlo modules, help with
    sparse matrix module.
Travis Vaught for numerous contributions to annual conference and community
    web-site and the initial work on stats module clean up.
Jeff Whitaker for Mac OS X support.
David Cournapeau for bug-fixes, refactoring of fftpack and cluster,
    implementing the numscons and Bento build support, building Windows
    binaries and adding single precision FFT.
Damian Eads for hierarchical clustering, dendrogram plotting,
    distance functions in spatial package, vq documentation.
Anne Archibald for kd-trees and nearest neighbor in scipy.spatial.
Pauli Virtanen for Sphinx documentation generation, online documentation
    framework and interpolation bugfixes.
Josef Perktold for major improvements to scipy.stats and its test suite and
              fixes and tests to optimize.curve_fit and leastsq.
David Morrill for getting the scoreboard test system up and running.
Louis Luangkesorn for providing multiple tests for the stats module.
Jochen Kupper for the zoom feature in the now-deprecated plt plotting module.
Tiffany Kamm for working on the community web-site.
Mark Koudritsky for maintaining the web-site.
Andrew Straw for help with the web-page, documentation, packaging,
    testing and work on the linalg module.
Stefan van der Walt for numerous bug-fixes, testing and documentation.
Jarrod Millman for release management, community coordination, and code
    clean up.
Pierre Gerard-Marchant for statistical masked array functionality.
Alan McIntyre for updating SciPy tests to use the new NumPy test framework.
Matthew Brett for work on the Matlab file IO, bug-fixes, and improvements
    to the testing framework.
Gary Strangman for the scipy.stats package.
Tiziano Zito for generalized symmetric and hermitian eigenvalue problem
    solver.
Chris Burns for bug-fixes.
Per Brodtkorb for improvements to stats distributions.
Neilen Marais for testing and bug-fixing in the ARPACK wrappers.
Johannes Loehnert and Bart Vandereycken for fixes in the linalg
    module.
David Huard for improvements to the interpolation interface.
David Warde-Farley for converting the ndimage docs to ReST.
Uwe Schmitt for wrapping non-negative least-squares.
Ondrej Certik for Debian packaging.
Paul Ivanov for porting Numeric-style C code to the new NumPy API.
Ariel Rokem for contributions on percentileofscore fixes and tests.
Yosef Meller for tests in the optimization module.
Ralf Gommers for release management, code clean up and improvements
    to doc-string generation.
Bruce Southey for bug-fixes and improvements to scipy.stats.
Ernest Adrogué for the Skellam distribution.
Enzo Michelangeli for a fast kendall tau test.
David Simcha for a fisher exact test.
Warren Weckesser for bug-fixes, cleanups, and several new features.
Fabian Pedregosa for linear algebra bug-fixes, new features and refactoring.
Jake Vanderplas for wrapping ARPACK's generalized and shift-invert modes
    and improving its tests.
Collin RM Stocks for wrapping pivoted QR decomposition.
Martin Teichmann for improving scipy.special.ellipk & agm accuracy,
    and for linalg.qr_multiply.
Jeff Armstrong for discrete state-space and linear time-invariant functionality
    in scipy.signal, and sylvester/riccati/lyapunov solvers in scipy.linalg.
Mark Wiebe for fixing type casting after changes in NumPy.
Andrey Smirnov for improvements to FIR filter design.
Anthony Scopatz for help with code review and merging.
Lars Buitinck for improvements to scipy.sparse and various other modules.
Scott Sinclair for documentation improvements and some bug fixes.
Gael Varoquaux for cleanups in scipy.sparse.
Skipper Seabold for a fix to special.gammainc.
Wes McKinney for a fix to special.gamma.
Thouis (Ray) Jones for bug fixes in ndimage.
Yaroslav Halchenko for a bug fix in ndimage.
Thomas Robitaille for the IDL 'save' reader.
Fazlul Shahriar for fixes to the NetCDF3 I/O.
Chris Jordan-Squire for bug fixes, documentation improvements and
    scipy.special.logit & expit.
Christoph Gohlke for many bug fixes and help with Windows specific issues.
Jacob Silterra for cwt-based peak finding in scipy.signal.
Denis Laxalde for the unified interface to minimizers in scipy.optimize.
David Fong for the sparse LSMR solver.
Andreas Hilboll for adding several new interpolation methods.
Andrew Schein for improving the numerical precision of norm.logcdf().
Robert Gantner for improving expm() implementation.
Sebastian Werk for Halley's method in newton().
Bjorn Forsman for contributing signal.bode().
Tony S. Yu for ndimage improvements.
Jonathan J. Helmus for work on ndimage.
Alex Reinhart for documentation improvements.
Patrick Varilly for cKDTree improvements.
Sturla Molden for cKDTree improvements.
Nathan Crock for bug fixes.
Steven G. Johnson for Faddeeva W and erf* implementations.
Lorenzo Luengo for whosmat() in scipy.io.
Eric Moore for orthogonal polynomial recurrences in scipy.special.
Jacob Stevenson for the basinhopping optimization algorithm
Daniel Smith for sparse matrix functionality improvements
Gustav Larsson for a bug fix in convolve2d.
Alex Griffing for expm 2009, expm_multiply, expm_frechet,
    trust region optimization methods, and sparse matrix onenormest
    implementations, plus bugfixes.
Nils Werner for signal windowing and wavfile-writing improvements.
Kenneth L. Ho for the wrapper around the Interpolative Decomposition code.
Juan Luis Cano for refactorings in lti, sparse docs improvements and some
    trivial fixes.
Pawel Chojnacki for simple documentation fixes.
Gert-Ludwig Ingold for contributions to special functions.
Joris Vankerschaver for multivariate Gaussian functionality.
Rob Falck for the SLSQP interface and linprog.
Jörg Dietrich for the k-sample Anderson Darling test.
Blake Griffith for improvements to scipy.sparse.
Andrew Nelson for scipy.optimize.differential_evolution.
Brian Newsom for work on ctypes multivariate integration.
Nathan Woods for work on multivariate integration.
Brianna Laugher for bug fixes.
Johannes Kulick for the Dirichlet distribution and the softmax function.
Bastian Venthur for bug fixes.
Alex Rothberg for stats.combine_pvalues.
Brandon Liu for stats.combine_pvalues.
Clark Fitzgerald for namedtuple outputs in scipy.stats.
Florian Wilhelm for usage of RandomState in scipy.stats distributions.
Robert T. McGibbon for Levinson-Durbin Toeplitz solver, Hessian information
    from L-BFGS-B.
Alex Conley for the Exponentially Modified Normal distribution.
Abraham Escalante for contributions to scipy.stats
Johannes Ballé for the generalized normal distribution.
Irvin Probst (ENSTA Bretagne) for pole placement.
Ian Henriksen for Cython wrappers for BLAS and LAPACK
Fukumu Tsutsumi for bug fixes.
J.J. Green for interpolation bug fixes.
François Magimel for documentation improvements.
Josh Levy-Kramer for the log survival function of the hypergeometric distribution
Will Monroe for bug fixes.
Bernardo Sulzbach for bug fixes.
Alexander Grigorevskiy for adding extra LAPACK least-square solvers and
    modifying linalg.lstsq function accordingly.
Sam Lewis for enhancements to the basinhopping module.
Tadeusz Pudlik for documentation and vectorizing spherical Bessel functions.
Philip DeBoer for wrapping random SO(N) and adding random O(N) and
    correlation matrices in scipy.stats.
Tyler Reddy and Nikolai Nowaczyk for scipy.spatial.SphericalVoronoi
Bill Sacks for fixes to netcdf i/o.
Kolja Glogowski for a bug fix in scipy.special.
Surhud More for enhancing scipy.optimize.curve_fit to accept covariant errors
on data.
Antonio H. Ribeiro for implementing iirnotch, iirpeak functions and
    trust-exact and trust-constr optimization methods.
Matt Haberland for the interior point linear programming method and
    SciPy development videos.
Ilhan Polat for bug fixes on Riccati solvers.
Sebastiano Vigna for code in the stats package related to Kendall's tau.
John Draper for bug fixes.
Alvaro Sanchez-Gonzalez for axis-dependent modes in multidimensional filters.
Alessandro Pietro Bardelli for improvements to pdist/cdist and to related tests.
Jonathan T. Siebert for bug fixes.
Thomas Keck for adding new scipy.stats distributions used in HEP
David Nicholson for bug fixes in spectral functions.
Roman Feldbauer for improvements in scipy.sparse
Dominic Antonacci for statistics documentation.
David Hagen for the object-oriented ODE solver interface.
Arno Onken for contributions to scipy.stats.
Cathy Douglass for bug fixes in ndimage.
Adam Cox for contributions to scipy.constants.
Charles Masson for the Wasserstein and the Cramér-von Mises statistical
    distances.
Felix Lenders for implementing trust-trlib method.
Dezmond Goff for adding optional out parameter to pdist/cdist
Nick R. Papior for allowing a wider choice of solvers
<<<<<<< HEAD
Adam Kullberg (FormerPhysicist) for fixing special.hyp2f1
=======
Sean Quinn for the Moyal distribution
Lars Grüter for contributions to peak finding in scipy.signal
Jordan Heemskerk for exposing additional windowing functions in scipy.signal.
Michael Tartre (Two Sigma Investments) for contributions to weighted distance functions.
Shinya Suzuki for scipy.stats.brunnermunzel
Graham Clenaghan for bug fixes and optimizations in scipy.stats.
Konrad Griessinger for the small sample Kendall test
Tony Xiang for improvements in scipy.sparse
Roy Zywina for contributions to scipy.fftpack.
Christian H. Meyer for bug fixes in subspace_angles.
Kai Striega for improvements to the scipy.optimize.linprog simplex method.
Josua Sassen for improvements to scipy.interpolate.Rbf
Stiaan Gerber for a bug fix in scipy.optimize.
Nicolas Hug for the Yeo-Johnson transformation.
Idan David for improvements to the log survival function and log cumulative
     distribution function of the hypergeometric distribution.
Petar Mlinarić for a bug fix in scipy.io.mmio.
Franz Forstmayr for documentation in scipy.signal
Vega Theil Carstensen for a bug fix in scipy.optimize.linesearch.
Jordi Montes for initial contribution of the Clarkson-Woodruff sketch.
William Conner DiPaolo for improvements to the Clarkson-Woodruff transform.
Forrest Collman for adding multi-target dijsktra to scipy.sparse.csgraph
Carlos Ramos Carreño for adding support for relational attributes in loadarff.
Jason M. Manley for documentation fixes.
Aidan Dang for block QR wrappers in scipy.linalg.lapack.
Clement Ng for modifying tests in scipy.stats.
Fletcher H. Easton for a bug fix in scipy.linalg.interpolative.
Christian Brueffer for improvements to code readability/style and documentation.
Sambit Panda for integration of multiscale_graphcorr into scipy.stats.
Timothy C. Willard for contributions to x-value requirements in scipy.interpolate.
Andrew Knyazev, the original author of LOBPCG, for advice on and maintenance of
   sparse.linalg.lobpcg
Angeline G. Burrell for implementing nan_policy in the circular statistics
Michael Marien for contributing to scipy.stats.entropy
Joseph Weston for a bug fix in scipy.optimize.zeros.
Peyton Murray for a bug fix in scipy.optimize.curve_fit.
Leo P. Singer for bug fixes in scipy.optimize and scipy.interpolate and
   contribution of the beta-binomial distribution to scipy.stats.
Domen Gorjup and Janko Slavič for continuous wavelet transform with complex
    wavelets fix.
Søren Fuglede Jørgensen for improvements to scipy.sparse.csgraph
Grzegorz Mrukwa for a bug fix in rectangular_lsap.cpp
>>>>>>> 06fa3e03

Institutions
------------

Enthought for providing resources and finances for development of SciPy.
Brigham Young University for providing resources for students to work on SciPy.
Agilent which gave a genereous donation for support of SciPy.
UC Berkeley for providing travel money and hosting numerous sprints.
The University of Stellenbosch for funding the development of
    the SciKits portal.
Google Inc. for updating documentation of hypergeometric distribution.
Datadog Inc. for contributions to scipy.stats.
Urthecast Inc. for exposing additional windowing functions in scipy.signal.<|MERGE_RESOLUTION|>--- conflicted
+++ resolved
@@ -186,9 +186,6 @@
 Felix Lenders for implementing trust-trlib method.
 Dezmond Goff for adding optional out parameter to pdist/cdist
 Nick R. Papior for allowing a wider choice of solvers
-<<<<<<< HEAD
-Adam Kullberg (FormerPhysicist) for fixing special.hyp2f1
-=======
 Sean Quinn for the Moyal distribution
 Lars Grüter for contributions to peak finding in scipy.signal
 Jordan Heemskerk for exposing additional windowing functions in scipy.signal.
@@ -231,7 +228,7 @@
     wavelets fix.
 Søren Fuglede Jørgensen for improvements to scipy.sparse.csgraph
 Grzegorz Mrukwa for a bug fix in rectangular_lsap.cpp
->>>>>>> 06fa3e03
+Adam Kullberg (FormerPhysicist) for fixing special hyp2f1
 
 Institutions
 ------------
