SciPy is an open source library of routines for science and engineering
using Python.  It is a community project sponsored by Enthought, Inc.
SciPy originated with code contributions by Travis Oliphant, Pearu
Peterson, and Eric Jones.  Travis Oliphant and Eric Jones each contributed
about half the initial code.  Pearu Peterson developed f2py, which is the
integral to wrapping the many Fortran libraries used in SciPy.

Since then many people have contributed to SciPy, both in code development,
suggestions, and financial support.  Below is a partial list.  If you've
been left off, please email the "SciPy Developers List" <scipy-dev@python.org>.

Please add names as needed so that we can keep up with all the contributors.

Kumar Appaiah for Dolph Chebyshev window.
Nathan Bell for sparsetools, help with scipy.sparse and scipy.splinalg.
Robert Cimrman for UMFpack wrapper for sparse matrix module, and implementing
    the LOBPCG algorithm.
David M. Cooke for improvements to system_info, and LBFGSB wrapper.
Aric Hagberg for ARPACK wrappers, help with splinalg.eigen.
Chuck Harris for Zeros package in optimize (1d root-finding algorithms).
Prabhu Ramachandran for improvements to gui_thread.
Robert Kern for improvements to stats and bug-fixes.
Jean-Sebastien Roy for fmin_tnc code which he adapted from Stephen Nash's
    original Fortran.
Ed Schofield for Maximum entropy and Monte Carlo modules, help with
    sparse matrix module.
Travis Vaught for numerous contributions to annual conference and community
    web-site and the initial work on stats module clean up.
Jeff Whitaker for Mac OS X support.
David Cournapeau for bug-fixes, refactoring of fftpack and cluster,
    implementing the numscons and Bento build support, building Windows
    binaries and adding single precision FFT.
Damian Eads for hierarchical clustering, dendrogram plotting,
    distance functions in spatial package, vq documentation.
Anne Archibald for kd-trees and nearest neighbor in scipy.spatial.
Pauli Virtanen for Sphinx documentation generation, online documentation
    framework and interpolation bugfixes.
Josef Perktold for major improvements to scipy.stats and its test suite and
              fixes and tests to optimize.curve_fit and leastsq.
David Morrill for getting the scoreboard test system up and running.
Louis Luangkesorn for providing multiple tests for the stats module.
Jochen Kupper for the zoom feature in the now-deprecated plt plotting module.
Tiffany Kamm for working on the community web-site.
Mark Koudritsky for maintaining the web-site.
Andrew Straw for help with the web-page, documentation, packaging,
    testing and work on the linalg module.
Stefan van der Walt for numerous bug-fixes, testing and documentation.
Jarrod Millman for release management, community coordination, and code
    clean up.
Pierre Gerard-Marchant for statistical masked array functionality.
Alan McIntyre for updating SciPy tests to use the new NumPy test framework.
Matthew Brett for work on the Matlab file IO, bug-fixes, and improvements
    to the testing framework.
Gary Strangman for the scipy.stats package.
Tiziano Zito for generalized symmetric and hermitian eigenvalue problem
    solver.
Chris Burns for bug-fixes.
Per Brodtkorb for improvements to stats distributions.
Neilen Marais for testing and bug-fixing in the ARPACK wrappers.
Johannes Loehnert and Bart Vandereycken for fixes in the linalg
    module.
David Huard for improvements to the interpolation interface.
David Warde-Farley for converting the ndimage docs to ReST.
Uwe Schmitt for wrapping non-negative least-squares.
Ondrej Certik for Debian packaging.
Paul Ivanov for porting Numeric-style C code to the new NumPy API.
Ariel Rokem for contributions on percentileofscore fixes and tests.
Yosef Meller for tests in the optimization module.
Ralf Gommers for release management, code clean up and improvements
    to doc-string generation.
Bruce Southey for bug-fixes and improvements to scipy.stats.
Ernest Adrogué for the Skellam distribution.
Enzo Michelangeli for a fast kendall tau test.
David Simcha for a fisher exact test.
Warren Weckesser for bug-fixes, cleanups, and several new features.
Fabian Pedregosa for linear algebra bug-fixes, new features and refactoring.
Jake Vanderplas for wrapping ARPACK's generalized and shift-invert modes
    and improving its tests.
Collin RM Stocks for wrapping pivoted QR decomposition.
Martin Teichmann for improving scipy.special.ellipk & agm accuracy,
    and for linalg.qr_multiply.
Jeff Armstrong for discrete state-space and linear time-invariant functionality
    in scipy.signal, and sylvester/riccati/lyapunov solvers in scipy.linalg.
Mark Wiebe for fixing type casting after changes in NumPy.
Andrey Smirnov for improvements to FIR filter design.
Anthony Scopatz for help with code review and merging.
Lars Buitinck for improvements to scipy.sparse and various other modules.
Scott Sinclair for documentation improvements and some bug fixes.
Gael Varoquaux for cleanups in scipy.sparse.
Skipper Seabold for a fix to special.gammainc.
Wes McKinney for a fix to special.gamma.
Thouis (Ray) Jones for bug fixes in ndimage.
Yaroslav Halchenko for a bug fix in ndimage.
Thomas Robitaille for the IDL 'save' reader.
Fazlul Shahriar for fixes to the NetCDF3 I/O.
Chris Jordan-Squire for bug fixes, documentation improvements and
    scipy.special.logit & expit.
Christoph Gohlke for many bug fixes and help with Windows specific issues.
Jacob Silterra for cwt-based peak finding in scipy.signal.
Denis Laxalde for the unified interface to minimizers in scipy.optimize.
David Fong for the sparse LSMR solver.
Andreas Hilboll for adding several new interpolation methods.
Andrew Schein for improving the numerical precision of norm.logcdf().
Robert Gantner for improving expm() implementation.
Sebastian Werk for Halley's method in newton().
Bjorn Forsman for contributing signal.bode().
Tony S. Yu for ndimage improvements.
Jonathan J. Helmus for work on ndimage.
Alex Reinhart for documentation improvements.
Patrick Varilly for cKDTree improvements.
Sturla Molden for cKDTree improvements.
Nathan Crock for bug fixes.
Steven G. Johnson for Faddeeva W and erf* implementations.
Lorenzo Luengo for whosmat() in scipy.io.
Eric Moore for orthogonal polynomial recurrences in scipy.special.
Jacob Stevenson for the basinhopping optimization algorithm
Daniel Smith for sparse matrix functionality improvements
Gustav Larsson for a bug fix in convolve2d.
Alex Griffing for expm 2009, expm_multiply, expm_frechet,
    trust region optimization methods, and sparse matrix onenormest
    implementations, plus bugfixes.
Nils Werner for signal windowing and wavfile-writing improvements.
Kenneth L. Ho for the wrapper around the Interpolative Decomposition code.
Juan Luis Cano for refactorings in lti, sparse docs improvements and some
    trivial fixes.
Pawel Chojnacki for simple documentation fixes.
Gert-Ludwig Ingold for contributions to special functions.
Joris Vankerschaver for multivariate Gaussian functionality.
Rob Falck for the SLSQP interface and linprog.
Jörg Dietrich for the k-sample Anderson Darling test.
Blake Griffith for improvements to scipy.sparse.
Andrew Nelson for scipy.optimize.differential_evolution.
Brian Newsom for work on ctypes multivariate integration.
Nathan Woods for work on multivariate integration.
Brianna Laugher for bug fixes.
Johannes Kulick for the Dirichlet distribution and the softmax function.
Bastian Venthur for bug fixes.
Alex Rothberg for stats.combine_pvalues.
Brandon Liu for stats.combine_pvalues.
Clark Fitzgerald for namedtuple outputs in scipy.stats.
Florian Wilhelm for usage of RandomState in scipy.stats distributions.
Robert T. McGibbon for Levinson-Durbin Toeplitz solver, Hessian information
    from L-BFGS-B.
Alex Conley for the Exponentially Modified Normal distribution.
Abraham Escalante for contributions to scipy.stats
Johannes Ballé for the generalized normal distribution.
Irvin Probst (ENSTA Bretagne) for pole placement.
Ian Henriksen for Cython wrappers for BLAS and LAPACK
Fukumu Tsutsumi for bug fixes.
J.J. Green for interpolation bug fixes.
François Magimel for documentation improvements.
Josh Levy-Kramer for the log survival function of the hypergeometric distribution
Will Monroe for bug fixes.
Bernardo Sulzbach for bug fixes.
Alexander Grigorevskiy for adding extra LAPACK least-square solvers and
    modifying linalg.lstsq function accordingly.
Sam Lewis for enhancements to the basinhopping module.
Tadeusz Pudlik for documentation and vectorizing spherical Bessel functions.
Philip DeBoer for wrapping random SO(N) and adding random O(N) and
    correlation matrices in scipy.stats.
Tyler Reddy and Nikolai Nowaczyk for scipy.spatial.SphericalVoronoi
Bill Sacks for fixes to netcdf i/o.
Kolja Glogowski for a bug fix in scipy.special.
Surhud More for enhancing scipy.optimize.curve_fit to accept covariant errors
on data.
Antonio H. Ribeiro for implementing iirnotch, iirpeak functions and
    trust-exact and trust-constr optimization methods.
Matt Haberland for improvements to scipy.optimize, scipy.linalg.lapack, and
    developer documentation.
Ilhan Polat for bug fixes on Riccati solvers.
Sebastiano Vigna for code in the stats package related to Kendall's tau.
John Draper for bug fixes.
Alvaro Sanchez-Gonzalez for axis-dependent modes in multidimensional filters.
Alessandro Pietro Bardelli for improvements to pdist/cdist and to related tests.
Jonathan T. Siebert for bug fixes.
Thomas Keck for adding new scipy.stats distributions used in HEP
David Nicholson for bug fixes in spectral functions.
Roman Feldbauer for improvements in scipy.sparse
Dominic Antonacci for statistics documentation.
David Hagen for the object-oriented ODE solver interface.
Arno Onken for contributions to scipy.stats.
Cathy Douglass for bug fixes in ndimage.
Adam Cox for contributions to scipy.constants.
Charles Masson for the Wasserstein and the Cramér-von Mises statistical
    distances.
Felix Lenders for implementing trust-trlib method.
Dezmond Goff for adding optional out parameter to pdist/cdist
Nick R. Papior for allowing a wider choice of solvers
Sean Quinn for the Moyal distribution
Lars Grüter for contributions to peak finding in scipy.signal
Jordan Heemskerk for exposing additional windowing functions in scipy.signal.
Michael Tartre (Two Sigma Investments) for contributions to weighted distance functions.
Shinya Suzuki for scipy.stats.brunnermunzel
Graham Clenaghan for bug fixes and optimizations in scipy.stats.
Konrad Griessinger for the small sample Kendall test
Tony Xiang for improvements in scipy.sparse
Roy Zywina for contributions to scipy.fftpack.
Christian H. Meyer for bug fixes in subspace_angles.
Kai Striega for improvements to the scipy.optimize.linprog simplex method.
Josua Sassen for improvements to scipy.interpolate.Rbf
Stiaan Gerber for a bug fix in scipy.optimize.
Nicolas Hug for the Yeo-Johnson transformation.
Idan David for improvements to the log survival function and log cumulative
     distribution function of the hypergeometric distribution.
Petar Mlinarić for a bug fix in scipy.io.mmio.
Franz Forstmayr for documentation in scipy.signal
Vega Theil Carstensen for a bug fix in scipy.optimize.linesearch.
Jordi Montes for initial contribution of the Clarkson-Woodruff sketch.
William Conner DiPaolo for improvements to the Clarkson-Woodruff transform.
Forrest Collman for adding multi-target dijsktra to scipy.sparse.csgraph
Carlos Ramos Carreño for adding support for relational attributes in loadarff.
Jason M. Manley for documentation fixes.
Aidan Dang for block QR wrappers in scipy.linalg.lapack.
Clement Ng for modifying tests in scipy.stats.
Fletcher H. Easton for a bug fix in scipy.linalg.interpolative.
Christian Brueffer for improvements to code readability/style and documentation.
Sambit Panda for integration of multiscale_graphcorr into scipy.stats.
Timothy C. Willard for contributions to x-value requirements in scipy.interpolate.
Andrew Knyazev, the original author of LOBPCG, for advice on and maintenance of
   sparse.linalg.lobpcg
Angeline G. Burrell for implementing nan_policy in the circular statistics
Michael Marien for contributing to scipy.stats.entropy
Joseph Weston for a bug fix in scipy.optimize.zeros.
Peyton Murray for a bug fix in scipy.optimize.curve_fit.
Leo P. Singer for bug fixes in scipy.optimize and scipy.interpolate and
   contribution of the beta-binomial distribution to scipy.stats.
Domen Gorjup and Janko Slavič for continuous wavelet transform with complex
    wavelets fix.
Søren Fuglede Jørgensen for improvements to scipy.sparse.csgraph
Grzegorz Mrukwa for a bug fix in rectangular_lsap.cpp
Milad Sadeghi.DM for adding khatri_rao matrix product to scipy.linalg.matfuncs.py
Santiago Hernandez for a bug fix in scipy.optimize._differentialevolution.py.
Dan Kleeman for implementing nan_policy in stats.zscores and winsorize
James Wright for simple documentation fixes
Paul van Mulbregt for stats (esp. Kolmogorov-Smirnov) and
    optimize (toms748 root finder).
Sam Wallan for scipy.linalg.lapack enhancements
Richard Weiss for a bug fix in scipy.optimize._differentialevolution.py.
Luigi F. Cruz for adding time/frequency domain option to scipy.signal.resample.
Wesley Alves for improvements to scipy.stats.jarque_bera and scipy.stats.shapiro
Mark Borgerding for contributing linalg.convolution_matrix.
Shashaank N for contributions to scipy.signal.
Frank Torres for fixing a bug with solve_bvp for large problems.
<<<<<<< HEAD
Romain Jacob for non-paremetric confidence intervals for quantiles
    added in scipy.stats
=======
Ben West for updating the Gamma distribution documentation.
>>>>>>> 21e64bb1

Institutions
------------

Enthought for providing resources and finances for development of SciPy.
Brigham Young University for providing resources for students to work on SciPy.
Agilent which gave a genereous donation for support of SciPy.
UC Berkeley for providing travel money and hosting numerous sprints.
The University of Stellenbosch for funding the development of
    the SciKits portal.
Google Inc. for updating documentation of hypergeometric distribution.
Datadog Inc. for contributions to scipy.stats.
Urthecast Inc. for exposing additional windowing functions in scipy.signal.<|MERGE_RESOLUTION|>--- conflicted
+++ resolved
@@ -241,12 +241,9 @@
 Mark Borgerding for contributing linalg.convolution_matrix.
 Shashaank N for contributions to scipy.signal.
 Frank Torres for fixing a bug with solve_bvp for large problems.
-<<<<<<< HEAD
 Romain Jacob for non-paremetric confidence intervals for quantiles
     added in scipy.stats
-=======
 Ben West for updating the Gamma distribution documentation.
->>>>>>> 21e64bb1
 
 Institutions
 ------------
