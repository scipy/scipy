--- conflicted
+++ resolved
@@ -13,8 +13,7 @@
 
 Kumar Appaiah for Dolph Chebyshev window.
 Nathan Bell for sparsetools, help with scipy.sparse and scipy.splinalg.
-Robert Cimrman for UMFpack wrapper for sparse matrix module, and implementing
-    the LOBPCG algorithm.
+Robert Cimrman for UMFpack wrapper for sparse matrix module.
 David M. Cooke for improvements to system_info, and LBFGSB wrapper.
 Aric Hagberg for ARPACK wrappers, help with splinalg.eigen.
 Chuck Harris for Zeros package in optimize (1d root-finding algorithms).
@@ -81,7 +80,7 @@
     and for linalg.qr_multiply.
 Jeff Armstrong for discrete state-space and linear time-invariant functionality
     in scipy.signal, and sylvester/riccati/lyapunov solvers in scipy.linalg.
-Mark Wiebe for fixing type casting after changes in NumPy.
+Mark Wiebe for fixing type casting after changes in Numpy.
 Andrey Smirnov for improvements to FIR filter design.
 Anthony Scopatz for help with code review and merging.
 Lars Buitinck for improvements to scipy.sparse and various other modules.
@@ -133,7 +132,7 @@
 Brian Newsom for work on ctypes multivariate integration.
 Nathan Woods for work on multivariate integration.
 Brianna Laugher for bug fixes.
-Johannes Kulick for the Dirichlet distribution and the softmax function.
+Johannes Kulick for the Dirichlet distribution.
 Bastian Venthur for bug fixes.
 Alex Rothberg for stats.combine_pvalues.
 Brandon Liu for stats.combine_pvalues.
@@ -163,10 +162,8 @@
 Kolja Glogowski for a bug fix in scipy.special.
 Surhud More for enhancing scipy.optimize.curve_fit to accept covariant errors
 on data.
-Antonio H. Ribeiro for implementing iirnotch, iirpeak functions and
-    trust-exact and trust-constr optimization methods.
-Matt Haberland for improvements to scipy.optimize, scipy.linalg.lapack, and
-    developer documentation.
+Antonio H. Ribeiro for implementing irrnotch, iirpeak and trust-exact methods
+    and for improvements on BFGS implemetation.
 Ilhan Polat for bug fixes on Riccati solvers.
 Sebastiano Vigna for code in the stats package related to Kendall's tau.
 John Draper for bug fixes.
@@ -186,65 +183,6 @@
 Felix Lenders for implementing trust-trlib method.
 Dezmond Goff for adding optional out parameter to pdist/cdist
 Nick R. Papior for allowing a wider choice of solvers
-<<<<<<< HEAD
-Sean Quinn for the Moyal distribution
-Lars Grüter for contributions to peak finding in scipy.signal
-Jordan Heemskerk for exposing additional windowing functions in scipy.signal.
-Michael Tartre (Two Sigma Investments) for contributions to weighted distance functions.
-Shinya Suzuki for scipy.stats.brunnermunzel
-Graham Clenaghan for bug fixes and optimizations in scipy.stats.
-Konrad Griessinger for the small sample Kendall test
-Tony Xiang for improvements in scipy.sparse
-Roy Zywina for contributions to scipy.fftpack.
-Christian H. Meyer for bug fixes in subspace_angles.
-Kai Striega for improvements to the scipy.optimize.linprog simplex method.
-Josua Sassen for improvements to scipy.interpolate.Rbf
-Stiaan Gerber for a bug fix in scipy.optimize.
-Nicolas Hug for the Yeo-Johnson transformation.
-Idan David for improvements to the log survival function and log cumulative
-     distribution function of the hypergeometric distribution.
-Petar Mlinarić for a bug fix in scipy.io.mmio.
-Franz Forstmayr for documentation in scipy.signal
-Vega Theil Carstensen for a bug fix in scipy.optimize.linesearch.
-Jordi Montes for initial contribution of the Clarkson-Woodruff sketch.
-William Conner DiPaolo for improvements to the Clarkson-Woodruff transform.
-Forrest Collman for adding multi-target dijsktra to scipy.sparse.csgraph
-Carlos Ramos Carreño for adding support for relational attributes in loadarff.
-Jason M. Manley for documentation fixes.
-Aidan Dang for block QR wrappers in scipy.linalg.lapack.
-Clement Ng for modifying tests in scipy.stats.
-Fletcher H. Easton for a bug fix in scipy.linalg.interpolative.
-Christian Brueffer for improvements to code readability/style and documentation.
-Sambit Panda for integration of multiscale_graphcorr into scipy.stats.
-Timothy C. Willard for contributions to x-value requirements in scipy.interpolate.
-Andrew Knyazev, the original author of LOBPCG, for advice on and maintenance of
-   sparse.linalg.lobpcg
-Angeline G. Burrell for implementing nan_policy in the circular statistics
-Michael Marien for contributing to scipy.stats.entropy
-Joseph Weston for a bug fix in scipy.optimize.zeros.
-Peyton Murray for a bug fix in scipy.optimize.curve_fit.
-Leo P. Singer for bug fixes in scipy.optimize and scipy.interpolate and
-   contribution of the beta-binomial distribution to scipy.stats.
-Domen Gorjup and Janko Slavič for continuous wavelet transform with complex
-    wavelets fix.
-Søren Fuglede Jørgensen for improvements to scipy.sparse.csgraph
-Grzegorz Mrukwa for a bug fix in rectangular_lsap.cpp
-Milad Sadeghi.DM for adding khatri_rao matrix product to scipy.linalg.matfuncs.py
-Santiago Hernandez for a bug fix in scipy.optimize._differentialevolution.py.
-Dan Kleeman for implementing nan_policy in stats.zscores and winsorize
-James Wright for simple documentation fixes
-Paul van Mulbregt for stats (esp. Kolmogorov-Smirnov) and
-    optimize (toms748 root finder).
-Sam Wallan for scipy.linalg.lapack enhancements
-Richard Weiss for a bug fix in scipy.optimize._differentialevolution.py.
-Luigi F. Cruz for adding time/frequency domain option to scipy.signal.resample.
-Wesley Alves for improvements to scipy.stats.jarque_bera and scipy.stats.shapiro
-Mark Borgerding for contributing linalg.convolution_matrix.
-Shashaank N for contributions to scipy.signal.
-Frank Torres for fixing a bug with solve_bvp for large problems.
-Ben West for updating the Gamma distribution documentation.
-=======
->>>>>>> 7511430b
 
 Institutions
 ------------
@@ -256,5 +194,4 @@
 The University of Stellenbosch for funding the development of
     the SciKits portal.
 Google Inc. for updating documentation of hypergeometric distribution.
-Datadog Inc. for contributions to scipy.stats.
-Urthecast Inc. for exposing additional windowing functions in scipy.signal.+Datadog Inc. for contributions to scipy.stats.