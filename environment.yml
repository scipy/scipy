--- conflicted
+++ resolved
@@ -34,14 +34,8 @@
   - numpydoc
   - ipython
   - matplotlib
-<<<<<<< HEAD
   - pydata-sphinx-theme>=0.10.0
-  - sphinx-panels
-  - sphinx-tabs
-=======
-  - pydata-sphinx-theme>=0.9.0
   - sphinx-design
->>>>>>> 29b9e043
   # For linting
   - flake8
   # Some optional test dependencies
