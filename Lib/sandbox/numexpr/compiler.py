--- conflicted
+++ resolved
@@ -2,55 +2,46 @@
 import sys
 import numpy
 from numexpr import interpreter
-
-<<<<<<< HEAD
-class ASTNode(object):
-    def __init__(self, astType='generic', value=None, children=()):
-=======
-class ASTNode(object):
+from expressions import getKind
+
+class ASTNode(object):
     cmpnames = ['astType', 'astKind', 'value', 'children']
     def __init__(self, astType='generic', astKind='unknown', value=None, children=()):
->>>>>>> e6af5896
         object.__init__(self)
         self.astType = astType
+        self.astKind = astKind
         self.value = value
         self.children = tuple(children)
         self.reg = None
-
-    def __eq__(self, other):
-        if self.astType == 'alias':
-            self = self.value
-        if other.astType == 'alias':
-            other = other.value
-        if not isinstance(other, ASTNode):
-            return False
-        for name in self.cmpnames:
-            if getattr(self, name) != getattr(other, name):
-                return False
-        return True
-        
-    def __hash__(self):
-        if self.astType == 'alias':
-            self = self.value
-        hashval = 0
-        for name in self.cmpnames:
-            hashval ^= hash(getattr(self, name))
-        return hashval
+
+    def __eq__(self, other):
+        if self.astType == 'alias':
+            self = self.value
+        if other.astType == 'alias':
+            other = other.value
+        if not isinstance(other, ASTNode):
+            return False
+        for name in self.cmpnames:
+            if getattr(self, name) != getattr(other, name):
+                return False
+        return True
+        
+    def __hash__(self):
+        if self.astType == 'alias':
+            self = self.value
+        hashval = 0
+        for name in self.cmpnames:
+            hashval ^= hash(getattr(self, name))
+        return hashval
 
     def __str__(self):
-<<<<<<< HEAD
-        return 'AST(%s, %s, %s, %s)' % (self.astType, self.value,
-                                        self.children, self.reg)
-    __repr__ = __str__
-=======
         return 'AST(%s, %s, %s, %s, %s)' % (self.astType, self.astKind, 
                                             self.value, self.children, self.reg)
-    #~ __repr__ = __str__
+    #~ __repr__ = __str__
     def __repr__(self): return '<AST object at %s>' % id(self)
->>>>>>> e6af5896
 
     def key(self):
-        return (self.astType, self.value, self.children)
+        return (self.astType, self.astKind, self.value, self.children)
 
     def postorderWalk(self):
         for c in self.children:
@@ -65,23 +56,10 @@
                 yield w
 
 def expressionToAST(ex):
-    this_ast = ASTNode(ex.astType, ex.value,
+    this_ast = ASTNode(ex.astType, ex.astKind, ex.value,
                            [expressionToAST(c) for c in ex.children])
     return this_ast
 
-<<<<<<< HEAD
-class ConstantNumexpr(object):
-    """Used to wrap a constant when numexpr returns a constant value.
-    """
-    def __init__(self, value):
-        self.value = value
-        self.input_names = []
-    def __call__(self, *args, **kargs):
-        return self.value
-    def __str__(self):
-        return "%s(%s)" % (self.__class__.__name__, self.value)
-    __repr__ = __str__
-=======
 
 def sigPerms(s):
     codes = 'ifc'
@@ -129,7 +107,6 @@
     new_ast = ASTNode(ast.astType, ast.astKind, value,
                            [typeCompileAst(c) for c in children])
     return new_ast
->>>>>>> e6af5896
 
 
 class Register(object):
@@ -144,7 +121,7 @@
             name = 'Temporary'
         else:
             name = 'Register'
-        return '%s(%s, %s)' % (name, self.node.astType, self.n,)
+        return '%s(%s, %s, %s)' % (name, self.node.astType, self.node.astKind, self.n,)
 
     def __repr__(self):
         return self.__str__()
@@ -179,19 +156,21 @@
     private.get_context = get_context
     return private
 
-def stringToExpression(s, context):
-    expressions = makeExpressions(context)
+
+def stringToExpression(s, types, context):
+    expr = makeExpressions(context)
     # first compile to a code object to determine the names
     c = compile(s, '<expr>', 'eval')
     # make VariableNode's for the names
     names = {}
+    kind_names = {int : 'int', float : 'float', complex : 'complex'}
     for name in c.co_names:
-        names[name] = getattr(expressions.E, name)
-    names.update(expressions.functions)
+        names[name] = expr.VariableNode(name, kind_names[types.get(name, float)])
+    names.update(expr.functions)
     # now build the expression
     ex = eval(c, names)
-    if isinstance(ex, (int, float)):
-        ex = expressions.ConstantNode(ex)
+    if isinstance(ex, (int, float, complex)):
+        ex = expr.ConstantNode(ex, getKind(ex))
     return ex
 
 
@@ -211,14 +190,19 @@
     ordered_variables = [variables[v] for v in ordered_names]
     return ordered_variables
 
+def convertConstant(x, kind):
+    return {'int' : int,
+            'float' : float,
+            'complex' : complex}[kind](x)
+
 def getConstants(ast):
     const_map = {}
     for a in ast.allOf('constant'):
-        const_map[a.value] = a
+        const_map[(a.astKind, a.value)] = a
     ordered_constants = const_map.keys()
     ordered_constants.sort()
     constants_order = [const_map[v] for v in ordered_constants]
-    constants = numpy.array([a.value for a in constants_order], dtype=float)
+    constants = [convertConstant(a.value, a.astKind) for a in constants_order]
     return constants_order, constants
 
 def sortNodesByOrder(nodes, order):
@@ -241,57 +225,46 @@
 def assignBranchRegisters(inodes, registerMaker):
     for node in inodes:
         node.reg = registerMaker(node, temporary=True)
-<<<<<<< HEAD
-
-def optimizeTemporariesAllocation(ast):
-    for a in ast.allOf('op'):
-        # put result in one of the operand temporaries if there is one
-        for c in a.children:
-            if c.reg.temporary:
-                a.reg = c.reg
-                break
-=======
-
-
-def collapseDuplicateSubtrees(ast):
-    seen = {}
-    aliases = []
-    for a in ast.allOf('op'):
-        if a in seen:
-            target = seen[a]
-            a.astType = 'alias'
-            a.value = target
-            a.children = ()
-            aliases.append(a)
-        else:
-            seen[a] = a
-    # Set values and registers so optimizeTemporariesAllocation doesn't get confused
-    for a in aliases:
-        while a.value.astType == 'alias':
-            a.value = a.value.value
-        a.reg = a.value.reg
-
-
-def optimizeTemporariesAllocation(ast):
-    nodes = list(x for x in ast.postorderWalk() if x.reg.temporary)
-    users_of = dict((n.reg, set()) for n in nodes)
-    for n in reversed(nodes):
-        for c in n.children:
-            if c.reg.temporary:
-                users_of[c.reg].add(n)
-    unused = {'int' : set(), 'float' : set(), 'complex' : set()}
-    for n in nodes:
-        for reg, users in users_of.iteritems():
-            if n in users:
-                users.remove(n)
-                if not users:
-                    unused[reg.node.astKind].add(reg)
-        if unused[n.astKind]:
-            reg = unused[n.astKind].pop()
-            users_of[reg] = users_of[n.reg]
-            n.reg = reg
-
->>>>>>> e6af5896
+
+
+def collapseDuplicateSubtrees(ast):
+    seen = {}
+    aliases = []
+    for a in ast.allOf('op'):
+        if a in seen:
+            target = seen[a]
+            a.astType = 'alias'
+            a.value = target
+            a.children = ()
+            aliases.append(a)
+        else:
+            seen[a] = a
+    # Set values and registers so optimizeTemporariesAllocation doesn't get confused
+    for a in aliases:
+        while a.value.astType == 'alias':
+            a.value = a.value.value
+        a.reg = a.value.reg
+
+
+def optimizeTemporariesAllocation(ast):
+    nodes = list(x for x in ast.postorderWalk() if x.reg.temporary)
+    users_of = dict((n.reg, set()) for n in nodes)
+    for n in reversed(nodes):
+        for c in n.children:
+            if c.reg.temporary:
+                users_of[c.reg].add(n)
+    unused = {'int' : set(), 'float' : set(), 'complex' : set()}
+    for n in nodes:
+        for reg, users in users_of.iteritems():
+            if n in users:
+                users.remove(n)
+                if not users:
+                    unused[reg.node.astKind].add(reg)
+        if unused[n.astKind]:
+            reg = unused[n.astKind].pop()
+            users_of[reg] = users_of[n.reg]
+            n.reg = reg
+
 
 def setOrderedRegisterNumbers(order, start):
     for i, node in enumerate(order):
@@ -300,31 +273,23 @@
 
 def setRegisterNumbersForTemporaries(ast, start):
     seen = 0
-<<<<<<< HEAD
-    for node in ast.postorderWalk():
-=======
-    signature = ''
+    signature = ''
     aliases = []
-    for node in ast.postorderWalk():
-        if node.astType == 'alias':
-            aliases.append(node)
-            node = node.value
->>>>>>> e6af5896
+    for node in ast.postorderWalk():
+        if node.astType == 'alias':
+            aliases.append(node)
+            node = node.value
         if node.reg.immediate:
             node.reg.n = node.value
             continue
         reg = node.reg
-        if reg.n < 0:
+        if reg.n < 0:
             reg.n = start + seen
             seen += 1
-<<<<<<< HEAD
-    return start + seen
-=======
-            signature += reg.node.astKind[0]
-    for node in aliases:
+            signature += reg.node.astKind[0]
+    for node in aliases:
         node.reg = node.value.reg
     return start + seen, signature
->>>>>>> e6af5896
 
 def convertASTtoThreeAddrForm(ast):
     program = []
@@ -367,37 +332,6 @@
     prog_str = ''.join([toString(*t) for t in program])
     return prog_str
 
-context_info = [
-    ('optimization', ('none', 'moderate', 'aggressive'), 'aggressive'),
-               ]
-
-<<<<<<< HEAD
-def numexpr(ex, input_order=None, precompiled=False, **kwargs):
-    """Compile an expression built using E.<variable> variables to a function.
-
-    ex can also be specified as a string "2*a+3*b".
-
-    The order of the input variables can be specified using the input_order
-    parameter.
-
-    If precompiled is set to True, a nonusable, easy-to-read representation of
-    the bytecode program used is returned instead.
-    """
-    context = {}
-    for name, allowed, default in context_info:
-        value = kwargs.pop(name, default)
-        if value in allowed:
-            context[name] = value
-        else:
-            raise ValueError("'%s' must be one of %s" % (name, allowed))
-    if kwargs:
-        raise ValueError("Unknown keyword argument '%s'" % kwargs.pop())
-
-    if isinstance(ex, str):
-        ex = stringToExpression(ex, context)
-    if ex.astType == 'constant':
-        return ConstantNumexpr(ex.value)
-=======
 context_info = [
     ('optimization', ('none', 'moderate', 'aggressive'), 'aggressive'),
                ]
@@ -413,32 +347,24 @@
         raise ValueError("Unknown keyword argument '%s'" % map.popitem()[0])    
     return context
 
-
-def precompile(ex, signature=(), **kwargs):
-    types = dict(signature)
+
+def precompile(ex, signature=(), **kwargs):
+    types = dict(signature)
     input_order = [name for (name, type) in signature]
     context = getContext(kwargs)
             
     if isinstance(ex, str):
         ex = stringToExpression(ex, types, context)
->>>>>>> e6af5896
 
     # the AST is like the expression, but the node objects don't have
     # any odd interpretations
+        
     ast = expressionToAST(ex)
     if ex.astType not in ('op'):
-<<<<<<< HEAD
-        ast = ASTNode('op', value='copy', children=(ast,))
-
-    input_order = getInputOrder(ast, input_order)
-    constants_order, constants = getConstants(ast)
-
-=======
         ast = ASTNode('op', value='copy', astKind=ex.astKind, children=(ast,))
         
     ast = typeCompileAst(ast)
 
->>>>>>> e6af5896
     reg_num = [-1]
     def registerMaker(node, temporary=False):
         reg = Register(node, temporary=temporary)
@@ -449,12 +375,12 @@
     assignLeafRegisters(ast.allOf('raw'), Immediate)
     assignLeafRegisters(ast.allOf('variable', 'constant'), registerMaker)
     assignBranchRegisters(ast.allOf('op'), registerMaker)
-
-    collapseDuplicateSubtrees(ast)
-
+
+    collapseDuplicateSubtrees(ast)
+
     input_order = getInputOrder(ast, input_order)
-    constants_order, constants = getConstants(ast)
-
+    constants_order, constants = getConstants(ast)
+
     optimizeTemporariesAllocation(ast)
 
     r_output = 0
@@ -463,44 +389,28 @@
     r_inputs = r_output + 1
     r_constants = setOrderedRegisterNumbers(input_order, r_inputs)
     r_temps = setOrderedRegisterNumbers(constants_order, r_constants)
-<<<<<<< HEAD
-    r_end = setRegisterNumbersForTemporaries(ast, r_temps)
-    n_temps = r_end - r_temps
-=======
     r_end, tempsig = setRegisterNumbersForTemporaries(ast, r_temps)
->>>>>>> e6af5896
-
-    threeAddrProgram = convertASTtoThreeAddrForm(ast)
-    input_names = tuple([a.value for a in input_order])
-    signature = ''.join(types.get(x, float).__name__[0] for x in input_names)
-
-    return threeAddrProgram, signature, tempsig, constants
-    
+
+    threeAddrProgram = convertASTtoThreeAddrForm(ast)
+    input_names = tuple([a.value for a in input_order])
+    signature = ''.join(types.get(x, float).__name__[0] for x in input_names)
+
+    return threeAddrProgram, signature, tempsig, constants
+    
 
 def numexpr(ex, signature=(), **kwargs):
     """Compile an expression built using E.<variable> variables to a function.
 
-<<<<<<< HEAD
-    program = compileThreeAddrForm(threeAddrProgram)
-    input_names = tuple([a.value for a in input_order])
-    nex = interpreter.NumExpr(n_inputs=len(input_order),
-                              n_temps=n_temps,
-                              program=program,
-                              constants=constants,
-                              input_names=input_names)
-    return nex
-=======
     ex can also be specified as a string "2*a+3*b".
 
-    The order of the input variables and their types can be specified using the 
-    signature parameter, which is a list of (name, type) pairs.
+    The order of the input variables and their types can be specified using the 
+    signature parameter, which is a list of (name, type) pairs.
     
-    """
+    """
     threeAddrProgram, inputsig, tempsig, constants = precompile(ex, signature, **kwargs)
-    program = compileThreeAddrForm(threeAddrProgram)
-    return interpreter.NumExpr(inputsig, tempsig, program, constants)
+    program = compileThreeAddrForm(threeAddrProgram)
+    return interpreter.NumExpr(inputsig, tempsig, program, constants)
     
->>>>>>> e6af5896
 
 def disassemble(nex):
     rev_opcodes = {}
@@ -529,8 +439,6 @@
         source.append( (op, dest, arg1, arg2) )
     return source
 
-<<<<<<< HEAD
-=======
 
 def getType(a):
     tname = a.dtype.type.__name__
@@ -551,7 +459,6 @@
 
 
 _names_cache = {}
->>>>>>> e6af5896
 _numexpr_cache = {}
 def evaluate(ex, local_dict=None, global_dict=None, **kwargs):
     """Evaluate a simple array expression elementwise.
@@ -565,15 +472,6 @@
     constants and arrays of floats currently work.
     """
     if not isinstance(ex, str):
-<<<<<<< HEAD
-        raise ValueError("must specify expression as a string")
-    key = (ex, tuple(sorted(kwargs.items())))
-    try:
-        compiled_ex = _numexpr_cache[key]
-    except KeyError:
-        compiled_ex = _numexpr_cache[key] = numexpr(ex, **kwargs)
-    call_frame = sys._getframe().f_back
-=======
         raise ValueError("must specify expression as a string")
     # Get the names for this expression
     expr_key = (ex, tuple(sorted(kwargs.items())))
@@ -583,26 +481,17 @@
     names = _names_cache[expr_key]
     # Get the arguments based on the names.
     call_frame = sys._getframe(1)
->>>>>>> e6af5896
     if local_dict is None:
         local_dict = call_frame.f_locals
     if global_dict is None:
         global_dict = call_frame.f_globals
     arguments = []
-    for name in compiled_ex.input_names:
+    for name in names:
         try:
             a = local_dict[name]
         except KeyError:
             a = global_dict[name]
-<<<<<<< HEAD
-        arguments.append(a)
-    return compiled_ex(*arguments)
-
-
-if __name__ == '__main__':
-    print numexpr("cos(a)", precompiled=True, optimization='moderate')
-=======
-        arguments.append(numpy.asarray(a))
+        arguments.append(numpy.asarray(a))
     # Create a signature
     signature = [(name, getType(arg)) for (name, arg) in zip(names, arguments)]
     # Look up numexpr if possible
@@ -614,8 +503,7 @@
     return compiled_ex(*arguments)
 
 
-
-if __name__ == "__main__":
-    print evaluate("5")
-    
->>>>>>> e6af5896
+
+if __name__ == "__main__":
+    print evaluate("5")
+    