from numpy import *
from numpy.testing import *

set_package_path()
from numexpr import E, numexpr, evaluate
restore_path()

class test_numexpr(NumpyTestCase):
    def check_simple(self):
        ex = 2.0 * E.a + 3.0 * E.b * E.c
        func = numexpr(ex, signature=[('a', float), ('b', float), ('c', float)])
        x = func(array([1., 2, 3]), array([4., 5, 6]), array([7., 8, 9]))
        assert_array_equal(x, array([  86.,  124.,  168.]))

    def check_simple_expr_small_array(self):
        func = numexpr(E.a)
        x = arange(100.0)
        y = func(x)
        assert_array_equal(x, y)

    def check_simple_expr(self):
        func = numexpr(E.a)
        x = arange(1e5)
        y = func(x)
        assert_array_equal(x, y)

    def check_rational_expr(self):
        func = numexpr((E.a + 2.0*E.b) / (1 + E.a + 4*E.b*E.b))
        a = arange(1e5)
        b = arange(1e5) * 0.1
        x = (a + 2*b) / (1 + a + 4*b*b)
        y = func(a, b)
        assert_array_equal(x, y)

class test_evaluate(NumpyTestCase):
    def check_simple(self):
        a = array([1., 2., 3.])
        b = array([4., 5., 6.])
        c = array([7., 8., 9.])
        x = evaluate("2*a + 3*b*c")
        assert_array_equal(x, array([  86.,  124.,  168.]))

    def check_simple_expr_small_array(self):
        x = arange(100.0)
        y = evaluate("x")
        assert_array_equal(x, y)

    def check_simple_expr(self):
        x = arange(1e5)
        y = evaluate("x")
        assert_array_equal(x, y)

    def check_rational_expr(self):
        a = arange(1e5)
        b = arange(1e5) * 0.1
        x = (a + 2*b) / (1 + a + 4*b*b)
        y = evaluate("(a + 2*b) / (1 + a + 4*b*b)")
        assert_array_equal(x, y)

    def check_complex_expr(self):
        def complex(a, b, complex=__builtins__.complex):
            c = zeros(a.shape, dtype=complex)
            c.real = a
            c.imag = b
            return c
        a = arange(1e4)
        b = arange(1e4)**1e-5
        z = a + 1j*b
        x = z.imag
        x = sin(complex(a, b)).real + z.imag
        y = evaluate("sin(complex(a, b)).real + z.imag")
        assert_array_almost_equal(x, y)                                                                                                

tests = [
('MISC', ['b*c+d*e',
          '2*a+3*b',
          'sinh(a)',
          '2*a + (cos(3)+5)*sinh(cos(b))',
          '2*a + arctan2(a, b)',
          'where(a, 2, b)',
          'where((a-10).real, a, 2)',
          'cos(1+1)',
          '1+1',
          '1',
          'cos(a2)',
          '(a+1)**0'])]
optests = []
for op in list('+-*/%') + ['**']:
    optests.append("(a+1) %s (b+3)" % op)
    optests.append("3 %s (b+3)" % op)
    optests.append("(a+1) %s 4" % op)
    optests.append("2 %s (b+3)" % op)
    optests.append("(a+1) %s 2" % op)
    optests.append("(a+1) %s -1" % op)
    optests.append("(a+1) %s 0.5" % op)

tests.append(('OPERATIONS', optests))
cmptests = []
for op in ['<', '<=', '==', '>=', '>', '!=']:
    cmptests.append("a/2+5 %s b" % op)
    cmptests.append("a/2+5 %s 7" % op)
    cmptests.append("7 %s b" % op)
tests.append(('COMPARISONS', cmptests))
func1tests = []
for func in ['copy', 'ones_like', 'sin', 'cos', 'tan', 'sqrt', 'sinh', 'cosh', 'tanh']:
    func1tests.append("a + %s(b+c)" % func)
tests.append(('1-ARG FUNCS', func1tests))
func2tests = []
for func in ['arctan2', 'fmod']:
    func2tests.append("a + %s(b+c, d+1)" % func)
    func2tests.append("a + %s(b+c, 1)" % func)
    func2tests.append("a + %s(1, d+1)" % func)
tests.append(('2-ARG FUNCS', func2tests))
powtests = []
for n in (-2.5, -1.5, -1.3, -.5, 0, 0.5, 1, 0.5, 1, 2.3, 2.5):
    powtests.append("(a+1)**%s" % n)
tests.append(('POW TESTS', powtests))

def equal(a, b, exact):
    if exact:
        return (shape(a) == shape(b)) and alltrue(ravel(a) == ravel(b))
    else:
        return (shape(a) == shape(b)) and (allclose(ravel(a), ravel(b)) or alltrue(ravel(a) == ravel(b))) # XXX report a bug?

class Skip(Exception): pass

class test_expressions(NumpyTestCase):
    def check_expressions(self):
<<<<<<< HEAD
        array_size = 1e2
        a = arange(array_size)
        a2 = zeros([array_size, array_size])
        b = arange(array_size)
        c = arange(array_size)
        d = arange(array_size)
        e = arange(array_size)

        try:
            for optimization, exact in [('none', True), ('moderate', True), ('aggressive', False)]:
                for section_name, section_tests in tests:
                    for expr in section_tests:
                        npval = eval(expr)
                        neval = evaluate(expr, optimization=optimization)
                        assert equal(npval, neval, exact), expr
        except AssertionError:
            raise
        except:
            self.warn('numexpr error for expression %r' % (expr,))
            raise
=======
        for test_scalar in [0,1,2]:
            for dtype in [int, float, complex]:
                array_size = 100
                a = arange(array_size, dtype=dtype)
                a2 = zeros([array_size, array_size], dtype=dtype)
                b = arange(array_size, dtype=dtype) / array_size
                c = arange(array_size, dtype=dtype)
                d = arange(array_size, dtype=dtype)
                e = arange(array_size, dtype=dtype)
                if dtype == complex:
                    a = a.real
                    for x in [a2, b, c, d, e]:
                        x += 1j
                        x *= 1+1j
                if test_scalar == 1:
                    a = a[array_size/2] 
                if test_scalar == 2:
                    b = b[array_size/2]
                for optimization, exact in [('none', False), ('moderate', False), ('aggressive', False)]:
                    for section_name, section_tests in tests:
                        for expr in section_tests:
                            if dtype == complex and (
                                   '<' in expr or '>' in expr or '%' in expr
                                   or "arctan2" in expr or "fmod" in expr):
                                continue # skip complex comparisons
                            try:
                                try:
                                    npval = eval(expr)
                                except:
                                    raise Skip()
                                neval = evaluate(expr, optimization=optimization)
                                assert equal(npval, neval, exact), "%s (%s, %s, %s, %s)" % (expr, test_scalar, dtype.__name__, optimization, exact)
                            except Skip:
                                pass
                            except AssertionError:
                                raise
                            except NotImplementedError:
                                self.warn('%r not implemented for %s' % (expr,dtype.__name__))
                            except:
                                self.warn('numexpr error for expression %r' % (expr,))
                                raise
>>>>>>> e6af5896

if __name__ == '__main__':
    NumpyTest().run()<|MERGE_RESOLUTION|>--- conflicted
+++ resolved
@@ -126,28 +126,6 @@
 
 class test_expressions(NumpyTestCase):
     def check_expressions(self):
-<<<<<<< HEAD
-        array_size = 1e2
-        a = arange(array_size)
-        a2 = zeros([array_size, array_size])
-        b = arange(array_size)
-        c = arange(array_size)
-        d = arange(array_size)
-        e = arange(array_size)
-
-        try:
-            for optimization, exact in [('none', True), ('moderate', True), ('aggressive', False)]:
-                for section_name, section_tests in tests:
-                    for expr in section_tests:
-                        npval = eval(expr)
-                        neval = evaluate(expr, optimization=optimization)
-                        assert equal(npval, neval, exact), expr
-        except AssertionError:
-            raise
-        except:
-            self.warn('numexpr error for expression %r' % (expr,))
-            raise
-=======
         for test_scalar in [0,1,2]:
             for dtype in [int, float, complex]:
                 array_size = 100
@@ -189,7 +167,6 @@
                             except:
                                 self.warn('numexpr error for expression %r' % (expr,))
                                 raise
->>>>>>> e6af5896
 
 if __name__ == '__main__':
     NumpyTest().run()