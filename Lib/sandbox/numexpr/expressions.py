--- conflicted
+++ resolved
@@ -5,6 +5,7 @@
 from numexpr import interpreter
 import sys
 
+# XXX Is there any reason to keep Expression around?
 class Expression(object):
     def __init__(self):
         object.__init__(self)
@@ -13,7 +14,7 @@
         if name.startswith('_'):
             return self.__dict__[name]
         else:
-            return VariableNode(name)
+            return VariableNode(name, 'float')
 
 E = Expression()
 
@@ -43,8 +44,15 @@
         if not isinstance(x, ConstantNode):
             return False
     return True
-
-def binop(opname, reversed=False):
+    
+kind_rank = ['int', 'float', 'complex', 'none']
+def common_kind(nodes):
+    n = -1
+    for x in nodes:
+        n = max(n, kind_rank.index(x.astKind))
+    return kind_rank[n]
+
+def binop(opname, reversed=False, kind=None):
     @ophelper
     def operation(self, other):
         if reversed:
@@ -52,15 +60,18 @@
         if all_constant([self, other]):
             return ConstantNode(getattr(self.value, "__%s__" % opname)(other.value))
         else:
-            return OpNode(opname, (self, other))
+            return OpNode(opname, (self, other), kind=kind)
     return operation
 
-def func(func):
+def func(func, minkind=None):
     @ophelper
     def function(*args):
         if all_constant(args):
             return ConstantNode(func(*[x.value for x in args]))
-        return FuncNode(func.__name__, args)
+        kind = common_kind(args)
+        if minkind and kind_rank.index(minkind) > kind_rank.index(kind):
+            kind = minkind
+        return FuncNode(func.__name__, args, kind)
     return function
 
 @ophelper
@@ -69,12 +80,13 @@
         return ConstantNode(numpy.where(a, b, c))
     if isinstance(a, ConstantNode):
         raise ValueError("too many dimensions")
+    kind = common_kind([b,c])
     return FuncNode('where', [a,b,c])
 
 @ophelper
 def div_op(a, b):
     if get_optimization() in ('moderate', 'aggressive'):
-        if isinstance(b, ConstantNode):
+        if isinstance(b, ConstantNode) and (a.astKind == b.astKind) and a.astKind in ('float', 'complex'):
             return OpNode('mul', [a, ConstantNode(1./b.value)])
     return OpNode('div', [a,b])
 
@@ -85,20 +97,6 @@
         return ConstantNode(a**b)
     if isinstance(b, ConstantNode):
         x = b.value
-<<<<<<< HEAD
-        if get_optimization() == 'moderate':
-            if x == -1:
-                return OpNode('div', [ConstantNode(1),a])
-            if x == 0:
-                return FuncNode('ones_like', [a])
-            if x == 0.5:
-                return FuncNode('sqrt', [a])
-            if x == 1:
-                return a
-            if x == 2:
-                return OpNode('mul', [a,a])
-=======
->>>>>>> e6af5896
         if get_optimization() == 'aggressive':
             RANGE = 50 # Approximate break even point with pow(x,y)
             # Optimize all integral and half integral powers in [-RANGE, RANGE]
@@ -128,23 +126,36 @@
                 if x < 0:
                     r = OpNode('div', [ConstantNode(1), r])
                 return r
+        if get_optimization() in ('moderate', 'aggressive'):
+            if x == -1:
+                return OpNode('div', [ConstantNode(1),a])
+            if x == 0:
+                return FuncNode('ones_like', [a])
+            if x == 0.5:
+                kind = a.astKind
+                if kind == 'int': kind = 'float'
+                return FuncNode('sqrt', [a], kind=kind)
+            if x == 1:
+                return a
+            if x == 2:
+                return OpNode('mul', [a,a])
     return OpNode('pow', [a,b])
 
 
 functions = {
     'copy' : func(numpy.copy),
     'ones_like' : func(numpy.ones_like),
-    'sin' : func(numpy.sin),
-    'cos' : func(numpy.cos),
-    'tan' : func(numpy.tan),
-    'sqrt' : func(numpy.sqrt),
-
-    'sinh' : func(numpy.sinh),
-    'cosh' : func(numpy.cosh),
-    'tanh' : func(numpy.tanh),
-
-    'arctan2' : func(numpy.arctan2),
-    'fmod' : func(numpy.fmod),
+    'sin' : func(numpy.sin, 'float'),
+    'cos' : func(numpy.cos, 'float'),
+    'tan' : func(numpy.tan, 'float'),
+    'sqrt' : func(numpy.sqrt, 'float'),
+
+    'sinh' : func(numpy.sinh, 'float'),
+    'cosh' : func(numpy.cosh, 'float'),
+    'tanh' : func(numpy.tanh, 'float'),
+
+    'arctan2' : func(numpy.arctan2, 'float'),
+    'fmod' : func(numpy.fmod, 'float'),
 
     'where' : where_func,
         
@@ -154,9 +165,12 @@
 class ExpressionNode(object):
     astType = 'generic'
 
-    def __init__(self, value=None, children=None):
+    def __init__(self, value=None, kind=None, children=None):
         object.__init__(self)
         self.value = value
+        if kind is None:
+            kind = 'none'
+        self.astKind = kind
         if children is None:
             self.children = ()
         else:
@@ -175,19 +189,17 @@
     imag = property(get_imag)
 
     def __str__(self):
-        return '%s(%s, %s)' % (self.__class__.__name__, self.value,
+        return '%s(%s, %s, %s)' % (self.__class__.__name__, self.value, self.astKind,
                                self.children)
-
     def __repr__(self):
         return self.__str__()
-
-    __add__ = __radd__ = binop('add')
 
     def __neg__(self):
         return OpNode('neg', (self,))
     def __pos__(self):
         return self
 
+    __add__ = __radd__ = binop('add')
     __sub__ = binop('sub')
     __rsub__ = binop('sub', reversed=True)
     __mul__ = __rmul__ = binop('mul')
@@ -198,20 +210,20 @@
     __mod__ = binop('mod')
     __rmod__ = binop('mod', reversed=True)
 
-    __gt__ = binop('gt')
-    __ge__ = binop('ge')
-    __eq__ = binop('eq')
-    __ne__ = binop('ne')
-    __lt__ = binop('gt', reversed=True)
-    __le__ = binop('ge', reversed=True)
+    __gt__ = binop('gt', kind='int')
+    __ge__ = binop('ge', kind='int')
+    __eq__ = binop('eq', kind='int')
+    __ne__ = binop('ne', kind='int')
+    __lt__ = binop('gt', reversed=True, kind='int')
+    __le__ = binop('ge', reversed=True, kind='int')
 
 class LeafNode(ExpressionNode):
     leafNode = True
-
+        
 class VariableNode(LeafNode):
     astType = 'variable'
-    def __init__(self, value=None, children=None):
-        ExpressionNode.__init__(self, value=value)
+    def __init__(self, value=None, kind=None, children=None):
+        ExpressionNode.__init__(self, value=value, kind=kind)
 
 class RawNode(object):
     """Used to pass raw integers to interpreter.
@@ -220,6 +232,7 @@
     this to be used for anything but being walked.
     """
     astType = 'raw'
+    astKind = 'none'
     def __init__(self, value):
         self.value = value
         self.children = ()
@@ -227,8 +240,6 @@
         return 'RawNode(%s)' % (self.value,)
     __repr__ = __str__
 
-<<<<<<< HEAD
-=======
 
 def normalizeConstant(x):
     for converter in int, float, complex:
@@ -244,22 +255,23 @@
             float : 'float', 
             complex : 'complex'}[type(normalizeConstant(x))]
 
->>>>>>> e6af5896
 class ConstantNode(LeafNode):
     astType = 'constant'
     def __init__(self, value=None, children=None):
-        LeafNode.__init__(self, value=float(value))
+        kind = getKind(value)
+        LeafNode.__init__(self, value=value, kind=kind)
     def __neg__(self):
         return ConstantNode(-self.value)
 
 class OpNode(ExpressionNode):
     astType = 'op'
-    def __init__(self, opcode=None, args=None):
-        ExpressionNode.__init__(self, value=opcode, children=args)
+    def __init__(self, opcode=None, args=None, kind=None):
+        if (kind is None) and (args is not None):
+            kind = common_kind(args)
+        ExpressionNode.__init__(self, value=opcode, kind=kind, children=args)    
 
 class FuncNode(OpNode):
-    def __init__(self, opcode=None, args=None):
-        if opcode not in interpreter.opcodes:
-            args = list(args) + [RawNode(interpreter.funccodes[opcode])]
-            opcode = 'func_%s' % (len(args)-1)
-        ExpressionNode.__init__(self, value=opcode, children=args)+    def __init__(self, opcode=None, args=None, kind=None):
+        if (kind is None) and (args is not None):
+            kind = common_kind(args)
+        OpNode.__init__(self, opcode, args, kind)