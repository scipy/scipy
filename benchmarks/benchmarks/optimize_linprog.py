--- conflicted
+++ resolved
@@ -35,17 +35,11 @@
 
 methods = [("interior-point", {"sparse": True}),
            ("interior-point", {"sparse": False}),
-<<<<<<< HEAD
            ("revised simplex", {}),
            ("highs-ipm", {}),
            ("highs-simplex", {})]
-rr_methods = [_remove_redundancy, _remove_redundancy_dense,
-              _remove_redundancy_sparse]
-=======
-           ("revised simplex", {})]
 rr_methods = [_remove_redundancy_svd, _remove_redundancy_pivot_sparse,
               _remove_redundancy_pivot_dense, _remove_redundancy_id]
->>>>>>> 1d6d7b86
 presolve_methods = ['sparse', 'dense']
 
 problems = ['25FV47', '80BAU3B', 'ADLITTLE', 'AFIRO', 'AGG', 'AGG2', 'AGG3',
