import warnings

import numpy as np
from .common import Benchmark, safe_import, is_xslow

with safe_import():
    import scipy.stats as stats
with safe_import():
    from scipy.stats._distr_params import distcont, distdiscrete

try:  # builtin lib
    from itertools import compress
except ImportError:
    pass


class Anderson_KSamp(Benchmark):
    def setup(self, *args):
        self.rand = [np.random.normal(loc=i, size=1000) for i in range(3)]

    def time_anderson_ksamp(self):
        with warnings.catch_warnings():
            warnings.simplefilter('ignore', UserWarning)
            stats.anderson_ksamp(self.rand)


class CorrelationFunctions(Benchmark):
    param_names = ['alternative']
    params = [
        ['two-sided', 'less', 'greater']
    ]

    def setup(self, mode):
        a = np.random.rand(2,2) * 10
        self.a = a

    def time_fisher_exact(self, alternative):
        oddsratio, pvalue = stats.fisher_exact(self.a, alternative=alternative)

    def time_barnard_exact(self, alternative):
        resBarnard = stats.barnard_exact(self.a, alternative=alternative)

    def time_boschloo_exact(self, alternative):
        resBoschloo = stats.boschloo_exact(self.a, alternative=alternative)


class ANOVAFunction(Benchmark):
    def setup(self):
        rng = np.random.default_rng(12345678)
        self.a = rng.random((6,3)) * 10
        self.b = rng.random((6,3)) * 10
        self.c = rng.random((6,3)) * 10

    def time_f_oneway(self):
        statistic, pvalue = stats.f_oneway(self.a, self.b, self.c)
        statistic, pvalue = stats.f_oneway(self.a, self.b, self.c, axis=1)


class Kendalltau(Benchmark):
    param_names = ['nan_policy','method','variant']
    params = [
        ['propagate', 'raise', 'omit'],
        ['auto', 'asymptotic', 'exact'],
        ['b', 'c']
    ]

    def setup(self, nan_policy, method, variant):
        rng = np.random.default_rng(12345678)
        a = np.arange(200)
        rng.shuffle(a)
        b = np.arange(200)
        rng.shuffle(b)
        self.a = a
        self.b = b

    def time_kendalltau(self, nan_policy, method, variant):
        stats.kendalltau(self.a, self.b, nan_policy=nan_policy,
                         method=method, variant=variant)


class KS(Benchmark):
    param_names = ['alternative', 'mode']
    params = [
        ['two-sided', 'less', 'greater'],
        ['auto', 'exact', 'asymp'],
    ]

    def setup(self, alternative, mode):
        rng = np.random.default_rng(0x2e7c964ff9a5cd6be22014c09f1dbba9)
        self.a = stats.norm.rvs(loc=5, scale=10, size=500, random_state=rng)
        self.b = stats.norm.rvs(loc=8, scale=10, size=500, random_state=rng)

    def time_ks_1samp(self, alternative, mode):
        stats.ks_1samp(self.a, stats.norm.cdf,
                       alternative=alternative, mode=mode)

    def time_ks_2samp(self, alternative, mode):
        stats.ks_2samp(self.a, self.b, alternative=alternative, mode=mode)


class RankSums(Benchmark):
    param_names = ['alternative']
    params = [
        ['two-sided', 'less', 'greater']
    ]

    def setup(self, alternative):
        rng = np.random.default_rng(0xb6acd7192d6e5da0f68b5d8ab8ce7af2)
        self.u1 = rng.uniform(-1, 1, 200)
        self.u2 = rng.uniform(-0.5, 1.5, 300)

    def time_ranksums(self, alternative):
        stats.ranksums(self.u1, self.u2, alternative=alternative)


class BrunnerMunzel(Benchmark):
    param_names = ['alternative', 'nan_policy', 'distribution']
    params = [
        ['two-sided', 'less', 'greater'],
        ['propagate', 'raise', 'omit'],
        ['t', 'normal']
    ]

    def setup(self, alternative, nan_policy, distribution):
        rng = np.random.default_rng(0xb82c4db22b2818bdbc5dbe15ad7528fe)
        self.u1 = rng.uniform(-1, 1, 200)
        self.u2 = rng.uniform(-0.5, 1.5, 300)

    def time_brunnermunzel(self, alternative, nan_policy, distribution):
        stats.brunnermunzel(self.u1, self.u2, alternative=alternative,
                            distribution=distribution, nan_policy=nan_policy)


class InferentialStats(Benchmark):
    def setup(self):
        rng = np.random.default_rng(0x13d756fadb635ae7f5a8d39bbfb0c931)
        self.a = stats.norm.rvs(loc=5, scale=10, size=500, random_state=rng)
        self.b = stats.norm.rvs(loc=8, scale=10, size=500, random_state=rng)
        self.c = stats.norm.rvs(loc=8, scale=20, size=500, random_state=rng)
        self.chisq = rng.integers(1, 20, 500)

    def time_ttest_ind_same_var(self):
        # test different sized sample with variances
        stats.ttest_ind(self.a, self.b)
        stats.ttest_ind(self.a, self.b, equal_var=False)

    def time_ttest_ind_diff_var(self):
        # test different sized sample with different variances
        stats.ttest_ind(self.a, self.c)
        stats.ttest_ind(self.a, self.c, equal_var=False)

    def time_chisqure(self):
        stats.chisquare(self.chisq)

    def time_friedmanchisquare(self):
        stats.friedmanchisquare(self.a, self.b, self.c)

    def time_epps_singleton_2samp(self):
        stats.epps_singleton_2samp(self.a, self.b)

    def time_kruskal(self):
        stats.mstats.kruskal(self.a, self.b)


# Benchmark data for the truncnorm stats() method.
# The data in each row is:
#   a, b, mean, variance, skewness, excess kurtosis. Generated using
# https://gist.github.com/WarrenWeckesser/636b537ee889679227d53543d333a720
truncnorm_cases = [[-20, -19, -19.052343945976656, 0.002725073018195613,
                   -1.9838693623377885, 5.871801893091683],
                   [-30, -29, -29.034401237736176, 0.0011806604886186853,
                    -1.9929615171469608, 5.943905539773037],
                   [-40, -39, -39.02560741993011, 0.0006548827702932775,
                    -1.9960847672775606, 5.968744357649675],
                   [39, 40, 39.02560741993011, 0.0006548827702932775,
                    1.9960847672775606, 5.968744357649675]]
truncnorm_cases = np.array(truncnorm_cases)


class TruncnormStats(Benchmark):
    param_names = ['case', 'moment']
    params = [list(range(len(truncnorm_cases))), ['m', 'v', 's', 'k']]

    def track_truncnorm_stats_error(self, case, moment):
        result_indices = dict(zip(['m', 'v', 's', 'k'], range(2, 6)))
        ref = truncnorm_cases[case, result_indices[moment]]
        a, b = truncnorm_cases[case, 0:2]
        res = stats.truncnorm(a, b).stats(moments=moment)
        return np.abs((res - ref)/ref)


class DistributionsAll(Benchmark):
    # all distributions are in this list. A conversion to a set is used to
    # remove duplicates that appear more than once in either `distcont` or
    # `distdiscrete`.
    dists = sorted(list(set([d[0] for d in distcont + distdiscrete])))

    param_names = ['dist_name', 'method']
    params = [
        dists, ['pdf/pmf', 'logpdf/logpmf', 'cdf', 'logcdf', 'rvs', 'fit',
                'sf', 'logsf', 'ppf', 'isf', 'moment', 'stats_s', 'stats_v',
                'stats_m', 'stats_k', 'stats_mvsk', 'entropy']
    ]
    # stats_mvsk is tested separately because of gh-11742
    # `moment` tests a higher moment (order 5)

    dist_data = dict(distcont + distdiscrete)
    # custom shape values can be provided for any distribution in the format
    # `dist_name`: [shape1, shape2, ...]
    custom_input = {}

    # these are the distributions that are the slowest
    slow_dists = ['nct', 'ncx2', 'argus', 'cosine', 'foldnorm', 'gausshyper',
                  'kappa4', 'invgauss', 'wald', 'vonmises_line', 'ksone',
                  'genexpon', 'exponnorm', 'recipinvgauss', 'vonmises',
                  'foldcauchy', 'kstwo', 'levy_stable', 'skewnorm']
    slow_methods = ['moment']

    def setup(self, dist_name, method):
        if not is_xslow() and (dist_name in self.slow_dists
                               or method in self.slow_methods):
            raise NotImplementedError("Skipped")

        self.dist = getattr(stats, dist_name)

        dist_shapes = self.dist_data[dist_name]

        if isinstance(self.dist, stats.rv_discrete):
            # discrete distributions only use location
            self.isCont = False
            kwds = {'loc': 4}
        else:
            # continuous distributions use location and scale
            self.isCont = True
            kwds = {'loc': 4, 'scale': 10}

        bounds = self.dist.interval(.99, *dist_shapes, **kwds)
        x = np.linspace(*bounds, 100)
        args = [x, *self.custom_input.get(dist_name, dist_shapes)]
        self.args = args
        self.kwds = kwds
        if method == 'fit':
            # there are no fit methods for discrete distributions
            if isinstance(self.dist, stats.rv_discrete):
                raise NotImplementedError("This attribute is not a member "
                                          "of the distribution")
            # the only positional argument is the data to be fitted
            self.args = [self.dist.rvs(*dist_shapes, size=100, random_state=0, **kwds)]
        elif method == 'rvs':
            # add size keyword argument for data creation
            kwds['size'] = 1000
            kwds['random_state'] = 0
            # keep shapes as positional arguments, omit linearly spaced data
            self.args = args[1:]
        elif method == 'pdf/pmf':
            method = ('pmf' if isinstance(self.dist, stats.rv_discrete)
                      else 'pdf')
        elif method == 'logpdf/logpmf':
            method = ('logpmf' if isinstance(self.dist, stats.rv_discrete)
                      else 'logpdf')
        elif method in ['ppf', 'isf']:
            self.args = [np.linspace((0, 1), 100), *args[1:]]
        elif method == 'moment':
            # the first four moments may be optimized, so compute the fifth
            self.args = [5, *args[1:]]
        elif method.startswith('stats_'):
            kwds['moments'] = method[6:]
            method = 'stats'
            self.args = args[1:]
        elif method == 'entropy':
            self.args = args[1:]

        self.method = getattr(self.dist, method)

    def time_distribution(self, dist_name, method):
        self.method(*self.args, **self.kwds)


class TrackContinuousRoundtrip(Benchmark):
    # Benchmarks that track a value for every distribution can go here
    param_names = ['dist_name']
    params = list(dict(distcont).keys())
    dist_data = dict(distcont)

    def setup(self, dist_name):
        # Distribution setup follows `DistributionsAll` benchmark.
        # This focuses on ppf, so the code for handling other functions is
        # removed for simplicity.
        self.dist = getattr(stats, dist_name)
        self.shape_args = self.dist_data[dist_name]

    def track_distribution_ppf_roundtrip(self, dist_name):
        # Tracks the worst relative error of a
        # couple of round-trip ppf -> cdf calculations.
        vals = [0.001, 0.5, 0.999]

        ppf = self.dist.ppf(vals, *self.shape_args)
        round_trip = self.dist.cdf(ppf, *self.shape_args)

        err_rel = np.abs(vals - round_trip) / vals
        return np.max(err_rel)

    def track_distribution_ppf_roundtrip_extrema(self, dist_name):
        # Tracks the absolute error of an "extreme" round-trip
        # ppf -> cdf calculation.
        v = 1e-6
        ppf = self.dist.ppf(v, *self.shape_args)
        round_trip = self.dist.cdf(ppf, *self.shape_args)

        err_abs = np.abs(v - round_trip)
        return err_abs

    def track_distribution_isf_roundtrip(self, dist_name):
        # Tracks the worst relative error of a
        # couple of round-trip isf -> sf calculations.
        vals = [0.001, 0.5, 0.999]

        isf = self.dist.isf(vals, *self.shape_args)
        round_trip = self.dist.sf(isf, *self.shape_args)

        err_rel = np.abs(vals - round_trip) / vals
        return np.max(err_rel)

    def track_distribution_isf_roundtrip_extrema(self, dist_name):
        # Tracks the absolute error of an "extreme" round-trip
        # isf -> sf calculation.
        v = 1e-6
        ppf = self.dist.isf(v, *self.shape_args)
        round_trip = self.dist.sf(ppf, *self.shape_args)

        err_abs = np.abs(v - round_trip)
        return err_abs


class PDFPeakMemory(Benchmark):
    # Tracks peak memory when a distribution is given a large array to process
    # See gh-14095

    # Run for up to 30 min - some dists are quite slow.
    timeout = 1800.0

    x = np.arange(1e6)

    param_names = ['dist_name']
    params = list(dict(distcont).keys())
    dist_data = dict(distcont)

    # So slow that 30min isn't enough time to finish.
    slow_dists = ["levy_stable"]

    def setup(self, dist_name):
        # This benchmark is demanding. Skip it if the env isn't xslow.
        if not is_xslow():
            raise NotImplementedError("skipped - enviroment is not xslow. "
                                      "To enable this benchamark, set the "
                                      "enviroment variable SCIPY_XSLOW=1")

        if dist_name in self.slow_dists:
            raise NotImplementedError("skipped - dist is too slow.")

        self.dist = getattr(stats, dist_name)
        self.shape_args = self.dist_data[dist_name]

    def peakmem_bigarr_pdf(self, dist_name):
        self.dist.pdf(self.x, *self.shape_args)


class Distribution(Benchmark):
    # though there is a new version of this benchmark that runs all the
    # distributions, at the time of writing there was odd behavior on
    # the asv for this benchmark, so it is retained.
    # https://pv.github.io/scipy-bench/#stats.Distribution.time_distribution

    param_names = ['distribution', 'properties']
    params = [
        ['cauchy', 'gamma', 'beta'],
        ['pdf', 'cdf', 'rvs', 'fit']
    ]

    def setup(self, distribution, properties):
        rng = np.random.default_rng(12345678)
        self.x = rng.random(100)

    def time_distribution(self, distribution, properties):
        if distribution == 'gamma':
            if properties == 'pdf':
                stats.gamma.pdf(self.x, a=5, loc=4, scale=10)
            elif properties == 'cdf':
                stats.gamma.cdf(self.x, a=5, loc=4, scale=10)
            elif properties == 'rvs':
                stats.gamma.rvs(size=1000, a=5, loc=4, scale=10)
            elif properties == 'fit':
                stats.gamma.fit(self.x, loc=4, scale=10)
        elif distribution == 'cauchy':
            if properties == 'pdf':
                stats.cauchy.pdf(self.x, loc=4, scale=10)
            elif properties == 'cdf':
                stats.cauchy.cdf(self.x, loc=4, scale=10)
            elif properties == 'rvs':
                stats.cauchy.rvs(size=1000, loc=4, scale=10)
            elif properties == 'fit':
                stats.cauchy.fit(self.x, loc=4, scale=10)
        elif distribution == 'beta':
            if properties == 'pdf':
                stats.beta.pdf(self.x, a=5, b=3, loc=4, scale=10)
            elif properties == 'cdf':
                stats.beta.cdf(self.x, a=5, b=3, loc=4, scale=10)
            elif properties == 'rvs':
                stats.beta.rvs(size=1000, a=5, b=3, loc=4, scale=10)
            elif properties == 'fit':
                stats.beta.fit(self.x, loc=4, scale=10)

    # Retain old benchmark results (remove this if changing the benchmark)
    time_distribution.version = "fb22ae5386501008d945783921fe44aef3f82c1dafc40cddfaccaeec38b792b0"


class DescriptiveStats(Benchmark):
    param_names = ['n_levels']
    params = [
        [10, 1000]
    ]

    def setup(self, n_levels):
        rng = np.random.default_rng(12345678)
        self.levels = rng.integers(n_levels, size=(1000, 10))

    def time_mode(self, n_levels):
        stats.mode(self.levels, axis=0)


class GaussianKDE(Benchmark):
    param_names = ['points']
    params = [10, 6400]

    def setup(self, points):
        self.length = points
        rng = np.random.default_rng(12345678)
        n = 2000
        m1 = rng.normal(size=n)
        m2 = rng.normal(scale=0.5, size=n)

        xmin = m1.min()
        xmax = m1.max()
        ymin = m2.min()
        ymax = m2.max()

        X, Y = np.mgrid[xmin:xmax:80j, ymin:ymax:80j]
        self.positions = np.vstack([X.ravel(), Y.ravel()])
        values = np.vstack([m1, m2])
        self.kernel = stats.gaussian_kde(values)

    def time_gaussian_kde_evaluate(self, length):
        self.kernel(self.positions[:, :self.length])

    def time_gaussian_kde_logpdf(self, length):
        self.kernel.logpdf(self.positions[:, :self.length])


class GroupSampling(Benchmark):
    param_names = ['dim']
    params = [[3, 10, 50, 200]]

    def setup(self, dim):
        self.rng = np.random.default_rng(12345678)

    def time_unitary_group(self, dim):
        stats.unitary_group.rvs(dim, random_state=self.rng)

    def time_ortho_group(self, dim):
        stats.ortho_group.rvs(dim, random_state=self.rng)

    def time_special_ortho_group(self, dim):
        stats.special_ortho_group.rvs(dim, random_state=self.rng)


class BinnedStatisticDD(Benchmark):

    params = ["count", "sum", "mean", "min", "max", "median", "std", np.std]

    def setup(self, statistic):
        rng = np.random.default_rng(12345678)
        self.inp = rng.random(9999).reshape(3, 3333) * 200
        self.subbin_x_edges = np.arange(0, 200, dtype=np.float32)
        self.subbin_y_edges = np.arange(0, 200, dtype=np.float64)
        self.ret = stats.binned_statistic_dd(
            [self.inp[0], self.inp[1]], self.inp[2], statistic=statistic,
            bins=[self.subbin_x_edges, self.subbin_y_edges])

    def time_binned_statistic_dd(self, statistic):
        stats.binned_statistic_dd(
            [self.inp[0], self.inp[1]], self.inp[2], statistic=statistic,
            bins=[self.subbin_x_edges, self.subbin_y_edges])

    def time_binned_statistic_dd_reuse_bin(self, statistic):
        stats.binned_statistic_dd(
            [self.inp[0], self.inp[1]], self.inp[2], statistic=statistic,
            binned_statistic_result=self.ret)


class ContinuousFitAnalyticalMLEOverride(Benchmark):
    # list of distributions to time
<<<<<<< HEAD
    dists = ["pareto", "laplace", "rayleigh", "lognorm",
             "invgauss", "gumbel_r", "gumbel_l"]
=======
    dists = ["pareto", "laplace", "rayleigh", "invgauss", "gumbel_r",
             "gumbel_l", "powerlaw"]
>>>>>>> 36e73929
    # add custom values for rvs and fit, if desired, for any distribution:
    # key should match name in dists and value should be list of loc, scale,
    # and shapes
    custom_input = {}
    fnames = ['floc', 'fscale', 'f0', 'f1', 'f2']
    fixed = {}

    param_names = ["distribution", "case", "loc_fixed", "scale_fixed",
                   "shape1_fixed", "shape2_fixed", "shape3_fixed"]
    # in the `_distr_params.py` list, some distributions have multiple sets of
    # "sane" shape combinations. `case` needs to be an enumeration of the
    # maximum number of cases for a benchmarked distribution; the maximum is
    # currently two. Should a benchmarked distribution have more cases in the
    # `_distr_params.py` list, this will need to be increased.
    params = [dists, range(2), * [[True, False]] * 5]

    def setup(self, dist_name, case, loc_fixed, scale_fixed,
              shape1_fixed, shape2_fixed, shape3_fixed):
        self.distn = eval("stats." + dist_name)

        # default `loc` and `scale` are .834 and 4.342, and shapes are from
        # `_distr_params.py`. If there are multiple cases of valid shapes in
        # `distcont`, they are benchmarked separately.
        default_shapes_n = [s[1] for s in distcont if s[0] == dist_name]
        if case >= len(default_shapes_n):
            raise NotImplementedError("no alternate case for this dist")
        default_shapes = default_shapes_n[case]
        param_values = self.custom_input.get(dist_name, [*default_shapes,
                                                         .834, 4.342])
        # separate relevant and non-relevant parameters for this distribution
        # based on the number of shapes
        nparam = len(param_values)
        all_parameters = [loc_fixed, scale_fixed, shape1_fixed, shape2_fixed,
                          shape3_fixed]
        relevant_parameters = all_parameters[:nparam]
        nonrelevant_parameters = all_parameters[nparam:]

        # skip if all parameters are fixed or if non relevant parameters are
        # not all false
        if True in nonrelevant_parameters or False not in relevant_parameters:
            raise NotImplementedError("skip non-relevant case")

        # add fixed values if fixed in relevant_parameters to self.fixed
        # with keys from self.fnames and values in the same order as `fnames`.
        fixed_vales = self.custom_input.get(dist_name, [.834, 4.342,
                                                        *default_shapes])
        self.fixed = dict(zip(compress(self.fnames, relevant_parameters),
<<<<<<< HEAD
                          compress(param_values, relevant_parameters)))
        # shapes need to come before loc and scale
        self.data = self.distn.rvs(*param_values[2:], *param_values[:2],
                                   size=1000)
=======
                          compress(fixed_vales, relevant_parameters)))
        self.param_values = param_values
        self.data = self.distn.rvs(*param_values, size=1000,
                                   random_state=np.random.default_rng(4653465))
>>>>>>> 36e73929

    def time_fit(self, dist_name, case, loc_fixed, scale_fixed,
                 shape1_fixed, shape2_fixed, shape3_fixed):
        self.distn.fit(self.data, **self.fixed)


class BenchMoment(Benchmark):
    params = [
        [1, 2, 3, 8],
        [100, 1000, 10000],
    ]
    param_names = ["order", "size"]

    def setup(self, order, size):
        np.random.random(1234)
        self.x = np.random.random(size)

    def time_moment(self, order, size):
        stats.moment(self.x, order)


class BenchSkewKurtosis(Benchmark):
    params = [
        [1, 2, 3, 8],
        [100, 1000, 10000],
        [False, True]
    ]
    param_names = ["order", "size", "bias"]

    def setup(self, order, size, bias):
        np.random.random(1234)
        self.x = np.random.random(size)

    def time_skew(self, order, size, bias):
        stats.skew(self.x, bias=bias)

    def time_kurtosis(self, order, size, bias):
        stats.kurtosis(self.x, bias=bias)


class BenchQMCDiscrepancy(Benchmark):
    param_names = ['method']
    params = [
        ["CD", "WD", "MD", "L2-star",]
    ]

    def setup(self, method):
        rng = np.random.default_rng(1234)
        sample = rng.random((1000, 10))
        self.sample = sample

    def time_discrepancy(self, method):
        disc = stats.qmc.discrepancy(self.sample, method=method)


class BenchQMCHalton(Benchmark):
    param_names = ['d', 'scramble', 'n', 'workers']
    params = [
        [1, 10],
        [True, False],
        [10, 1_000, 100_000],
        [1, 4]
    ]

    def setup(self, d, scramble, n, workers):
        self.rng = np.random.default_rng(1234)

    def time_halton(self, d, scramble, n, workers):
        seq = stats.qmc.Halton(d, scramble=scramble, seed=self.rng)
        seq.random(n, workers=workers)


class BenchQMCSobol(Benchmark):
    param_names = ['d', 'base2']
    params = [
        [1, 50, 100],
        [3, 10, 11, 12],
    ]

    def setup(self, d, base2):
        self.rng = np.random.default_rng(168525179735951991038384544)
        stats.qmc.Sobol(1, bits=32)  # make it load direction numbers

    def time_sobol(self, d, base2):
        # scrambling is happening at init only, not worth checking
        seq = stats.qmc.Sobol(d, scramble=False, bits=32, seed=self.rng)
        seq.random_base2(base2)


class DistanceFunctions(Benchmark):
    param_names = ['n_size']
    params = [
        [10, 4000]
    ]

    def setup(self, n_size):
        rng = np.random.default_rng(12345678)
        self.u_values = rng.random(n_size) * 10
        self.u_weights = rng.random(n_size) * 10
        self.v_values = rng.random(n_size // 2) * 10
        self.v_weights = rng.random(n_size // 2) * 10

    def time_energy_distance(self, n_size):
        distance = stats.energy_distance(
                 self.u_values, self.v_values,
                 self.u_weights, self.v_weights)

    def time_wasserstein_distance(self, n_size):
        distance = stats.wasserstein_distance(
                 self.u_values, self.v_values,
                 self.u_weights, self.v_weights)


class Somersd(Benchmark):
    param_names = ['n_size']
    params = [
        [10, 100]
    ]

    def setup(self, n_size):
        rng = np.random.default_rng(12345678)
        self.x = rng.choice(n_size, size=n_size)
        self.y = rng.choice(n_size, size=n_size)

    def time_somersd(self, n_size):
        res = stats.somersd(self.x, self.y)


class KolmogorovSmirnov(Benchmark):
    param_names = ['alternative', 'mode', 'size']
    # No auto since it defaults to exact for 20 samples
    params = [
        ['two-sided', 'less', 'greater'],
        ['exact', 'approx', 'asymp'],
        [19, 20, 21]
    ]

    def setup(self, alternative, mode, size):
        np.random.seed(12345678)
        a = stats.norm.rvs(size=20)
        self.a = a

    def time_ks(self, alternative, mode, size):
        stats.kstest(self.a, 'norm', alternative=alternative,
                     mode=mode, N=size)


class KolmogorovSmirnovTwoSamples(Benchmark):
    param_names = ['alternative', 'mode', 'size']
    # No auto since it defaults to exact for 20 samples
    params = [
        ['two-sided', 'less', 'greater'],
        ['exact', 'asymp'],
        [(21, 20), (20, 20)]
    ]

    def setup(self, alternative, mode, size):
        np.random.seed(12345678)
        a = stats.norm.rvs(size=size[0])
        b = stats.norm.rvs(size=size[1])
        self.a = a
        self.b = b

    def time_ks2(self, alternative, mode, size):
        stats.ks_2samp(self.a, self.b, alternative=alternative, mode=mode)


class RandomTable(Benchmark):
    param_names = ["method", "ntot", "ncell"]
    params = [
        ["boyett", "patefield"],
        [10, 100, 1000, 10000],
        [4, 64, 256, 1024]
    ]

    def setup(self, method, ntot, ncell):
        self.rng = np.random.default_rng(12345678)
        k = int(ncell ** 0.5)
        assert k ** 2 == ncell
        p = np.ones(k) / k
        row = self.rng.multinomial(ntot, p)
        col = self.rng.multinomial(ntot, p)
        self.dist = stats.random_table(row, col)

    def time_method(self, method, ntot, ncell):
        self.dist.rvs(1000, method=method, random_state=self.rng)<|MERGE_RESOLUTION|>--- conflicted
+++ resolved
@@ -499,13 +499,8 @@
 
 class ContinuousFitAnalyticalMLEOverride(Benchmark):
     # list of distributions to time
-<<<<<<< HEAD
-    dists = ["pareto", "laplace", "rayleigh", "lognorm",
-             "invgauss", "gumbel_r", "gumbel_l"]
-=======
     dists = ["pareto", "laplace", "rayleigh", "invgauss", "gumbel_r",
-             "gumbel_l", "powerlaw"]
->>>>>>> 36e73929
+             "gumbel_l", "powerlaw", "lognorm"]
     # add custom values for rvs and fit, if desired, for any distribution:
     # key should match name in dists and value should be list of loc, scale,
     # and shapes
@@ -553,17 +548,12 @@
         fixed_vales = self.custom_input.get(dist_name, [.834, 4.342,
                                                         *default_shapes])
         self.fixed = dict(zip(compress(self.fnames, relevant_parameters),
-<<<<<<< HEAD
-                          compress(param_values, relevant_parameters)))
+                          compress(fixed_vales, relevant_parameters)))
+        self.param_values = param_values
         # shapes need to come before loc and scale
         self.data = self.distn.rvs(*param_values[2:], *param_values[:2],
-                                   size=1000)
-=======
-                          compress(fixed_vales, relevant_parameters)))
-        self.param_values = param_values
-        self.data = self.distn.rvs(*param_values, size=1000,
+                                   size=1000,
                                    random_state=np.random.default_rng(4653465))
->>>>>>> 36e73929
 
     def time_fit(self, dist_name, case, loc_fixed, scale_fixed,
                  shape1_fixed, shape2_fixed, shape3_fixed):
