import numpy as np
from .common import Benchmark, safe_import

with safe_import():
<<<<<<< HEAD
    from scipy.linalg import (eigh,
                              cholesky_banded, cho_solve_banded, eig_banded)
    from scipy.sparse.linalg import lobpcg, eigsh, LinearOperator


class Sakurai(LinearOperator):
    """
    Construct a Sakurai matrix in various formats and its eigenvalues.

    Constructs the "Sakurai" matrix motivated by reference [1]_.
    The matrix is square real symmetric positive definite and banded
    with analytically known eigenvalues.
    The matrix gets ill-conditioned with its size growing.
    See the notes below for details.

    Parameters
    ----------
    n : int
        The size of the matrix.
    dtype: numerial numpy type
        The `dtype` of the array, matrix, or banded output.
        The default ``dtype="float"``

    Returns
    -------
    sakurai_lo: `LinearOperator` custom object
        The object containing the output standard for `LinearOperator`:
        sakurai_lo.toarray() : (n, n) ndarray
        sakurai_lo.tosparse() : (n, n) DIAgonal sparse format
        sakurai_lo._matvec and sakurai_lo._matmat: callable objects
            The handle to a function that multiplies the Sakurai matrix
            `s` of the shape `n`-by-`n` on the right by an input matrix `x`
            of the shape `n`-by-`k` to output ``s @ x`` without constructing `s`
    sakurai_lo.tobanded() : (3, n) ndarray
        The Sakurai matrix in the format for banded symmetric matrices,
        i.e., 3 upper diagonals with the main diagonal at the bottom
    sakurai_lo.eigenvalues : (n, ) ndarray, float
        Eigenvalues of the Sakurai matrix ordered ascending

    Notes
    -----
    Reference [1]_ introduces a generalized eigenproblem for the matrix pair
    `A` and `B` where `A` is the identity so we turn it into an eigenproblem
    just for the matrix `B` that this function outputs in various formats
    together with its eigenvalues.
    
    .. versionadded:: 1.12.0

    References
    ----------
    .. [1] T. Sakurai, H. Tadano, Y. Inadomi, and U. Nagashima,
       "A moment-based method for large-scale generalized
       eigenvalue problems",
       Appl. Num. Anal. Comp. Math. Vol. 1 No. 2 (2004).

    Examples
    --------
    >>> import numpy as np
    >>> from scipy.??? import Sakurai
    >>> from scipy.linalg import eig_banded
    >>> n = 6
    >>> sak = Sakurai(n)
    >>> sak.toarray()
    array([[ 5., -4.,  1.,  0.,  0.,  0.],
           [-4.,  6., -4.,  1.,  0.,  0.],
           [ 1., -4.,  6., -4.,  1.,  0.],
           [ 0.,  1., -4.,  6., -4.,  1.],
           [ 0.,  0.,  1., -4.,  6., -4.],
           [ 0.,  0.,  0.,  1., -4.,  5.]])
    >>> sak.tobanded()
    array([[ 1.,  1.,  1.,  1.,  1.,  1.],
           [-4., -4., -4., -4., -4., -4.],
           [ 5.,  6.,  6.,  6.,  6.,  5.]])
    >>> sak.tosparse()
    <6x6 sparse matrix of type '<class 'numpy.float64'>'
        with 24 stored elements (5 diagonals) in DIAgonal format>
    >>> np.array_equal(sak.tosparse().toarray(), sak.toarray())
    True
    >>> np.array_equal(sak(np.eye(n)), sak.tosparse().toarray())
    True
    >>> sak.eigenvalues
    array([0.03922866, 0.56703972, 2.41789479, 5.97822974,
           10.54287655, 14.45473055])

    The entries of the matrix are all integers so can use ``dtype='int'``.

    >>> sak = Sakurai(n, dtype='int')
    >>> sak.tobanded()
    array([[ 1,  1,  1,  1,  1,  1],
           [-4, -4, -4, -4, -4, -4],
           [ 5,  6,  6,  6,  6,  5]])
    >>> sak.tosparse()
    <6x6 sparse matrix of type '<class 'numpy.int32'>'
        with 24 stored elements (5 diagonals) in DIAgonal format>

    The banded form can be used in scipy functions for banded matrices, e.g.,

    >>> e = eig_banded(sak.tobanded(), eigvals_only=True)
    >>> np.allclose(sak.eigenvalues, e, atol= n * n * n * np.finfo(float).eps)
    True

    """
    def __init__(self, n, dtype=np.float64) -> None:
        self.n = n
        self.dtype = dtype
        shape = (n, n)
        super().__init__(dtype, shape)

        k = np.arange(1, n + 1)
        e = np.sort(16. * np.power(np.cos(0.5 * k * np.pi / (n + 1)), 4))
        self.eigenvalues = e


    def tosparse(self):
        from scipy.sparse import spdiags
        d0 = np.r_[5, 6 * np.ones(self.n - 2, dtype=self.dtype), 5]
        d1 = -4 * np.ones(self.n, dtype=self.dtype)
        d2 = np.ones(self.n, dtype=self.dtype)
        return spdiags([d2, d1, d0, d1, d2], [-2, -1, 0, 1, 2], self.n, self.n)


    def tobanded(self):
        d0 = np.r_[5, 6 * np.ones(self.n - 2, dtype=self.dtype), 5]
        d1 = -4 * np.ones(self.n, dtype=self.dtype)
        d2 = np.ones(self.n, dtype=self.dtype)
        return np.array([d2, d1, d0])


    def toarray(self):
        d0 = np.r_[5, 6 * np.ones(self.n - 2, dtype=self.dtype), 5]
        d1 = -4 * np.ones(self.n - 1, dtype=self.dtype)
        d2 = np.ones(self.n - 2, dtype=self.dtype)
        a = np.diag(d0)
        a += np.diag(d1, 1) + np.diag(d1, -1)
        a += np.diag(d2, 2) + np.diag(d2, -2)
        return a

    
    def _matvec(self, x):
        n = self.n
        assert n == x.shape[0]
        x = x.reshape(n, -1)
        sx = np.zeros_like(x)
        sx[0,:] = 5*x[0,:] - 4*x[1,:] + x[2,:]
        sx[-1,:] = 5*x[-1,:] - 4*x[-2,:] + x[-3,:]
        sx[1:-1,:] = (6*x[1:-1,:] - 4*(x[:-2,:] + x[2:,:])
                      + np.pad(x[:-3,:], ((1,0),(0,0)))
                      + np.pad(x[3:,:], ((0,1),(0,0))))
        return sx


    def _matmat(self, x):
        return self._matvec(x)


    def _adjoint(self):
        return self


    def _transpose(self):
        return self


class Mikota_pair:
    """
    Construct the Mikota pair of matrices in various formats and
    eigenvalues of the generalized eigenproblem with them.

    The Mikota pair of matrices [1, 2]_ models a vibration problem
    of a linear mass-spring system with the ends attached where
    the stiffness of the springs and the masses increase along
    the system length such that vibration frequencies are subsequent
    integers 1, 2, ..., `n` where `n` is the number of the masses. Thus,
    eigenvalues of the generalized eigenvalue problem for
    the matrix pair `K` and `M` where `K` is he system stiffness matrix
    and `M` is the system mass matrix are the squares of the integers,
    i.e., 1, 4, 9, ..., ``n * n``.

    The stiffness matrix `K` is square real tri-diagonal symmetric
    positive definite. The mass matrix `M` is diagonal with diagonal
    entries 1, 1/2, 1/3, ...., ``1/n``. Both matrices get
    ill-conditioned with `n` growing.

    Parameters
    ----------
    n : int
        The size of the matrices of the Mikota pair.

    Returns
    -------
    mikota_obj: custom object
        The object containing the `LinearOperator` custom objects
        mikota_obj.k and mikota_obj.m for the stiffness and the mass
        matrices as well as
    mikota_obj.eigenvalues : (n, ) ndarray, float
        Eigenvalues of the Mikota matrix pair: 1, 4, 9, ..., ``n * n``
    mikota_obj.k and mikota_obj.m: `LinearOperator` custom objects
        An instance `inst` of each of these two classes includes methods standard
        for `LinearOperator` instances:
            inst.toarray() : (n, n) ndarray
            inst.tosparse() : (n, n) DIAgonal sparse format
            inst._matvec and inst._matmat: callable objects
                The handle to a function that multiplies the Sakurai matrix
                `s` of the shape `n`-by-`n` on the right by an input matrix `x`
                of the shape `n`-by-`k` to output ``s @ x`` without constructing `s`
        inst.tobanded() : (3, n) ndarray
            The custom method creating the format for banded symmetric matrices,
            i.e., 3 upper diagonals with the main diagonal at the bottom

    
    .. versionadded:: 1.12.0
=======
    from scipy.linalg import eigh, orth, cho_factor, cho_solve
    import scipy.sparse
    from scipy.sparse.linalg import lobpcg
    from scipy.sparse.linalg._interface import LinearOperator
>>>>>>> e658548b

    References
    ----------
    .. [1] J. Mikota, "Frequency tuning of chain structure multibody oscillators
       to place the natural frequencies at omega1 and N-1 integer multiples
       omega2,..., omegaN", Z. Angew. Math. Mech. 81 (2001), S2, S201-S202.
       Appl. Num. Anal. Comp. Math. Vol. 1 No. 2 (2004).
    .. [2] Peter C. Muller and Metin Gurgoze,
       "Natural frequencies of a multi-degree-of-freedom vibration system",
       Proc. Appl. Math. Mech. 6, 319-320 (2006).
       http://dx.doi.org/10.1002/pamm.200610141.

    Examples
    --------
    >>> import numpy as np
    >>> from scipy.??? import mikota_pair
    >>> n = 6
    >>> mik = Mikota_pair(n)
    >>> mik_k = mik.k
    >>> mik_m = mik.m
    >>> mik_k.toarray()
    array([[11., -5.,  0.,  0.,  0.,  0.],
           [-5.,  9., -4.,  0.,  0.,  0.],
           [ 0., -4.,  7., -3.,  0.,  0.],
           [ 0.,  0., -3.,  5., -2.,  0.],
           [ 0.,  0.,  0., -2.,  3., -1.],
           [ 0.,  0.,  0.,  0., -1.,  1.]])
    >>> mik_k.tobanded()
    array([[ 0, -5, -4, -3, -2, -1],
           [11,  9,  7,  5,  3,  1]])
    >>> mik_m.tobanded()
    array([1.        , 0.5       , 0.33333333, 0.25      , 0.2       ,
        0.16666667])
    >>> mik_k.tosparse()
    <6x6 sparse matrix of type '<class 'numpy.float64'>'
        with 16 stored elements (3 diagonals) in DIAgonal format>
    >>> mik_m.tosparse()
    <6x6 sparse matrix of type '<class 'numpy.float64'>'
        with 6 stored elements (1 diagonals) in DIAgonal format>
    >>> np.array_equal(mik_k.tosparse().toarray(), mik_k.toarray())
    True
    >>> np.array_equal(mik_m.tosparse().toarray(), mik_m.toarray())
    True
    >>> np.array_equal(mik_k(np.eye(n)), mik_k.toarray())
    True
    >>> np.array_equal(mik_m(np.eye(n)), mik_m.toarray())
    True
    >>> mik.eigenvalues
    array([ 1.,  4.,  9., 16., 25., 36.])  

<<<<<<< HEAD
    """
    def __init__(self, n, dtype=np.float64) -> None:
        self.n = n
        self.dtype = dtype

        aranp1 = np.arange(1, n + 1)
        self.eigenvalues = aranp1 * aranp1.astype(float)
=======
    A = scipy.sparse.eye(n, n)
    d0 = np.array(np.r_[5, 6 * np.ones(n-2), 5])
    d1 = -4 * np.ones(n)
    d2 = np.ones(n)
    B = scipy.sparse.spdiags([d2, d1, d0, d1, d2], [-2, -1, 0, 1, 2], n, n)

    k = np.arange(1, n+1)
    w_ex = np.sort(1. / (16.* np.power(np.cos(0.5*k*np.pi/(n+1)), 4)))  # exact eigenvalues
>>>>>>> e658548b

        self.m = self.M(n, dtype)
        self.k = self.K(n, dtype)

    class M(LinearOperator):
        def __init__(self, n, dtype) -> None:
            self.n = n
            self.dtype = dtype
            shape = (n, n)
            super().__init__(dtype, shape)

<<<<<<< HEAD
=======
def _mikota_pair(n):
    # Mikota pair acts as a nice test since the eigenvalues
    # are the squares of the integers n, n=1,2,...
    x = np.arange(1, n + 1)
    B = np.diag(1. / x)
    y = np.arange(n - 1, 0, -1)
    z = np.arange(2 * n - 1, 0, -2)
    A = np.diag(z) - np.diag(y, -1) - np.diag(y, 1)
    return A.astype(float), B.astype(float)
>>>>>>> e658548b

        def tosparse(self):
            from scipy.sparse import diags
            aranp1 = np.arange(1, self.n + 1, dtype=self.dtype)
            aranp1_inv = 1. / aranp1
            return diags([aranp1_inv], [0], shape=(self.n, self.n))


        def tobanded(self):
            aranp1 = np.arange(1, self.n + 1, dtype=self.dtype)
            return 1. / aranp1


        def toarray(self):
            aranp1 = np.arange(1, self.n + 1, dtype=self.dtype)
            aranp1_inv = 1. / aranp1
            return np.diag(aranp1_inv)


        def _matvec(self, x):
            n = self.n
            assert n == x.shape[0]
            aranp1_inv = 1. / np.arange(1, n + 1)
            # linearoperator requires 2D array
            if len(x.shape) == 1:
                x = x.reshape(-1, 1)
            return aranp1_inv[:, np.newaxis] * x


        def _matmat(self, x):
            return self._matvec(x)


        def _adjoint(self):
            return self


        def _transpose(self):
            return self


    class K(LinearOperator):
        def __init__(self, n, dtype):
            self.n = n
            self.dtype = dtype
            shape = (n, n)
            super().__init__(dtype, shape)

        def tosparse(self):
            from scipy.sparse import diags
            y = - np.arange(self.n - 1, 0, -1, dtype=self.dtype)
            z = np.arange(2 * self.n - 1, 0, -2, dtype=self.dtype)
            return diags([y, z, y], [-1, 0, 1], shape=(self.n, self.n))


        def tobanded(self):
            y = - np.arange(self.n - 1, 0, -1, dtype=self.dtype)
            z = np.arange(2 * self.n - 1, 0, -2, dtype=self.dtype)
            return np.array([np.pad(y, (1, 0), 'constant'), z])

        def toarray(self):
            return self.tosparse().toarray()


        def _matvec(self, x):
            n = self.n
            assert n == x.shape[0]
            x = x.reshape(n, -1)
            kx = np.zeros_like(x)
            y = - np.arange(n - 1, 0, -1)
            z = np.arange(2 * n - 1, 0, -2)
            kx[0, :] = z[0] * x[0, :] + y[0] * x[1, :]
            kx[-1, :] = y[-1] * x[-2, :] + z[-1] * x[-1, :]
            kx[1: -1, :] = (y[:-1, None] * x[: -2,:]
                            + z[1: -1, None] * x[1: -1, :]
                            + y[1:, None] * x[2:, :])
            return kx


        def _matmat(self, x):
            return self._matvec(x)


        def _adjoint(self):
            return self


        def _transpose(self):
            return self


class Bench(Benchmark):
    params = [
        [],
        ['lobpcg', 'eigsh', 'lapack']
    ]
    param_names = ['n', 'solver']

    def __init__(self):
        self.time_mikota.__func__.params = list(self.params)
        self.time_mikota.__func__.params[0] = [128, 256, 512, 1024, 2048]
        self.time_mikota.__func__.setup = self.setup_mikota

        self.time_sakurai.__func__.params = list(self.params)
        self.time_sakurai.__func__.params[0] = [50, 100]
        self.time_sakurai.__func__.setup = self.setup_sakurai

        self.time_sakuraii.__func__.params = list(self.params)
        self.time_sakuraii.__func__.params[0] = [500, 1000, 2000]
        self.time_sakuraii.__func__.setup = self.setup_sakuraii


    def setup_mikota(self, n, solver):
        self.shape = (n, n)
        mik = Mikota_pair(n)
        mik_k = mik.k
        mik_m = mik.m
        self.Ac = mik_k
        self.Aa = mik_k.toarray()
        self.Bc = mik_m
        self.Ba = mik_m.toarray()
        self.Ab = mik_k.tobanded()
        self.eigenvalues = mik.eigenvalues

        # if solver == 'eigh' and n >= 512:
        #     # skip: slow, and not useful to benchmark
        #     raise NotImplementedError()


    def setup_sakurai(self, n, solver):
        self.shape = (n, n)
        sakurai_obj = Sakurai(n, dtype='int')
        self.A = sakurai_obj
        self.Aa = sakurai_obj.toarray()
        self.eigenvalues = sakurai_obj.eigenvalues


    def setup_sakuraii(self, n, solver):
        self.shape = (n, n)
        sakurai_obj = Sakurai(n)
        self.A = sakurai_obj.tobanded()
        self.eigenvalues = sakurai_obj.eigenvalues

    
    def time_mikota(self, n, solver):
        def a(x):
            return cho_solve_banded((c, False), x)
        m = 10
        ee = self.eigenvalues[:m]
        # tol = m * n * n * n* np.finfo(float).eps
        rng = np.random.default_rng(0)
        X =rng.normal(size=(n, m))
        if solver == 'lobpcg':
<<<<<<< HEAD
            c = cholesky_banded(self.Ab.astype(np.float32))
            el, _ = lobpcg(self.Ac, X, self.Bc, M=a, tol=1e-4,
                                maxiter=40, largest=False)
            # accuracy = max(abs(ee - el) / ee)
            # assert accuracy < tol
        elif solver == 'eigsh':
            B = LinearOperator((n, n), matvec=self.Bc, matmat=self.Bc, dtype='float64')
            A = LinearOperator((n, n), matvec=self.Ac, matmat=self.Ac, dtype='float64')
            c = cholesky_banded(self.Ab)
            a_l = LinearOperator((n, n), matvec=a, matmat=a, dtype='float64')
            ea, _ = eigsh(B, k=m, M=A, Minv=a_l, which='LA', tol=1e-4, maxiter=50,
                                  v0=rng.normal(size=(n, 1)))
            # accuracy = max(abs(ee - np.sort(1./ea)) / ee)
            # assert accuracy < tol
=======
            X = np.random.rand(n, m)
            X = orth(X)
            LorU, lower = cho_factor(self.A, lower=0, overwrite_a=0)
            M = LinearOperator(self.shape,
                               matvec=partial(_precond, LorU, lower),
                               matmat=partial(_precond, LorU, lower))
            eigs, vecs = lobpcg(self.A, X, self.B, M, tol=1e-4, maxiter=40)
>>>>>>> e658548b
        else:
            ed, _ = eigh(self.Aa, self.Ba, subset_by_index=(0, m - 1))
            # accuracy = max(abs(ee - ed) / ee)
            # assert accuracy < tol


    def time_sakurai(self, n, solver):
        m = 3
        ee = self.eigenvalues[:m]
        # tol = 100 * n * n * n* np.finfo(float).eps
        rng = np.random.default_rng(0)
        X =rng.normal(size=(n, m))
        if solver == 'lobpcg':
<<<<<<< HEAD
            el, _ = lobpcg(self.A, X, tol=1e-9, maxiter=5000, largest=False)
            # accuracy = max(abs(ee - el) / ee)
            # assert accuracy < tol
        elif solver == 'eigsh':
            a_l = LinearOperator((n, n), matvec=self.A, matmat=self.A, dtype='float64')
            ea, _ = eigsh(a_l, k=m, which='SA', tol=1e-9, maxiter=15000,
                                   v0=rng.normal(size=(n, 1)))
            # accuracy = max(abs(ee - ea) / ee)
            # assert accuracy < tol
=======
            X = np.random.rand(n, m)
            eigs, vecs, resnh = lobpcg(self.A, X, self.B, tol=1e-6, maxiter=500,
                                       retResidualNormsHistory=1)
>>>>>>> e658548b
        else:
            ed, _ = eigh(self.Aa, subset_by_index=(0, m - 1))
            # accuracy = max(abs(ee - ed) / ee)
            # assert accuracy < tol


    def time_sakuraii(self, n, solver):
        def a(x):
            return cho_solve_banded((c, False), x)
        m = 3
        ee = self.eigenvalues[:m]
        # tol = 10 * n * n * n* np.finfo(float).eps
        rng = np.random.default_rng(0)
        X =rng.normal(size=(n, m))
        if solver == 'lobpcg':
            c = cholesky_banded(self.A)
            el, _ = lobpcg(a, X, tol=1e-9, maxiter=8)
            # accuracy = max(abs(ee - 1. / el) / ee)
            # assert accuracy < tol
        elif solver == 'eigsh':
            c = cholesky_banded(self.A)
            a_l = LinearOperator((n, n), matvec=a, matmat=a, dtype='float64')
            ea, _ = eigsh(a_l, k=m, which='LA', tol=1e-9, maxiter=8,
                                   v0=rng.normal(size=(n, 1)))
            # accuracy = max(abs(ee - np.sort(1./ea)) / ee)
            # assert accuracy < tol
        else:
            ed, _ = eig_banded(self.A, select='i', select_range=[0, m-1])
            # accuracy = max(abs(ee - ed) / ee)
            # assert accuracy < tol<|MERGE_RESOLUTION|>--- conflicted
+++ resolved
@@ -2,7 +2,6 @@
 from .common import Benchmark, safe_import
 
 with safe_import():
-<<<<<<< HEAD
     from scipy.linalg import (eigh,
                               cholesky_banded, cho_solve_banded, eig_banded)
     from scipy.sparse.linalg import lobpcg, eigsh, LinearOperator
@@ -214,12 +213,6 @@
 
     
     .. versionadded:: 1.12.0
-=======
-    from scipy.linalg import eigh, orth, cho_factor, cho_solve
-    import scipy.sparse
-    from scipy.sparse.linalg import lobpcg
-    from scipy.sparse.linalg._interface import LinearOperator
->>>>>>> e658548b
 
     References
     ----------
@@ -270,7 +263,6 @@
     >>> mik.eigenvalues
     array([ 1.,  4.,  9., 16., 25., 36.])  
 
-<<<<<<< HEAD
     """
     def __init__(self, n, dtype=np.float64) -> None:
         self.n = n
@@ -278,17 +270,6 @@
 
         aranp1 = np.arange(1, n + 1)
         self.eigenvalues = aranp1 * aranp1.astype(float)
-=======
-    A = scipy.sparse.eye(n, n)
-    d0 = np.array(np.r_[5, 6 * np.ones(n-2), 5])
-    d1 = -4 * np.ones(n)
-    d2 = np.ones(n)
-    B = scipy.sparse.spdiags([d2, d1, d0, d1, d2], [-2, -1, 0, 1, 2], n, n)
-
-    k = np.arange(1, n+1)
-    w_ex = np.sort(1. / (16.* np.power(np.cos(0.5*k*np.pi/(n+1)), 4)))  # exact eigenvalues
->>>>>>> e658548b
-
         self.m = self.M(n, dtype)
         self.k = self.K(n, dtype)
 
@@ -299,8 +280,6 @@
             shape = (n, n)
             super().__init__(dtype, shape)
 
-<<<<<<< HEAD
-=======
 def _mikota_pair(n):
     # Mikota pair acts as a nice test since the eigenvalues
     # are the squares of the integers n, n=1,2,...
@@ -310,7 +289,6 @@
     z = np.arange(2 * n - 1, 0, -2)
     A = np.diag(z) - np.diag(y, -1) - np.diag(y, 1)
     return A.astype(float), B.astype(float)
->>>>>>> e658548b
 
         def tosparse(self):
             from scipy.sparse import diags
@@ -464,7 +442,6 @@
         rng = np.random.default_rng(0)
         X =rng.normal(size=(n, m))
         if solver == 'lobpcg':
-<<<<<<< HEAD
             c = cholesky_banded(self.Ab.astype(np.float32))
             el, _ = lobpcg(self.Ac, X, self.Bc, M=a, tol=1e-4,
                                 maxiter=40, largest=False)
@@ -479,15 +456,6 @@
                                   v0=rng.normal(size=(n, 1)))
             # accuracy = max(abs(ee - np.sort(1./ea)) / ee)
             # assert accuracy < tol
-=======
-            X = np.random.rand(n, m)
-            X = orth(X)
-            LorU, lower = cho_factor(self.A, lower=0, overwrite_a=0)
-            M = LinearOperator(self.shape,
-                               matvec=partial(_precond, LorU, lower),
-                               matmat=partial(_precond, LorU, lower))
-            eigs, vecs = lobpcg(self.A, X, self.B, M, tol=1e-4, maxiter=40)
->>>>>>> e658548b
         else:
             ed, _ = eigh(self.Aa, self.Ba, subset_by_index=(0, m - 1))
             # accuracy = max(abs(ee - ed) / ee)
@@ -501,7 +469,6 @@
         rng = np.random.default_rng(0)
         X =rng.normal(size=(n, m))
         if solver == 'lobpcg':
-<<<<<<< HEAD
             el, _ = lobpcg(self.A, X, tol=1e-9, maxiter=5000, largest=False)
             # accuracy = max(abs(ee - el) / ee)
             # assert accuracy < tol
@@ -511,11 +478,6 @@
                                    v0=rng.normal(size=(n, 1)))
             # accuracy = max(abs(ee - ea) / ee)
             # assert accuracy < tol
-=======
-            X = np.random.rand(n, m)
-            eigs, vecs, resnh = lobpcg(self.A, X, self.B, tol=1e-6, maxiter=500,
-                                       retResidualNormsHistory=1)
->>>>>>> e658548b
         else:
             ed, _ = eigh(self.Aa, subset_by_index=(0, m - 1))
             # accuracy = max(abs(ee - ed) / ee)
