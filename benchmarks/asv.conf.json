--- conflicted
+++ resolved
@@ -29,11 +29,7 @@
     "matrix": {
         "numpy": ["1.8.2"],
         "Tempita": ["0.5.2"],
-<<<<<<< HEAD
-        "Cython": ["0.25.2"],
-=======
         "Cython": ["0.27.3"],
->>>>>>> 4c312e23
         "pytest": [],
         "six": [],
     },
