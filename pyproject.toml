# Note that in maintenance branches, all build dependencies should
# have an upper bound equal to the most recent already-released version
# of the dependency. This to prevent that a future backwards-incompatible
# release will break the source build of a SciPy release.
# Do accept micro (bug-fix) releases. So for example, if pybind11 2.4.3 is
# the most recent version on PyPI:
#
#     "pybind11>=2.4.3,<2.5.0",
#
# Upper bounds in release branches must have notes on why they are added.
# Distro packages can ignore upper bounds added only to prevent future
# breakage; if we add pins or bounds because of known problems then they need
# them too.

# Run tools/generate_requirements.txt when making changes to any dependencies

[build-system]
build-backend = 'mesonpy'
requires = [
    "meson-python>=0.15.0",
    "Cython>=3.0.8",        # when updating version, also update check in meson.build
    "pybind11>=2.13.2",     # when updating version, also update check in scipy/meson.build
    "pythran>=0.14.0",

    # numpy requirement for wheel builds for distribution on PyPI - building
    # against 2.x yields wheels that are also compatible with numpy 1.x at
    # runtime.
    # Note that building against numpy 1.x works fine too - users and
    # redistributors can do this by installing the numpy version they like and
    # disabling build isolation.
    "numpy>=2.0.0",
]

[project]
name = "scipy"
version = "1.17.0.dev0"
# TODO: add `license-files` once PEP 639 is accepted (see meson-python#88)
#       at that point, no longer include them in `py3.install_sources()`
license = { file = "LICENSE.txt" }
description = "Fundamental algorithms for scientific computing in Python"
maintainers = [
    { name = "SciPy Developers", email = "scipy-dev@python.org" },
]
# Note: Python and NumPy upper version bounds should be set correctly in
# release branches, see:
#     https://scipy.github.io/devdocs/dev/core-dev/index.html#version-ranges-for-numpy-and-other-dependencies
requires-python = ">=3.11"  # keep in sync with `min_python_version` in meson.build
dependencies = [
    "numpy>=1.26.4",
] # keep in sync with `min_numpy_version` in meson.build
readme = "README.rst"
classifiers = [
    "Development Status :: 5 - Production/Stable",
    "Intended Audience :: Science/Research",
    "Intended Audience :: Developers",
    "License :: OSI Approved :: BSD License",
    "Programming Language :: C",
    "Programming Language :: Python",
    "Programming Language :: Python :: 3",
    "Programming Language :: Python :: 3.11",
    "Programming Language :: Python :: 3.12",
    "Programming Language :: Python :: 3.13",
    "Programming Language :: Python :: 3.14",
    "Topic :: Software Development :: Libraries",
    "Topic :: Scientific/Engineering",
    "Operating System :: Microsoft :: Windows",
    "Operating System :: POSIX :: Linux",
    "Operating System :: POSIX",
    "Operating System :: Unix",
    "Operating System :: MacOS",
]

[project.optional-dependencies]
test = [
    "pytest>=8.0.0",
    "pytest-cov",
    "pytest-timeout",
    "pytest-xdist",
    "asv",
    "mpmath",
    "gmpy2",
    "threadpoolctl",
    "scikit-umfpack",
    "pooch",
    "hypothesis>=6.30",
    "array-api-strict>=2.3.1",
    "Cython",
    "meson",
    'ninja; sys_platform != "emscripten"',
]
doc = [
    "sphinx>=5.0.0,<8.2.0",
    "intersphinx_registry",
    "pydata-sphinx-theme>=0.15.2",
    "sphinx-copybutton",
    "sphinx-design>=0.4.0",
    "matplotlib>=3.5",
    "numpydoc",
    "jupytext",
    "myst-nb>=1.2.0",
    "pooch",
    "jupyterlite-sphinx>=0.19.1",
    "jupyterlite-pyodide-kernel",
    "linkify-it-py",
    "tabulate"
]

# click is a dependency of spin, and not a direct SciPy dependency,
# but click 8.3.0 is apparently broken, so use an older version.
dev = [
    "click<8.3.0",
    "spin",
    "mypy==1.10.0",
    "typing_extensions",
    "types-psutil",
    "pycodestyle",
    "ruff>=0.12.0",
    "cython-lint>=0.12.2",
]

[project.urls]
homepage = "https://scipy.org/"
documentation = "https://docs.scipy.org/doc/scipy/"
source = "https://github.com/scipy/scipy"
download = "https://github.com/scipy/scipy/releases"
tracker = "https://github.com/scipy/scipy/issues"

[tool.spin]
package = 'scipy'

[tool.spin]
package = 'scipy'

[tool.meson-python.args]
install = ['--skip-subprojects']

[tool.cibuildwheel]
skip = ["*_i686", "*_ppc64le", "*_s390x", "*_universal2"]
# We're only testing with essential test dependencies, not optional ones.
# Some of those require binary wheels (often missing for some platforms),
# or they slow down the test suite runs too much or simply aren't necessary.
test-requires = [
    "pytest",
    "pytest-xdist",
    "threadpoolctl",
    "pooch",
    "hypothesis",
]
test-command = "bash {project}/tools/wheels/cibw_test_command.sh {project}"

[tool.cibuildwheel.linux]
manylinux-x86_64-image = "manylinux_2_28"
manylinux-aarch64-image = "manylinux_2_28"
musllinux-x86_64-image = "musllinux_1_2"
musllinux-aarch64-image = "musllinux_1_2"
before-build = "bash {project}/tools/wheels/cibw_before_build_linux.sh {project}"

[tool.cibuildwheel.linux.environment]
# /project will be the $PWD equivalent inside the docker used to build the wheel
PKG_CONFIG_PATH = "/project/"

[tool.cibuildwheel.macos]
before-build = "bash {project}/tools/wheels/cibw_before_build_macos.sh {project}"

[tool.cibuildwheel.macos.environment]
PKG_CONFIG_PATH = "{project}"

[tool.cibuildwheel.windows]
before-build = "bash {project}/tools/wheels/cibw_before_build_win.sh {project}"
repair-wheel-command = "bash ./tools/wheels/repair_windows.sh {wheel} {dest_dir}"

[tool.cibuildwheel.windows.environment]
# This does not work because pkg-config does not like backslashes,
PKG_CONFIG_PATH = "{project}"
# do this instead (which will override this setting)
# set CIBW_ENVIRONMENT_WINDOWS=PKG_CONFIG_PATH=PWD.replace('\\', '/')

[tool.spin.commands]
"Build" = [
  ".spin/cmds.py:build",
  ".spin/cmds.py:test",
  ".spin/cmds.py:mypy",
<<<<<<< HEAD
  ".spin/cmds.py:lint"
=======
  ".spin/cmds.py:lint",
  "spin.cmds.pip.install"
>>>>>>> c9727f01
]
"Environments" = [
  "spin.cmds.meson.run",
  ".spin/cmds.py:python",
  ".spin/cmds.py:ipython",
  ".spin/cmds.py:shell",
  "spin.cmds.meson.gdb",
  "spin.cmds.meson.lldb"
]
"Documentation" = [
  ".spin/cmds.py:docs",
  ".spin/cmds.py:smoke_docs",
  ".spin/cmds.py:refguide_check",
  ".spin/cmds.py:smoke_tutorials"
]
<<<<<<< HEAD
=======
"Release" = [
  ".spin/cmds.py:notes",
  ".spin/cmds.py:authors"
]
>>>>>>> c9727f01
"Metrics" = [".spin/cmds.py:bench"]<|MERGE_RESOLUTION|>--- conflicted
+++ resolved
@@ -128,9 +128,6 @@
 [tool.spin]
 package = 'scipy'
 
-[tool.spin]
-package = 'scipy'
-
 [tool.meson-python.args]
 install = ['--skip-subprojects']
 
@@ -180,12 +177,8 @@
   ".spin/cmds.py:build",
   ".spin/cmds.py:test",
   ".spin/cmds.py:mypy",
-<<<<<<< HEAD
-  ".spin/cmds.py:lint"
-=======
   ".spin/cmds.py:lint",
   "spin.cmds.pip.install"
->>>>>>> c9727f01
 ]
 "Environments" = [
   "spin.cmds.meson.run",
@@ -201,11 +194,8 @@
   ".spin/cmds.py:refguide_check",
   ".spin/cmds.py:smoke_tutorials"
 ]
-<<<<<<< HEAD
-=======
 "Release" = [
   ".spin/cmds.py:notes",
   ".spin/cmds.py:authors"
 ]
->>>>>>> c9727f01
 "Metrics" = [".spin/cmds.py:bench"]