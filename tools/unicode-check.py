--- conflicted
+++ resolved
@@ -16,15 +16,9 @@
 latin1_letters = set(chr(cp) for cp in range(192, 256))
 greek_letters = set('αβγδεζηθικλμνξoπρστυϕχψω' + 'ΓΔΘΛΞΠΣϒΦΨΩ')
 box_drawing_chars = set(chr(cp) for cp in range(0x2500, 0x2580))
-<<<<<<< HEAD
-extra_symbols = set(['®', 'ő', 'λ', 'π', 'ω', '∫', '≠', '≥', '≤', 'μ',
-                     '±', '∞', '·', 'ξ', '→', 'τ', '√', '²'])
-allowed = latin1_letters | box_drawing_chars | extra_symbols
-=======
-extra_symbols = set('®ő∫≠≥≤±∞²³')
+extra_symbols = set('®ő∫≠≥≤±∞²³·→√')
 allowed = latin1_letters | greek_letters | box_drawing_chars | extra_symbols
 # END_INCLUDE_RST (do not change this line!)
->>>>>>> a718f741
 
 
 def unicode_check(showall=False):
