--- conflicted
+++ resolved
@@ -45,15 +45,12 @@
     "_lib/array_api_compat/tests/test_common.py",
     "_lib/array_api_compat/tests/test_isdtype.py",
     "_lib/array_api_compat/tests/test_vendoring.py",
-<<<<<<< HEAD
     "_lib/array_api_compat/tests/test_array_namespace.py",
     "cobyqa/cobyqa/tests/test_main.py",
     "cobyqa/cobyqa/tests/test_models.py",
     "cobyqa/cobyqa/tests/test_problem.py",
     "cobyqa/utils/tests/test_exceptions.py",
     "cobyqa/utils/tests/test_math.py",
-=======
->>>>>>> 579a5bf1
 ]
 
 
