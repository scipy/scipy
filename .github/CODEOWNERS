# The purpose of this file is to trigger review requests when PRs touch
# particular files. Those reviews are not mandatory, however it's often useful
# to have an expert pinged who is interested in only one part of SciPy and
# doesn't follow general development.
#
# Note that only GitHub handles (whether individuals or teams) with commit
# rights should be added to this file.
# See https://docs.github.com/en/github/creating-cloning-and-archiving-repositories/about-code-owners
# for more details about how CODEOWNERS works.

# Each line is a file pattern followed by one or more owners.

.github/CODEOWNERS  @rgommers @larsoner

# Build related files
pyproject.toml  @rgommers
setup.py  @rgommers @larsoner
environment.yml  @rgommers
meson*  @rgommers

# SciPy submodules (please keep in alphabetical order)
scipy/fft/*  @peterbell10
scipy/fftpack/*  @peterbell10
scipy/linalg/*  @larsoner @ilayn
scipy/interpolate/*  @ev-br
scipy/optimize/*  @andyfaff
scipy/signal/*  @larsoner @ilayn
scipy/sparse/*  @perimosocordiae
scipy/spatial/*  @tylerjereddy @peterbell10
scipy/special/*  @person142
scipy/stats/_distn_infrastructure  @andyfaff @ev-br
scipy/stats/*distr*.py  @ev-br
scipy/stats/_continuous_distns  @andyfaff
scipy/stats/_covariance.py  @mdhaber
scipy/stats/_hypothesis.py  @tupui
scipy/stats/*qmc.*  @tupui
scipy/stats/_multicomp.py  @tupui @mdhaber
scipy/stats/_resampling.py  @mdhaber
scipy/stats/*sobol*  @tupui
scipy/stats/_sensitivity_analysis.py  @tupui
scipy/stats/_survival.py  @tupui @mdhaber
scipy/stats/.unuran/*  @tirthasheshpatel

# Testing infrastructure
ci/*  @larsoner @andyfaff
tools/refguide_check.py  @ev-br
tools/*  @larsoner @rgommers
runtests.py  @larsoner
pytest.ini  @larsoner
tox.ini  @larsoner
.coveragerc  @larsoner
benchmarks/asv.conf.json  @larsoner

# CI config
.circleci/*  @larsoner
.github/*  @larsoner @andyfaff
<<<<<<< HEAD
azure-pipelines.yml  @larsoner

# Doc
doc_requirements.txt  @tupui
doc/source/conf.py  @tupui
doc/source/_static/*  @tupui
=======
.travis.yml  @larsoner
>>>>>>> 31c90558
<|MERGE_RESOLUTION|>--- conflicted
+++ resolved
@@ -54,13 +54,8 @@
 # CI config
 .circleci/*  @larsoner
 .github/*  @larsoner @andyfaff
-<<<<<<< HEAD
-azure-pipelines.yml  @larsoner
 
 # Doc
 doc_requirements.txt  @tupui
 doc/source/conf.py  @tupui
-doc/source/_static/*  @tupui
-=======
-.travis.yml  @larsoner
->>>>>>> 31c90558
+doc/source/_static/*  @tupui