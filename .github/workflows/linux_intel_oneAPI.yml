--- conflicted
+++ resolved
@@ -103,11 +103,7 @@
         shell: bash -l {0}
         run: |
           conda activate scipy-dev
-<<<<<<< HEAD
-          conda install -c conda-forge pkg-config meson meson-python ninja numpy cython pybind11 pytest pytest-xdist pytest-timeout pooch hypothesis spin
-=======
           conda install -c conda-forge pkg-config meson meson-python ninja numpy cython pybind11 pytest pytest-xdist pytest-timeout pooch hypothesis spin "click<8.3.0"
->>>>>>> c9727f01
 
       - name: Initialise Intel oneAPI and Build SciPy
         shell: bash -l {0}
