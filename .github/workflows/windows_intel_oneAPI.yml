name: Windows tests (MSVC + ifx + OpenBLAS)
# TODO: replace OpenBLAS with MKL. This is harder to get to build, so we merged with OpenBLAS first.

on:
  push:
    branches:
      - maintenance/**
  pull_request:
    branches:
      - main
      - maintenance/**
  schedule:
  #        ┌───────────── minute (0 - 59)
  #        │  ┌───────────── hour (0 - 23)
  #        │  │  ┌───────────── day of the month (1 - 31)
  #        │  │  │  ┌───────────── month (1 - 12 or JAN-DEC)
  #        │  │  │  │ ┌───────────── day of the week (0 - 6 or SUN-SAT)
  #        │  │  │  │ │
  - cron: "9  9 2/2 * *"

permissions:
   contents: read  # to fetch code (actions/checkout)

# The environment variable WINDOWS_BASEKIT_URL and WINDOWS_HPC_URL
# store the URL for downloading Intel oneAPI.
# Reference - https://github.com/oneapi-src/oneapi-ci/blob/b4a96bd1888c130fcb73524d2b77b90f43681cbc/.github/workflows/build_all.yml#L11-L12
env:
  WINDOWS_BASEKIT_URL: https://registrationcenter-download.intel.com/akdlm/IRC_NAS/0a91e6dc-9c09-4e0f-9113-1f28bf7e8be2/intel-fortran-essentials-2025.0.1.28_offline.exe
  WINDOWS_HPC_URL: https://registrationcenter-download.intel.com/akdlm/IRC_NAS/a37c30c3-a846-4371-a85d-603e9a9eb94c/intel-oneapi-hpc-toolkit-2025.0.1.48_offline.exe

concurrency:
  group: ${{ github.workflow }}-${{ github.head_ref || github.run_id }}
  cancel-in-progress: true

jobs:
  get_commit_message:
    name: Get commit message
    uses: ./.github/workflows/commit_message.yml

  msvc_ifx_blas:
    name: py3.11, spin
    needs: get_commit_message
    # Ensure (a) this doesn't run on forks by default, and
    #        (b) it does run with Act locally (`github` doesn't exist there)
    if: >
      needs.get_commit_message.outputs.message == 1
      && (github.repository == 'scipy/scipy' || github.repository == '')
    runs-on: windows-2022
    defaults:
      run:
        shell: powershell
    steps:
      - name: Checkout
        uses: actions/checkout@11bd71901bbe5b1630ceea73d27597364c9af683 # v4.2.2
        with:
          submodules: recursive

      - name: cache install
        id: cache-install
        uses: actions/cache@5a3ec84eff668545956fd18022155c47e93e2684 # v4.2.3
        with:
          path: |
              C:\Program Files (x86)\Intel\oneAPI\compiler
              C:\Program Files (x86)\Intel\oneAPI\setvars.bat
              C:\Program Files (x86)\Intel\oneAPI\setvars-vcvarsall.bat
          key: install-${{ env.WINDOWS_HPC_URL }}-${{ env.WINDOWS_BASEKIT_URL }}-compiler
      - name: Install oneAPI Base kit
        if: steps.cache-install.outputs.cache-hit != 'true'
        run: |
          echo %WINDOWS_BASEKIT_URL%
          tools/install_intel_oneAPI_windows.bat %WINDOWS_BASEKIT_URL%
      - name: Install oneAPI HPC kit
        if: steps.cache-install.outputs.cache-hit != 'true'
        run: |
          echo %WINDOWS_HPC_URL%
          tools/install_intel_oneAPI_windows.bat %WINDOWS_HPC_URL%

      - name: Setup Conda
        uses: conda-incubator/setup-miniconda@505e6394dae86d6a5c7fbb6e3fb8938e3e863830 # v3.1.1
        with:
          python-version: 3.11
          channels: conda-forge
          channel-priority: strict
          use-only-tar-bz2: false
          miniforge-variant: Miniforge3
          miniforge-version: latest
          auto-activate-base: true
          activate-environment: true

      - run: conda --version
      - run: which python

      - name: Install packages from conda
        shell: cmd /C call {0}
        run: |
<<<<<<< HEAD
          conda install -c conda-forge pkg-config meson meson-python ninja openblas libblas=*=*openblas numpy==2.0 cython pybind11 pytest pytest-xdist pytest-timeout pooch spin hypothesis
=======
          conda install -c conda-forge pkg-config meson meson-python ninja openblas libblas=*=*openblas numpy==2.0 cython pybind11 pytest pytest-xdist pytest-timeout pooch spin hypothesis "click<8.3.0"
>>>>>>> c9727f01

      # MSVC is unable to compile Pythran code, therefore we need to use
      # -C-Duse-pythran=false while building SciPy.
      # Reference - https://github.com/serge-sans-paille/pythran/issues/2215
      - name: Initialise Intel oneAPI, MSVC and Build SciPy
        shell: cmd /C call {0}
        run: |
          call "C:\Program Files (x86)\Intel\oneAPI\setvars.bat"
          set FC=ifx
          call "C:\Program Files\Microsoft Visual Studio\2022\Enterprise\VC\Auxiliary\Build\vcvars64.bat"
<<<<<<< HEAD
          spin build -C-Duse-pythran=false -C--vsenv
=======
          spin build -S-Duse-pythran=false -S--vsenv
>>>>>>> c9727f01

      # "import scipy; scipy.test();" fails because
      # scipy/sparse/linalg/_eigen/arpack crashes.
      # Reference - https://github.com/scipy/scipy/issues/20728
      - name: Test scipy.datasets
        shell: cmd /C call {0}
        run: |
          spin test -s datasets<|MERGE_RESOLUTION|>--- conflicted
+++ resolved
@@ -93,11 +93,7 @@
       - name: Install packages from conda
         shell: cmd /C call {0}
         run: |
-<<<<<<< HEAD
-          conda install -c conda-forge pkg-config meson meson-python ninja openblas libblas=*=*openblas numpy==2.0 cython pybind11 pytest pytest-xdist pytest-timeout pooch spin hypothesis
-=======
           conda install -c conda-forge pkg-config meson meson-python ninja openblas libblas=*=*openblas numpy==2.0 cython pybind11 pytest pytest-xdist pytest-timeout pooch spin hypothesis "click<8.3.0"
->>>>>>> c9727f01
 
       # MSVC is unable to compile Pythran code, therefore we need to use
       # -C-Duse-pythran=false while building SciPy.
@@ -108,11 +104,7 @@
           call "C:\Program Files (x86)\Intel\oneAPI\setvars.bat"
           set FC=ifx
           call "C:\Program Files\Microsoft Visual Studio\2022\Enterprise\VC\Auxiliary\Build\vcvars64.bat"
-<<<<<<< HEAD
-          spin build -C-Duse-pythran=false -C--vsenv
-=======
           spin build -S-Duse-pythran=false -S--vsenv
->>>>>>> c9727f01
 
       # "import scipy; scipy.test();" fails because
       # scipy/sparse/linalg/_eigen/arpack crashes.
