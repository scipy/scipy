name: Linux Meson tests

# This is a single job: Python 3.9, building with Meson, using -Werror to
# ensure we remain at zero build warnings. Other Meson CI jobs are running
# on https://github.com/rgommers/scipy/tree/meson

on:
  push:
    branches:
      - main
      - maintenance/**
  pull_request:
    branches:
      - main
      - maintenance/**

env:
  CCACHE_DIR: "${{ github.workspace }}/.ccache"
  INSTALLDIR: "build-install"

concurrency:
  group: ${{ github.workflow }}-${{ github.head_ref || github.run_id }}
  cancel-in-progress: true

jobs:
  test_meson:
    name: Meson build
    # If using act to run CI locally the github object does not exist and the usual skipping should not be enforced
    if: "github.repository == 'scipy/scipy' || github.repository == ''"
    runs-on: ubuntu-latest
    strategy:
      matrix:
        python-version: [3.9]

    steps:
    - uses: actions/checkout@v3
      with:
        submodules: recursive

    - name: Setup Python
      uses: actions/setup-python@v3
      with:
        python-version: ${{ matrix.python-version }}

    - name: Install Ubuntu dependencies
      run: |
        # NOTE: not the same OpenBLAS version as in upstream CI (I'm being lazy here)
        sudo apt-get update
        sudo apt-get install -y libopenblas-dev libatlas-base-dev liblapack-dev gfortran libgmp-dev libmpfr-dev libsuitesparse-dev ccache libmpc-dev

    - name: Caching Python dependencies
      uses: actions/cache@v3
      id: cache
      with:
        path: ~/.cache/pip
        key: ${{ runner.os }}-pip

    - name: Install Python packages
      run: |
<<<<<<< HEAD
        python -m pip install numpy setuptools wheel cython pytest pytest-xdist pybind11 mpmath gmpy2 pooch pythran ninja meson
=======
        python -m pip install numpy setuptools wheel cython pytest pytest-xdist pybind11 mpmath gmpy2 pythran ninja meson click rich-click doit pydevtool
>>>>>>> c15153b1

    - name:  Prepare compiler cache
      id:    prep-ccache
      shell: bash
      run: |
        mkdir -p "${CCACHE_DIR}"
        echo "::set-output name=dir::$CCACHE_DIR"
        NOW=$(date -u +"%F-%T")
        echo "::set-output name=timestamp::${NOW}"

    - name: Setup compiler cache
      uses:  actions/cache@v3
      id:    cache-ccache
      # Reference: https://docs.github.com/en/actions/guides/caching-dependencies-to-speed-up-workflows#matching-a-cache-key
      # NOTE: The caching strategy is modeled in a way that it will always have a unique cache key for each workflow run
      # (even if the same workflow is run multiple times). The restore keys are not unique and for a partial match, they will
      # return the most recently created cache entry, according to the GitHub Action Docs.
      with:
        path: ${{ steps.prep-ccache.outputs.dir }}
        # Restores ccache from either a previous build on this branch or on main
        key:  ${{ github.workflow }}-${{ matrix.python-version }}-ccache-linux-${{ steps.prep-ccache.outputs.timestamp }}
        # This evaluates to `Linux Tests-3.9-ccache-linux-` which is not unique. As the CI matrix is expanded, this will
        # need to be updated to be unique so that the cache is not restored from a different job altogether.
        restore-keys: |
          ${{ github.workflow }}-${{ matrix.python-version }}-ccache-linux-

    - name: Setup build and install scipy
      run: |
        python dev.py build -j 2 --werror

    - name: Ccache performance
      shell: bash -l {0}
      run: ccache -s

    - name: Check installation
      run: |
        pushd tools
        python check_installation.py ${{ env.INSTALLDIR }}
        popd

    - name: Test SciPy
      run: |
        export OMP_NUM_THREADS=2
        export SCIPY_USE_PROPACK=1
        python dev.py --no-build test -j 2

  test_venv_install:
    name: Pip install into venv
    if: "github.repository == 'scipy/scipy' || github.repository == ''"
    runs-on: ubuntu-latest
    steps:
    - uses: actions/checkout@v3
      with:
        submodules: recursive

    - name: Setup Python
      uses: actions/setup-python@v3
      with:
        python-version: "3.10"

    - name: Install Ubuntu dependencies
      run: |
        # We're not running the full test suite here, only testing the install
        # into a venv is working, so leave out optional dependencies. That's
        # also why we can get away with an old version of OpenBLAS from Ubuntu
        sudo apt-get update
        sudo apt-get install -y libopenblas-dev pkg-config gfortran

    - name: Create venv, install SciPy
      run: |
        python -m venv ../venvs/scipy-venv
        source ../venvs/scipy-venv/bin/activate
        # Note that this uses build isolation. That's why we don't need build
        # dependencies to be installed in the venv itself.
        python -m pip install . -vv

    - name: Basic imports and tests
      run: |
        source ../venvs/scipy-venv/bin/activate
        cd ..
        python -c "import scipy"
        python -c "import scipy.linalg"
        python -m pip install pytest
        python -c "from scipy import cluster; cluster.test()"<|MERGE_RESOLUTION|>--- conflicted
+++ resolved
@@ -57,11 +57,7 @@
 
     - name: Install Python packages
       run: |
-<<<<<<< HEAD
-        python -m pip install numpy setuptools wheel cython pytest pytest-xdist pybind11 mpmath gmpy2 pooch pythran ninja meson
-=======
-        python -m pip install numpy setuptools wheel cython pytest pytest-xdist pybind11 mpmath gmpy2 pythran ninja meson click rich-click doit pydevtool
->>>>>>> c15153b1
+        python -m pip install numpy setuptools wheel cython pytest pytest-xdist pybind11 mpmath gmpy2 pooch pythran ninja meson click rich-click doit pydevtool
 
     - name:  Prepare compiler cache
       id:    prep-ccache
