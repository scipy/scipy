--- conflicted
+++ resolved
@@ -57,11 +57,7 @@
 
     - name: Install Python packages
       run: |
-<<<<<<< HEAD
-        python -m pip install numpy setuptools wheel cython pytest pytest-xdist pybind11 mpmath gmpy2 pooch pythran ninja meson==0.60.3
-=======
-        python -m pip install numpy setuptools wheel cython pytest pytest-xdist pybind11 mpmath gmpy2 pythran ninja meson
->>>>>>> a11eef3a
+        python -m pip install numpy setuptools wheel cython pytest pytest-xdist pybind11 mpmath gmpy2 pooch pythran ninja meson
 
     - name:  Prepare compiler cache
       id:    prep-ccache
