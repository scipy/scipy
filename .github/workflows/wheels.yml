--- conflicted
+++ resolved
@@ -87,14 +87,9 @@
         - [macos-13, macosx, x86_64, accelerate, "14.0"]
         - [macos-14, macosx, arm64, openblas, "12.3"]
         - [macos-14, macosx, arm64, accelerate, "14.0"]
-<<<<<<< HEAD
         - [windows-2022, win, AMD64, ""]
         - [windows-11-arm, win, ARM64, "", ""]
-        python: [["cp311", "3.11"], ["cp312", "3.12"], ["cp313", "3.13"], ["cp313t", "3.13"]]
-=======
-        - [windows-2022, win, AMD64, "", ""]
         python: [["cp311", "3.11"], ["cp312", "3.12"], ["cp313", "3.13"], ["cp313t", "3.13"], ["cp314", "cp314-dev"], ["cp314t", "cp314-dev"]]
->>>>>>> 8f51c63d
         # python[0] is used to specify the python versions made by cibuildwheel
         exclude:
             # This combination was hanging consistently with CPython 3.14.0b2, retry later
