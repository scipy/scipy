--- conflicted
+++ resolved
@@ -33,75 +33,6 @@
       && (github.repository == 'scipy/scipy' || github.repository == '')
     runs-on: ubuntu-22.04
     steps:
-<<<<<<< HEAD
-    - uses: actions/checkout@11bd71901bbe5b1630ceea73d27597364c9af683 # v4.2.2
-      with:
-        submodules: recursive
-
-    - name: Setup Python
-      uses: actions/setup-python@8d9ed9ac5c53483de85588cdf95a591a75ab9f55 # v5.5.0
-      with:
-        python-version: ${{ matrix.python-version }}
-        cache: 'pip'  # not using a path to also cache pytorch
-
-    - name: Install Ubuntu dependencies
-      run: |
-        sudo apt-get update
-        sudo apt-get install -y libopenblas-dev libatlas-base-dev liblapack-dev gfortran libgmp-dev libmpfr-dev libsuitesparse-dev ccache libmpc-dev
-
-    - name: Install Python packages
-      run: |
-        python -m pip install numpy cython pytest pytest-xdist pytest-timeout pybind11 mpmath gmpy2 pythran ninja meson click pooch hypothesis array-api-strict spin
-
-    - name: Install PyTorch CPU
-      run: |
-        python -m pip install torch --index-url https://download.pytorch.org/whl/cpu
-
-    - name: Install JAX
-      run: |
-        python -m pip install "jax[cpu]"
-
-    - name: Install Dask
-      run: |
-        python -m pip install dask[array]
-
-    - name: Install MArray
-      run: |
-        python -m pip install marray
-
-    - name:  Prepare compiler cache
-      id:    prep-ccache
-      shell: bash
-      run: |
-        mkdir -p "${CCACHE_DIR}"
-        echo "dir=$CCACHE_DIR" >> $GITHUB_OUTPUT
-        NOW=$(date -u +"%F-%T")
-        echo "timestamp=${NOW}" >> $GITHUB_OUTPUT
-
-    - name: Setup compiler cache
-      uses:  actions/cache@5a3ec84eff668545956fd18022155c47e93e2684 # v4.2.3
-      id:    cache-ccache
-      with:
-        path: ${{ steps.prep-ccache.outputs.dir }}
-        key:  ${{ github.workflow }}-${{ matrix.python-version }}-ccache-linux-${{ steps.prep-ccache.outputs.timestamp }}
-        restore-keys: |
-          ${{ github.workflow }}-${{ matrix.python-version }}-ccache-linux-
-
-    - name: Setup build and install scipy
-      run: |
-        spin build
-
-    - name: Test SciPy
-      run: |
-        export OMP_NUM_THREADS=2
-        # expand as more modules are supported by adding to `XP_TESTS` above
-        spin test -b all $XP_TESTS -- --durations 3 --timeout=60
-
-    - name: Test SciPy with torch/float32
-      run: |
-        export SCIPY_DEFAULT_DTYPE="float32"
-        spin test -b torch $XP_TESTS -- --durations 3 --timeout=60
-=======
       - uses: actions/checkout@11bd71901bbe5b1630ceea73d27597364c9af683 # v4.2.2
         with:
           submodules: recursive
@@ -129,5 +60,4 @@
           pixi run --skip-deps test-cpu -- --durations 3 --timeout=60
 
       - name: Test SciPy with torch/float32
-        run: pixi run --skip-deps test-torch-float32 -- --durations 3 --timeout=60
->>>>>>> c9727f01
+        run: pixi run --skip-deps test-torch-float32 -- --durations 3 --timeout=60