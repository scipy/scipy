--- conflicted
+++ resolved
@@ -74,13 +74,9 @@
         python -m pip install git+https://github.com/numpy/numpy.git
         python -m pip install ninja cython pytest pybind11 pytest-xdist pytest-timeout click rich-click doit pydevtool pooch hypothesis "setuptools<67.3" meson
         python -m pip install git+https://github.com/serge-sans-paille/pythran.git
-<<<<<<< HEAD
-        python -m pip install git+https://github.com/mesonbuild/meson.git
         python -m pip install git+https://github.com/scientific-python/spin.git@main
-=======
         # Disable Meson master testing until upstream option handling is fixed, see scipy#22534
         # python -m pip install git+https://github.com/mesonbuild/meson.git
->>>>>>> f2445c57
 
     - name:  Prepare compiler cache
       id:    prep-ccache
@@ -409,12 +405,8 @@
         runtime_library_dirs = \$(python -c 'import scipy_openblas32; print(scipy_openblas32.get_lib_dir())')
         symbol_prefix = scipy_
         EOL
-<<<<<<< HEAD
-        python -m pip install numpy==1.23.5 cython pybind11 pytest pytest-timeout pytest-xdist pytest-env 'Pillow<10.0.0' mpmath pythran pooch meson hypothesis && \
+        python -m pip install numpy==1.25.2 cython pybind11 pytest pytest-timeout pytest-xdist pytest-env 'Pillow<10.0.0' mpmath pythran pooch meson hypothesis && \
         python -m pip install git+https://github.com/scientific-python/spin.git@main && \
-=======
-        python -m pip install numpy==1.25.2 cython pybind11 pytest pytest-timeout pytest-xdist pytest-env 'Pillow<10.0.0' mpmath pythran pooch meson hypothesis && \
->>>>>>> f2445c57
         python -c 'import numpy as np; np.show_config()' && \
         spin build --with-scipy-openblas && \
         spin test"
@@ -497,13 +489,8 @@
 
     - name: Install Python dependencies
       run: |
-<<<<<<< HEAD
-        pip install pythran ninja meson-python pybind11 click rich_click pydevtool
+        pip install numpy ninja meson-python pybind11 click rich_click pydevtool pytest pytest-xdist threadpoolctl pooch hypothesis
         pip install git+https://github.com/scientific-python/spin.git@main
-        pip install --pre --upgrade pytest pytest-xdist gmpy2 threadpoolctl pooch hypothesis
-=======
-        pip install numpy ninja meson-python pybind11 click rich_click pydevtool pytest pytest-xdist threadpoolctl pooch hypothesis
->>>>>>> f2445c57
         pip install -r requirements/openblas.txt
 
     - name: Install Pythran master
@@ -519,29 +506,16 @@
 
     - name: Build SciPy
       run: |
-        python dev.py build --with-scipy-openblas
+        spin build --with-scipy-openblas
 
     - name: Run tests (full)
       if: ${{ matrix.parallel == '0'}}
       run: |
-        python dev.py --no-build test -j2 -m full --durations=10
+        spin test -j2 -m full --durations=10
 
     - name: Run tests (fast, with pytest-run-parallel)
       if: ${{ matrix.parallel == '1'}}
       env:
-<<<<<<< HEAD
-        PYTHON_GIL: 0
-      # TODO: For some reason the Meson installation path points to
-      # python3/site-packages as opposed to python3.13/site-packages,
-      # then the dev.py scripts do not work as expected.
-      run: |
-        # spin build --with-scipy-openblas
-        # spin test -j2 --mode full
-        python -c "import scipy_openblas32; print(scipy_openblas32.get_pkg_config())" > scipy-openblas.pc
-        PKG_CONFIG_PATH="$PWD" pip install . -vv --no-build-isolation
-        pushd $RUNNER_TEMP
-        PYTHON_GIL=0 python -m pytest --pyargs scipy -n$N_TEST_WORKERS --durations=10 $EXTRA_PYTEST_ARGS
-=======
         # Excluded modules:
         # - scipy.special and scipy.stats are waiting on special.errstate being made thread-safe
         # - scipy.spatial has multiple issues  in kdtree/qhull, and gh-20655 is pending.
@@ -567,7 +541,6 @@
         #       and it'll be quite slow with pytest-run-parallel
         python dev.py --no-build test $TEST_SUBMODULES -- --parallel-threads=4
 
->>>>>>> f2445c57
   #################################################################################
   clang-17-build-only:
     # Purpose is to check for warnings in builds with latest clang.
