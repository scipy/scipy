--- conflicted
+++ resolved
@@ -26,11 +26,7 @@
     uses: ./.github/workflows/commit_message.yml
 
   test_meson:
-<<<<<<< HEAD
-    name: mypy (py3.11) & dev deps (py3.13), fast, spin
-=======
     name: mypy (py3.11) & dev deps (py3.14), fast, spin
->>>>>>> c9727f01
     needs: get_commit_message
     # If using act to run CI locally the github object does not exist and
     # the usual skipping should not be enforced
@@ -67,21 +63,13 @@
     - name: Install Python packages
       if: matrix.python-version == '3.11'
       run: |
-<<<<<<< HEAD
-        python -m pip install numpy cython pytest pytest-xdist pytest-timeout pybind11 mpmath gmpy2 pythran ninja meson pooch hypothesis spin
-=======
         python -m pip install numpy cython pytest pytest-xdist pytest-timeout pybind11 mpmath gmpy2 pythran ninja meson pooch hypothesis spin "click<8.3.0"
->>>>>>> c9727f01
 
     - name: Install Python packages from repositories
       if: matrix.python-version == '3.14-dev' # this run will use python dev versions when available
       run: |
         python -m pip install git+https://github.com/numpy/numpy.git
-<<<<<<< HEAD
-        python -m pip install ninja cython pytest pybind11 pytest-xdist pytest-timeout spin pooch hypothesis "setuptools<67.3" meson
-=======
         python -m pip install ninja cython pytest pybind11 pytest-xdist pytest-timeout spin pooch hypothesis "setuptools<67.3" meson "click<8.3.0"
->>>>>>> c9727f01
         python -m pip install git+https://github.com/serge-sans-paille/pythran.git
         # Disable Meson master testing until upstream option handling is fixed, see scipy#22534
         # python -m pip install git+https://github.com/mesonbuild/meson.git
@@ -113,11 +101,7 @@
 
     - name: Setup build and install scipy
       run: |
-<<<<<<< HEAD
-        spin build --werror
-=======
         spin build --release
->>>>>>> c9727f01
 
     - name: Ccache performance
       shell: bash -l {0}
@@ -154,11 +138,7 @@
     - name: Test SciPy
       run: |
         export OMP_NUM_THREADS=2
-<<<<<<< HEAD
-        spin test -j2 -- --durations 10 --timeout=60
-=======
         spin test -j3 -- --durations 10 --timeout=60
->>>>>>> c9727f01
 
   #################################################################################
   test_venv_install:
@@ -333,11 +313,7 @@
 
     - name: Install Python packages
       run: |
-<<<<<<< HEAD
-        python -m pip install cython pythran ninja meson-python pybind11 spin
-=======
         python -m pip install cython pythran ninja meson-python pybind11 spin "click<8.3.0"
->>>>>>> c9727f01
         python -m pip install --pre --upgrade pytest pytest-cov pytest-xdist mpmath gmpy2 threadpoolctl pooch hypothesis matplotlib
         python -m pip install -r requirements/openblas.txt
         # Install numpy last, to ensure we get nightly (avoid possible <2.0 constraints).
@@ -364,11 +340,7 @@
 
     - name: Build and install SciPy
       run: |
-<<<<<<< HEAD
-        spin build --gcov --with-scipy-openblas
-=======
         spin build --gcov --with-scipy-openblas --release
->>>>>>> c9727f01
 
     - name: Ccache performance
       shell: bash -l {0}
@@ -409,11 +381,7 @@
         uname -a && \
         python3.11 -m venv test && \
         source test/bin/activate && \
-<<<<<<< HEAD
-        python -m pip install spin meson ninja && \
-=======
         python -m pip install spin 'click<8.3.0' meson ninja && \
->>>>>>> c9727f01
         python -m pip install -r requirements/openblas.txt && \
         # Ensure that scipy-openblas is picked up by the numpy<1.26 build
         cat > \$HOME/.numpy-site.cfg <<EOL
@@ -503,11 +471,7 @@
 
     - name: Install Python dependencies
       run: |
-<<<<<<< HEAD
-        pip install numpy ninja meson-python pybind11 spin pytest pytest-xdist threadpoolctl pooch hypothesis
-=======
         pip install -r requirements/build.txt
->>>>>>> c9727f01
         pip install -r requirements/openblas.txt
         pip install spin pytest pytest-xdist threadpoolctl pooch hypothesis "click<8.3.0"
 
@@ -524,11 +488,7 @@
     - name: Run tests (full)
       if: ${{ matrix.parallel == '0'}}
       run: |
-<<<<<<< HEAD
-        spin test -j2 -m full --durations=10
-=======
         spin test -j4 -m full --durations=10
->>>>>>> c9727f01
 
     - name: Run tests (fast, with pytest-run-parallel)
       if: ${{ matrix.parallel == '1'}}
@@ -536,10 +496,7 @@
         # Excluded modules:
         # - scipy.spatial has multiple issues  in kdtree/qhull, and gh-20655 is pending.
         TEST_SUBMODULES: >-
-<<<<<<< HEAD
-=======
           scipy._lib
->>>>>>> c9727f01
           scipy.cluster
           scipy.constants
           scipy.datasets
@@ -559,17 +516,11 @@
           scipy.special
           scipy.stats
       run: |
-<<<<<<< HEAD
-        # Note: only fast tests; full test suite is unlikely to uncover anything more,
-        #       and it'll be quite slow with pytest-run-parallel
-        spin test -t $TEST_SUBMODULES -- --parallel-threads=4
-=======
         # Note: Only fast tests; full test suite is unlikely to uncover anything more,
         #       and it'll be quite slow with pytest-run-parallel. Also skip
         #       tests that won't run in parallel, those are covered by the
         #       parallel == 0 run.
         spin test -t $TEST_SUBMODULES -- --parallel-threads=4 --skip-thread-unsafe=true
->>>>>>> c9727f01
 
   #################################################################################
   clang-17-build-only:
