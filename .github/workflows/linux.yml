name: Linux tests

on:
  push:
    branches:
      - maintenance/**
  pull_request:
    branches:
      - main
      - maintenance/**

permissions:
   contents: read  # to fetch code (actions/checkout)

env:
  CCACHE_DIR: "${{ github.workspace }}/.ccache"
  INSTALLDIR: "build-install"

concurrency:
  group: ${{ github.workflow }}-${{ github.head_ref || github.run_id }}
  cancel-in-progress: true

jobs:
  get_commit_message:
    name: Get commit message
    uses: ./.github/workflows/commit_message.yml

  test_meson:
    name: mypy (py3.10) & dev deps (py3.13), fast, dev.py
    needs: get_commit_message
    # If using act to run CI locally the github object does not exist and
    # the usual skipping should not be enforced
    if: >
      needs.get_commit_message.outputs.message == 1
      && (github.repository == 'scipy/scipy' || github.repository == '')
    runs-on: ubuntu-22.04
    strategy:
      matrix:
        python-version: ['3.10', '3.13-dev'] # this run will use python dev versions when available
        maintenance-branch:
          - ${{ contains(github.ref, 'maintenance/') || contains(github.base_ref, 'maintenance/') }}
        exclude:
          - maintenance-branch: true
            python-version: '3.12'

    steps:
    - uses: actions/checkout@11bd71901bbe5b1630ceea73d27597364c9af683 # v4.2.2
      with:
        submodules: recursive

    - name: Setup Python
      uses: actions/setup-python@0b93645e9fea7318ecaed2b359559ac225c90a2b # v5.3.0
      with:
        python-version: ${{ matrix.python-version }}
        cache: 'pip'
        cache-dependency-path: 'environment.yml'
        allow-prereleases: true

    - name: Install Ubuntu dependencies
      run: |
        # NOTE: not the same OpenBLAS version as in upstream CI (I'm being lazy here)
        sudo apt-get update
        sudo apt-get install -y libopenblas-dev libatlas-base-dev liblapack-dev gfortran libgmp-dev libmpfr-dev libsuitesparse-dev ccache libmpc-dev

    - name: Install Python packages
      if: matrix.python-version == '3.10'
      run: |
        python -m pip install numpy cython pytest pytest-xdist pytest-timeout pybind11 mpmath gmpy2 pythran ninja meson click rich-click doit pydevtool pooch hypothesis
        python -m pip install git+https://github.com/czgdp1807/spin.git@meson_kwargs

    - name: Install Python packages from repositories
      if: matrix.python-version == '3.13-dev' # this run will use python dev versions when available
      run: |
        python -m pip install git+https://github.com/numpy/numpy.git
        python -m pip install ninja cython pytest pybind11 pytest-xdist pytest-timeout click rich-click doit pydevtool pooch hypothesis "setuptools<67.3"
        python -m pip install git+https://github.com/serge-sans-paille/pythran.git
        python -m pip install git+https://github.com/mesonbuild/meson.git
        python -m pip install git+https://github.com/czgdp1807/spin.git@meson_kwargs

    - name:  Prepare compiler cache
      id:    prep-ccache
      shell: bash
      run: |
        mkdir -p "${CCACHE_DIR}"
        echo "dir=$CCACHE_DIR" >> $GITHUB_OUTPUT
        NOW=$(date -u +"%F-%T")
        echo "timestamp=${NOW}" >> $GITHUB_OUTPUT

    - name: Setup compiler cache
      uses:  actions/cache@6849a6489940f00c2f30c0fb92c6274307ccb58a # v4.1.2
      id:    cache-ccache
      # Reference: https://docs.github.com/en/actions/guides/caching-dependencies-to-speed-up-workflows#matching-a-cache-key
      # NOTE: The caching strategy is modeled in a way that it will always have a unique cache key for each workflow run
      # (even if the same workflow is run multiple times). The restore keys are not unique and for a partial match, they will
      # return the most recently created cache entry, according to the GitHub Action Docs.
      with:
        path: ${{ steps.prep-ccache.outputs.dir }}
        # Restores ccache from either a previous build on this branch or on main
        key:  ${{ github.workflow }}-${{ matrix.python-version }}-ccache-linux-${{ steps.prep-ccache.outputs.timestamp }}
        # This evaluates to `Linux Tests-3.10-ccache-linux-` which is not unique. As the CI matrix is expanded, this will
        # need to be updated to be unique so that the cache is not restored from a different job altogether.
        restore-keys: |
          ${{ github.workflow }}-${{ matrix.python-version }}-ccache-linux-

    - name: Setup build and install scipy
      run: |
        spin build --werror

    - name: Ccache performance
      shell: bash -l {0}
      run: ccache -s

    - name: Check installation
      run: |
        pushd tools
        python check_installation.py ${{ env.INSTALLDIR }}
        ./check_pyext_symbol_hiding.sh ../build
        popd

    - name: Check usage of install tags
      run: |
        rm -r ${{ env.INSTALLDIR }}
        spin build --tags=runtime,python-runtime,devel
        python tools/check_installation.py ${{ env.INSTALLDIR }} --no-tests
        rm -r ${{ env.INSTALLDIR }}
        spin build --tags=runtime,python-runtime,devel,tests
        python tools/check_installation.py ${{ env.INSTALLDIR }}

    - name: Check build-internal dependencies
      run: ninja -C build -t missingdeps

    - name: Mypy
      if: matrix.python-version == '3.10'
      run: |
        # Packages that are only needed for their annotations
        python -m pip install mypy==1.10.0 types-psutil typing_extensions
        python -m pip install pybind11 sphinx

        spin mypy

    - name: Test SciPy
      run: |
        export OMP_NUM_THREADS=2
        spin test -j2 -- --durations 10 --timeout=60

  #################################################################################
  test_venv_install:
    name: Install into venv, cluster only, pyAny/npAny, pip+cluster.test()
    needs: get_commit_message
    if: >
      needs.get_commit_message.outputs.message == 1
      && (github.repository == 'scipy/scipy' || github.repository == '')
    runs-on: ubuntu-22.04
    steps:
    - uses: actions/checkout@11bd71901bbe5b1630ceea73d27597364c9af683 # v4.2.2
      with:
        submodules: recursive

    - name: Install Ubuntu dependencies
      run: |
        # We're not running the full test suite here, only testing the install
        # into a venv is working, so leave out optional dependencies. That's
        # also why we can get away with an old version of OpenBLAS from Ubuntu
        sudo apt-get update
        sudo apt-get install -y python3-dev libopenblas-dev pkg-config gfortran

    - name: Create venv, install SciPy
      run: |
        python -m venv ../venvs/scipy-venv
        source ../venvs/scipy-venv/bin/activate
        # Note that this uses build isolation. That's why we don't need build
        # dependencies to be installed in the venv itself.
        python -m pip install . -vv

    - name: Basic imports and tests
      run: |
        source ../venvs/scipy-venv/bin/activate
        cd ..
        python -c "import scipy"
        python -c "import scipy.linalg"
        python -m pip install pytest hypothesis
        python -c "from scipy import cluster; cluster.test()"

    - name: Create venv inside source tree
      # This is a regression test for gh-16312
      run: |
        python -m venv .venv
        source .venv/bin/activate
        # Install build dependencies. Use meson-python from its main branch,
        # most convenient to test in this job because we're using pip without
        # build isolation here.
        python -m pip install numpy pybind11 pythran cython pytest ninja hypothesis
        python -m pip install git+https://github.com/mesonbuild/meson-python.git
        python -m pip install git+https://github.com/czgdp1807/spin.git@meson_kwargs
        # Non-isolated build, so we use dependencies installed inside the source tree
        python -m pip install -U pip  # need pip >=23 for `--config-settings`
        python -m pip install . --no-build-isolation --config-settings=compile-args=-j2

        # Basic tests
        cd ..
        python -c "import scipy"
        python -c "import scipy.linalg"
        python -c "from scipy import cluster; cluster.test()"

  #################################################################################
  python_debug:
    # also uses the vcs->sdist->wheel route.
    name: Python-debug & ATLAS & sdist+wheel, fast, py3.10/npMin, pip+pytest
    needs: get_commit_message
    if: >
      needs.get_commit_message.outputs.message == 1
      && (github.repository == 'scipy/scipy' || github.repository == '')
    runs-on: ubuntu-22.04  # provides python3.10-dbg
    steps:
      - uses: actions/checkout@11bd71901bbe5b1630ceea73d27597364c9af683 # v4.2.2
        with:
          submodules: recursive
      - name: Configuring Test Environment
        run: |
          sudo apt-get update
          sudo apt install python3-dbg python3-dev libatlas-base-dev liblapack-dev gfortran ccache libgmp-dev libmpfr-dev libmpc-dev
          python3-dbg --version # just to check
          python3-dbg -c 'import sys; print("Python debug build:", hasattr(sys, "gettotalrefcount"))'
      - name: Build SciPy
        run: |
          python3-dbg -m pip install build
          python3-dbg -m build -Csetup-args=-Dbuildtype=debugoptimized -Csetup-args=-Dblas=blas-atlas -Csetup-args=-Dlapack=lapack-atlas -Ccompile-args=-j2
          python3-dbg -m pip install dist/scipy*.whl
      - name: Testing SciPy
        run: |
          cd doc
          python3-dbg -m pip install pytest pytest-xdist pytest-timeout mpmath gmpy2 threadpoolctl pooch hypothesis
          python3-dbg -m pytest --pyargs scipy -n2 --durations=10 -m "not slow"

  #################################################################################
  gcc9:
    # Purpose is to examine builds with oldest-supported gcc and test with pydata/sparse.
    name: Oldest GCC & pydata/sparse, fast, py3.10/npMin, pip+pytest
    needs: get_commit_message
    if: >
      needs.get_commit_message.outputs.message == 1
      && (github.repository == 'scipy/scipy' || github.repository == '')
    runs-on: ubuntu-22.04
    steps:
      - uses: actions/checkout@11bd71901bbe5b1630ceea73d27597364c9af683 # v4.2.2
        with:
          submodules: recursive

      - name: Setup Python
        uses: actions/setup-python@0b93645e9fea7318ecaed2b359559ac225c90a2b # v5.3.0
        with:
          python-version: "3.10"

      - name: Setup system dependencies
        run: |
          sudo apt-get -y update
          sudo apt install -y g++-9 gcc-9 gfortran-9
          sudo apt install -y libatlas-base-dev liblapack-dev libgmp-dev \
            libmpfr-dev libmpc-dev pkg-config libsuitesparse-dev liblapack-dev

      - name: Setup Python build deps
        run: |
<<<<<<< HEAD
          pip install build meson-python ninja pythran pybind11 cython "numpy>=2.0.0b1"
          pip install git+https://github.com/czgdp1807/spin.git@meson_kwargs
=======
          pip install build meson-python ninja pythran pybind11 cython numpy
>>>>>>> 82ee0255

      - name: Build wheel and install
        run: |
          set -euo pipefail
          export PYTHONOPTIMIZE=2

          # specify which compilers to use using environment variables
          CC=gcc-9 CXX=g++-9 FC=gfortran-9 python -m build --wheel --no-isolation -Csetup-args=-Dblas=blas-atlas -Csetup-args=-Dlapack=lapack-atlas -Ccompile-args=-j2
          python -m pip install dist/scipy*.whl

      - name: Install test dependencies
        run: |
          # Downgrade numpy to oldest supported version
          pip install gmpy2 threadpoolctl mpmath pooch pytest pytest-xdist==2.5.0 pytest-timeout hypothesis sparse "numpy==1.23.5"

      - name: Run tests
        run: |
          # can't be in source directory
          pushd $RUNNER_TEMP
          export PYTHONOPTIMIZE=2
          python -m pytest --pyargs scipy -n2 --durations=10
          popd

  #################################################################################
  prerelease_deps_coverage_64bit_blas:
    # TODO: re-enable ILP64 build.
    name: Prerelease deps & coverage report, full, py3.10/npMin & py3.11/npPre, dev.py
    needs: get_commit_message
    if: >
      needs.get_commit_message.outputs.message == 1
      && (github.repository == 'scipy/scipy' || github.repository == '')
    runs-on: ubuntu-latest
    strategy:
      matrix:
        # Both use numpy 2.x-dev at build time; 3.10 job then downgrades to
        # lowest supported NumPy version in order to test ABI compatibility.
        python-version: ['3.10', '3.11']

    steps:
    - uses: actions/checkout@11bd71901bbe5b1630ceea73d27597364c9af683 # v4.2.2
      with:
        submodules: recursive

    - name: Setup Python
      uses: actions/setup-python@0b93645e9fea7318ecaed2b359559ac225c90a2b # v5.3.0
      with:
        python-version: ${{ matrix.python-version }}

    - name: Install Ubuntu dependencies
      run: |
        sudo apt-get update
        sudo apt-get install -y libgmp-dev libmpfr-dev libmpc-dev ccache gfortran

    - name: Caching Python dependencies
      uses: actions/cache@6849a6489940f00c2f30c0fb92c6274307ccb58a # v4.1.2
      id: cache
      with:
        path: ~/.cache/pip
        key: ${{ runner.os }}-pip-prerelease

    - name: Install Python packages
      run: |
        python -m pip install cython pythran ninja meson-python pybind11 click rich_click pydevtool
        python -m pip install --pre --upgrade pytest pytest-cov pytest-xdist mpmath gmpy2 threadpoolctl pooch hypothesis matplotlib
        python -m pip install -r requirements/openblas.txt
        # Install numpy last, to ensure we get nightly (avoid possible <2.0 constraints).
        python -m pip install --pre --upgrade --timeout=60 -i https://pypi.anaconda.org/scientific-python-nightly-wheels/simple numpy
        pip install git+https://github.com/czgdp1807/spin.git@meson_kwargs

    - name:  Prepare compiler cache
      id:    prep-ccache
      shell: bash
      run: |
        mkdir -p "${CCACHE_DIR}"
        echo "dir=$CCACHE_DIR" >> $GITHUB_OUTPUT
        NOW=$(date -u +"%F-%T")
        echo "timestamp=${NOW}" >> $GITHUB_OUTPUT

    - name: Setup compiler cache
      uses:  actions/cache@6849a6489940f00c2f30c0fb92c6274307ccb58a # v4.1.2
      id:    cache-ccache
      with:
        path: ${{ steps.prep-ccache.outputs.dir }}
        # Restores ccache from either a previous build on this branch or on main
        key:  ${{ github.workflow }}-${{ matrix.python-version }}-ccache-linux-prerelease-${{ steps.prep-ccache.outputs.timestamp }}
        restore-keys: |
          ${{ github.workflow }}-${{ matrix.python-version }}-ccache-linux-prerelease-

    - name: Build and install SciPy
      run: |
        spin build --gcov --with-scipy-openblas

    - name: Ccache performance
      shell: bash -l {0}
      run: ccache -s

    - name: Downgrade NumPy from 2.0-dev to lowest supported
      if: matrix.python-version == '3.10'
      run: |
        python -m pip install "numpy==1.23.5"

    - name: Test SciPy
      run: |
        export OPENBLAS_NUM_THREADS=1
        spin test -j2 --mode full -- --cov --cov-report term-missing

  #################################################################################
  linux_32bit:
    name: 32-bit, fast, py3.10/npMin, dev.py
    needs: get_commit_message
    if: >
      needs.get_commit_message.outputs.message == 1
      && (github.repository == 'scipy/scipy' || github.repository == '')
    runs-on: ubuntu-latest
    # I tried running directly in a container:, using the image: and options:
    # entries. Unfortunately at this time options: does not seem to listen to
    # --platform linux/i386.
    steps:
    - uses: actions/checkout@11bd71901bbe5b1630ceea73d27597364c9af683 # v4.2.2
      with:
        submodules: recursive

    - name: build + test
      run: |
        set -exuo pipefail
        docker pull quay.io/pypa/manylinux2014_i686
        docker run -v $(pwd):/scipy --platform=linux/i386 quay.io/pypa/manylinux2014_i686 /bin/bash -c "cd /scipy && \
        uname -a && \
        python3.10 -m venv test && \
        source test/bin/activate && \
        python -m pip install doit click rich_click pydevtool meson ninja && \
        python -m pip install -r requirements/openblas.txt && \
        python -m pip install git+https://github.com/czgdp1807/spin.git@meson_kwargs && \
        # Ensure that scipy-openblas is picked up by the numpy<1.26 build
        cat > \$HOME/.numpy-site.cfg <<EOL
        [openblas]
        libraries = \$(python -c 'import scipy_openblas32; print(scipy_openblas32.get_library())')
        library_dirs = \$(python -c 'import scipy_openblas32; print(scipy_openblas32.get_lib_dir())')
        include_dirs = \$(python -c 'import scipy_openblas32; print(scipy_openblas32.get_include_dir())')
        runtime_library_dirs = \$(python -c 'import scipy_openblas32; print(scipy_openblas32.get_lib_dir())')
        symbol_prefix = scipy_
        EOL
        python -m pip install numpy==1.23.5 cython pybind11 pytest pytest-timeout pytest-xdist pytest-env 'Pillow<10.0.0' mpmath pythran pooch meson hypothesis && \
        python -m pip install git+https://github.com/czgdp1807/spin.git@meson_kwargs && \
        python -c 'import numpy as np; np.show_config()' && \
        spin build --with-scipy-openblas && \
        spin test"

  #################################################################################
  distro_multiple_pythons:
    # Purpose is to build for a non-default Python interpreter in a Linux distro
    # For such a build config, `python`/`python3` executables may not have
    # build dependencies like Cython or NumPy installed.
    name: non-default Python interpreter, fast, py3.10/npMin, pip+pytest
    needs: get_commit_message
    if: >
      needs.get_commit_message.outputs.message == 1
      && (github.repository == 'scipy/scipy' || github.repository == '')
    runs-on: ubuntu-22.04
    steps:
      - uses: actions/checkout@11bd71901bbe5b1630ceea73d27597364c9af683 # v4.2.2
        with:
          submodules: recursive

      - name: Setup system dependencies
        run: |
          sudo apt-get -y update
          # `python3-dev` yields Python 3.10 on Ubuntu 22.04
          sudo apt install -y python3-dev python3.11-dev ninja-build pkg-config libatlas-base-dev liblapack-dev

      - name: Setup Python build deps
        run: |
          python3.11 -m pip install build pythran pybind11 cython numpy meson-python
          python3.11 -m pip install git+https://github.com/czgdp1807/spin.git@meson_kwargs

      - name: Build wheel and install
        run: |
          python3.11 -m build -wnx -Csetup-args=-Dblas=blas-atlas -Csetup-args=-Dlapack=lapack-atlas -Ccompile-args=-j2
          python3.11 -m pip install dist/*.whl

      - name: Install test dependencies
        run: |
          python3.11 -m pip install pytest hypothesis
          python3.10 -m pip install meson  # ensure compile test work with this

      - name: Run tests
        run: |
          # Just a small subset of tests; this will be fine if the build
          # succeeds (that's the real purpose of this job)
          pushd $RUNNER_TEMP
          python3.11 -m pytest --pyargs scipy.cluster
          python3.11 -m pytest --pyargs scipy.linalg
          popd

  free-threaded:
    needs: get_commit_message
    strategy:
      matrix:
        # Restore once parallel testing passes in CI
        # parallel: ['0', '1']
        parallel: ['0']

    runs-on: ubuntu-latest
    if: >
      needs.get_commit_message.outputs.message == 1
      && (github.repository == 'scipy/scipy' || github.repository == '')
    steps:
    - uses: actions/checkout@11bd71901bbe5b1630ceea73d27597364c9af683 # v4.2.2
      with:
        submodules: recursive
        fetch-tags: true
    # TODO: replace with setup-python when there is support
    - uses: Quansight-Labs/setup-python@b9ab292c751a42bcd2bb465b7fa202ea2c3f5796 # v5.3.1
      with:
        python-version: '3.13t'

    - name: Install Ubuntu dependencies
      run: |
        sudo apt-get update
        sudo apt-get install -y libgmp-dev libmpfr-dev libmpc-dev ccache gfortran
    # TODO: remove pip pre-release install after Python 3.13 release
    - name: Install pre-release pip
      run: |
        pip install -U --pre pip
    - name: Install nightly NumPy and Cython
      run: |
        pip install -i https://pypi.anaconda.org/scientific-python-nightly-wheels/simple cython numpy
    - name: Install Python dependencies
      run: |
        pip install pythran ninja meson-python pybind11 click rich_click pydevtool
        pip install git+https://github.com/czgdp1807/spin.git@meson_kwargs
        pip install --pre --upgrade pytest pytest-xdist gmpy2 threadpoolctl pooch hypothesis
        pip install -r requirements/openblas.txt
        echo "N_TEST_WORKERS=2" >> "$GITHUB_ENV"
    - name: Install pytest-run-parallel
      if: ${{ matrix.parallel == '1'}}
      run: |
        pip install pytest-run-parallel
        echo "EXTRA_PYTEST_ARGS=--parallel-threads=5" >> "$GITHUB_ENV"
        echo "N_TEST_WORKERS=1" >> "$GITHUB_ENV"
    - name: Build and run tests
      env:
        PYTHON_GIL: 0
      # TODO: For some reason the Meson installation path points to
      # python3/site-packages as opposed to python3.13/site-packages,
      # then the dev.py scripts do not work as expected.
      run: |
        # spin build --with-scipy-openblas
        # spin test -j2 --mode full
        python -c "import scipy_openblas32; print(scipy_openblas32.get_pkg_config())" > scipy-openblas.pc
        PKG_CONFIG_PATH="$PWD" pip install . -vv --no-build-isolation
        pushd $RUNNER_TEMP
        PYTHON_GIL=0 python -m pytest --pyargs scipy -n$N_TEST_WORKERS --durations=10 $EXTRA_PYTEST_ARGS
  #################################################################################
  clang-17-build-only:
    # Purpose is to check for warnings in builds with latest clang.
    # We do not run the test suite here.
    name: Clang-17 build-only (-Werror)
    needs: get_commit_message
    if: >
      needs.get_commit_message.outputs.message == 1
      && (github.repository == 'scipy/scipy' || github.repository == '')
    runs-on: ubuntu-22.04
    steps:
      - uses: actions/checkout@11bd71901bbe5b1630ceea73d27597364c9af683 # v4.2.2
        with:
          submodules: recursive

      - name: Setup Python
        uses: actions/setup-python@0b93645e9fea7318ecaed2b359559ac225c90a2b # v5.3.0
        with:
          python-version: "3.12"

      - name: Setup system dependencies
        run: |
          sudo apt-get -y update
          wget https://apt.llvm.org/llvm.sh
          chmod u+x llvm.sh
          sudo ./llvm.sh 17
          sudo apt install -y libopenblas-dev liblapack-dev

      - name: Setup Python build deps
        run: |
          pip install -r requirements/build.txt
          pip install build

      - name: Build wheel, check for compiler warnings
        run: |
          # specify which compilers to use using environment variables
          CC=clang-17 CXX=clang++-17 FC=gfortran python -m build -wnx -Csetup-args=--werror<|MERGE_RESOLUTION|>--- conflicted
+++ resolved
@@ -260,12 +260,8 @@
 
       - name: Setup Python build deps
         run: |
-<<<<<<< HEAD
-          pip install build meson-python ninja pythran pybind11 cython "numpy>=2.0.0b1"
+          pip install build meson-python ninja pythran pybind11 cython numpy
           pip install git+https://github.com/czgdp1807/spin.git@meson_kwargs
-=======
-          pip install build meson-python ninja pythran pybind11 cython numpy
->>>>>>> 82ee0255
 
       - name: Build wheel and install
         run: |
