--- conflicted
+++ resolved
@@ -33,104 +33,6 @@
       && (github.repository == 'scipy/scipy' || github.repository == '')
     runs-on: macos-latest
     steps:
-<<<<<<< HEAD
-    - uses: actions/checkout@11bd71901bbe5b1630ceea73d27597364c9af683 # v4.2.2
-      with:
-        submodules: recursive
-
-    - name: Install Ccache
-      run: |
-        brew install ccache
-
-    - name:  Prepare compiler cache
-      id:    prep-ccache
-      shell: bash -l {0}
-      run: |
-        mkdir -p "${CCACHE_DIR}"
-        echo "dir=$CCACHE_DIR" >> $GITHUB_OUTPUT
-        NOW=$(date -u +"%F-%T")
-        echo "timestamp=${NOW}" >> $GITHUB_OUTPUT
-
-    - name: Setup compiler cache
-      uses:  actions/cache@5a3ec84eff668545956fd18022155c47e93e2684 # v4.2.3
-      id:    cache-ccache
-      # Reference: https://docs.github.com/en/actions/guides/caching-dependencies-to-speed-up-workflows#matching-a-cache-key
-      # NOTE: The caching strategy is modeled in a way that it will always have
-      # a unique cache key for each workflow run (even if the same workflow is
-      # run multiple times). The restore keys are not unique and for a partial
-      # match, they will return the most recently created cache entry,
-      # according to the GitHub Action Docs.
-      with:
-        path: ${{ steps.prep-ccache.outputs.dir }}
-        key:  ${{ github.workflow }}-${{ matrix.python-version }}-ccache-macos-${{ steps.prep-ccache.outputs.timestamp }}
-        # This evaluates to `macOS Tests-3.11-ccache-macos-` which is not
-        # unique. As the CI matrix is expanded, this will need to be updated to
-        # be unique so that the cache is not restored from a different job altogether.
-        restore-keys: |
-          ${{ github.workflow }}-${{ matrix.python-version }}-ccache-macos-
-
-    - name: Setup Conda
-      uses: conda-incubator/setup-miniconda@505e6394dae86d6a5c7fbb6e3fb8938e3e863830 # v3.1.1
-      with:
-        python-version: ${{ matrix.python-version }}
-        channels: conda-forge
-        channel-priority: true
-        activate-environment: scipy-dev
-        use-only-tar-bz2: false
-        miniforge-variant: Miniforge3
-        miniforge-version: latest
-        use-mamba: true
-
-    - name: Get Date
-      id: get-date
-      run: echo "today=$(/bin/date -u '+%Y%m%d')" >> $GITHUB_OUTPUT
-      shell: bash
-
-    - name: Cache conda
-      uses: actions/cache@5a3ec84eff668545956fd18022155c47e93e2684 # v4.2.3
-      env:
-        # Increase this value to reset cache if environment.yml has not changed
-        CACHE_NUMBER: 1
-      with:
-        path: ${{ env.CONDA }}/envs/scipy-dev
-        key:
-          ${{ runner.os }}--${{ steps.get-date.outputs.today }}-conda-${{ env.CACHE_NUMBER }}-${{ hashFiles('environment.yml') }}
-      id: envcache
-
-    - name: Update Conda Environment
-      run: mamba env update -n scipy-dev -f environment.yml
-      if: steps.envcache.outputs.cache-hit != 'true'
-
-    - name: Build and Install SciPy
-      shell: bash -l {0}
-      run: |
-        conda activate scipy-dev
-        mamba install python=${{ matrix.python-version}}
-
-        # optional test dependencies
-        mamba install scikit-umfpack scikit-sparse
-
-        # configure system boost
-        mamba install libboost-headers=1.88.0
-        export BOOST_INCLUDEDIR=${{ env.CONDA }}/envs/scipy-dev/include/boost
-        export BOOST_LIBRARYDIR=${{ env.CONDA }}/envs/scipy-dev/lib
-        rm -rf subprojects/boost_math  # so will fail if system boost doesn't work
-
-        CC="ccache $CC" spin build
-
-    - name: Test SciPy
-      shell: bash -l {0}
-      run: |
-        conda activate scipy-dev
-        export OMP_NUM_THREADS=2
-        spin test -j2
-
-    - name: Ccache statistics
-      shell: bash -l {0}
-      run: |
-        ccache -s
-
-=======
       - uses: actions/checkout@11bd71901bbe5b1630ceea73d27597364c9af683 # v4.2.2
         with:
           submodules: recursive
@@ -157,7 +59,6 @@
       - name: Ccache statistics
         shell: bash -l {0}
         run: pixi exec ccache -s
->>>>>>> c9727f01
 
   test_scipy_openblas:
     name: M1 & OpenBLAS, fast, py3.11/npAny, spin
@@ -171,41 +72,6 @@
         python-version: ["3.11"]
 
     steps:
-<<<<<<< HEAD
-    - uses: actions/checkout@11bd71901bbe5b1630ceea73d27597364c9af683 # v4.2.2
-      with:
-        submodules: recursive
-
-    - name: Setup Python
-      uses: actions/setup-python@8d9ed9ac5c53483de85588cdf95a591a75ab9f55 # v5.5.0
-      with:
-        python-version: ${{ matrix.python-version }}
-        cache: 'pip'
-
-    - name: Build and Install SciPy
-      run: |
-        sudo xcode-select -s /Applications/Xcode_15.2.app
-
-        git submodule update --init
-        GFORTRAN_LOC=$(which gfortran-13)
-        ln -s $GFORTRAN_LOC gfortran
-        export PATH=$PWD:$PATH
-
-        # Ensure we have gfortran dylib
-        GFORTRAN_LIB=$(dirname `gfortran --print-file-name libgfortran.dylib`)
-        export DYLD_LIBRARY_PATH=$GFORTRAN_LIB
-
-        pip install meson cython pythran pybind11 ninja numpy spin
-        pip install -r requirements/openblas.txt
-        spin build --with-scipy-openblas
-
-        pip install pooch pytest hypothesis
-        spin test
-
-
-  test_meson_accelerate:
-    name: Accelerate, fast, py3.11/npAny, spin
-=======
       - uses: actions/checkout@11bd71901bbe5b1630ceea73d27597364c9af683 # v4.2.2
         with:
           submodules: recursive
@@ -221,7 +87,6 @@
 
   test_accelerate:
     name: Accelerate, full, py3.13/npAny, spin
->>>>>>> c9727f01
     needs: get_commit_message
     if: >
       needs.get_commit_message.outputs.message == 1
@@ -254,36 +119,6 @@
       && (github.repository == 'scipy/scipy' || github.repository == '')
     runs-on: macos-15-intel
     steps:
-<<<<<<< HEAD
-    - uses: actions/checkout@11bd71901bbe5b1630ceea73d27597364c9af683 # v4.2.2
-      with:
-        submodules: recursive
-
-    - name: Setup Python
-      uses: actions/setup-python@8d9ed9ac5c53483de85588cdf95a591a75ab9f55 # v5.5.0
-      with:
-        python-version: ${{ matrix.python-version }}
-        cache: 'pip'
-
-    - name: Build and Install SciPy
-      run: |
-        sudo xcode-select -s /Applications/Xcode_16.app
-
-        git submodule update --init
-        GFORTRAN_LOC=$(which gfortran-13)
-        ln -s $GFORTRAN_LOC gfortran
-        export PATH=$PWD:$PATH
-
-        # Ensure we have gfortran dylib
-        GFORTRAN_LIB=$(dirname `gfortran --print-file-name libgfortran.dylib`)
-        export DYLD_LIBRARY_PATH=$GFORTRAN_LIB
-
-        pip install meson cython pythran pybind11 ninja numpy spin
-        spin build --with-accelerate
-
-        pip install pooch pytest hypothesis
-        spin test
-=======
       - uses: actions/checkout@11bd71901bbe5b1630ceea73d27597364c9af683 # v4.2.2
         with:
           submodules: recursive
@@ -302,5 +137,4 @@
           pip install -r requirements/dev.txt
           spin build --with-accelerate
           pip install -r requirements/test.txt
-          spin test
->>>>>>> c9727f01
+          spin test