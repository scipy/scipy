--- conflicted
+++ resolved
@@ -36,16 +36,6 @@
         with:
           submodules: recursive
 
-<<<<<<< HEAD
-      - name: pip-packages
-        run: |
-          pip install numpy cython pybind11 pythran meson ninja pytest pytest-xdist pytest-timeout pooch spin hypothesis
-          python -m pip install -r requirements/openblas.txt
-
-      - name: Build
-        run: |
-          spin build --with-scipy-openblas
-=======
       - uses: prefix-dev/setup-pixi@ba3bb36eb2066252b2363392b7739741bb777659 # v0.8.1
         with:
           pixi-version: v0.56.0
@@ -56,18 +46,12 @@
 
       - name: Build
         run: pixi run build
->>>>>>> c9727f01
 
       - name: Test
         run: |
           # test runner parallel clashes with OpenBLAS multithreading
           $env:OPENBLAS_NUM_THREADS=1
-<<<<<<< HEAD
-          spin test -j2 -- --durations=25
-
-=======
           pixi run test -j4 -- --durations=25
->>>>>>> c9727f01
 
   #############################################################################
   full_spin_min_numpy:
@@ -97,13 +81,8 @@
 
       - name: pip-packages
         run: |
-<<<<<<< HEAD
-          # 1.25.2 is currently our oldest supported NumPy version
-          python -m pip install numpy==1.25.2 cython pybind11 pythran meson-python meson ninja pytest pytest-xdist pytest-timeout pooch spin hypothesis
-=======
           # 1.26.4 is currently our oldest supported NumPy version
           python -m pip install numpy==1.26.4 cython pybind11 pythran meson-python meson ninja pytest pytest-xdist pytest-timeout pooch spin hypothesis "click<8.3.0"
->>>>>>> c9727f01
           python -m pip install -r requirements/openblas.txt
 
       - name: Build
@@ -114,12 +93,7 @@
         run: |
           # test runner parallel clashes with OpenBLAS multithreading
           $env:OPENBLAS_NUM_THREADS=1
-<<<<<<< HEAD
-          spin test -j2 --mode full -- --durations=25 --timeout=60
-
-=======
           spin test -j4 --mode full -- --durations=25 --timeout=60
->>>>>>> c9727f01
 
   #############################################################################
   full_build_sdist_wheel:
