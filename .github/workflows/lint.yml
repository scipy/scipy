name: Lint

on:
  push:
    branches:
      - maintenance/**
  pull_request:
    branches:
      - main
      - maintenance/**

permissions:
  contents: read # to fetch code (actions/checkout)

concurrency:
  group: ${{ github.workflow }}-${{ github.head_ref || github.run_id }}
  cancel-in-progress: true

jobs:
  test_lint:
    name: Lint
    # If using act to run CI locally the github object does not exist and the usual skipping should not be enforced
    if: "github.repository == 'scipy/scipy' || github.repository == ''"
    runs-on: ubuntu-22.04
    steps:
<<<<<<< HEAD
    - uses: actions/checkout@11bd71901bbe5b1630ceea73d27597364c9af683 # v4.2.2
      with:
        fetch-depth: 0  # previous commits used in tools/lint.py
        submodules: recursive

    - name: Setup Python
      uses: actions/setup-python@8d9ed9ac5c53483de85588cdf95a591a75ab9f55 # v5.5.0
      with:
        python-version: ${{ matrix.python-version }}

    - name: Install Python packages
      run: |
        python -m pip install ruff cython-lint packaging tach spin

    - name: Lint
      run: |
        set -euo pipefail
        spin lint --diff-against origin/$GITHUB_BASE_REF

    - name: Check that Python.h is first in any file including it.
      shell: bash
      run: |
        python tools/check_python_h_first.py

    - name: Check module interdependencies
      run: |
        tach check --exact
=======
      - uses: actions/checkout@11bd71901bbe5b1630ceea73d27597364c9af683 # v4.2.2
        with:
          fetch-depth: 0 # previous commits used in tools/lint.py
          submodules: recursive

      - uses: prefix-dev/setup-pixi@ba3bb36eb2066252b2363392b7739741bb777659 # v0.8.1
        with:
          pixi-version: v0.55.0
          cache: false
          environments: lint

      - name: Spin Lint
        run: |
          set -euo pipefail
          pixi run lint --diff-against origin/$GITHUB_BASE_REF

      - name: Check that Python.h is first in any file including it.
        shell: bash
        run: pixi run check-python-h

      - name: Check module interdependencies
        working-directory: .github/workflows
        run: pixi run tach-check

      - name: Check external dependencies
        working-directory: .github/workflows
        run: pixi run tach-check-external
>>>>>>> c9727f01
<|MERGE_RESOLUTION|>--- conflicted
+++ resolved
@@ -23,35 +23,6 @@
     if: "github.repository == 'scipy/scipy' || github.repository == ''"
     runs-on: ubuntu-22.04
     steps:
-<<<<<<< HEAD
-    - uses: actions/checkout@11bd71901bbe5b1630ceea73d27597364c9af683 # v4.2.2
-      with:
-        fetch-depth: 0  # previous commits used in tools/lint.py
-        submodules: recursive
-
-    - name: Setup Python
-      uses: actions/setup-python@8d9ed9ac5c53483de85588cdf95a591a75ab9f55 # v5.5.0
-      with:
-        python-version: ${{ matrix.python-version }}
-
-    - name: Install Python packages
-      run: |
-        python -m pip install ruff cython-lint packaging tach spin
-
-    - name: Lint
-      run: |
-        set -euo pipefail
-        spin lint --diff-against origin/$GITHUB_BASE_REF
-
-    - name: Check that Python.h is first in any file including it.
-      shell: bash
-      run: |
-        python tools/check_python_h_first.py
-
-    - name: Check module interdependencies
-      run: |
-        tach check --exact
-=======
       - uses: actions/checkout@11bd71901bbe5b1630ceea73d27597364c9af683 # v4.2.2
         with:
           fetch-depth: 0 # previous commits used in tools/lint.py
@@ -78,5 +49,4 @@
 
       - name: Check external dependencies
         working-directory: .github/workflows
-        run: pixi run tach-check-external
->>>>>>> c9727f01
+        run: pixi run tach-check-external